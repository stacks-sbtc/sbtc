--- conflicted
+++ resolved
@@ -139,12 +139,8 @@
     needs: image
     steps:
       - name: Set TAG_NAME
-<<<<<<< HEAD
         id: set_env
-        run: echo "TAG_NAME=${{ github.ref_name }}" >> "$GITHUB_ENV"
-=======
         run: echo "TAG_NAME=${{ github.event.client_payload.tag_name }}" >> "$GITHUB_ENV"
->>>>>>> 14936d45
 
       - name: Generate Release Notes
         id: generate_release_notes
