--- conflicted
+++ resolved
@@ -79,13 +79,9 @@
           cache-key: "rust-tests"
 
       - name: Install Package Dependencies
-<<<<<<< HEAD
         id: install_dependencies
-        run: make install
-
-=======
         run: make install-pnpm
->>>>>>> 894d0ad0
+
       - name: Lint (Rustfmt)
         id: lint_rustfmt
         run: cargo fmt --all -- --check
@@ -182,17 +178,14 @@
         uses: stacks-sbtc/actions/install-action@0a2a8b638e992ee2ace4805763ac18cc924fbacb
         with:
           tool: nextest@${{ env.NEXTEST_VERSION }}
-<<<<<<< HEAD
-
-      - name: Install Package Dependencies
+
+      - name: Install uv
+        uses: stacks-sbtc/setup-uv@0a2a8b638e992ee2ace4805763ac18cc924fbacb
+        with:
+          version: "0.6.5"
+
+      - name: Install node packages and python dependencies
         id: install_dependencies
-=======
-      - name: Install uv
-        uses: astral-sh/setup-uv@6b9c6063abd6010835644d4c2e1bef4cf5cd0fca #v6.0.1
-        with:
-          version: "0.6.5"
-      - name: Install node packages and python dependencies
->>>>>>> 894d0ad0
         run: make install
 
       - name: Download Nextest Archives
@@ -264,17 +257,14 @@
         uses: stacks-sbtc/actions/install-action@0a2a8b638e992ee2ace4805763ac18cc924fbacb
         with:
           tool: nextest@${{ env.NEXTEST_VERSION }}
-<<<<<<< HEAD
-
-      - name: Install Package Dependencies
+
+      - name: Install uv
+        uses: stacks-sbtc/setup-uv@0a2a8b638e992ee2ace4805763ac18cc924fbacb
+        with:
+          version: "0.6.5"
+
+      - name: Install node packages and python dependencies
         id: install_dependencies
-=======
-      - name: Install uv
-        uses: astral-sh/setup-uv@6b9c6063abd6010835644d4c2e1bef4cf5cd0fca #v6.0.1
-        with:
-          version: "0.6.5"
-      - name: Install node packages and python dependencies
->>>>>>> 894d0ad0
         run: make install
 
       - name: Start Integration Test Environment
@@ -311,12 +301,10 @@
       - name: Run Integration Tests (Rust)
         id: run_rust_tests
         run: cargo-nextest nextest --color always run --no-fail-fast --test-threads 1 --partition hash:${{ matrix.partition }}/2 --archive-file nextest-archive-serial.tar.zst
-<<<<<<< HEAD
-=======
+
       - name: Run Integration Tests (Python)
         if: matrix.partition == 1 # Only run the python tests on the first partition
         run: uv run --directory emily_sidecar python -m unittest test/test_integration.py
->>>>>>> 894d0ad0
 
   # Runs checks on the generated code in the project for contracts, the
   # blocklist client and the emily clients. This job is used to ensure that the
