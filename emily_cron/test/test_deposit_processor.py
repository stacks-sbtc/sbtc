--- conflicted
+++ resolved
@@ -40,9 +40,9 @@
         self.current_time = int(datetime.now().timestamp())
 
         # Mock blockchain state
-<<<<<<< HEAD
-        self.bitcoin_chaintip = BlockInfo(height=1000, hash="btc_hash", time=self.current_time)
         self.stacks_chaintip = BlockInfo(height=500, hash="stx_hash", time=self.current_time)
+        self.bitcoin_chaintip_height = 1000
+        # settings.MIN_BLOCK_CONFIRMATIONS = 6
 
     def _create_mock_deposit(self, txid, confirmed_height, lock_time, rbf_txids=None):
         """Helper method to create mock deposits."""
@@ -51,83 +51,38 @@
         deposit.bitcoin_tx_output_index = 0
         deposit.confirmed_height = confirmed_height
         deposit.lock_time = lock_time
-        deposit.rbf_txids = rbf_txids or []
+        deposit.rbf_txids = rbf_txids or set()
+        deposit.is_expired = lambda x: EnrichedDepositInfo.is_expired(deposit, x)
         return deposit
-
 
 class TestExpiredLocktimeProcessor(TestDepositProcessorBase):
     """Tests for the process_expired_locktime method."""
 
     def setUp(self):
         super().setUp()
-
-        # Override blockchain state for these specific tests
-        self.bitcoin_chaintip = BlockInfo(height=100, hash="btc_hash", time=self.current_time)
-        self.stacks_chaintip = BlockInfo(height=50, hash="stx_hash", time=self.current_time)
 
         # Create test deposits
         self.confirmed_expired = self._create_mock_deposit(
             txid="confirmed_expired",
-            confirmed_height=80,  # Confirmed 20 blocks ago
-            lock_time=10  # Locktime of 10 blocks
-=======
-        self.bitcoin_chaintip_height = 1000
-
-        settings.MIN_BLOCK_CONFIRMATIONS = 6
-
-        # Create test deposits
-        self.confirmed_expired_unspent = self._create_mock_deposit(
-            txid="confirmed_expired_unspent",
             confirmed_height=890,  # Confirmed 110 blocks ago (890 + 50 + 6 = 946 < 1000)
             lock_time=50,  # Locktime of 50 blocks
->>>>>>> f6746658
         )
 
         self.confirmed_active = self._create_mock_deposit(
             txid="confirmed_active",
-<<<<<<< HEAD
-            confirmed_height=95,  # Confirmed 5 blocks ago
-            lock_time=10  # Locktime of 10 blocks
-=======
             confirmed_height=990,  # Confirmed 10 blocks ago (990 + 50 + 6 = 1046 > 1000)
             lock_time=50,  # Locktime of 50 blocks
->>>>>>> f6746658
         )
 
         self.unconfirmed = self._create_mock_deposit(
             txid="unconfirmed",
-<<<<<<< HEAD
-            confirmed_height=-1,  # Not confirmed
-            lock_time=5
-        )
-
-    def test_no_expired_locktime(self):
-        # Test with only transactions that shouldn't be marked as failed
-=======
             confirmed_height=None,  # Not confirmed
             lock_time=20,
         )
-
-    def _create_mock_deposit(
-        self,
-        txid,
-        confirmed_height,
-        lock_time,
-    ):
-        deposit = MagicMock(spec=EnrichedDepositInfo)
-        deposit.bitcoin_txid = txid
-        deposit.bitcoin_tx_output_index = 0
-        deposit.confirmed_height = confirmed_height
-        deposit.lock_time = lock_time
-
-        # Mock the is_expired method to use the real logic
-        deposit.is_expired = lambda x: EnrichedDepositInfo.is_expired(deposit, x)
-        return deposit
 
     def test_no_failures(self):
         """Test case where no deposits should be marked as failed."""
         # Includes active deposits (spent and unspent) and unconfirmed
->>>>>>> f6746658
         deposits = [self.confirmed_active, self.unconfirmed]
 
         updates = self.processor.process_expired_locktime(deposits, self.bitcoin_chaintip_height)
@@ -140,17 +95,17 @@
         with patch(
             "app.clients.MempoolAPI.get_utxo_status", return_value={"spent": False}
         ) as mock_utxo_status:
-            deposits = [self.confirmed_expired_unspent]
+            deposits = [self.confirmed_expired]
             updates = self.processor.process_expired_locktime(
                 deposits, self.bitcoin_chaintip_height
             )
 
             mock_utxo_status.assert_called_once_with(
-                self.confirmed_expired_unspent.bitcoin_txid,
-                self.confirmed_expired_unspent.bitcoin_tx_output_index,
+                self.confirmed_expired.bitcoin_txid,
+                self.confirmed_expired.bitcoin_tx_output_index,
             )
         self.assertEqual(len(updates), 1, "One transaction should be marked as failed")
-        self.assertEqual(updates[0].bitcoin_txid, "confirmed_expired_unspent")
+        self.assertEqual(updates[0].bitcoin_txid, "confirmed_expired")
         self.assertEqual(updates[0].status, RequestStatus.FAILED.value)
         self.assertTrue("Locktime expired" in updates[0].status_message)
 
@@ -241,16 +196,6 @@
             ],
         }
 
-<<<<<<< HEAD
-    @patch('app.settings.MIN_BLOCK_CONFIRMATIONS', 10)  # Increase confirmations required
-    def test_with_custom_confirmations(self):
-        # Test with a custom confirmations setting
-        # Create a deposit that would expire with default settings but not with increased confirmations
-        edge_case = self._create_mock_deposit(
-            txid="edge_case",
-            confirmed_height=85,  # Just 15 blocks ago
-            lock_time=10  # Locktime of 10 blocks
-=======
         with (
             patch(
                 "app.clients.MempoolAPI.get_utxo_status", return_value=utxo_status_reclaim
@@ -288,7 +233,6 @@
         )
         d_active_unspent = self._create_mock_deposit(
             txid="active_unspent", confirmed_height=990, lock_time=50
->>>>>>> f6746658
         )
         d_reclaimed = self._create_mock_deposit(
             txid="reclaimed", confirmed_height=880, lock_time=64
@@ -416,7 +360,6 @@
             mock_tx_spent.assert_called_once_with("edge_signer_tx")
             self.assertEqual(len(updates_spent), 0, "Spent (signer) edge case should NOT fail")
 
-
 # Reset confirmations after test class
 def tearDownModule():
     settings.MIN_BLOCK_CONFIRMATIONS = 6
@@ -437,36 +380,35 @@
 
         self.rbf_original = self._create_mock_deposit(
             txid="rbf_original_tx",
-            confirmed_height=-1,  # Not confirmed
+            confirmed_height=None,  # Not confirmed
             lock_time=0,
             rbf_txids=["rbf_replacement_tx"]
         )
 
         self.rbf_replacement = self._create_mock_deposit(
             txid="rbf_replacement_tx",
-            confirmed_height=990,  # Confirmed
+            confirmed_height=990,  # Confirmed 10 blocks ago
             lock_time=20
         )
 
     @patch('app.clients.PublicEmilyAPI.fetch_deposits')
     @patch('app.clients.PrivateEmilyAPI.update_deposits')
-    @patch('app.clients.MempoolAPI.get_bitcoin_block_at')
+    @patch('app.clients.MempoolAPI.get_utxo_status')
+    @patch('app.clients.MempoolAPI.get_tip_height')
     @patch('app.clients.HiroAPI.get_stacks_block')
-    def test_update_deposits_workflow_with_rbf(self, mock_stacks_block, mock_btc_block,
-                                             mock_update_deposits, mock_fetch_deposits):
+    def test_update_deposits_workflow_with_rbf(
+            self,
+            mock_stacks_block,
+            mock_btc_tip_height,
+            mock_get_utxo_status,
+            mock_update_deposits,
+            mock_fetch_deposits,
+    ):
         """Test the complete deposit update workflow with RBF."""
         # Set up mocks
-        mock_btc_block.return_value = self.bitcoin_chaintip
+        mock_btc_tip_height.return_value = self.bitcoin_chaintip_height
         mock_stacks_block.return_value = self.stacks_chaintip
-
-        # Mock deposit fetching
-        pending_deposit = MagicMock(spec=DepositInfo)
-        accepted_deposit = MagicMock(spec=DepositInfo)
-
-        mock_fetch_deposits.side_effect = lambda status: {
-            RequestStatus.PENDING: [pending_deposit],
-            RequestStatus.ACCEPTED: [accepted_deposit]
-        }[status]
+        mock_get_utxo_status.return_value = {"spent": False}
 
         # Mock the _enrich_deposits method
         with patch.object(self.processor, '_enrich_deposits') as mock_enrich:
@@ -479,7 +421,6 @@
 
             # Run the update_deposits method
             self.processor.update_deposits()
-
             # Verify the correct API calls were made
             mock_fetch_deposits.assert_any_call(RequestStatus.PENDING)
             mock_fetch_deposits.assert_any_call(RequestStatus.ACCEPTED)
@@ -487,10 +428,12 @@
             # Verify the enrichment was called with both deposits
             mock_enrich.assert_called_once()
 
+            # Verify the get_utxo_status was called for the expired_locktime deposit
+            mock_get_utxo_status.assert_called_once()
+
             # Verify the update was called with the correct updates
             mock_update_deposits.assert_called_once()
             updates = mock_update_deposits.call_args[0][0]
-
             # We expect 2 updates: one for expired_locktime_tx and one for rbf_original_tx
             self.assertEqual(len(updates), 2)
             # Let's check the actual updates to understand what's happening
@@ -512,23 +455,30 @@
                 elif update.bitcoin_txid == "rbf_original_tx":
                     self.assertTrue("Replaced by confirmed tx" in update.status_message)
 
-    @patch('app.clients.MempoolAPI.get_bitcoin_transaction')
+    @patch('app.clients.MempoolAPI.get_transaction')
     @patch('app.clients.MempoolAPI.check_for_rbf')
     def test_enrich_deposits_with_rbf(self, mock_check_rbf, mock_get_tx):
         """Test the deposit enrichment process with RBF."""
         # Create test deposits
-        deposit1 = MagicMock(spec=DepositInfo)
-        deposit1.bitcoin_txid = "tx1"
-
-        deposit2 = MagicMock(spec=DepositInfo)
-        deposit2.bitcoin_txid = "tx2"
+        deposit1 = self._create_mock_deposit(
+            txid="tx1",
+            confirmed_height=None,
+            lock_time=10,
+            rbf_txids=["replacement1", "replacement2"]
+        )
+        deposit2 = self._create_mock_deposit(
+            txid="tx2",
+            confirmed_height=700000,
+            lock_time=10,
+            rbf_txids=[]
+        )
 
         # Mock the transaction data returned by the Mempool API
         tx1_data = {
             "vin": [{"prevout": {"value": 2000000}}],
             "vout": [{"scriptpubkey_address": "bc1q...", "value": 1900000}],
             "fee": 100000,
-            "status": {"block_height": -1, "block_time": -1}  # Unconfirmed
+            "status": {"block_height": None, "block_time": None}  # Unconfirmed
         }
 
         tx2_data = {
@@ -543,17 +493,23 @@
         # Mock the RBF check
         mock_check_rbf.side_effect = lambda txid: {"replacement1", "replacement2"} if txid == "tx1" else set()
 
-        # Mock the from_deposit_info method
+        # Mock the from_deposit_info method, because MagicMock would not work with asdict
         with patch('app.models.EnrichedDepositInfo.from_deposit_info') as mock_from_info:
             # Set up the mock returns
-            enriched1 = MagicMock(spec=EnrichedDepositInfo)
-            enriched2 = MagicMock(spec=EnrichedDepositInfo)
-
-            mock_from_info.side_effect = [enriched1, enriched2]
+            def mock_from_info_side_effect(deposit, additional_info):
+                enriched = MagicMock(spec=EnrichedDepositInfo)
+                enriched.bitcoin_txid = deposit.bitcoin_txid
+                enriched.confirmed_height = additional_info.get("confirmed_height")
+                enriched.confirmed_time = additional_info.get("confirmed_time")
+                enriched.fee = additional_info.get("fee")
+                enriched.in_mempool = additional_info.get("in_mempool")
+                enriched.rbf_txids = additional_info.get("rbf_txids")
+                return enriched
+
+            mock_from_info.side_effect = mock_from_info_side_effect
 
             # Run the _enrich_deposits method
             result = self.processor._enrich_deposits([deposit1, deposit2])
-
             # Verify the correct methods were called
             mock_get_tx.assert_any_call("tx1")
             mock_get_tx.assert_any_call("tx2")
@@ -564,13 +520,17 @@
             # Verify from_deposit_info was called with the correct parameters
             self.assertEqual(mock_from_info.call_count, 2)
 
-            # Check the additional_info for the first call (unconfirmed tx)
-            additional_info1 = mock_from_info.call_args_list[0][0][1]
-            self.assertCountEqual(additional_info1["rbf_txids"], {"replacement1", "replacement2"})
-
-            # Check the additional_info for the second call (confirmed tx)
-            additional_info2 = mock_from_info.call_args_list[1][0][1]
-            self.assertEqual(additional_info2["rbf_txids"], set())
+            # Assertions on the configured mock results
+            self.assertEqual(result[0].bitcoin_txid, deposit1.bitcoin_txid)
+            self.assertEqual(result[0].confirmed_height, deposit1.confirmed_height)
+            self.assertEqual(result[0].fee, 100000)
+            self.assertEqual(result[0].in_mempool, True)
+            self.assertEqual(result[0].rbf_txids, {"replacement1", "replacement2"})
+
+            self.assertEqual(result[1].bitcoin_txid, deposit2.bitcoin_txid)
+            self.assertEqual(result[1].confirmed_height, deposit2.confirmed_height)
+            self.assertEqual(result[1].fee, 100000)
+            self.assertEqual(result[1].in_mempool, True)
 
 
 class TestDepositProcessor(TestDepositProcessorBase):
@@ -578,55 +538,6 @@
 
     def setUp(self):
         super().setUp()
-
-<<<<<<< HEAD
-        # Override blockchain state for these specific tests
-        self.bitcoin_chaintip = BlockInfo(height=100, hash="btc_hash", time=self.current_time)
-        self.stacks_chaintip = BlockInfo(height=50, hash="stx_hash", time=self.current_time)
-
-        # Create mock deposits for testing
-        self.expired_locktime = self._create_mock_deposit(
-            txid="expired_locktime_tx",
-            confirmed_height=80,  # Confirmed 20 blocks ago
-            lock_time=10  # Locktime of 10 blocks
-        )
-
-        self.active_locktime = self._create_mock_deposit(
-            txid="active_locktime_tx",
-            confirmed_height=95,  # Confirmed 5 blocks ago
-            lock_time=10  # Locktime of 10 blocks
-        )
-=======
-        # Mock blockchain state
-        self.bitcoin_chaintip_height = 1000
-        self.stacks_chaintip = BlockInfo(height=100, hash="stx_hash", time=self.current_time)
-
-        # Create mock deposits for testing
-        self.mock_deposits = self._create_test_deposits()
-
-    def _create_test_deposits(self):
-        """Create a set of mock deposits for testing."""
-        # Create a deposit with expired locktime
-        expired_locktime = MagicMock(spec=EnrichedDepositInfo)
-        expired_locktime.bitcoin_txid = "expired_locktime_tx"
-        expired_locktime.bitcoin_tx_output_index = 0
-        expired_locktime.confirmed_height = 890  # Confirmed 110 blocks ago
-        expired_locktime.lock_time = 50  # Locktime of 50 blocks
-        expired_locktime.is_expired = lambda x: EnrichedDepositInfo.is_expired(expired_locktime, x)
-
-        # Create a deposit with non-expired locktime
-        active_locktime = MagicMock(spec=EnrichedDepositInfo)
-        active_locktime.bitcoin_txid = "active_locktime_tx"
-        active_locktime.bitcoin_tx_output_index = 0
-        active_locktime.confirmed_height = 990  # Confirmed 10 blocks ago
-        active_locktime.lock_time = 50  # Locktime of 50 blocks
-        active_locktime.is_expired = lambda x: EnrichedDepositInfo.is_expired(active_locktime, x)
-
-        return {
-            "expired_locktime": expired_locktime,
-            "active_locktime": active_locktime,
-        }
->>>>>>> f6746658
 
     @patch("app.clients.PrivateEmilyAPI.fetch_deposits")
     @patch("app.clients.PrivateEmilyAPI.update_deposits")
@@ -671,72 +582,6 @@
         )
 
         mock_fetch_deposits.side_effect = lambda status: {
-<<<<<<< HEAD
-            RequestStatus.PENDING: [pending_deposit],
-            RequestStatus.ACCEPTED: [accepted_deposit]
-        }[status]
-
-        # Mock the _enrich_deposits method
-        with patch.object(self.processor, '_enrich_deposits') as mock_enrich:
-            # Return our test deposits when enriching
-            mock_enrich.return_value = [
-                self.expired_locktime,
-                self.active_locktime
-            ]
-
-            # Mock the processing methods to return known updates
-            with patch.object(self.processor, 'process_expired_locktime') as mock_process_locktime:
-
-                # Set up the mock returns
-                locktime_update = DepositUpdate(
-                    bitcoin_txid="expired_locktime_tx",
-                    bitcoin_tx_output_index=0,
-                    last_update_height=self.stacks_chaintip.height,
-                    last_update_block_hash=self.stacks_chaintip.hash,
-                    status=RequestStatus.FAILED.value,
-                    status_message="Locktime expired"
-                )
-
-                mock_process_locktime.return_value = [locktime_update]
-
-                # Run the update_deposits method
-                self.processor.update_deposits()
-
-                # Verify the correct API calls were made
-                mock_fetch_deposits.assert_any_call(RequestStatus.PENDING)
-                mock_fetch_deposits.assert_any_call(RequestStatus.ACCEPTED)
-
-                # Verify the enrichment was called with both deposits
-                mock_enrich.assert_called_once()
-                self.assertEqual(len(list(mock_enrich.call_args[0][0])), 2)
-
-                # Verify the processing methods were called
-                mock_process_locktime.assert_called_once()
-
-                # Verify the update was called with the locktime update
-                mock_update_deposits.assert_called_once()
-                updates = mock_update_deposits.call_args[0][0]
-                self.assertEqual(len(updates), 1)
-                self.assertEqual(updates[0].bitcoin_txid, "expired_locktime_tx")
-
-    @patch('app.clients.MempoolAPI.get_bitcoin_transaction')
-    def test_enrich_deposits(self, mock_get_tx):
-        """Test the deposit enrichment process."""
-        # Create test deposits
-        deposit1 = MagicMock(spec=DepositInfo)
-        deposit1.bitcoin_txid = "tx1"
-
-        deposit2 = MagicMock(spec=DepositInfo)
-        deposit2.bitcoin_txid = "tx2"
-
-        # Mock the transaction data returned by the Mempool API
-        tx1_data = {
-            "vin": [{"prevout": {"value": 2000000}}],
-            "vout": [{"scriptpubkey_address": "bc1q...", "value": 1900000}],
-            "fee": 100000,
-            "status": {"block_height": 100, "block_time": self.current_time - 3600}
-        }
-=======
             RequestStatus.PENDING.value: [pending_deposit],
             RequestStatus.ACCEPTED.value: [accepted_deposit],
         }[
@@ -803,7 +648,8 @@
             self.assertEqual(updates[0].status, RequestStatus.FAILED.value)
 
     @patch("app.clients.MempoolAPI.get_transaction")
-    def test_enrich_deposits(self, mock_get_tx):
+    @patch('app.clients.MempoolAPI.check_for_rbf')
+    def test_enrich_deposits(self, mock_check_rbf, mock_get_tx):
         """Test the simplified deposit enrichment process."""
         # Create actual DepositInfo instances for testing asdict
         deposit1 = DepositInfo(
@@ -889,6 +735,8 @@
             },  # Minimal data for deposit4
             "tx5": {"fee": 10000, "status": {"confirmed": False}},  # In-flight
         }.get(txid)
+        # There are no RBF txids in this test
+        mock_check_rbf.side_effect = lambda txid: set()
 
         # Run the _enrich_deposits method
         result = self.processor._enrich_deposits([deposit1, deposit2, deposit3, deposit4, deposit5])
@@ -947,7 +795,6 @@
         self.stacks_chaintip = BlockInfo(
             height=2000, hash="stx_hash_int", time=int(datetime.now().timestamp())
         )
->>>>>>> f6746658
 
     @patch("app.clients.PrivateEmilyAPI.update_deposits")
     @patch("app.clients.MempoolAPI.get_transaction")
