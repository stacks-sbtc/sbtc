--- conflicted
+++ resolved
@@ -91,11 +91,7 @@
             # Mark all collected unconfirmed transactions as RBF'd
             for tx in unconfirmed_txs_in_group:
                 logger.info(
-<<<<<<< HEAD
-                    f"Marking RBF'd transaction {tx.bitcoin_txid} as RBF'd (replaced by confirmed tx {confirmed_txid_in_group})"
-=======
                     f"Marking RBF'd transaction {tx.bitcoin_txid} as RBF (replaced by confirmed tx {confirmed_txid_in_group})"
->>>>>>> 2ab21f65
                 )
                 updates.append(
                     DepositUpdate(
