from dataclasses import asdict, dataclass
from enum import Enum
import functools
from typing import Any, Optional, Self

from bitcoinlib.scripts import Script

from app import settings
from app.utils import decode_cscript_int


class RequestStatus(Enum):
    PENDING = "pending"
    ACCEPTED = "accepted"
    CONFIRMED = "confirmed"
    FAILED = "failed"
    REPROCESSING = "reprocessing"


@dataclass
class DepositInfo:
    """Represents a deposit transaction."""
    bitcoin_txid: str
    bitcoin_tx_output_index: int
    recipient: str
    amount: int
    last_update_height: int
    last_update_block_hash: str
    status: str
    reclaim_script: str
    deposit_script: str

    @classmethod
    def from_json(cls, j: dict[str, Any]) -> Self:
        return cls(
            bitcoin_txid=j["bitcoinTxid"],
            bitcoin_tx_output_index=j["bitcoinTxOutputIndex"],
            recipient=j["recipient"],
            amount=j["amount"],
            last_update_height=j["lastUpdateHeight"],
            last_update_block_hash=j["lastUpdateBlockHash"],
            status=j["status"],
            reclaim_script=j["reclaimScript"],
            deposit_script=j["depositScript"],
        )

    @property
    def lock_time(self) -> int:
        """Extracts lock time from reclaim script."""
<<<<<<< HEAD
        lock_time = script.parse(self.reclaim_script)[0]
        if lock_time.startswith("OP_"):
            return int(lock_time[len("OP_"):])
        return int.from_bytes(bytes.fromhex(lock_time), byteorder="little")
=======
        script = Script.parse(self.reclaim_script)
        op_code_maybe = script.view(as_list=True)[0]
        if op_code_maybe.startswith("OP_"):
            return int(op_code_maybe[len("OP_") :])
        return decode_cscript_int(script.commands[0])
>>>>>>> f6746658

    @property
    def max_fee(self) -> int:
        """Extracts the max fee from deposit script."""
        # Setting _level=1 bypasses the recursive parsing logic that
        # might otherwise treat this script's data as a nested script.
        script = Script.parse(self.deposit_script, _level=1)
        max_fee_bytes = bytes.fromhex(script.view(as_list=True)[0])
        return int.from_bytes(max_fee_bytes[:8], byteorder="big", signed=False)

    @functools.cached_property
    def deposit_time(self) -> int:
        """Get the timestamp from the last update block hash."""
        from ..clients import HiroAPI  # Moved import here to avoid circular import
        return HiroAPI.get_stacks_block(self.last_update_block_hash).time


@dataclass
class EnrichedDepositInfo(DepositInfo):
    """Represents a deposit with additional enriched details."""
    in_mempool: bool  # Whether the transaction was found by the mempool API
<<<<<<< HEAD
    total_input: int
    fee: int
    confirmed_height: int
    confirmed_time: int
    spending_outputs: dict[str, int]
    num_inputs: int
    rbf_txids: set[str]  # txids that replaced the original transaction
    # was_minted: bool

    @property
    def num_outputs(self):
        return len(self.spending_outputs)

    @property
    def total_spent(self):
        return sum(self.spending_outputs.values())
=======
    fee: Optional[int] = None
    confirmed_height: Optional[int] = None
    confirmed_time: Optional[int] = None
>>>>>>> f6746658

    @classmethod
    def from_deposit_info(cls, d: DepositInfo, additional_data: dict) -> Self:
        return cls(**asdict(d), **additional_data)

    @classmethod
    def from_missing(cls, d: DepositInfo) -> Self:
        """Create an EnrichedDepositInfo with missing values."""
<<<<<<< HEAD
        missing_data = {
            "in_mempool": False,
            "total_input": -1,
            "fee": -1,
            "confirmed_height": -1,
            "confirmed_time": -1,
            "spending_outputs": {},
            "num_inputs": -1,
            "rbf_txids": set(),
        }
        return cls(**asdict(d), **missing_data)
=======
        missing_data = {"in_mempool": False}
        return cls.from_deposit_info(d, missing_data)

    def is_expired(self, bitcoin_chaintip_height: int) -> bool:
        """Check if the deposit's time-based expiry condition has been met.

        Note: This only checks the time component (locktime + confirmations).
        It does NOT check if the UTXO has been spent.

        Args:
            bitcoin_chaintip_height: The height of the tip of the Bitcoin chain

        Returns:
            bool: True if the deposit is expired, False otherwise
        """
        # Check if the deposit is confirmed
        if self.confirmed_height is None:
            return False

        # Calculate the block height at which the deposit becomes eligible for expiry
        expiry_eligible_height = (
            self.confirmed_height + self.lock_time + settings.MIN_BLOCK_CONFIRMATIONS
        )

        # Check if the current chain tip has passed the expiry eligible height
        is_past_expiry_time = bitcoin_chaintip_height >= expiry_eligible_height

        return is_past_expiry_time
>>>>>>> f6746658


@dataclass
class BlockInfo:
    """Represents a block."""
    height: int
    hash: str
    time: int

    @classmethod
    def from_stacks(cls, j: dict[str, Any]) -> Self:
        return cls(
            height=j["height"],
            hash=j["hash"],
            time=j["block_time"],
        )


@dataclass
class Fulfillment:
    """Represents a fulfillment."""
    bitcoin_txid: str
    bitcoin_tx_index: int
    stacks_txid: str
    bitcoin_block_hash: str
    bitcoin_block_height: int
    btc_fee: int


@dataclass
class DepositUpdate:
    """Represents a deposit update."""
    bitcoin_txid: str
    bitcoin_tx_output_index: int
    status: str
    status_message: str
    fulfillment: Optional[Fulfillment] = None<|MERGE_RESOLUTION|>--- conflicted
+++ resolved
@@ -1,4 +1,4 @@
-from dataclasses import asdict, dataclass
+from dataclasses import asdict, dataclass, field
 from enum import Enum
 import functools
 from typing import Any, Optional, Self
@@ -20,6 +20,7 @@
 @dataclass
 class DepositInfo:
     """Represents a deposit transaction."""
+
     bitcoin_txid: str
     bitcoin_tx_output_index: int
     recipient: str
@@ -47,18 +48,11 @@
     @property
     def lock_time(self) -> int:
         """Extracts lock time from reclaim script."""
-<<<<<<< HEAD
-        lock_time = script.parse(self.reclaim_script)[0]
-        if lock_time.startswith("OP_"):
-            return int(lock_time[len("OP_"):])
-        return int.from_bytes(bytes.fromhex(lock_time), byteorder="little")
-=======
         script = Script.parse(self.reclaim_script)
         op_code_maybe = script.view(as_list=True)[0]
         if op_code_maybe.startswith("OP_"):
             return int(op_code_maybe[len("OP_") :])
         return decode_cscript_int(script.commands[0])
->>>>>>> f6746658
 
     @property
     def max_fee(self) -> int:
@@ -73,35 +67,19 @@
     def deposit_time(self) -> int:
         """Get the timestamp from the last update block hash."""
         from ..clients import HiroAPI  # Moved import here to avoid circular import
+
         return HiroAPI.get_stacks_block(self.last_update_block_hash).time
 
 
 @dataclass
 class EnrichedDepositInfo(DepositInfo):
     """Represents a deposit with additional enriched details."""
+
     in_mempool: bool  # Whether the transaction was found by the mempool API
-<<<<<<< HEAD
-    total_input: int
-    fee: int
-    confirmed_height: int
-    confirmed_time: int
-    spending_outputs: dict[str, int]
-    num_inputs: int
-    rbf_txids: set[str]  # txids that replaced the original transaction
-    # was_minted: bool
-
-    @property
-    def num_outputs(self):
-        return len(self.spending_outputs)
-
-    @property
-    def total_spent(self):
-        return sum(self.spending_outputs.values())
-=======
+    rbf_txids: set[str] = field(default_factory=set)  # txids that replaced the original transaction
     fee: Optional[int] = None
     confirmed_height: Optional[int] = None
     confirmed_time: Optional[int] = None
->>>>>>> f6746658
 
     @classmethod
     def from_deposit_info(cls, d: DepositInfo, additional_data: dict) -> Self:
@@ -110,20 +88,9 @@
     @classmethod
     def from_missing(cls, d: DepositInfo) -> Self:
         """Create an EnrichedDepositInfo with missing values."""
-<<<<<<< HEAD
         missing_data = {
             "in_mempool": False,
-            "total_input": -1,
-            "fee": -1,
-            "confirmed_height": -1,
-            "confirmed_time": -1,
-            "spending_outputs": {},
-            "num_inputs": -1,
-            "rbf_txids": set(),
         }
-        return cls(**asdict(d), **missing_data)
-=======
-        missing_data = {"in_mempool": False}
         return cls.from_deposit_info(d, missing_data)
 
     def is_expired(self, bitcoin_chaintip_height: int) -> bool:
@@ -151,12 +118,12 @@
         is_past_expiry_time = bitcoin_chaintip_height >= expiry_eligible_height
 
         return is_past_expiry_time
->>>>>>> f6746658
 
 
 @dataclass
 class BlockInfo:
     """Represents a block."""
+
     height: int
     hash: str
     time: int
@@ -173,6 +140,7 @@
 @dataclass
 class Fulfillment:
     """Represents a fulfillment."""
+
     bitcoin_txid: str
     bitcoin_tx_index: int
     stacks_txid: str
@@ -184,6 +152,7 @@
 @dataclass
 class DepositUpdate:
     """Represents a deposit update."""
+
     bitcoin_txid: str
     bitcoin_tx_output_index: int
     status: str
