--- conflicted
+++ resolved
@@ -321,53 +321,7 @@
       INIT_BLOCKS: 101
       STACKS_30_HEIGHT: *STACKS_30_HEIGHT
       STACKS_25_HEIGHT: *STACKS_25_HEIGHT
-<<<<<<< HEAD
     entrypoint: /miner.sh
-=======
-    entrypoint:
-      - /bin/bash
-      - -c
-      - |
-        apt-get update && apt-get install -y jq
-        set -e
-        trap "exit" INT TERM
-        trap "kill 0" EXIT
-        bitcoin-cli -rpcconnect=bitcoin -rpcwait getmininginfo
-        bitcoin-cli -rpcconnect=bitcoin -named createwallet wallet_name=main descriptors=false || true
-        bitcoin-cli -rpcconnect=bitcoin -named createwallet wallet_name=depositor descriptors=true || true
-        bitcoin-cli -rpcwallet=main -rpcconnect=bitcoin importaddress $${BTC_ADDR} "" false
-        bitcoin-cli -rpcwallet=main -rpcconnect=bitcoin generatetoaddress $${INIT_BLOCKS} $${BTC_ADDR}
-        ADDR=$$(bitcoin-cli -rpcwallet=depositor -rpcconnect=bitcoin getnewaddress label="" bech32)
-        bitcoin-cli -rpcwallet=depositor -rpcconnect=bitcoin generatetoaddress 101 $${ADDR}
-        DEFAULT_TIMEOUT=$$(($$(date +%s) + 30))
-        while true; do
-          TX=$$(bitcoin-cli -rpcwallet=main -rpcconnect=bitcoin listtransactions '*' 1 0 true)
-          CONFS=$$(echo "$${TX}" | grep -oP '"confirmations": \K\d+' | awk '{print $$1}')
-          if [ "$${CONFS}" = "0" ] || [ $$(date +%s) -gt $$DEFAULT_TIMEOUT ]; then
-            if [ $$(date +%s) -gt $$DEFAULT_TIMEOUT ]; then
-              echo "Timed out waiting for a mempool tx, mining a btc block..."
-            else
-              echo "Detected Stacks mining mempool tx, mining btc block..."
-            fi
-            bitcoin-cli -rpcwallet=main -rpcconnect=bitcoin generatetoaddress 1 "$${BTC_ADDR}"
-            DEFAULT_TIMEOUT=$$(($$(date +%s) + 30))
-          else
-            echo "No Stacks mining tx detected"
-          fi
-
-          SLEEP_DURATION=$${MINE_INTERVAL}
-          BLOCK_HEIGHT=$$(bitcoin-cli -rpcwallet=main -rpcconnect=bitcoin getblockcount)
-          if [ "$${BLOCK_HEIGHT}" -gt $$(( $${STACKS_30_HEIGHT} + 1 )) ]; then
-            echo "In Epoch3, sleeping for $${MINE_INTERVAL_EPOCH3} ..."
-            SLEEP_DURATION=$${MINE_INTERVAL_EPOCH3}
-          elif [ "$${BLOCK_HEIGHT}" -gt $$(( $${STACKS_25_HEIGHT} + 1 )) ]; then
-            echo "In Epoch2.5, sleeping for $${MINE_INTERVAL_EPOCH25} ..."
-            SLEEP_DURATION=$${MINE_INTERVAL_EPOCH25}
-          fi
-          sleep $${SLEEP_DURATION} &
-          wait || exit 0
-        done
->>>>>>> f274e70c
     profiles:
       - default
       - bitcoin-mempool
