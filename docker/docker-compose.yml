# Variables.
# ------------------------------------------------------------------------------
x-common-vars:
  - &STACKS_BLOCKCHAIN_COMMIT 49777d3fd73a6dbb610be80c376b7d9389c9871a
  - &STACKS_API_COMMIT 46e1ae256e474eac98979d0a3df685fe3fa48d6d
  - &BTC_ADDR miEJtNKa3ASpA19v5ZhvbKTEieYjLpzCYT
  - &MINER_SEED 9e446f6b0c6a96cf2190e54bcd5a8569c3e386f091605499464389b8d4e0bfc201 # stx: STEW4ZNT093ZHK4NEQKX8QJGM2Y7WWJ2FQQS5C19, btc: miEJtNKa3ASpA19v5ZhvbKTEieYjLpzCYT, pub_key: 035379aa40c02890d253cfa577964116eb5295570ae9f7287cbae5f2585f5b2c7c, wif: cStMQXkK5yTFGP3KbNXYQ3sJf2qwQiKrZwR9QJnksp32eKzef1za
  - &BITCOIN_PEER_PORT 18444
  - &BITCOIN_RPC_PORT 18443
  - &BITCOIN_BLOCK_HASH_STREAM_PORT 28332
  - &BITCOIN_RPC_USER devnet
  - &BITCOIN_RPC_PASS devnet
  - &MINE_INTERVAL ${MINE_INTERVAL:-1s}
  - &MINE_INTERVAL_EPOCH25 ${MINE_INTERVAL_EPOCH25:-5s} # 5 second bitcoin block times in epoch 2.5
  - &MINE_INTERVAL_EPOCH3 ${MINE_INTERVAL_EPOCH3:-15s} # 15 second bitcoin block times in epoch 3
  - &NAKAMOTO_BLOCK_INTERVAL 2 # seconds to wait between issuing stx-transfer transactions (which triggers Nakamoto block production)
  - &STACKS_20_HEIGHT ${STACKS_20_HEIGHT:-0}
  - &STACKS_2_05_HEIGHT ${STACKS_2_05_HEIGHT:-203}
  - &STACKS_21_HEIGHT ${STACKS_21_HEIGHT:-204}
  - &STACKS_POX2_HEIGHT ${STACKS_POX2_HEIGHT:-205} # 104 is is stacks_block=1, 106 is stacks_block=3
  - &STACKS_22_HEIGHT ${STACKS_22_HEIGHT:-206}
  - &STACKS_23_HEIGHT ${STACKS_23_HEIGHT:-207}
  - &STACKS_24_HEIGHT ${STACKS_24_HEIGHT:-208}
  - &STACKS_25_HEIGHT ${STACKS_25_HEIGHT:-209}
  - &STACKS_30_HEIGHT ${STACKS_30_HEIGHT:-232}
  - &STACKS_31_HEIGHT ${STACKS_31_HEIGHT:-233}
  - &STACKING_CYCLES ${STACKING_CYCLES:-1} # number of cycles to stack-stx or stack-extend for
  - &POX_PREPARE_LENGTH ${POX_PREPARE_LENGTH:-5}
  - &POX_REWARD_LENGTH ${POX_REWARD_LENGTH:-20}
  - &REWARD_RECIPIENT ${REWARD_RECIPIENT:-STQM73RQC4EX0A07KWG1J5ECZJYBZS4SJ4ERC6WN} # priv: 6ad9cadb42d4edbfbe0c5bfb3b8a4125ddced021c4174f829b714ccbf527f02001
  - &EXIT_FROM_MONITOR 1 # set to "1" to automatically shut down via monitor.ts

# Templates.
# ------------------------------------------------------------------------------
x-postgres: &postgres
  image: postgres:15-alpine
  stop_grace_period: 5s
  environment:
    POSTGRES_USER: postgres
    POSTGRES_PASSWORD: postgres
    POSTGRES_DB: signer
  profiles:
    - sbtc-signer
    - sbtc-postgres

x-sbtc-signer: &sbtc-signer
  build:
    context: ../
    dockerfile: docker/sbtc/Dockerfile
    target: signer
  entrypoint: "/bin/bash -c '/usr/local/bin/signer -c /signer-config.toml --migrate-db'"
  environment: &sbtc-signer-environment
    RUST_LOG: info
    SIGNER_SIGNER__P2P__LISTEN_ON: tcp://0.0.0.0:4122
  volumes:
    - ./sbtc/signer/signer-config.toml:/signer-config.toml
  profiles:
    - sbtc-signer

x-stacks-signer: &stacks-signer
  build:
    context: stacks
    args:
      GIT_COMMIT: *STACKS_BLOCKCHAIN_COMMIT
  depends_on:
    - stacks-node
  volumes:
    - ./stacks/stacks-signer.toml:/data/config.toml.in
  environment: &stacks-signer-environment
    STACKS_NODE_HOST: stacks-node:20443
    STACKS_SIGNER_ENDPOINT: 0.0.0.0:30000
  entrypoint:
    - /bin/bash
    - -c
    - |
      set -e
      envsubst < config.toml.in > config.toml
      exec stacks-signer run --config config.toml
  profiles:
    - default

# Services.
# ------------------------------------------------------------------------------
services:

  # Emily API.
  # ----------
  # DynamoDB Tables for the Emily API.
  emily-dynamodb:
    image: "amazon/dynamodb-local:latest"
    command: "-jar DynamoDBLocal.jar -sharedDb -dbPath ."
    ports:
      - "8000:8000"
    profiles:
      - default

  # Modifies Emily's CDK template and creates DynamoDB Tables.
  emily-aws-setup:
    build:
      context: ../
      dockerfile: docker/sbtc/Dockerfile
      target: emily-aws-setup
    depends_on:
      - emily-dynamodb
    environment:
      - DYNAMODB_ENDPOINT=http://emily-dynamodb:8000
      - TRUSTED_REORG_API_KEY=testApiKey
    profiles:
      - default

  # Runs the Emily server.
  emily-server:
    build:
      context: ../
      dockerfile: docker/sbtc/Dockerfile
      target: emily-server
    depends_on:
      emily-aws-setup:
        condition: service_completed_successfully
    environment:
      - DYNAMODB_ENDPOINT=http://emily-dynamodb:8000
      - AWS_ACCESS_KEY_ID=xxxxxxxxxxxx
      - AWS_SECRET_ACCESS_KEY=xxxxxxxxxxxx
      - AWS_REGION=us-west-2
      - PORT=3031
      - DEFAULT_PEG_CAP=100000000000
      - DEFAULT_PER_DEPOSIT_CAP=100000000
      - DEFAULT_PER_WITHDRAWAL_CAP=100000000
    ports:
      - "3031:3031"
    profiles:
      - default

  emily-sidecar:
    build:
      context: ../
<<<<<<< HEAD
      dockerfile: docker/sbtc/Dockerfile
=======
      dockerfile: docker/sbtc/emily-sidecar/Dockerfile
>>>>>>> 8179563a
      target: emily-sidecar
    restart: on-failure
    ports:
      - "5000:5000"
    environment:
      EMILY_API_KEY: testApiKey
      EMILY_CHAINSTATE_URL: http://emily-server:3031/chainstate
      DEPLOYER_ADDRESS: SN3R84XZYA63QS28932XQF3G1J8R9PC3W76P9CSQS
    profiles:
      - default
    depends_on:
      - emily-server

  # sBTC Signers.
  # ------------------
  # sbtc signer 1 ----
  postgres-1:
    <<: *postgres # Inherit all from the "postgres" service
    container_name: postgres-1
    ports:
      - 5432:5432

  sbtc-signer-1:
    <<: *sbtc-signer # Inherit all from the "sbtc-signer" service
    container_name: sbtc-signer-1
    depends_on:
      - postgres-1
    environment:
      <<: *sbtc-signer-environment
      SIGNER_SIGNER__DB_ENDPOINT: postgresql://postgres:postgres@postgres-1:5432/signer
      SIGNER_SIGNER__PRIVATE_KEY: 41634762d89dfa09133a4a8e9c1378d0161d29cd0a9433b51f1e3d32947a73dc
      SIGNER_SIGNER__P2P__SEEDS: tcp://sbtc-signer-2:4122,tcp://sbtc-signer-3:4122
    ports:
      - "8801:8801"

  # sbtc signer 2 ----
  postgres-2:
    <<: *postgres # Inherit all from the "postgres" service
    container_name: postgres-2
    ports:
      - 5433:5432

  sbtc-signer-2:
    <<: *sbtc-signer # Inherit all from the "sbtc-signer" service
    container_name: sbtc-signer-2
    depends_on:
      - postgres-2
    environment:
      <<: *sbtc-signer-environment
      SIGNER_SIGNER__DB_ENDPOINT: postgresql://postgres:postgres@postgres-2:5432/signer
      SIGNER_SIGNER__PRIVATE_KEY: 9bfecf16c9c12792589dd2b843f850d5b89b81a04f8ab91c083bdf6709fbefee01
      SIGNER_SIGNER__P2P__SEEDS: tcp://sbtc-signer-1:4122,tcp://sbtc-signer-3:4122
    ports:
      - "8802:8801"

  # sbtc signer 3 ----
  postgres-3:
    <<: *postgres # Inherit all from the "postgres" service
    container_name: postgres-3
    ports:
      - 5434:5432

  sbtc-signer-3:
    <<: *sbtc-signer # Inherit all from the "sbtc-signer" service
    container_name: sbtc-signer-3
    depends_on:
      - postgres-3
    environment:
      <<: *sbtc-signer-environment
      SIGNER_SIGNER__DB_ENDPOINT: postgresql://postgres:postgres@postgres-3:5432/signer
      SIGNER_SIGNER__PRIVATE_KEY: 3ec0ca5770a356d6cd1a9bfcbf6cd151eb1bd85c388cc00648ec4ef5853fdb7401
      SIGNER_SIGNER__P2P__SEEDS: tcp://sbtc-signer-1:4122,tcp://sbtc-signer-2:4122
    ports:
      - "8803:8801"

  # Blocklist client.
  # -----------------
  blocklist-client:
    build:
      context: ../
      dockerfile: docker/sbtc/Dockerfile
      target: blocklist-client
    environment:
      BLOCKLIST_CLIENT_RISK_ANALYSIS__API_URL: ${BLOCKLIST_CLIENT_RISK_ANALYSIS__API_URL:-https://public.chainalysis.com}
      BLOCKLIST_CLIENT_RISK_ANALYSIS__API_KEY: ${BLOCKLIST_CLIENT_RISK_ANALYSIS__API_KEY:-}
      BLOCKLIST_CLIENT_SERVER__HOST: "0.0.0.0"
    ports:
      - "3030:3030"
    profiles:
      - default

  # sBTC Bridge Website.
  # --------------------
  sbtc-bridge-website:
    build:
      context: bridge-website
      dockerfile: Dockerfile
    depends_on:
      - stacks-node
      - stacks-api
      - emily-server
      - bitcoin
    ports:
      - "3010:3000"
    profiles:
      - default

  # Bitcoin / Burnchain.
  # --------------------
  bitcoin:
    build: bitcoin
    ports:
      - "18443:18443"
      - "28332:28332"
    volumes:
      - ./bitcoin/bitcoin.conf:/root/.bitcoin/bitcoin.conf
    entrypoint:
      - /bin/bash
      - -c
      - |
        set -e
        bitcoind
    profiles:
      - default
      - bitcoin-mempool

  bitcoin-miner:
    build: bitcoin
    depends_on:
      - bitcoin
    volumes:
      - ./bitcoin/bitcoin.conf:/root/.bitcoin/bitcoin.conf
    environment:
      BTC_ADDR: *BTC_ADDR
      MINE_INTERVAL: *MINE_INTERVAL
      MINE_INTERVAL_EPOCH3: *MINE_INTERVAL_EPOCH3
      MINE_INTERVAL_EPOCH25: *MINE_INTERVAL_EPOCH25
      INIT_BLOCKS: 101
      STACKS_30_HEIGHT: *STACKS_30_HEIGHT
      STACKS_25_HEIGHT: *STACKS_25_HEIGHT
    entrypoint:
      - /bin/bash
      - -c
      - |
        set -e
        trap "exit" INT TERM
        trap "kill 0" EXIT
        bitcoin-cli -rpcconnect=bitcoin -rpcwait getmininginfo
        bitcoin-cli -rpcconnect=bitcoin -named createwallet wallet_name=main descriptors=false
        bitcoin-cli -rpcconnect=bitcoin -named createwallet wallet_name=depositor descriptors=true
        bitcoin-cli -rpcwallet=main -rpcconnect=bitcoin importaddress $${BTC_ADDR} "" false
        bitcoin-cli -rpcwallet=main -rpcconnect=bitcoin generatetoaddress $${INIT_BLOCKS} $${BTC_ADDR}
        ADDR=$$(bitcoin-cli -rpcwallet=depositor -rpcconnect=bitcoin getnewaddress label="" bech32)
        bitcoin-cli -rpcwallet=depositor -rpcconnect=bitcoin generatetoaddress 101 $${ADDR}
        DEFAULT_TIMEOUT=$$(($$(date +%s) + 30))
        while true; do
          TX=$$(bitcoin-cli -rpcwallet=main -rpcconnect=bitcoin listtransactions '*' 1 0 true)
          CONFS=$$(echo "$${TX}" | jq '.[].confirmations')
          if [ "$${CONFS}" = "0" ] || [ $$(date +%s) -gt $$DEFAULT_TIMEOUT ]; then
            if [ $$(date +%s) -gt $$DEFAULT_TIMEOUT ]; then
              echo "Timed out waiting for a mempool tx, mining a btc block..."
            else
              echo "Detected Stacks mining mempool tx, mining btc block..."
            fi
            bitcoin-cli -rpcwallet=main -rpcconnect=bitcoin generatetoaddress 1 "$${BTC_ADDR}"
            DEFAULT_TIMEOUT=$$(($$(date +%s) + 30))
          else
            echo "No Stacks mining tx detected"
          fi

          SLEEP_DURATION=$${MINE_INTERVAL}
          BLOCK_HEIGHT=$$(bitcoin-cli -rpcwallet=main -rpcconnect=bitcoin getblockcount)
          if [ "$${BLOCK_HEIGHT}" -gt $$(( $${STACKS_30_HEIGHT} + 1 )) ]; then
            echo "In Epoch3, sleeping for $${MINE_INTERVAL_EPOCH3} ..."
            SLEEP_DURATION=$${MINE_INTERVAL_EPOCH3}
          elif [ "$${BLOCK_HEIGHT}" -gt $$(( $${STACKS_25_HEIGHT} + 1 )) ]; then
            echo "In Epoch2.5, sleeping for $${MINE_INTERVAL_EPOCH25} ..."
            SLEEP_DURATION=$${MINE_INTERVAL_EPOCH25}
          fi
          sleep $${SLEEP_DURATION} &
          wait || exit 0
        done
    profiles:
      - default
      - bitcoin-mempool

  # Stacks Blockchain.
  # ------------------
  stacks-node:
    build:
      context: stacks
      args:
        GIT_COMMIT: *STACKS_BLOCKCHAIN_COMMIT
    depends_on:
      - bitcoin
    ports:
      - "20443:20443"
    volumes:
      - ./stacks/stacks-regtest-miner.toml:/data/config.toml.in
      - ./bitcoin/bitcoin.conf:/root/.bitcoin/bitcoin.conf
    environment:
      # STACKS_LOG_TRACE: 1 # uncomment for trace logging
      # STACKS_LOG_DEBUG: 1
      # RUST_LOG: debug
      BITCOIN_PEER_HOST: bitcoin
      BITCOIN_PEER_PORT: *BITCOIN_PEER_PORT
      BITCOIN_RPC_PORT: *BITCOIN_RPC_PORT
      BITCOIN_RPC_USER: *BITCOIN_RPC_USER
      BITCOIN_RPC_PASS: *BITCOIN_RPC_PASS
      MINER_SEED: *MINER_SEED
      STACKS_20_HEIGHT: *STACKS_20_HEIGHT
      STACKS_2_05_HEIGHT: *STACKS_2_05_HEIGHT
      STACKS_21_HEIGHT: *STACKS_21_HEIGHT
      STACKS_POX2_HEIGHT: *STACKS_POX2_HEIGHT
      STACKS_22_HEIGHT: *STACKS_22_HEIGHT
      STACKS_23_HEIGHT: *STACKS_23_HEIGHT
      STACKS_24_HEIGHT: *STACKS_24_HEIGHT
      STACKS_25_HEIGHT: *STACKS_25_HEIGHT
      STACKS_30_HEIGHT: *STACKS_30_HEIGHT
      STACKS_31_HEIGHT: *STACKS_31_HEIGHT
      POX_PREPARE_LENGTH: *POX_PREPARE_LENGTH
      POX_REWARD_LENGTH: *POX_REWARD_LENGTH
      REWARD_RECIPIENT: *REWARD_RECIPIENT
    entrypoint:
      - /bin/bash
      - -c
      - |
        set -e
        envsubst < config.toml.in > config.toml
        bitcoin-cli -rpcwait -rpcconnect=bitcoin getmininginfo
        exec stacks-node start --config config.toml
    profiles:
      - default
    extra_hosts:
      - "host.docker.internal:host-gateway"

  stacker:
    build: stacker
    environment:
      STACKS_CORE_RPC_HOST: stacks-node
      STACKS_CORE_RPC_PORT: 20443
      STACKING_CYCLES: *STACKING_CYCLES
      STACKING_KEYS: 41634762d89dfa09133a4a8e9c1378d0161d29cd0a9433b51f1e3d32947a73dc01,9bfecf16c9c12792589dd2b843f850d5b89b81a04f8ab91c083bdf6709fbefee01,3ec0ca5770a356d6cd1a9bfcbf6cd151eb1bd85c388cc00648ec4ef5853fdb7401
      STACKS_25_HEIGHT: *STACKS_25_HEIGHT
      STACKS_30_HEIGHT: *STACKS_30_HEIGHT
      POX_PREPARE_LENGTH: *POX_PREPARE_LENGTH
      POX_REWARD_LENGTH: *POX_REWARD_LENGTH
      STACKING_INTERVAL: 2 # interval (seconds) for checking if stacking transactions are needed
      POST_TX_WAIT: 10 # seconds to wait after a stacking transaction broadcast before continuing the loop
      SERVICE_NAME: stacker
    depends_on:
      - stacks-node
    profiles:
      - default

  tx-broadcaster:
    build: stacker
    environment:
      STACKS_CORE_RPC_HOST: stacks-node
      STACKS_CORE_RPC_PORT: 20443
      NAKAMOTO_BLOCK_INTERVAL: *NAKAMOTO_BLOCK_INTERVAL
      STACKS_30_HEIGHT: *STACKS_30_HEIGHT
      ACCOUNT_KEYS: e26e611fc92fe535c5e2e58a6a446375bb5e3b471440af21bbe327384befb50a01,e3ebd73a51da9a2ab0c6679145420876bf4338554a8972e3ab200cef7adbec6001,0bfff38daea4561a4343c9b3f29bfb06e32a988868fc68beed31a6c0f6de4cf701
      STACKS_25_HEIGHT: *STACKS_25_HEIGHT
      POX_PREPARE_LENGTH: *POX_PREPARE_LENGTH
      POX_REWARD_LENGTH: *POX_REWARD_LENGTH
      STACKING_KEYS: 41634762d89dfa09133a4a8e9c1378d0161d29cd0a9433b51f1e3d32947a73dc01,9bfecf16c9c12792589dd2b843f850d5b89b81a04f8ab91c083bdf6709fbefee01,3ec0ca5770a356d6cd1a9bfcbf6cd151eb1bd85c388cc00648ec4ef5853fdb7401
    depends_on:
      - stacks-node
    entrypoint:
      - /bin/bash
      - -c
      - |
        set -e
        exec npx tsx /root/tx-broadcaster.ts
    profiles:
      - default

  stacks-signer-1:
    <<: *stacks-signer
    container_name: stacks-signer-1
    environment:
      <<: *stacks-signer-environment
      SIGNER_PRIVATE_KEY: 41634762d89dfa09133a4a8e9c1378d0161d29cd0a9433b51f1e3d32947a73dc01

  stacks-signer-2:
    <<: *stacks-signer
    container_name: stacks-signer-2
    environment:
      <<: *stacks-signer-environment
      SIGNER_PRIVATE_KEY: 9bfecf16c9c12792589dd2b843f850d5b89b81a04f8ab91c083bdf6709fbefee01

  stacks-signer-3:
    <<: *stacks-signer
    container_name: stacks-signer-3
    environment:
      <<: *stacks-signer-environment
      SIGNER_PRIVATE_KEY: 3ec0ca5770a356d6cd1a9bfcbf6cd151eb1bd85c388cc00648ec4ef5853fdb7401

  monitor:
    build: stacker
    environment:
      STACKS_CORE_RPC_HOST: stacks-api
      STACKS_CORE_RPC_PORT: 3999
      STACKING_CYCLES: *STACKING_CYCLES
      STACKING_KEYS: 41634762d89dfa09133a4a8e9c1378d0161d29cd0a9433b51f1e3d32947a73dc01,9bfecf16c9c12792589dd2b843f850d5b89b81a04f8ab91c083bdf6709fbefee01,3ec0ca5770a356d6cd1a9bfcbf6cd151eb1bd85c388cc00648ec4ef5853fdb7401
      STACKS_25_HEIGHT: *STACKS_25_HEIGHT
      STACKS_30_HEIGHT: *STACKS_30_HEIGHT
      POX_PREPARE_LENGTH: *POX_PREPARE_LENGTH
      POX_REWARD_LENGTH: *POX_REWARD_LENGTH
      EXIT_FROM_MONITOR: *EXIT_FROM_MONITOR
      SERVICE_NAME: monitor
    depends_on:
      - stacks-node
    entrypoint:
      - /bin/bash
      - -c
      - |
        set -e
        exec npx tsx /root/monitor.ts
    profiles:
      - default

  # Stacks / Hiro API.
  # ------------------
  postgres-stacks-api:
    image: postgres:15-alpine
    container_name: postgres-stacks-api
    stop_grace_period: 5s
    environment:
      POSTGRES_USER: postgres
      POSTGRES_PASSWORD: postgres
    profiles:
      - default

  stacks-api:
    image: stacks-api:latest
    container_name: stacks-api
    stop_grace_period: 5s
    build:
      context: stacks-api
      args:
        GIT_URI: "https://github.com/hirosystems/stacks-blockchain-api.git"
        GIT_BRANCH: "v8.0.3"
    ports:
      - 3999:3999
      - 3700:3700
    depends_on:
      - postgres-stacks-api
      - stacks-node
      - bitcoin
    environment:
      NODE_ENV: "production"
      GIT_TAG: "v7.10.0-nakamoto.7"
      PG_HOST: "postgres-stacks-api"
      PG_PORT: 5432
      PG_USER: "postgres"
      PG_PASSWORD: "postgres"
      PG_DATABASE: "postgres"
      STACKS_CHAIN_ID: "0x80000000"
      STACKS_CORE_EVENT_PORT: 3700
      STACKS_CORE_EVENT_HOST: "0.0.0.0"
      STACKS_BLOCKCHAIN_API_PORT: 3999
      STACKS_BLOCKCHAIN_API_HOST: "0.0.0.0"
      STACKS_CORE_RPC_HOST: "stacks-node"
      STACKS_CORE_RPC_PORT: 20443
      API_DOCS_URL: http://localhost:3999/doc
    profiles:
      - default

  stacks-explorer:
    image: stacks-explorer
    container_name: stacks-explorer
    stop_grace_period: 5s
    build:
      context: stacks-explorer
      args:
        GIT_URI: "https://github.com/hirosystems/explorer.git"
        GIT_BRANCH: "v1.211.2"
    ports:
      - 3020:3000
    depends_on:
      - bitcoin
      - stacks-node
      - stacks-api
      - postgres-stacks-api
    environment:
      NEXT_PUBLIC_MAINNET_API_SERVER: "http://stacks-api:3999"
    profiles:
      - default

  # Mempool.
  # --------
  electrs:
    image: electrs:latest
    container_name: electrs
    stop_grace_period: 5s
    build: electrs
    ports:
      - 60401:60401
      - 3002:3002
    depends_on:
      - bitcoin
      - bitcoin-miner
    environment:
      RUST_BACKTRACE: 1
      BITCOIN_RPC_HOST: "bitcoin"
      BITCOIN_RPC_PORT: "18443"
    profiles:
      - bitcoin-mempool

  mariadb:
    image: mariadb:10.5.21
    container_name: mariadb
    stop_grace_period: 5s
    ports:
      - 3306:3306
    environment:
      MYSQL_DATABASE: "mempool"
      MYSQL_USER: "mempool"
      MYSQL_PASSWORD: "mempool"
      MYSQL_ROOT_PASSWORD: "admin"
    profiles:
      - bitcoin-mempool

  mempool-web:
    image: mempool/frontend:latest
    container_name: mempool-web
    stop_grace_period: 5s
    depends_on:
      - mempool-api
      - mariadb
      - electrs
    user: "1000:1000"
    restart: on-failure
    ports:
      - 8083:8083
    environment:
      FRONTEND_HTTP_PORT: "8083"
      BACKEND_MAINNET_HTTP_HOST: "mempool-api"
    command: "./wait-for mariadb:3306 --timeout=720 -- nginx -g 'daemon off;'"
    profiles:
      - bitcoin-mempool

  mempool-api:
    image: mempool/backend:latest
    container_name: mempool-api
    stop_grace_period: 5s
    depends_on:
      - electrs
      - mariadb
    user: "1000:1000"
    restart: on-failure
    ports:
      - 8999:8999
    environment:
      # Connect to electrs host
      MEMPOOL_BACKEND: "electrum"
      ELECTRUM_HOST: "electrs"
      ELECTRUM_PORT: "60401"
      ELECTRUM_TLS_ENABLED: "false"
      # Connect to bitcoin rpc
      CORE_RPC_HOST: "bitcoin"
      CORE_RPC_PORT: "18443"
      CORE_RPC_USERNAME: "devnet"
      CORE_RPC_PASSWORD: "devnet"
      DATABASE_ENABLED: "true"
      DATABASE_HOST: "mariadb"
      DATABASE_DATABASE: "mempool"
      DATABASE_USERNAME: "mempool"
      DATABASE_PASSWORD: "mempool"
      STATISTICS_ENABLED: "true"
    command: "./wait-for-it.sh mariadb:3306 --timeout=720 --strict -- ./start.sh"
    profiles:
      - bitcoin-mempool<|MERGE_RESOLUTION|>--- conflicted
+++ resolved
@@ -134,11 +134,7 @@
   emily-sidecar:
     build:
       context: ../
-<<<<<<< HEAD
-      dockerfile: docker/sbtc/Dockerfile
-=======
       dockerfile: docker/sbtc/emily-sidecar/Dockerfile
->>>>>>> 8179563a
       target: emily-sidecar
     restart: on-failure
     ports:
