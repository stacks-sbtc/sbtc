--- conflicted
+++ resolved
@@ -54,18 +54,10 @@
 
   # Runs the blocklist client.
   blocklist-client:
-<<<<<<< HEAD
-    build: blocklist-client
-    depends_on:
-      - sbtc-build
-=======
     build:
       context: ../..
       dockerfile: docker/sbtc/Dockerfile
       target: blocklist-client
-    volumes:
-      - "../../blocklist-client/src/config/default.toml:/src/config/default.toml"
->>>>>>> 2a6565bd
     environment:
       BLOCKLIST_CLIENT__SERVER__HOST: 0.0.0.0
       BLOCKLIST_CLIENT__SERVER__PORT: 3032
