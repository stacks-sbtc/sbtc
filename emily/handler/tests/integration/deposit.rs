--- conflicted
+++ resolved
@@ -1,15 +1,11 @@
 use std::cmp::Ordering;
 use std::collections::HashMap;
-use test_case::test_case;
 
 use bitcoin::consensus::encode::serialize_hex;
 use sbtc::testing;
-<<<<<<< HEAD
-=======
 use sbtc::testing::deposits::TxSetup;
-use stacks_common::codec::StacksMessageCodec as _;
 use stacks_common::types::chainstate::StacksAddress;
->>>>>>> 8c1ad1bd
+use test_case::test_case;
 use testing_emily_client::models::{Fulfillment, Status, UpdateDepositsRequestBody};
 use testing_emily_client::{
     apis::{self, configuration::Configuration},
@@ -74,23 +70,7 @@
 }
 
 impl DepositTxnData {
-<<<<<<< HEAD
-    pub fn new(lock_time: u32, max_fee: u64, amounts: &[u64]) -> Self {
-        let test_deposit_tx = testing::deposits::tx_setup(lock_time, max_fee, amounts);
-=======
-    pub fn new(lock_time: u32, max_fee: u64, amount_sats: u64, recipient: u8) -> Self {
-        let test_deposit_tx: TxSetup = testing::deposits::tx_setup_with_recipient(
-            lock_time,
-            max_fee,
-            amount_sats,
-            StacksAddress {
-                version: 0,
-                bytes: stacks_common::util::hash::Hash160([recipient; 20]),
-            },
-        );
-        let recipient_hex_string =
-            hex::encode(&test_deposit_tx.deposit.recipient.serialize_to_vec());
->>>>>>> 8c1ad1bd
+    fn from_tx_setup(test_deposit_tx: TxSetup) -> Self {
         Self {
             bitcoin_txid: test_deposit_tx.tx.compute_txid().to_string(),
             transaction_hex: serialize_hex(&test_deposit_tx.tx),
@@ -111,6 +91,29 @@
                 .collect(),
         }
     }
+
+    pub fn new_with_recipient(
+        lock_time: u32,
+        max_fee: u64,
+        amounts: &[u64],
+        recipient: u8,
+    ) -> Self {
+        let tx_setup = testing::deposits::tx_setup_with_recipient(
+            lock_time,
+            max_fee,
+            amounts,
+            StacksAddress {
+                version: 0,
+                bytes: stacks_common::util::hash::Hash160([recipient; 20]),
+            },
+        );
+        Self::from_tx_setup(tx_setup)
+    }
+
+    pub fn new(lock_time: u32, max_fee: u64, amounts: &[u64]) -> Self {
+        let tx_setup = testing::deposits::tx_setup(lock_time, max_fee, amounts);
+        Self::from_tx_setup(tx_setup)
+    }
 }
 
 #[cfg_attr(not(feature = "integration-tests"), ignore)]
@@ -124,7 +127,6 @@
 
     // Setup test deposit transaction.
     let DepositTxnData {
-<<<<<<< HEAD
         recipients,
         reclaim_scripts,
         deposit_scripts,
@@ -135,12 +137,6 @@
     let recipient = recipients.first().unwrap().clone();
     let reclaim_script = reclaim_scripts.first().unwrap().clone();
     let deposit_script = deposit_scripts.first().unwrap().clone();
-=======
-        recipient: expected_recipient,
-        reclaim_script,
-        deposit_script,
-    } = DepositTxnData::new(DEPOSIT_LOCK_TIME, DEPOSIT_MAX_FEE, DEPOSIT_AMOUNT_SATS, 0);
->>>>>>> 8c1ad1bd
 
     let request = CreateDepositRequestBody {
         bitcoin_tx_output_index,
@@ -200,7 +196,6 @@
 
     // Setup test deposit transaction.
     let DepositTxnData {
-<<<<<<< HEAD
         recipients: _,
         reclaim_scripts,
         deposit_scripts,
@@ -210,12 +205,6 @@
 
     let reclaim_script = reclaim_scripts.first().unwrap().clone();
     let deposit_script = deposit_scripts.first().unwrap().clone();
-=======
-        recipient: _,
-        reclaim_script,
-        deposit_script,
-    } = DepositTxnData::new(DEPOSIT_LOCK_TIME, DEPOSIT_MAX_FEE, DEPOSIT_AMOUNT_SATS, 0);
->>>>>>> 8c1ad1bd
 
     let request = CreateDepositRequestBody {
         bitcoin_tx_output_index,
@@ -261,19 +250,12 @@
     let amounts = vec![DEPOSIT_AMOUNT_SATS; 4];
     // Setup test deposit transaction.
     let DepositTxnData {
-<<<<<<< HEAD
         recipients,
         reclaim_scripts,
         deposit_scripts,
         bitcoin_txid,
         transaction_hex,
     } = DepositTxnData::new(DEPOSIT_LOCK_TIME, DEPOSIT_MAX_FEE, &amounts);
-=======
-        recipient: expected_recipient,
-        reclaim_script,
-        deposit_script,
-    } = DepositTxnData::new(DEPOSIT_LOCK_TIME, DEPOSIT_MAX_FEE, DEPOSIT_AMOUNT_SATS, 0);
->>>>>>> 8c1ad1bd
 
     let mut create_requests: Vec<CreateDepositRequestBody> = Vec::new();
     let mut expected_deposits: Vec<Deposit> = Vec::new();
@@ -347,16 +329,8 @@
 
     let amounts = vec![DEPOSIT_AMOUNT_SATS; 4];
     // Setup test deposit transaction.
-<<<<<<< HEAD
     let deposit_txn_data =
         (0..2).map(|_| DepositTxnData::new(DEPOSIT_LOCK_TIME, DEPOSIT_MAX_FEE, &amounts));
-=======
-    let DepositTxnData {
-        recipient: expected_recipient,
-        reclaim_script,
-        deposit_script,
-    } = DepositTxnData::new(DEPOSIT_LOCK_TIME, DEPOSIT_MAX_FEE, DEPOSIT_AMOUNT_SATS, 0);
->>>>>>> 8c1ad1bd
 
     let mut create_requests: Vec<CreateDepositRequestBody> = Vec::new();
     let mut expected_deposit_infos: Vec<DepositInfo> = Vec::new();
@@ -449,11 +423,6 @@
     assert_eq!(expected_deposit_infos, gotten_deposit_infos);
 }
 
-struct RecipientTestSetupData {
-    num_deposits: u32,
-    bitcoin_txid: String,
-}
-
 #[cfg_attr(not(feature = "integration-tests"), ignore)]
 #[tokio::test]
 async fn get_deposits_for_recipient() {
@@ -463,57 +432,54 @@
     // --------
 
     // Setup the test information that we'll use to arrange the test.
-    let recipient_test_setup: Vec<RecipientTestSetupData> = vec![
-        RecipientTestSetupData {
-            num_deposits: 3,
-            bitcoin_txid: "test_bitcoin_txid_1".into(),
-        },
-        RecipientTestSetupData {
-            num_deposits: 1,
-            bitcoin_txid: "test_bitcoin_txid_2".into(),
-        },
-        RecipientTestSetupData {
-            num_deposits: 4,
-            bitcoin_txid: "test_bitcoin_txid_3".into(),
-        },
-    ];
+    let deposits_per_tx = vec![2, 3, 4];
 
     let mut expected_recipient_data: HashMap<String, Vec<DepositInfo>> = HashMap::new();
     let mut create_requests: Vec<CreateDepositRequestBody> = Vec::new();
-    for (recipient_number, recipient_test_setup) in recipient_test_setup.iter().enumerate() {
+    for (recipient_number, num_deposits) in deposits_per_tx.iter().enumerate() {
+        let amounts = vec![DEPOSIT_AMOUNT_SATS; *num_deposits as usize];
         // Setup test deposit transaction.
         let DepositTxnData {
-            recipient,
-            reclaim_script,
-            deposit_script,
-        } = DepositTxnData::new(
+            recipients,
+            reclaim_scripts,
+            deposit_scripts,
+            bitcoin_txid,
+            transaction_hex,
+        } = DepositTxnData::new_with_recipient(
             DEPOSIT_LOCK_TIME,
             DEPOSIT_MAX_FEE,
-            DEPOSIT_AMOUNT_SATS,
+            &amounts,
             recipient_number as u8,
         );
+
         // Make create requests.
         let mut expected_deposit_infos: Vec<DepositInfo> = Vec::new();
-        for bitcoin_tx_output_index in 0..recipient_test_setup.num_deposits {
+        let mut recipient = recipients.first().unwrap();
+        for bitcoin_tx_output_index in 0..*num_deposits {
+            let tx_output_index = bitcoin_tx_output_index as usize;
+            recipient = &recipients[tx_output_index];
+            let reclaim_script = reclaim_scripts[tx_output_index].clone();
+            let deposit_script = deposit_scripts[tx_output_index].clone();
             // Make the create request.
             let request = CreateDepositRequestBody {
                 bitcoin_tx_output_index,
-                bitcoin_txid: recipient_test_setup.bitcoin_txid.clone(),
+                bitcoin_txid: bitcoin_txid.clone(),
                 deposit_script: deposit_script.clone(),
                 reclaim_script: reclaim_script.clone(),
+                transaction_hex: transaction_hex.clone(),
             };
             create_requests.push(request);
             // Store the expected deposit info that should come from it.
             let expected_deposit_info = DepositInfo {
                 amount: DEPOSIT_AMOUNT_SATS,
                 bitcoin_tx_output_index,
-                bitcoin_txid: recipient_test_setup.bitcoin_txid.clone(),
+                bitcoin_txid: bitcoin_txid.clone(),
                 last_update_block_hash: BLOCK_HASH.into(),
                 last_update_height: BLOCK_HEIGHT,
                 recipient: recipient.clone(),
                 status: testing_emily_client::models::Status::Pending,
-                reclaim_script: reclaim_script.clone(),
-                deposit_script: deposit_script.clone(),
+                reclaim_script: reclaim_script,
+                deposit_script: deposit_script,
             };
             expected_deposit_infos.push(expected_deposit_info);
         }
@@ -579,16 +545,8 @@
     // --------
     let amounts = vec![DEPOSIT_AMOUNT_SATS; 2];
     // Setup test deposit transaction.
-<<<<<<< HEAD
     let deposits_txs =
         (0..2).map(|_| DepositTxnData::new(DEPOSIT_LOCK_TIME, DEPOSIT_MAX_FEE, &amounts));
-=======
-    let DepositTxnData {
-        recipient: expected_recipient,
-        reclaim_script,
-        deposit_script,
-    } = DepositTxnData::new(DEPOSIT_LOCK_TIME, DEPOSIT_MAX_FEE, DEPOSIT_AMOUNT_SATS, 0);
->>>>>>> 8c1ad1bd
 
     let update_status_message: &str = "test_status_message";
     let update_block_hash: &str = "update_block_hash";
@@ -693,7 +651,6 @@
 
     // Setup test deposit transaction.
     let DepositTxnData {
-<<<<<<< HEAD
         recipients: _,
         reclaim_scripts,
         deposit_scripts,
@@ -702,12 +659,6 @@
     } = DepositTxnData::new(DEPOSIT_LOCK_TIME, DEPOSIT_MAX_FEE, &[DEPOSIT_AMOUNT_SATS]);
     let reclaim_script = reclaim_scripts.first().unwrap().clone();
     let deposit_script = deposit_scripts.first().unwrap().clone();
-=======
-        recipient: _,
-        reclaim_script,
-        deposit_script,
-    } = DepositTxnData::new(DEPOSIT_LOCK_TIME, DEPOSIT_MAX_FEE, DEPOSIT_AMOUNT_SATS, 0);
->>>>>>> 8c1ad1bd
 
     let create_request = CreateDepositRequestBody {
         bitcoin_tx_output_index,
@@ -801,7 +752,6 @@
 
     // Setup test deposit transaction.
     let DepositTxnData {
-<<<<<<< HEAD
         reclaim_scripts,
         deposit_scripts,
         bitcoin_txid,
@@ -810,10 +760,6 @@
     } = DepositTxnData::new(DEPOSIT_LOCK_TIME, DEPOSIT_MAX_FEE, &[DEPOSIT_AMOUNT_SATS]);
     let reclaim_script = reclaim_scripts.first().unwrap().clone();
     let deposit_script = deposit_scripts.first().unwrap().clone();
-=======
-        reclaim_script, deposit_script, ..
-    } = DepositTxnData::new(DEPOSIT_LOCK_TIME, DEPOSIT_MAX_FEE, DEPOSIT_AMOUNT_SATS, 0);
->>>>>>> 8c1ad1bd
 
     let create_deposit_body = CreateDepositRequestBody {
         bitcoin_tx_output_index,
