use std::cmp::Ordering;
use std::collections::HashMap;

use bitcoin::ScriptBuf;
use bitcoin::consensus::encode::serialize_hex;
use bitcoin::opcodes::all as opcodes;
use stacks_common::codec::StacksMessageCodec as _;
use stacks_common::types::chainstate::StacksAddress;
use test_case::test_case;

use sbtc::testing;
use sbtc::testing::deposits::TxSetup;
use testing_emily_client::apis::chainstate_api::set_chainstate;
use testing_emily_client::models::{Chainstate, Fulfillment, Status, UpdateDepositsRequestBody};
use testing_emily_client::{
    apis::{self, configuration::Configuration},
    models::{CreateDepositRequestBody, Deposit, DepositInfo, DepositParameters, DepositUpdate},
};

use crate::common::{StandardError, clean_setup};

const BLOCK_HASH: &str = "";
const BLOCK_HEIGHT: u64 = 0;
const INITIAL_DEPOSIT_STATUS_MESSAGE: &str = "Just received deposit";

const DEPOSIT_LOCK_TIME: u32 = 14;
const DEPOSIT_MAX_FEE: u64 = 30;
const DEPOSIT_AMOUNT_SATS: u64 = 1_000_000;

/// An arbitrary fully ordered partial cmp comparator for DepositInfos.
/// This is useful for sorting vectors of deposit infos so that vectors with
/// the same elements will be considered equal in a test assert.
fn arbitrary_deposit_info_partial_cmp(a: &DepositInfo, b: &DepositInfo) -> Ordering {
    let a_str: String = format!("{}-{}", a.bitcoin_txid, a.bitcoin_tx_output_index);
    let b_str: String = format!("{}-{}", b.bitcoin_txid, b.bitcoin_tx_output_index);
    b_str
        .partial_cmp(&a_str)
        .expect("Failed to compare two strings that should be comparable")
}

/// An arbitrary fully ordered partial cmp comparator for Deposits.
/// This is useful for sorting vectors of deposits so that vectors with
/// the same elements will be considered equal in a test assert.
fn arbitrary_deposit_partial_cmp(a: &Deposit, b: &Deposit) -> Ordering {
    let a_str: String = format!("{}-{}", a.bitcoin_txid, a.bitcoin_tx_output_index);
    let b_str: String = format!("{}-{}", b.bitcoin_txid, b.bitcoin_tx_output_index);
    b_str
        .partial_cmp(&a_str)
        .expect("Failed to compare two strings that should be comparable")
}

/// Makes a bunch of deposits.
async fn batch_create_deposits(
    configuration: &Configuration,
    create_requests: Vec<CreateDepositRequestBody>,
) -> Vec<Deposit> {
    let mut created_deposits: Vec<Deposit> = Vec::with_capacity(create_requests.len());
    for request in create_requests {
        created_deposits.push(
            apis::deposit_api::create_deposit(configuration, request)
                .await
                .expect("Received an error after making a valid create deposit request api call."),
        );
    }
    created_deposits
}

/// Test deposit txn information. This is useful for testing.
struct DepositTxnData {
    pub bitcoin_txid: String,
    pub transaction_hex: String,
    pub recipients: Vec<String>,
    pub reclaim_scripts: Vec<String>,
    pub deposit_scripts: Vec<String>,
}

impl DepositTxnData {
    fn from_tx_setup(test_deposit_tx: TxSetup) -> Self {
        Self {
            bitcoin_txid: test_deposit_tx.tx.compute_txid().to_string(),
            transaction_hex: serialize_hex(&test_deposit_tx.tx),
            recipients: test_deposit_tx
                .deposits
                .iter()
                .map(|d| hex::encode(d.recipient.serialize_to_vec()))
                .collect(),
            reclaim_scripts: test_deposit_tx
                .reclaims
                .iter()
                .map(|r| r.reclaim_script().to_hex_string())
                .collect(),
            deposit_scripts: test_deposit_tx
                .deposits
                .iter()
                .map(|d| d.deposit_script().to_hex_string())
                .collect(),
        }
    }

    pub fn new_with_recipient(
        lock_time: u32,
        max_fee: u64,
        amounts: &[u64],
        recipient: u8,
    ) -> Self {
        let tx_setup = testing::deposits::tx_setup_with_recipient(
            lock_time,
            max_fee,
            amounts,
            StacksAddress {
                version: 0,
                bytes: stacks_common::util::hash::Hash160([recipient; 20]),
            },
        );
        Self::from_tx_setup(tx_setup)
    }

    pub fn new_with_reclaim_user_script(
        lock_time: u32,
        max_fee: u64,
        amounts: &[u64],
        reclaim_user_script: &ScriptBuf,
    ) -> Self {
        let tx_setup = testing::deposits::tx_setup_with_reclaim_user_script(
            lock_time,
            max_fee,
            amounts,
            reclaim_user_script,
        );
        Self::from_tx_setup(tx_setup)
    }
    pub fn new(lock_time: u32, max_fee: u64, amounts: &[u64]) -> Self {
        let tx_setup = testing::deposits::tx_setup(lock_time, max_fee, amounts);
        Self::from_tx_setup(tx_setup)
    }
}

#[tokio::test]
async fn create_and_get_deposit_happy_path() {
    let configuration = clean_setup().await;

    // Arrange.
    // --------
    let bitcoin_tx_output_index = 0;

    // Setup test deposit transaction.
    let DepositTxnData {
        recipients,
        reclaim_scripts,
        deposit_scripts,
        bitcoin_txid,
        transaction_hex,
    } = DepositTxnData::new(DEPOSIT_LOCK_TIME, DEPOSIT_MAX_FEE, &[DEPOSIT_AMOUNT_SATS]);

    let recipient = recipients.first().unwrap().clone();
    let reclaim_script = reclaim_scripts.first().unwrap().clone();
    let deposit_script = deposit_scripts.first().unwrap().clone();

    let request = CreateDepositRequestBody {
        bitcoin_tx_output_index,
        bitcoin_txid: bitcoin_txid.clone(),
        reclaim_script: reclaim_script.clone(),
        deposit_script: deposit_script.clone(),
        transaction_hex: transaction_hex.clone(),
    };

    let expected_deposit = Deposit {
        amount: DEPOSIT_AMOUNT_SATS,
        bitcoin_tx_output_index,
        bitcoin_txid: bitcoin_txid.clone(),
        fulfillment: None,
        last_update_block_hash: BLOCK_HASH.into(),
        last_update_height: BLOCK_HEIGHT,
        reclaim_script: reclaim_script.clone(),
        deposit_script: deposit_script.clone(),
        parameters: Box::new(DepositParameters {
            lock_time: DEPOSIT_LOCK_TIME,
            max_fee: DEPOSIT_MAX_FEE,
        }),
        recipient,
        status: testing_emily_client::models::Status::Pending,
        status_message: INITIAL_DEPOSIT_STATUS_MESSAGE.into(),
        replaced_by_tx: None,
    };

    // Act.
    // ----
    let created_deposit = apis::deposit_api::create_deposit(&configuration, request)
        .await
        .expect("Received an error after making a valid create deposit request api call.");

    let bitcoin_tx_output_index_string = bitcoin_tx_output_index.to_string();
    let gotten_deposit = apis::deposit_api::get_deposit(
        &configuration,
        &bitcoin_txid,
        &bitcoin_tx_output_index_string,
    )
    .await
    .expect("Received an error after making a valid get deposit request api call.");

    // Assert.
    // -------
    assert_eq!(expected_deposit, created_deposit);
    assert_eq!(expected_deposit, gotten_deposit);
}

#[tokio::test]
async fn wipe_databases_test() {
    let configuration = clean_setup().await;

    // Arrange.
    // --------
    let bitcoin_tx_output_index = 0;

    // Setup test deposit transaction.
    let DepositTxnData {
        recipients: _,
        reclaim_scripts,
        deposit_scripts,
        bitcoin_txid,
        transaction_hex,
    } = DepositTxnData::new(DEPOSIT_LOCK_TIME, DEPOSIT_MAX_FEE, &[DEPOSIT_AMOUNT_SATS]);

    let reclaim_script = reclaim_scripts.first().unwrap().clone();
    let deposit_script = deposit_scripts.first().unwrap().clone();

    let request = CreateDepositRequestBody {
        bitcoin_tx_output_index,
        transaction_hex,
        reclaim_script,
        deposit_script,
        bitcoin_txid: bitcoin_txid.clone(),
    };

    // Act.
    // ----
    apis::deposit_api::create_deposit(&configuration, request)
        .await
        .expect("Received an error after making a valid create deposit request api call.");

    apis::testing_api::wipe_databases(&configuration)
        .await
        .expect("Received an error after making a valid wipe api call.");

    let bitcoin_tx_output_index_string = bitcoin_tx_output_index.to_string();
    let attempted_get: StandardError = apis::deposit_api::get_deposit(
        &configuration,
        &bitcoin_txid,
        &bitcoin_tx_output_index_string,
    )
    .await
    .expect_err("Received a successful response attempting to access a nonpresent deposit.")
    .into();

    // Assert.
    // -------
    assert_eq!(attempted_get.status_code, 404);
}

#[tokio::test]
async fn get_deposits_for_transaction() {
    let configuration = clean_setup().await;

    // Arrange.
    // --------
    let bitcoin_tx_output_indices: Vec<u32> = vec![0, 2, 1, 3]; // unordered.
    let amounts = vec![DEPOSIT_AMOUNT_SATS; 4];
    // Setup test deposit transaction.
    let DepositTxnData {
        recipients,
        reclaim_scripts,
        deposit_scripts,
        bitcoin_txid,
        transaction_hex,
    } = DepositTxnData::new(DEPOSIT_LOCK_TIME, DEPOSIT_MAX_FEE, &amounts);

    let mut create_requests: Vec<CreateDepositRequestBody> = Vec::new();
    let mut expected_deposits: Vec<Deposit> = Vec::new();

    for bitcoin_tx_output_index in bitcoin_tx_output_indices {
        let tx_output_index = bitcoin_tx_output_index as usize;
        let recipient = recipients.get(tx_output_index).unwrap().clone();
        let reclaim_script = reclaim_scripts.get(tx_output_index).unwrap().clone();
        let deposit_script = deposit_scripts.get(tx_output_index).unwrap().clone();

        let request = CreateDepositRequestBody {
            bitcoin_tx_output_index,
            bitcoin_txid: bitcoin_txid.clone(),
            deposit_script: deposit_script.clone(),
            reclaim_script: reclaim_script.clone(),
            transaction_hex: transaction_hex.clone(),
        };
        create_requests.push(request);

        let expected_deposit = Deposit {
            amount: DEPOSIT_AMOUNT_SATS,
            bitcoin_tx_output_index,
            bitcoin_txid: bitcoin_txid.clone(),
            fulfillment: None,
            last_update_block_hash: BLOCK_HASH.into(),
            last_update_height: BLOCK_HEIGHT,
            reclaim_script: reclaim_script.clone(),
            deposit_script: deposit_script.clone(),
            parameters: Box::new(DepositParameters {
                lock_time: DEPOSIT_LOCK_TIME,
                max_fee: DEPOSIT_MAX_FEE,
            }),
            recipient: recipient.clone(),
            status: testing_emily_client::models::Status::Pending,
            status_message: INITIAL_DEPOSIT_STATUS_MESSAGE.into(),
            replaced_by_tx: None,
        };
        expected_deposits.push(expected_deposit);
    }

    // Act.
    // ----
    batch_create_deposits(&configuration, create_requests).await;

    let gotten_deposits =
        apis::deposit_api::get_deposits_for_transaction(&configuration, &bitcoin_txid, None, None)
            .await
            .expect(
                "Received an error after making a valid get deposits for transaction api call.",
            );

    // Assert.
    // -------
    // Expect the deposits to be sorted by output index.
    // TODO(506): Reverse this order of deposits for this specific api call.
    expected_deposits.sort_by(|a, b| {
        b.bitcoin_tx_output_index
            .partial_cmp(&a.bitcoin_tx_output_index)
            .expect("Failed to order the expected deposits")
    });
    assert_eq!(expected_deposits, gotten_deposits.deposits);
}

#[tokio::test]
async fn get_deposits() {
    let configuration = clean_setup().await;

    // Arrange.
    // --------
    let bitcoin_tx_output_indices: Vec<u32> = vec![0, 2, 1, 3]; // unordered.

    let amounts = vec![DEPOSIT_AMOUNT_SATS; 4];
    // Setup test deposit transaction.
    let deposit_txn_data =
        (0..2).map(|_| DepositTxnData::new(DEPOSIT_LOCK_TIME, DEPOSIT_MAX_FEE, &amounts));

    let mut create_requests: Vec<CreateDepositRequestBody> = Vec::new();
    let mut expected_deposit_infos: Vec<DepositInfo> = Vec::new();

    for deposit_tx in deposit_txn_data {
        let DepositTxnData {
            recipients,
            reclaim_scripts,
            deposit_scripts,
            bitcoin_txid,
            transaction_hex,
        } = deposit_tx;
        for &bitcoin_tx_output_index in bitcoin_tx_output_indices.iter() {
            let tx_output_index = bitcoin_tx_output_index as usize;
            let recipient = recipients.get(tx_output_index).unwrap().clone();
            let reclaim_script = reclaim_scripts.get(tx_output_index).unwrap().clone();
            let deposit_script = deposit_scripts.get(tx_output_index).unwrap().clone();

            let request = CreateDepositRequestBody {
                bitcoin_tx_output_index,
                bitcoin_txid: bitcoin_txid.clone(),
                deposit_script: deposit_script.clone(),
                reclaim_script: reclaim_script.clone(),
                transaction_hex: transaction_hex.clone(),
            };
            create_requests.push(request);

            let expected_deposit_info = DepositInfo {
                amount: DEPOSIT_AMOUNT_SATS,
                bitcoin_tx_output_index,
                bitcoin_txid: bitcoin_txid.clone(),
                last_update_block_hash: BLOCK_HASH.into(),
                last_update_height: BLOCK_HEIGHT,
                recipient: recipient.clone(),
                status: testing_emily_client::models::Status::Pending,
                reclaim_script: reclaim_script.clone(),
                deposit_script: deposit_script.clone(),
            };
            expected_deposit_infos.push(expected_deposit_info);
        }
    }

    let chunksize = 2;
    // If the number of elements is an exact multiple of the chunk size the "final"
    // query will still have a next token, and the next query will now have a next
    // token and will return no additional data.
    let expected_chunks = expected_deposit_infos.len() / chunksize + 1;

    // Act.
    // ----
    batch_create_deposits(&configuration, create_requests).await;

    let status = testing_emily_client::models::Status::Pending;
    let mut next_token: Option<String> = None;
    let mut gotten_deposit_info_chunks: Vec<Vec<DepositInfo>> = Vec::new();
    loop {
        let response = apis::deposit_api::get_deposits(
            &configuration,
            status,
            next_token.as_deref(),
            Some(chunksize as u32),
        )
        .await
        .expect("Received an error after making a valid get deposits api call.");
        gotten_deposit_info_chunks.push(response.deposits);
        // If there's no next token then break.
        next_token = match response.next_token.flatten() {
            Some(token) => Some(token),
            None => break,
        };
    }

    // Assert.
    // -------
    assert_eq!(expected_chunks, gotten_deposit_info_chunks.len());
    let max_chunk_size = gotten_deposit_info_chunks
        .iter()
        .map(|chunk| chunk.len())
        .max()
        .unwrap();
    assert!(chunksize >= max_chunk_size);

    let mut gotten_deposit_infos = gotten_deposit_info_chunks
        .into_iter()
        .flatten()
        .collect::<Vec<_>>();

    expected_deposit_infos.sort_by(arbitrary_deposit_info_partial_cmp);
    gotten_deposit_infos.sort_by(arbitrary_deposit_info_partial_cmp);
    assert_eq!(expected_deposit_infos, gotten_deposit_infos);
}

#[tokio::test]
async fn get_deposits_for_recipient() {
    let configuration = clean_setup().await;

    // Arrange.
    // --------

    // Setup the test information that we'll use to arrange the test.
    let deposits_per_tx = [2, 3, 4];

    let mut expected_recipient_data: HashMap<String, Vec<DepositInfo>> = HashMap::new();
    let mut create_requests: Vec<CreateDepositRequestBody> = Vec::new();
    for (recipient_number, num_deposits) in deposits_per_tx.iter().enumerate() {
        let amounts = vec![DEPOSIT_AMOUNT_SATS; *num_deposits as usize];
        // Setup test deposit transaction.
        let DepositTxnData {
            recipients,
            reclaim_scripts,
            deposit_scripts,
            bitcoin_txid,
            transaction_hex,
        } = DepositTxnData::new_with_recipient(
            DEPOSIT_LOCK_TIME,
            DEPOSIT_MAX_FEE,
            &amounts,
            recipient_number as u8,
        );

        // Make create requests.
        let mut expected_deposit_infos: Vec<DepositInfo> = Vec::new();
        let mut recipient = recipients.first().unwrap();
        for bitcoin_tx_output_index in 0..*num_deposits {
            let tx_output_index = bitcoin_tx_output_index as usize;
            recipient = &recipients[tx_output_index];
            let reclaim_script = reclaim_scripts[tx_output_index].clone();
            let deposit_script = deposit_scripts[tx_output_index].clone();
            // Make the create request.
            let request = CreateDepositRequestBody {
                bitcoin_tx_output_index,
                bitcoin_txid: bitcoin_txid.clone(),
                deposit_script: deposit_script.clone(),
                reclaim_script: reclaim_script.clone(),
                transaction_hex: transaction_hex.clone(),
            };
            create_requests.push(request);
            // Store the expected deposit info that should come from it.
            let expected_deposit_info = DepositInfo {
                amount: DEPOSIT_AMOUNT_SATS,
                bitcoin_tx_output_index,
                bitcoin_txid: bitcoin_txid.clone(),
                last_update_block_hash: BLOCK_HASH.into(),
                last_update_height: BLOCK_HEIGHT,
                recipient: recipient.clone(),
                status: testing_emily_client::models::Status::Pending,
                reclaim_script,
                deposit_script,
            };
            expected_deposit_infos.push(expected_deposit_info);
        }
        // Add the recipient data to the recipient data hashmap that stores what
        // we expect to see from the recipient.
        expected_recipient_data.insert(recipient.clone(), expected_deposit_infos.clone());
    }

    // The size of the chunks to grab from the api.
    let chunksize = 2;

    // Act.
    // ----
    batch_create_deposits(&configuration, create_requests).await;

    let mut actual_recipient_data: HashMap<String, Vec<DepositInfo>> = HashMap::new();
    for recipient in expected_recipient_data.keys() {
        // Loop over the api calls to get all the deposits for the recipient.
        let mut gotten_deposit_info_chunks: Vec<Vec<DepositInfo>> = Vec::new();
        let mut next_token: Option<String> = None;
        loop {
            let response = apis::deposit_api::get_deposits_for_recipient(
                &configuration,
                recipient,
                next_token.as_deref(),
                Some(chunksize),
            )
            .await
            .expect("Received an error after making a valid get deposits for recipient api call.");
            gotten_deposit_info_chunks.push(response.deposits);
            // If there's no next token then break.
            next_token = match response.next_token.flatten() {
                Some(token) => Some(token),
                None => break,
            };
        }
        // Store the actual data received from the api.
        actual_recipient_data.insert(
            recipient.clone(),
            gotten_deposit_info_chunks.into_iter().flatten().collect(),
        );
    }

    // Assert.
    // -------
    for recipient in expected_recipient_data.keys() {
        let mut expected_deposit_infos = expected_recipient_data.get(recipient).unwrap().clone();
        expected_deposit_infos.sort_by(arbitrary_deposit_info_partial_cmp);
        let mut actual_deposit_infos = actual_recipient_data.get(recipient).unwrap().clone();
        actual_deposit_infos.sort_by(arbitrary_deposit_info_partial_cmp);
        // Assert that the expected and actual deposit infos are the same.
        assert_eq!(expected_deposit_infos, actual_deposit_infos);
    }
}

#[tokio::test]
async fn get_deposits_for_reclaim_pubkeys() {
    let configuration = clean_setup().await;
    // Arrange.
    // --------

    // Setup the test information that we'll use to arrange the test.
    let deposits_per_transaction = [3, 4, 0];
    let reclaim_pubkeys = [
        vec![[1u8; 32]],
        vec![[2u8; 32]],
        vec![[1u8; 32], [2u8; 32]],
        (0u8..16u8).map(|i| [i; 32]).collect(), // 16 reclaim pubkeys.
    ];

    let mut expected_pubkey_data: HashMap<String, Vec<DepositInfo>> = HashMap::new();
    let mut create_requests: Vec<CreateDepositRequestBody> = Vec::new();
    for pubkeys in reclaim_pubkeys.iter() {
        let mut iter = pubkeys.iter();
        let pubkey = iter.next().unwrap();
        let mut reclaim_user_script = ScriptBuf::builder()
            .push_opcode(opcodes::OP_DROP)
            .push_slice(pubkey)
            .push_opcode(opcodes::OP_CHECKSIG);

        // Asigna reclaim script
        if pubkeys.len() > 1 {
            for pubkey in iter {
                reclaim_user_script = reclaim_user_script
                    .push_slice(pubkey)
                    .push_opcode(opcodes::OP_CHECKSIGADD);
            }
            reclaim_user_script = reclaim_user_script
                .push_int(pubkeys.len() as i64)
                .push_opcode(opcodes::OP_NUMEQUAL);
        }

        let reclaim_user_script = reclaim_user_script.into_script();
        let pubkey = pubkeys
            .iter()
            .map(hex::encode)
            .collect::<Vec<String>>()
            .join("-");
        // Make create requests.
        let mut expected_deposit_infos: Vec<DepositInfo> = Vec::new();
        for num_deposits in deposits_per_transaction.iter() {
            let amounts = vec![DEPOSIT_AMOUNT_SATS; *num_deposits as usize];
            // Setup test deposit transaction.
            let DepositTxnData {
                recipients,
                reclaim_scripts,
                deposit_scripts,
                bitcoin_txid,
                transaction_hex,
            } = DepositTxnData::new_with_reclaim_user_script(
                DEPOSIT_LOCK_TIME,
                DEPOSIT_MAX_FEE,
                &amounts,
                &reclaim_user_script,
            );

            for bitcoin_tx_output_index in 0..*num_deposits {
                let tx_output_index = bitcoin_tx_output_index as usize;
                let recipient = recipients[tx_output_index].clone();
                let reclaim_script = reclaim_scripts[tx_output_index].clone();
                let deposit_script = deposit_scripts[tx_output_index].clone();
                // Make the create request.
                let request = CreateDepositRequestBody {
                    bitcoin_tx_output_index,
                    bitcoin_txid: bitcoin_txid.clone(),
                    deposit_script: deposit_script.clone(),
                    reclaim_script: reclaim_script.clone(),
                    transaction_hex: transaction_hex.clone(),
                };
                create_requests.push(request);
                // Store the expected deposit info that should come from it.
                let expected_deposit_info = DepositInfo {
                    amount: DEPOSIT_AMOUNT_SATS,
                    bitcoin_tx_output_index,
                    bitcoin_txid: bitcoin_txid.clone(),
                    last_update_block_hash: BLOCK_HASH.into(),
                    last_update_height: BLOCK_HEIGHT,
                    recipient: recipient.clone(),
                    status: testing_emily_client::models::Status::Pending,
                    reclaim_script,
                    deposit_script,
                };
                expected_deposit_infos.push(expected_deposit_info);
            }
        }
        // Add the pubkey data to the pubkey data hashmap that stores what
        // we expect to see from the pubkey.
        expected_pubkey_data.insert(pubkey, expected_deposit_infos.clone());
    }

    // The size of the chunks to grab from the api.
    let chunksize = 2;

    // Act.
    // ----
    batch_create_deposits(&configuration, create_requests).await;

    let mut actual_pubkey_data: HashMap<String, Vec<DepositInfo>> = HashMap::new();
    for pubkey in expected_pubkey_data.keys() {
        // Loop over the api calls to get all the deposits for the pubkey.
        let mut gotten_deposit_info_chunks: Vec<Vec<DepositInfo>> = Vec::new();
        let mut next_token: Option<String> = None;
        loop {
            let response = apis::deposit_api::get_deposits_for_reclaim_pubkeys(
                &configuration,
                pubkey,
                next_token.as_deref(),
                Some(chunksize),
            )
            .await
            .expect("Received an error after making a valid get deposits for pubkey api call.");
            gotten_deposit_info_chunks.push(response.deposits);
            // If there's no next token then break.
            next_token = match response.next_token.flatten() {
                Some(token) => Some(token),
                None => break,
            };
        }
        // Store the actual data received from the api.
        actual_pubkey_data.insert(
            pubkey.clone(),
            gotten_deposit_info_chunks.into_iter().flatten().collect(),
        );
    }

    // Assert.
    // -------
    for pubkey in expected_pubkey_data.keys() {
        let mut expected_deposit_infos = expected_pubkey_data.get(pubkey).unwrap().clone();
        expected_deposit_infos.sort_by(arbitrary_deposit_info_partial_cmp);
        let mut actual_deposit_infos = actual_pubkey_data.get(pubkey).unwrap().clone();
        actual_deposit_infos.sort_by(arbitrary_deposit_info_partial_cmp);
        // Assert that the expected and actual deposit infos are the same.
        assert_eq!(expected_deposit_infos.len(), actual_deposit_infos.len());
        assert_eq!(expected_deposit_infos, actual_deposit_infos);
    }
}

#[tokio::test]
async fn update_deposits() {
    let configuration = clean_setup().await;
    // Arrange.
    // --------
    let amounts = vec![DEPOSIT_AMOUNT_SATS; 2];
    // Setup test deposit transaction.
    let deposits_txs =
        (0..2).map(|_| DepositTxnData::new(DEPOSIT_LOCK_TIME, DEPOSIT_MAX_FEE, &amounts));

    let update_status_message: &str = "test_status_message";
    let update_chainstate = Chainstate {
        stacks_block_hash: "update_block_hash".to_string(),
        stacks_block_height: 42,
        bitcoin_block_height: Some(Some(42)),
    };

    let update_status: Status = Status::Confirmed;

    let update_fulfillment: Fulfillment = Fulfillment {
        bitcoin_block_hash: "bitcoin_block_hash".to_string(),
        bitcoin_block_height: 23,
        bitcoin_tx_index: 45,
        bitcoin_txid: "test_fulfillment_bitcoin_txid".to_string(),
        btc_fee: 2314,
        stacks_txid: "test_fulfillment_stacks_txid".to_string(),
    };

    let num_deposits = amounts.len() * deposits_txs.len();
    let mut create_requests: Vec<CreateDepositRequestBody> = Vec::with_capacity(num_deposits);
    let mut deposit_updates: Vec<DepositUpdate> = Vec::with_capacity(num_deposits);
    let mut expected_deposits: Vec<Deposit> = Vec::with_capacity(num_deposits);

    for tx in deposits_txs {
        let DepositTxnData {
            recipients,
            reclaim_scripts,
            deposit_scripts,
            bitcoin_txid,
            transaction_hex,
        } = tx;
        for (i, ((recipient, reclaim_script), deposit_script)) in recipients
            .iter()
            .zip(reclaim_scripts.iter())
            .zip(deposit_scripts.iter())
            .enumerate()
        {
            let create_request = CreateDepositRequestBody {
                bitcoin_tx_output_index: i as u32,
                bitcoin_txid: bitcoin_txid.clone(),
                deposit_script: deposit_script.clone(),
                reclaim_script: reclaim_script.clone(),
                transaction_hex: transaction_hex.clone(),
            };
            create_requests.push(create_request);

            let deposit_update = DepositUpdate {
                bitcoin_tx_output_index: i as u32,
                bitcoin_txid: bitcoin_txid.clone(),
                fulfillment: Some(Some(Box::new(update_fulfillment.clone()))),
                status: update_status,
                status_message: update_status_message.into(),
                replaced_by_tx: None,
            };
            deposit_updates.push(deposit_update);

            let expected_deposit = Deposit {
                amount: DEPOSIT_AMOUNT_SATS,
                bitcoin_tx_output_index: i as u32,
                bitcoin_txid: bitcoin_txid.clone(),
                fulfillment: Some(Some(Box::new(update_fulfillment.clone()))),
                last_update_block_hash: update_chainstate.stacks_block_hash.clone(),
                last_update_height: update_chainstate.stacks_block_height,
                reclaim_script: reclaim_script.clone(),
                deposit_script: deposit_script.clone(),
                parameters: Box::new(DepositParameters {
                    lock_time: DEPOSIT_LOCK_TIME,
                    max_fee: DEPOSIT_MAX_FEE,
                }),
                recipient: recipient.clone(),
                status: update_status,
                status_message: update_status_message.into(),
                replaced_by_tx: None,
            };
            expected_deposits.push(expected_deposit);
        }
    }

    // Create the deposits here.
    let update_request = UpdateDepositsRequestBody { deposits: deposit_updates };

    // Act.
    // ----
    batch_create_deposits(&configuration, create_requests).await;
    // Not strictly necessary, but we do it to make sure that the updates
    // are connected with the current chainstate.
    set_chainstate(&configuration, update_chainstate.clone())
        .await
        .expect("Received an error after making a valid set chainstate api call.");

    let update_deposits_response =
        apis::deposit_api::update_deposits_sidecar(&configuration, update_request)
            .await
            .expect("Received an error after making a valid update deposits api call.");

    // Assert.
    // -------
    let mut updated_deposits = update_deposits_response
        .deposits
        .iter()
        .map(|deposit| *deposit.deposit.clone())
        .collect::<Vec<_>>();
    updated_deposits.sort_by(arbitrary_deposit_partial_cmp);
    expected_deposits.sort_by(arbitrary_deposit_partial_cmp);
    assert_eq!(expected_deposits, updated_deposits);
}

#[test_case(Status::Pending; "pending")]
#[test_case(Status::Reprocessing; "reprocessing")]
#[test_case(Status::Confirmed; "confirmed")]
#[test_case(Status::Failed; "failed")]
#[test_case(Status::Accepted; "accepted")]
#[test_case(Status::Rbf; "rbf")]
#[tokio::test]
async fn create_deposit_handles_duplicates(status: Status) {
    let configuration = clean_setup().await;
    // Arrange.
    // --------
    let bitcoin_tx_output_index = 0;

    // Setup test deposit transaction.
    let DepositTxnData {
        reclaim_scripts,
        deposit_scripts,
        bitcoin_txid,
        transaction_hex,
        ..
    } = DepositTxnData::new(DEPOSIT_LOCK_TIME, DEPOSIT_MAX_FEE, &[DEPOSIT_AMOUNT_SATS]);
    let reclaim_script = reclaim_scripts.first().unwrap().clone();
    let deposit_script = deposit_scripts.first().unwrap().clone();

    let create_deposit_body = CreateDepositRequestBody {
        bitcoin_tx_output_index,
        bitcoin_txid: bitcoin_txid.clone(),
        deposit_script: deposit_script.clone(),
        reclaim_script: reclaim_script.clone(),
        transaction_hex: transaction_hex.clone(),
    };

    apis::deposit_api::create_deposit(&configuration, create_deposit_body.clone())
        .await
        .expect("Received an error after making a valid create deposit request api call.");

    let response = apis::deposit_api::get_deposit(
        &configuration,
        &bitcoin_txid,
        &bitcoin_tx_output_index.to_string(),
    )
    .await
    .expect("Received an error after making a valid get deposit api call.");
    assert_eq!(response.bitcoin_txid, bitcoin_txid);
    assert_eq!(response.status, Status::Pending);

    let mut fulfillment: Option<Option<Box<Fulfillment>>> = None;

    if status == Status::Confirmed {
        fulfillment = Some(Some(Box::new(Fulfillment {
            bitcoin_block_hash: "bitcoin_block_hash".to_string(),
            bitcoin_block_height: 23,
            bitcoin_tx_index: 45,
            bitcoin_txid: "test_fulfillment_bitcoin_txid".to_string(),
            btc_fee: 2314,
            stacks_txid: "test_fulfillment_stacks_txid".to_string(),
        })));
    }
    let replaced_by_tx = if status == Status::Rbf {
        Some(Some("replaced_by_txid".to_string()))
    } else {
        None
    };

    apis::deposit_api::update_deposits_sidecar(
        &configuration,
        UpdateDepositsRequestBody {
            deposits: vec![DepositUpdate {
                bitcoin_tx_output_index,
                bitcoin_txid: bitcoin_txid.clone(),
                fulfillment,
                status,
                status_message: "foo".into(),
                replaced_by_tx,
            }],
        },
    )
    .await
    .expect("Received an error after making a valid update deposit request api call.");

    let response = apis::deposit_api::get_deposit(
        &configuration,
        &bitcoin_txid,
        &bitcoin_tx_output_index.to_string(),
    )
    .await
    .expect("Received an error after making a valid get deposit api call.");
    assert_eq!(response.bitcoin_txid, bitcoin_txid);
    assert_eq!(response.status, status);

    let duplicate_deposit =
        apis::deposit_api::create_deposit(&configuration, create_deposit_body).await;

    assert!(duplicate_deposit.is_ok());

    assert_eq!(response, duplicate_deposit.unwrap());

    let response = apis::deposit_api::get_deposit(
        &configuration,
        &bitcoin_txid,
        &bitcoin_tx_output_index.to_string(),
    )
    .await
    .expect("Received an error after making a valid get deposit api call.");
    assert_eq!(response.bitcoin_txid, bitcoin_txid);
    assert_eq!(response.status, status);
}

#[test_case(Status::Pending, Status::Pending, true; "pending_to_pending")]
#[test_case(Status::Pending, Status::Accepted, false; "pending_to_accepted")]
#[test_case(Status::Pending, Status::Reprocessing, true; "pending_to_reprocessing")]
#[test_case(Status::Pending, Status::Confirmed, true; "pending_to_confirmed")]
#[test_case(Status::Pending, Status::Failed, true; "pending_to_failed")]
#[test_case(Status::Accepted, Status::Pending, true; "accepted_to_pending")]
#[test_case(Status::Failed, Status::Pending, true; "failed_to_pending")]
#[test_case(Status::Reprocessing, Status::Pending, true; "reprocessing_to_pending")]
#[test_case(Status::Confirmed, Status::Pending, true; "confirmed_to_pending")]
#[test_case(Status::Accepted, Status::Accepted, false; "accepted_to_accepted")]
#[test_case(Status::Failed, Status::Accepted, true; "failed_to_accepted")]
#[test_case(Status::Reprocessing, Status::Accepted, true; "reprocessing_to_accepted")]
#[test_case(Status::Confirmed, Status::Accepted, true; "confirmed_to_accepted")]
#[test_case(Status::Pending, Status::Rbf, true; "pending_to_rbf")]
#[test_case(Status::Accepted, Status::Rbf, true; "accepted_to_rbf")]
#[test_case(Status::Reprocessing, Status::Rbf, true; "reprocessing_to_rbf")]
#[test_case(Status::Confirmed, Status::Rbf, true; "confirmed_to_rbf")]
#[test_case(Status::Failed, Status::Rbf, true; "failed_to_rbf")]
#[test_case(Status::Rbf, Status::Pending, true; "rbf_to_pending")]
#[test_case(Status::Rbf, Status::Accepted, true; "rbf_to_accepted")]
#[test_case(Status::Rbf, Status::Reprocessing, true; "rbf_to_reprocessing")]
#[test_case(Status::Rbf, Status::Confirmed, true; "rbf_to_confirmed")]
#[test_case(Status::Rbf, Status::Rbf, true; "rbf_to_rbf")]
#[test_case(Status::Rbf, Status::Failed, true; "rbf_to_failed")]
#[tokio::test]
async fn update_deposits_is_forbidden_for_signer(
    previous_status: Status,
    new_status: Status,
    is_forbidden: bool,
) {
    // the testing configuration has privileged access to all endpoints.
    let testing_configuration = clean_setup().await;

    // the user configuration access depends on the api_key.
    let user_configuration = testing_configuration.clone();
    // Arrange.
    // --------
    let bitcoin_tx_output_index = 0;

    // Setup test deposit transaction.
    let DepositTxnData {
        reclaim_scripts,
        deposit_scripts,
        bitcoin_txid,
        transaction_hex,
        ..
    } = DepositTxnData::new(DEPOSIT_LOCK_TIME, DEPOSIT_MAX_FEE, &[DEPOSIT_AMOUNT_SATS]);
    let reclaim_script = reclaim_scripts.first().unwrap().clone();
    let deposit_script = deposit_scripts.first().unwrap().clone();

    let create_deposit_body = CreateDepositRequestBody {
        bitcoin_tx_output_index,
        bitcoin_txid: bitcoin_txid.clone(),
        deposit_script: deposit_script.clone(),
        reclaim_script: reclaim_script.clone(),
        transaction_hex: transaction_hex.clone(),
    };

    // Update the deposit status with the privileged configuration.
    apis::deposit_api::create_deposit(&testing_configuration, create_deposit_body.clone())
        .await
        .expect("Received an error after making a valid create deposit request api call.");

    // Update the deposit status with the privileged configuration.
    if previous_status != Status::Pending {
        let mut fulfillment: Option<Option<Box<Fulfillment>>> = None;

        if previous_status == Status::Confirmed {
            fulfillment = Some(Some(Box::new(Fulfillment {
                bitcoin_block_hash: "bitcoin_block_hash".to_string(),
                bitcoin_block_height: 23,
                bitcoin_tx_index: 45,
                bitcoin_txid: "test_fulfillment_bitcoin_txid".to_string(),
                btc_fee: 2314,
                stacks_txid: "test_fulfillment_stacks_txid".to_string(),
            })));
        }

        let replaced_by_tx = if previous_status == Status::Rbf {
            Some(Some("replaced_by_txid".to_string()))
        } else {
            None
        };

        apis::deposit_api::update_deposits_sidecar(
            &testing_configuration,
            UpdateDepositsRequestBody {
                deposits: vec![DepositUpdate {
                    bitcoin_tx_output_index,
                    bitcoin_txid: bitcoin_txid.clone(),
                    fulfillment,
                    status: previous_status,
                    status_message: "foo".into(),
                    replaced_by_tx,
                }],
            },
        )
        .await
        .expect("Received an error after making a valid update deposit request api call.");
    }

    let mut fulfillment: Option<Option<Box<Fulfillment>>> = None;

    if new_status == Status::Confirmed {
        fulfillment = Some(Some(Box::new(Fulfillment {
            bitcoin_block_hash: "bitcoin_block_hash".to_string(),
            bitcoin_block_height: 23,
            bitcoin_tx_index: 45,
            bitcoin_txid: "test_fulfillment_bitcoin_txid".to_string(),
            btc_fee: 2314,
            stacks_txid: "test_fulfillment_stacks_txid".to_string(),
        })));
    }
    let replaced_by_tx = if new_status == Status::Rbf {
        Some(Some("replaced_by_txid".to_string()))
    } else {
        None
    };

    let response = apis::deposit_api::update_deposits_signer(
        &user_configuration,
        UpdateDepositsRequestBody {
            deposits: vec![DepositUpdate {
                bitcoin_tx_output_index,
                bitcoin_txid: bitcoin_txid.clone(),
                fulfillment,
                status: new_status,
                status_message: "foo".into(),
                replaced_by_tx,
            }],
        },
    )
    .await;

    if is_forbidden {
        // Check response correctness
        let response = response.expect("Batch update should return 200 OK");
        let deposits = response.deposits;
        assert_eq!(deposits.len(), 1);
        let deposit = deposits.first().unwrap();
        assert_eq!(deposit.status, 403);

        // Check that deposit wasn't updated
        let response = apis::deposit_api::get_deposit(
            &user_configuration,
            &bitcoin_txid,
            &bitcoin_tx_output_index.to_string(),
        )
        .await
        .expect("Received an error after making a valid get deposit api call.");
        assert_eq!(response.bitcoin_txid, bitcoin_txid);
        assert_eq!(response.status, previous_status);
    } else {
        assert!(response.is_ok());
        let response = response.unwrap();
        let deposit = *response
            .deposits
            .first()
            .expect("No deposit in response")
            .deposit
            .clone();
        assert_eq!(deposit.bitcoin_txid, bitcoin_txid);
        assert_eq!(deposit.status, new_status);
    }
}

#[test_case(Status::Pending, Status::Accepted; "pending_to_accepted")]
#[test_case(Status::Pending, Status::Pending; "pending_to_pending")]
#[test_case(Status::Pending, Status::Reprocessing; "pending_to_reprocessing")]
#[test_case(Status::Pending, Status::Confirmed; "pending_to_confirmed")]
#[test_case(Status::Pending, Status::Failed; "pending_to_failed")]
#[test_case(Status::Confirmed, Status::Pending; "confirmed_to_pending")]
#[test_case(Status::Pending, Status::Rbf; "pending_to_rbf")]
#[test_case(Status::Accepted, Status::Rbf; "accepted_to_rbf")]
#[test_case(Status::Reprocessing, Status::Rbf; "reprocessing_to_rbf")]
#[test_case(Status::Confirmed, Status::Rbf; "confirmed_to_rbf")]
#[test_case(Status::Failed, Status::Rbf; "failed_to_rbf")]
#[test_case(Status::Rbf, Status::Pending; "rbf_to_pending")]
#[test_case(Status::Rbf, Status::Accepted; "rbf_to_accepted")]
#[test_case(Status::Rbf, Status::Reprocessing; "rbf_to_reprocessing")]
#[test_case(Status::Rbf, Status::Confirmed; "rbf_to_confirmed")]
#[test_case(Status::Rbf, Status::Failed; "rbf_to_failed")]
#[tokio::test]
async fn update_deposits_is_not_forbidden_for_sidecar(previous_status: Status, new_status: Status) {
    // the testing configuration has privileged access to all endpoints.
    let testing_configuration = clean_setup().await;

    // the user configuration access depends on the api_key.
    let user_configuration = testing_configuration.clone();
    // Arrange.
    // --------
    let bitcoin_tx_output_index = 0;

    // Setup test deposit transaction.
    let DepositTxnData {
        reclaim_scripts,
        deposit_scripts,
        bitcoin_txid,
        transaction_hex,
        ..
    } = DepositTxnData::new(DEPOSIT_LOCK_TIME, DEPOSIT_MAX_FEE, &[DEPOSIT_AMOUNT_SATS]);
    let reclaim_script = reclaim_scripts.first().unwrap().clone();
    let deposit_script = deposit_scripts.first().unwrap().clone();

    let create_deposit_body = CreateDepositRequestBody {
        bitcoin_tx_output_index,
        bitcoin_txid: bitcoin_txid.clone(),
        deposit_script: deposit_script.clone(),
        reclaim_script: reclaim_script.clone(),
        transaction_hex: transaction_hex.clone(),
    };

    // Update the deposit status with the privileged configuration.
    apis::deposit_api::create_deposit(&testing_configuration, create_deposit_body.clone())
        .await
        .expect("Received an error after making a valid create deposit request api call.");

    // Update the deposit status with the privileged configuration.
    if previous_status != Status::Pending {
        let mut fulfillment: Option<Option<Box<Fulfillment>>> = None;

        if previous_status == Status::Confirmed {
            fulfillment = Some(Some(Box::new(Fulfillment {
                bitcoin_block_hash: "bitcoin_block_hash".to_string(),
                bitcoin_block_height: 23,
                bitcoin_tx_index: 45,
                bitcoin_txid: "test_fulfillment_bitcoin_txid".to_string(),
                btc_fee: 2314,
                stacks_txid: "test_fulfillment_stacks_txid".to_string(),
            })));
        }
        let replaced_by_tx = if previous_status == Status::Rbf {
            Some(Some("replaced_by_txid".to_string()))
        } else {
            None
        };

        apis::deposit_api::update_deposits_sidecar(
            &testing_configuration,
            UpdateDepositsRequestBody {
                deposits: vec![DepositUpdate {
                    bitcoin_tx_output_index,
                    bitcoin_txid: bitcoin_txid.clone(),
                    fulfillment,
                    status: previous_status,
                    status_message: "foo".into(),
                    replaced_by_tx,
                }],
            },
        )
        .await
        .expect("Received an error after making a valid update deposit request api call.");
    }

    let mut fulfillment: Option<Option<Box<Fulfillment>>> = None;

    if new_status == Status::Confirmed {
        fulfillment = Some(Some(Box::new(Fulfillment {
            bitcoin_block_hash: "bitcoin_block_hash".to_string(),
            bitcoin_block_height: 23,
            bitcoin_tx_index: 45,
            bitcoin_txid: "test_fulfillment_bitcoin_txid".to_string(),
            btc_fee: 2314,
            stacks_txid: "test_fulfillment_stacks_txid".to_string(),
        })));
    }
    let replaced_by_tx = if new_status == Status::Rbf {
        Some(Some("replaced_by_txid".to_string()))
    } else {
        None
    };

    let response = apis::deposit_api::update_deposits_sidecar(
        &user_configuration,
        UpdateDepositsRequestBody {
            deposits: vec![DepositUpdate {
                bitcoin_tx_output_index,
                bitcoin_txid: bitcoin_txid.clone(),
                fulfillment,
                status: new_status,
                status_message: "foo".into(),
                replaced_by_tx,
            }],
        },
    )
    .await;

    assert!(response.is_ok());
    let response = response.unwrap();
    let deposit = *response
        .deposits
        .first()
        .expect("No deposit in response")
        .deposit
        .clone();
    assert_eq!(deposit.bitcoin_txid, bitcoin_txid);
    assert_eq!(deposit.status, new_status);
}

#[tokio::test]
<<<<<<< HEAD
async fn rbf_status_saved_successfully() {
    // the testing configuration has privileged access to all endpoints.
    let testing_configuration = clean_setup().await;

    // the user configuration access depends on the api_key.
    let user_configuration = testing_configuration.clone();
    // Arrange.
    // --------
    let bitcoin_tx_output_index = 0;

    // Setup test deposit transaction.
=======
async fn emily_process_deposit_updates_when_some_of_them_already_accepted() {
    // the testing configuration has privileged access to all endpoints.
    let testing_configuration = clean_setup().await;

    // Create two deposits.
    let bitcoin_tx_output_index = 0;

>>>>>>> 6884a730
    let DepositTxnData {
        reclaim_scripts,
        deposit_scripts,
        bitcoin_txid,
        transaction_hex,
        ..
    } = DepositTxnData::new(DEPOSIT_LOCK_TIME, DEPOSIT_MAX_FEE, &[DEPOSIT_AMOUNT_SATS]);
    let reclaim_script = reclaim_scripts.first().unwrap().clone();
    let deposit_script = deposit_scripts.first().unwrap().clone();

<<<<<<< HEAD
    let txid = bitcoin_txid.clone();
    let index = bitcoin_tx_output_index.to_string();

    let create_deposit_body = CreateDepositRequestBody {
=======
    let create_deposit_body1 = CreateDepositRequestBody {
        bitcoin_tx_output_index,
        bitcoin_txid: bitcoin_txid.clone(),
        deposit_script: deposit_script.clone(),
        reclaim_script: reclaim_script.clone(),
        transaction_hex: transaction_hex.clone(),
    };

    let DepositTxnData {
        reclaim_scripts,
        deposit_scripts,
        bitcoin_txid,
        transaction_hex,
        ..
    } = DepositTxnData::new(DEPOSIT_LOCK_TIME, DEPOSIT_MAX_FEE, &[DEPOSIT_AMOUNT_SATS]);
    let reclaim_script = reclaim_scripts.first().unwrap().clone();
    let deposit_script = deposit_scripts.first().unwrap().clone();
    let create_deposit_body2 = CreateDepositRequestBody {
>>>>>>> 6884a730
        bitcoin_tx_output_index,
        bitcoin_txid: bitcoin_txid.clone(),
        deposit_script: deposit_script.clone(),
        reclaim_script: reclaim_script.clone(),
        transaction_hex: transaction_hex.clone(),
    };

<<<<<<< HEAD
    // Update the deposit status with the privileged configuration.
    apis::deposit_api::create_deposit(&testing_configuration, create_deposit_body.clone())
        .await
        .expect("Received an error after making a valid create deposit request api call.");

    // Update deposit setting status to rbf.
    let update_body = UpdateDepositsRequestBody {
        deposits: vec![DepositUpdate {
            bitcoin_tx_output_index,
            bitcoin_txid: bitcoin_txid.clone(),
            fulfillment: None,
            status: Status::Rbf,
            status_message: "RBF initiated".into(),
            replaced_by_tx: Some(Some("replaced_by_txid".to_string())),
        }],
    };

    // Check that response to update request is correct.
    let response =
        apis::deposit_api::update_deposits_sidecar(&user_configuration, update_body).await;

    assert!(response.is_ok());
    let response = response.unwrap();
    let deposit = response.deposits.first().expect("No deposit in response");
    assert_eq!(deposit.bitcoin_txid, bitcoin_txid);
    assert_eq!(deposit.status, Status::Rbf);

    // Check that the deposit can be retrieved with the correct status.
    let response = apis::deposit_api::get_deposit(&user_configuration, &txid, &index)
        .await
        .expect("Deposit with this txid and index should be available");
    assert_eq!(response.bitcoin_txid, bitcoin_txid);
    assert_eq!(response.status, Status::Rbf);
    assert_eq!(
        response.replaced_by_tx,
        Some(Some("replaced_by_txid".to_string()))
    );
}

#[test_case(Status::Pending; "pending")]
#[test_case(Status::Accepted; "accepted")]
#[test_case(Status::Reprocessing; "reprocessing")]
#[test_case(Status::Confirmed; "confirmed")]
#[test_case(Status::Failed; "failed")]
#[tokio::test]
async fn replaced_by_tx_for_not_rbf_transactions_is_bad_request(status: Status) {
    // the testing configuration has privileged access to all endpoints.
    let testing_configuration = clean_setup().await;

    // the user configuration access depends on the api_key.
    let user_configuration = testing_configuration.clone();
    // Arrange.
    // --------
    let bitcoin_tx_output_index = 0;

    // Setup test deposit transaction.
=======
    // Sanity check that the two deposits are different.
    assert_ne!(
        create_deposit_body1.bitcoin_txid, create_deposit_body2.bitcoin_txid,
        "The two deposits should have different bitcoin txids."
    );
    assert_ne!(
        create_deposit_body1.transaction_hex, create_deposit_body2.transaction_hex,
        "The two deposits should have different transaction hex."
    );

    apis::deposit_api::create_deposit(&testing_configuration, create_deposit_body1.clone())
        .await
        .expect("Received an error after making a valid create deposit request api call.");
    apis::deposit_api::create_deposit(&testing_configuration, create_deposit_body2.clone())
        .await
        .expect("Received an error after making a valid create deposit request api call.");

    // Now we should have 2 pending deposits.
    let deposits =
        apis::deposit_api::get_deposits(&testing_configuration, Status::Pending, None, None)
            .await
            .expect("Received an error after making a valid get deposits api call.");
    assert_eq!(deposits.deposits.len(), 2);

    // Update first deposit to Accepted.
    let update_deposits_request_body = UpdateDepositsRequestBody {
        deposits: vec![DepositUpdate {
            bitcoin_tx_output_index: create_deposit_body1.bitcoin_tx_output_index,
            bitcoin_txid: create_deposit_body1.bitcoin_txid.clone(),
            fulfillment: None,
            status: Status::Accepted,
            status_message: "First update".into(),
        }],
    };
    let response = apis::deposit_api::update_deposits_signer(
        &testing_configuration,
        update_deposits_request_body,
    )
    .await
    .expect("Received an error after making a valid update deposit request api call.");

    assert!(
        response
            .deposits
            .iter()
            .all(|deposit| deposit.status == 200)
    );
    assert_eq!(response.deposits.len(), 1);

    // Now we should have 1 pending and 1 accepted deposit.
    let deposits =
        apis::deposit_api::get_deposits(&testing_configuration, Status::Pending, None, None)
            .await
            .expect("Received an error after making a valid get deposits api call.");
    assert_eq!(deposits.deposits.len(), 1);
    let deposits =
        apis::deposit_api::get_deposits(&testing_configuration, Status::Accepted, None, None)
            .await
            .expect("Received an error after making a valid get deposits api call.");
    assert_eq!(deposits.deposits.len(), 1);

    // Now we update both deposits to Accepted in a batch. This still should be a valid api call.
    let update_deposits_request_body = UpdateDepositsRequestBody {
        deposits: vec![
            DepositUpdate {
                bitcoin_tx_output_index,
                bitcoin_txid: create_deposit_body2.bitcoin_txid.clone(),
                fulfillment: None,
                status: Status::Accepted,
                status_message: "Second update".into(),
            },
            DepositUpdate {
                bitcoin_tx_output_index,
                bitcoin_txid: create_deposit_body1.bitcoin_txid.clone(),
                fulfillment: None,
                status: Status::Accepted,
                status_message: "Second update".into(),
            },
        ],
    };
    let response = apis::deposit_api::update_deposits_signer(
        &testing_configuration,
        update_deposits_request_body,
    )
    .await
    .expect("Received an error after making a valid update deposit request api call.");

    assert!(
        response
            .deposits
            .iter()
            .all(|deposit| deposit.status == 200)
    );
    assert_eq!(response.deposits.len(), 2);

    // Now we should have 2 accepted deposits.
    let deposits =
        apis::deposit_api::get_deposits(&testing_configuration, Status::Accepted, None, None)
            .await
            .expect("Received an error after making a valid get deposits api call.");
    assert_eq!(deposits.deposits.len(), 2);
}

#[tokio::test]
async fn emily_process_deposit_updates_when_some_of_them_are_unknown() {
    // the testing configuration has privileged access to all endpoints.
    let testing_configuration = clean_setup().await;

    // Create two deposits, but sending only one of them to Emily.
    let bitcoin_tx_output_index = 0;

>>>>>>> 6884a730
    let DepositTxnData {
        reclaim_scripts,
        deposit_scripts,
        bitcoin_txid,
        transaction_hex,
        ..
    } = DepositTxnData::new(DEPOSIT_LOCK_TIME, DEPOSIT_MAX_FEE, &[DEPOSIT_AMOUNT_SATS]);
    let reclaim_script = reclaim_scripts.first().unwrap().clone();
    let deposit_script = deposit_scripts.first().unwrap().clone();

<<<<<<< HEAD
    let txid = bitcoin_txid.clone();
    let index = bitcoin_tx_output_index.to_string();

    let create_deposit_body = CreateDepositRequestBody {
=======
    let create_deposit_body1 = CreateDepositRequestBody {
        bitcoin_tx_output_index,
        bitcoin_txid: bitcoin_txid.clone(),
        deposit_script: deposit_script.clone(),
        reclaim_script: reclaim_script.clone(),
        transaction_hex: transaction_hex.clone(),
    };

    let DepositTxnData {
        reclaim_scripts,
        deposit_scripts,
        bitcoin_txid,
        transaction_hex,
        ..
    } = DepositTxnData::new(DEPOSIT_LOCK_TIME, DEPOSIT_MAX_FEE, &[DEPOSIT_AMOUNT_SATS]);
    let reclaim_script = reclaim_scripts.first().unwrap().clone();
    let deposit_script = deposit_scripts.first().unwrap().clone();
    let create_deposit_body2 = CreateDepositRequestBody {
>>>>>>> 6884a730
        bitcoin_tx_output_index,
        bitcoin_txid: bitcoin_txid.clone(),
        deposit_script: deposit_script.clone(),
        reclaim_script: reclaim_script.clone(),
        transaction_hex: transaction_hex.clone(),
    };

<<<<<<< HEAD
    // Update the deposit status with the privileged configuration.
    apis::deposit_api::create_deposit(&testing_configuration, create_deposit_body.clone())
        .await
        .expect("Received an error after making a valid create deposit request api call.");

    // Update deposit setting status to rbf.
    let update_body = UpdateDepositsRequestBody {
        deposits: vec![DepositUpdate {
            bitcoin_tx_output_index,
            bitcoin_txid: bitcoin_txid.clone(),
            fulfillment: None,
            status,
            status_message: "dummy".into(),
            replaced_by_tx: Some(Some("replaced_by_txid".to_string())),
        }],
    };

    // Check that response to update request is correct.
    let response =
        apis::deposit_api::update_deposits_sidecar(&user_configuration, update_body).await;

    // Expect a bad request error because the transaction is not in RBF status.
    assert!(response.is_err());
    let response = response.unwrap_err();
    let status_code = match response {
        testing_emily_client::apis::Error::ResponseError(ResponseContent { status, .. }) => status,
        _ => panic!("Expected a ResponseError with a status code"),
    };
    assert_eq!(status_code, 400);

    // Check that the deposit status wasn't updated.
    let response = apis::deposit_api::get_deposit(&user_configuration, &txid, &index)
        .await
        .expect("Deposit with this txid and index should be available");
    assert_eq!(response.bitcoin_txid, bitcoin_txid);
    assert_eq!(response.status, Status::Pending);
=======
    // Sanity check that the two deposits are different.
    assert_ne!(
        create_deposit_body1.bitcoin_txid, create_deposit_body2.bitcoin_txid,
        "The two deposits should have different bitcoin txids."
    );
    assert_ne!(
        create_deposit_body1.transaction_hex, create_deposit_body2.transaction_hex,
        "The two deposits should have different transaction hex."
    );

    // Here we intentionally don't create one of deposits.
    apis::deposit_api::create_deposit(&testing_configuration, create_deposit_body1.clone())
        .await
        .expect("Received an error after making a valid create deposit request api call.");

    // Now we should have 1 pending deposit.
    let deposits =
        apis::deposit_api::get_deposits(&testing_configuration, Status::Pending, None, None)
            .await
            .expect("Received an error after making a valid get deposits api call.");
    assert_eq!(deposits.deposits.len(), 1);

    // Now we update both deposits to Accepted in a batch. This still should be a valid api call
    // and existing deposit should be updated.
    let update_deposits_request_body = UpdateDepositsRequestBody {
        deposits: vec![
            DepositUpdate {
                bitcoin_tx_output_index,
                bitcoin_txid: create_deposit_body2.bitcoin_txid.clone(),
                fulfillment: None,
                status: Status::Accepted,
                status_message: "Second update".into(),
            },
            DepositUpdate {
                bitcoin_tx_output_index,
                bitcoin_txid: create_deposit_body1.bitcoin_txid.clone(),
                fulfillment: None,
                status: Status::Accepted,
                status_message: "Second update".into(),
            },
        ],
    };
    let update_responce = apis::deposit_api::update_deposits_signer(
        &testing_configuration,
        update_deposits_request_body,
    )
    .await
    .expect("Received an error after making a valid update deposit request api call.");

    // Check that multistatus response is returned correctly.
    assert!(update_responce.deposits.iter().all(|deposit| {
        if deposit.deposit.bitcoin_txid == create_deposit_body1.bitcoin_txid {
            deposit.status == 200
        } else {
            deposit.status == 404
        }
    }));

    // Now we should have 1 accepted deposit.
    let deposits =
        apis::deposit_api::get_deposits(&testing_configuration, Status::Accepted, None, None)
            .await
            .expect("Received an error after making a valid get deposits api call.");
    assert_eq!(deposits.deposits.len(), 1);
>>>>>>> 6884a730
}<|MERGE_RESOLUTION|>--- conflicted
+++ resolved
@@ -1219,7 +1219,6 @@
 }
 
 #[tokio::test]
-<<<<<<< HEAD
 async fn rbf_status_saved_successfully() {
     // the testing configuration has privileged access to all endpoints.
     let testing_configuration = clean_setup().await;
@@ -1231,15 +1230,6 @@
     let bitcoin_tx_output_index = 0;
 
     // Setup test deposit transaction.
-=======
-async fn emily_process_deposit_updates_when_some_of_them_already_accepted() {
-    // the testing configuration has privileged access to all endpoints.
-    let testing_configuration = clean_setup().await;
-
-    // Create two deposits.
-    let bitcoin_tx_output_index = 0;
-
->>>>>>> 6884a730
     let DepositTxnData {
         reclaim_scripts,
         deposit_scripts,
@@ -1250,13 +1240,10 @@
     let reclaim_script = reclaim_scripts.first().unwrap().clone();
     let deposit_script = deposit_scripts.first().unwrap().clone();
 
-<<<<<<< HEAD
     let txid = bitcoin_txid.clone();
     let index = bitcoin_tx_output_index.to_string();
 
     let create_deposit_body = CreateDepositRequestBody {
-=======
-    let create_deposit_body1 = CreateDepositRequestBody {
         bitcoin_tx_output_index,
         bitcoin_txid: bitcoin_txid.clone(),
         deposit_script: deposit_script.clone(),
@@ -1264,25 +1251,6 @@
         transaction_hex: transaction_hex.clone(),
     };
 
-    let DepositTxnData {
-        reclaim_scripts,
-        deposit_scripts,
-        bitcoin_txid,
-        transaction_hex,
-        ..
-    } = DepositTxnData::new(DEPOSIT_LOCK_TIME, DEPOSIT_MAX_FEE, &[DEPOSIT_AMOUNT_SATS]);
-    let reclaim_script = reclaim_scripts.first().unwrap().clone();
-    let deposit_script = deposit_scripts.first().unwrap().clone();
-    let create_deposit_body2 = CreateDepositRequestBody {
->>>>>>> 6884a730
-        bitcoin_tx_output_index,
-        bitcoin_txid: bitcoin_txid.clone(),
-        deposit_script: deposit_script.clone(),
-        reclaim_script: reclaim_script.clone(),
-        transaction_hex: transaction_hex.clone(),
-    };
-
-<<<<<<< HEAD
     // Update the deposit status with the privileged configuration.
     apis::deposit_api::create_deposit(&testing_configuration, create_deposit_body.clone())
         .await
@@ -1339,119 +1307,6 @@
     let bitcoin_tx_output_index = 0;
 
     // Setup test deposit transaction.
-=======
-    // Sanity check that the two deposits are different.
-    assert_ne!(
-        create_deposit_body1.bitcoin_txid, create_deposit_body2.bitcoin_txid,
-        "The two deposits should have different bitcoin txids."
-    );
-    assert_ne!(
-        create_deposit_body1.transaction_hex, create_deposit_body2.transaction_hex,
-        "The two deposits should have different transaction hex."
-    );
-
-    apis::deposit_api::create_deposit(&testing_configuration, create_deposit_body1.clone())
-        .await
-        .expect("Received an error after making a valid create deposit request api call.");
-    apis::deposit_api::create_deposit(&testing_configuration, create_deposit_body2.clone())
-        .await
-        .expect("Received an error after making a valid create deposit request api call.");
-
-    // Now we should have 2 pending deposits.
-    let deposits =
-        apis::deposit_api::get_deposits(&testing_configuration, Status::Pending, None, None)
-            .await
-            .expect("Received an error after making a valid get deposits api call.");
-    assert_eq!(deposits.deposits.len(), 2);
-
-    // Update first deposit to Accepted.
-    let update_deposits_request_body = UpdateDepositsRequestBody {
-        deposits: vec![DepositUpdate {
-            bitcoin_tx_output_index: create_deposit_body1.bitcoin_tx_output_index,
-            bitcoin_txid: create_deposit_body1.bitcoin_txid.clone(),
-            fulfillment: None,
-            status: Status::Accepted,
-            status_message: "First update".into(),
-        }],
-    };
-    let response = apis::deposit_api::update_deposits_signer(
-        &testing_configuration,
-        update_deposits_request_body,
-    )
-    .await
-    .expect("Received an error after making a valid update deposit request api call.");
-
-    assert!(
-        response
-            .deposits
-            .iter()
-            .all(|deposit| deposit.status == 200)
-    );
-    assert_eq!(response.deposits.len(), 1);
-
-    // Now we should have 1 pending and 1 accepted deposit.
-    let deposits =
-        apis::deposit_api::get_deposits(&testing_configuration, Status::Pending, None, None)
-            .await
-            .expect("Received an error after making a valid get deposits api call.");
-    assert_eq!(deposits.deposits.len(), 1);
-    let deposits =
-        apis::deposit_api::get_deposits(&testing_configuration, Status::Accepted, None, None)
-            .await
-            .expect("Received an error after making a valid get deposits api call.");
-    assert_eq!(deposits.deposits.len(), 1);
-
-    // Now we update both deposits to Accepted in a batch. This still should be a valid api call.
-    let update_deposits_request_body = UpdateDepositsRequestBody {
-        deposits: vec![
-            DepositUpdate {
-                bitcoin_tx_output_index,
-                bitcoin_txid: create_deposit_body2.bitcoin_txid.clone(),
-                fulfillment: None,
-                status: Status::Accepted,
-                status_message: "Second update".into(),
-            },
-            DepositUpdate {
-                bitcoin_tx_output_index,
-                bitcoin_txid: create_deposit_body1.bitcoin_txid.clone(),
-                fulfillment: None,
-                status: Status::Accepted,
-                status_message: "Second update".into(),
-            },
-        ],
-    };
-    let response = apis::deposit_api::update_deposits_signer(
-        &testing_configuration,
-        update_deposits_request_body,
-    )
-    .await
-    .expect("Received an error after making a valid update deposit request api call.");
-
-    assert!(
-        response
-            .deposits
-            .iter()
-            .all(|deposit| deposit.status == 200)
-    );
-    assert_eq!(response.deposits.len(), 2);
-
-    // Now we should have 2 accepted deposits.
-    let deposits =
-        apis::deposit_api::get_deposits(&testing_configuration, Status::Accepted, None, None)
-            .await
-            .expect("Received an error after making a valid get deposits api call.");
-    assert_eq!(deposits.deposits.len(), 2);
-}
-
-#[tokio::test]
-async fn emily_process_deposit_updates_when_some_of_them_are_unknown() {
-    // the testing configuration has privileged access to all endpoints.
-    let testing_configuration = clean_setup().await;
-
-    // Create two deposits, but sending only one of them to Emily.
-    let bitcoin_tx_output_index = 0;
-
->>>>>>> 6884a730
     let DepositTxnData {
         reclaim_scripts,
         deposit_scripts,
@@ -1462,13 +1317,10 @@
     let reclaim_script = reclaim_scripts.first().unwrap().clone();
     let deposit_script = deposit_scripts.first().unwrap().clone();
 
-<<<<<<< HEAD
     let txid = bitcoin_txid.clone();
     let index = bitcoin_tx_output_index.to_string();
 
     let create_deposit_body = CreateDepositRequestBody {
-=======
-    let create_deposit_body1 = CreateDepositRequestBody {
         bitcoin_tx_output_index,
         bitcoin_txid: bitcoin_txid.clone(),
         deposit_script: deposit_script.clone(),
@@ -1476,25 +1328,6 @@
         transaction_hex: transaction_hex.clone(),
     };
 
-    let DepositTxnData {
-        reclaim_scripts,
-        deposit_scripts,
-        bitcoin_txid,
-        transaction_hex,
-        ..
-    } = DepositTxnData::new(DEPOSIT_LOCK_TIME, DEPOSIT_MAX_FEE, &[DEPOSIT_AMOUNT_SATS]);
-    let reclaim_script = reclaim_scripts.first().unwrap().clone();
-    let deposit_script = deposit_scripts.first().unwrap().clone();
-    let create_deposit_body2 = CreateDepositRequestBody {
->>>>>>> 6884a730
-        bitcoin_tx_output_index,
-        bitcoin_txid: bitcoin_txid.clone(),
-        deposit_script: deposit_script.clone(),
-        reclaim_script: reclaim_script.clone(),
-        transaction_hex: transaction_hex.clone(),
-    };
-
-<<<<<<< HEAD
     // Update the deposit status with the privileged configuration.
     apis::deposit_api::create_deposit(&testing_configuration, create_deposit_body.clone())
         .await
@@ -1531,70 +1364,4 @@
         .expect("Deposit with this txid and index should be available");
     assert_eq!(response.bitcoin_txid, bitcoin_txid);
     assert_eq!(response.status, Status::Pending);
-=======
-    // Sanity check that the two deposits are different.
-    assert_ne!(
-        create_deposit_body1.bitcoin_txid, create_deposit_body2.bitcoin_txid,
-        "The two deposits should have different bitcoin txids."
-    );
-    assert_ne!(
-        create_deposit_body1.transaction_hex, create_deposit_body2.transaction_hex,
-        "The two deposits should have different transaction hex."
-    );
-
-    // Here we intentionally don't create one of deposits.
-    apis::deposit_api::create_deposit(&testing_configuration, create_deposit_body1.clone())
-        .await
-        .expect("Received an error after making a valid create deposit request api call.");
-
-    // Now we should have 1 pending deposit.
-    let deposits =
-        apis::deposit_api::get_deposits(&testing_configuration, Status::Pending, None, None)
-            .await
-            .expect("Received an error after making a valid get deposits api call.");
-    assert_eq!(deposits.deposits.len(), 1);
-
-    // Now we update both deposits to Accepted in a batch. This still should be a valid api call
-    // and existing deposit should be updated.
-    let update_deposits_request_body = UpdateDepositsRequestBody {
-        deposits: vec![
-            DepositUpdate {
-                bitcoin_tx_output_index,
-                bitcoin_txid: create_deposit_body2.bitcoin_txid.clone(),
-                fulfillment: None,
-                status: Status::Accepted,
-                status_message: "Second update".into(),
-            },
-            DepositUpdate {
-                bitcoin_tx_output_index,
-                bitcoin_txid: create_deposit_body1.bitcoin_txid.clone(),
-                fulfillment: None,
-                status: Status::Accepted,
-                status_message: "Second update".into(),
-            },
-        ],
-    };
-    let update_responce = apis::deposit_api::update_deposits_signer(
-        &testing_configuration,
-        update_deposits_request_body,
-    )
-    .await
-    .expect("Received an error after making a valid update deposit request api call.");
-
-    // Check that multistatus response is returned correctly.
-    assert!(update_responce.deposits.iter().all(|deposit| {
-        if deposit.deposit.bitcoin_txid == create_deposit_body1.bitcoin_txid {
-            deposit.status == 200
-        } else {
-            deposit.status == 404
-        }
-    }));
-
-    // Now we should have 1 accepted deposit.
-    let deposits =
-        apis::deposit_api::get_deposits(&testing_configuration, Status::Accepted, None, None)
-            .await
-            .expect("Received an error after making a valid get deposits api call.");
-    assert_eq!(deposits.deposits.len(), 1);
->>>>>>> 6884a730
 }