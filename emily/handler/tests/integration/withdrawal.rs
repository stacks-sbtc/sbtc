use std::cmp::Ordering;
use std::collections::HashMap;

use test_case::test_case;

use testing_emily_client::apis;
use testing_emily_client::apis::chainstate_api::get_chain_tip;
use testing_emily_client::apis::chainstate_api::set_chainstate;
use testing_emily_client::apis::configuration::Configuration;
use testing_emily_client::models::{
    Chainstate, CreateWithdrawalRequestBody, Fulfillment, UpdateWithdrawalsRequestBody, Withdrawal,
    WithdrawalInfo, WithdrawalParameters, WithdrawalStatus, WithdrawalUpdate,
};

use crate::common::batch_set_chainstates;
use crate::common::clean_setup;
use crate::common::new_test_chainstate;

const RECIPIENT: &str = "TEST_RECIPIENT";
const SENDER: &str = "TEST_SENDER";
const BLOCK_HASH: &str = "TEST_BLOCK_HASH";
const BLOCK_HEIGHT: u64 = 0;
const INITIAL_WITHDRAWAL_STATUS_MESSAGE: &str = "Just received withdrawal";

/// An arbitrary fully ordered partial cmp comparator for WithdrawalInfos.
/// This is useful for sorting vectors of withdrawal infos so that vectors with
/// the same elements will be considered equal in a test assert.
fn arbitrary_withdrawal_info_partial_cmp(a: &WithdrawalInfo, b: &WithdrawalInfo) -> Ordering {
    let a_str: String = format!("{}-{}", a.stacks_block_hash, a.request_id);
    let b_str: String = format!("{}-{}", b.stacks_block_hash, b.request_id);
    b_str
        .partial_cmp(&a_str)
        .expect("Failed to compare two strings that should be comparable")
}

/// An arbitrary fully ordered partial cmp comparator for Withdrawals.
/// This is useful for sorting vectors of withdrawal so that vectors with
/// the same elements will be considered equal in a test assert.
fn arbitrary_withdrawal_partial_cmp(a: &Withdrawal, b: &Withdrawal) -> Ordering {
    let a_str: String = format!("{}-{}", a.stacks_block_hash, a.request_id);
    let b_str: String = format!("{}-{}", b.stacks_block_hash, b.request_id);
    b_str
        .partial_cmp(&a_str)
        .expect("Failed to compare two strings that should be comparable")
}

/// Makes a bunch of withdrawals.
async fn batch_create_withdrawals(
    configuration: &Configuration,
    create_requests: Vec<CreateWithdrawalRequestBody>,
) -> Vec<Withdrawal> {
    let mut created: Vec<Withdrawal> = Vec::with_capacity(create_requests.len());
    for request in create_requests {
        created.push(
            apis::withdrawal_api::create_withdrawal(configuration, request)
                .await
                .expect(
                    "Received an error after making a valid create withdrawal request api call.",
                ),
        );
    }
    created
}

#[tokio::test]
async fn create_and_get_withdrawal_happy_path() {
    let configuration = clean_setup().await;

    // Arrange.
    // --------
    let amount = 0;
    let parameters = WithdrawalParameters { max_fee: 123 };
    let request_id = 1;

    let request = CreateWithdrawalRequestBody {
        amount,
        parameters: Box::new(parameters.clone()),
        recipient: RECIPIENT.into(),
        sender: SENDER.into(),
        request_id,
        stacks_block_hash: BLOCK_HASH.into(),
        stacks_block_height: BLOCK_HEIGHT,
        txid: "test_txid".to_string(),
    };

    let expected = Withdrawal {
        amount,
        fulfillment: None,
        last_update_block_hash: BLOCK_HASH.into(),
        last_update_height: BLOCK_HEIGHT,
        parameters: Box::new(parameters.clone()),
        recipient: RECIPIENT.into(),
        sender: SENDER.into(),
        request_id,
        stacks_block_hash: BLOCK_HASH.into(),
        stacks_block_height: BLOCK_HEIGHT,
        status: WithdrawalStatus::Pending,
        status_message: INITIAL_WITHDRAWAL_STATUS_MESSAGE.into(),
        txid: "test_txid".to_string(),
    };

    // Act.
    // ----
    let created = apis::withdrawal_api::create_withdrawal(&configuration, request)
        .await
        .expect("Received an error after making a valid create withdrawal request api call.");

    let gotten = apis::withdrawal_api::get_withdrawal(&configuration, request_id)
        .await
        .expect("Received an error after making a valid get withdrawal request api call.");

    // Assert.
    // -------
    assert_eq!(expected, created);
    assert_eq!(expected, gotten);
}

#[tokio::test]
async fn get_withdrawals() {
    let configuration = clean_setup().await;

    // Arrange.
    // --------
    let withdrawal_request_ids = vec![1, 2, 3, 4, 5, 6];
    let mut create_requests: Vec<CreateWithdrawalRequestBody> = Vec::new();
    let mut expected_withdrawal_infos: Vec<WithdrawalInfo> = Vec::new();

    let amount = 0;
    let parameters = WithdrawalParameters { max_fee: 123 };

    for request_id in withdrawal_request_ids {
        let request = CreateWithdrawalRequestBody {
            amount,
            parameters: Box::new(parameters.clone()),
            recipient: RECIPIENT.into(),
            sender: SENDER.into(),
            request_id,
            stacks_block_hash: BLOCK_HASH.into(),
            stacks_block_height: BLOCK_HEIGHT,
            txid: "test_txid".to_string(),
        };
        create_requests.push(request);

        let expected_withdrawal_info = WithdrawalInfo {
            amount,
            last_update_block_hash: BLOCK_HASH.into(),
            last_update_height: BLOCK_HEIGHT,
            recipient: RECIPIENT.into(),
            sender: SENDER.into(),
            request_id,
            stacks_block_hash: BLOCK_HASH.into(),
            stacks_block_height: BLOCK_HEIGHT,
            status: WithdrawalStatus::Pending,
            txid: "test_txid".to_string(),
        };
        expected_withdrawal_infos.push(expected_withdrawal_info);
    }

    let chunksize = 2;
    // If the number of elements is an exact multiple of the chunk size the "final"
    // query will still have a next token, and the next query will now have a next
    // token and will return no additional data.
    let expected_chunks = expected_withdrawal_infos.len() / chunksize + 1;

    // Act.
    // ----
    batch_create_withdrawals(&configuration, create_requests).await;

    let status = testing_emily_client::models::WithdrawalStatus::Pending;
    let mut next_token: Option<String> = None;
    let mut gotten_withdrawal_info_chunks: Vec<Vec<WithdrawalInfo>> = Vec::new();
    loop {
        let response = apis::withdrawal_api::get_withdrawals(
            &configuration,
            status,
            next_token.as_deref(),
            Some(chunksize as u32),
        )
        .await
        .expect("Received an error after making a valid get withdrawal api call.");
        gotten_withdrawal_info_chunks.push(response.withdrawals);
        // If there's no next token then break.
        next_token = match response.next_token.flatten() {
            Some(token) => Some(token),
            None => break,
        };
    }

    // Assert.
    // -------
    assert_eq!(expected_chunks, gotten_withdrawal_info_chunks.len());
    let max_chunk_size = gotten_withdrawal_info_chunks
        .iter()
        .map(|chunk| chunk.len())
        .max()
        .unwrap();
    assert!(chunksize >= max_chunk_size);

    let mut gotten_withdrawal_infos = gotten_withdrawal_info_chunks
        .into_iter()
        .flatten()
        .collect::<Vec<_>>();

    expected_withdrawal_infos.sort_by(arbitrary_withdrawal_info_partial_cmp);
    gotten_withdrawal_infos.sort_by(arbitrary_withdrawal_info_partial_cmp);
    assert_eq!(expected_withdrawal_infos, gotten_withdrawal_infos);
}

#[tokio::test]
async fn get_withdrawals_by_recipient() {
    let configuration = clean_setup().await;

    // Arrange.
    // --------
    let recipients = vec!["recipient_1", "recipient_2", "recipient_3"];
    let withdrawals_per_recipient = 5;
    let mut create_requests: Vec<CreateWithdrawalRequestBody> = Vec::new();
    let mut expected_recipient_data: HashMap<String, Vec<WithdrawalInfo>> = HashMap::new();

    let amount = 0;
    let parameters = WithdrawalParameters { max_fee: 123 };

    let mut request_id = 1;
    for recipient in recipients {
        let mut expected_withdrawal_infos: Vec<WithdrawalInfo> = Vec::new();
        for _ in 1..=withdrawals_per_recipient {
            let request = CreateWithdrawalRequestBody {
                amount,
                parameters: Box::new(parameters.clone()),
                recipient: recipient.into(),
                sender: SENDER.into(),
                request_id,
                stacks_block_hash: BLOCK_HASH.into(),
                stacks_block_height: BLOCK_HEIGHT,
                txid: "test_txid".to_string(),
            };
            create_requests.push(request);

            let expected_withdrawal_info = WithdrawalInfo {
                amount,
                last_update_block_hash: BLOCK_HASH.into(),
                last_update_height: BLOCK_HEIGHT,
                recipient: recipient.into(),
                sender: SENDER.into(),
                request_id,
                stacks_block_hash: BLOCK_HASH.into(),
                stacks_block_height: BLOCK_HEIGHT,
                status: WithdrawalStatus::Pending,
                txid: "test_txid".to_string(),
            };
            request_id += 1;
            expected_withdrawal_infos.push(expected_withdrawal_info);
        }
        // Add the recipient data to the recipient data hashmap that stores what
        // we expect to see from the recipient.
        expected_recipient_data.insert(recipient.to_string(), expected_withdrawal_infos.clone());
    }

    let chunksize = 2;

    // Act.
    // ----
    batch_create_withdrawals(&configuration, create_requests).await;

    let mut actual_recipient_data: HashMap<String, Vec<WithdrawalInfo>> = HashMap::new();
    for recipient in expected_recipient_data.keys() {
        let mut gotten_withdrawal_info_chunks: Vec<Vec<WithdrawalInfo>> = Vec::new();
        let mut next_token: Option<String> = None;

        loop {
            let response = apis::withdrawal_api::get_withdrawals_for_recipient(
                &configuration,
                recipient,
                next_token.as_deref(),
                Some(chunksize as u32),
            )
            .await
            .expect("Received an error after making a valid get withdrawal api call.");
            gotten_withdrawal_info_chunks.push(response.withdrawals);
            // If there's no next token then break.
            next_token = match response.next_token.flatten() {
                Some(token) => Some(token),
                None => break,
            };
        }
        // Store the actual data received from the api.
        actual_recipient_data.insert(
            recipient.clone(),
            gotten_withdrawal_info_chunks
                .into_iter()
                .flatten()
                .collect(),
        );
    }

    // Assert.
    // -------
    for recipient in expected_recipient_data.keys() {
        let mut expected_withdrawal_infos = expected_recipient_data.get(recipient).unwrap().clone();
        expected_withdrawal_infos.sort_by(arbitrary_withdrawal_info_partial_cmp);
        let mut actual_withdrawal_infos = actual_recipient_data.get(recipient).unwrap().clone();
        actual_withdrawal_infos.sort_by(arbitrary_withdrawal_info_partial_cmp);
        // Assert that the expected and actual withdrawal infos are the same.
        assert_eq!(expected_withdrawal_infos, actual_withdrawal_infos);
    }
}

#[tokio::test]
async fn get_withdrawals_by_sender() {
    let configuration = clean_setup().await;

    // Arrange.
    // --------
    let senders = vec![
        "SN1Z0WW5SMN4J99A1G1725PAB8H24CWNA7Z8H7214.my-contract",
        "SN1Z0WW5SMN4J99A1G1725PAB8H24CWNA7Z8H7214",
    ];
    let withdrawals_per_sender = 5;
    let mut create_requests: Vec<CreateWithdrawalRequestBody> = Vec::new();
    let mut expected_sender_data: HashMap<String, Vec<WithdrawalInfo>> = HashMap::new();

    let amount = 0;
    let parameters = WithdrawalParameters { max_fee: 123 };

    let mut request_id = 1;
    for sender in senders {
        let mut expected_withdrawal_infos: Vec<WithdrawalInfo> = Vec::new();
        for _ in 1..=withdrawals_per_sender {
            let request = CreateWithdrawalRequestBody {
                amount,
                parameters: Box::new(parameters.clone()),
                recipient: RECIPIENT.into(),
                sender: sender.into(),
                request_id,
                stacks_block_hash: BLOCK_HASH.into(),
                stacks_block_height: BLOCK_HEIGHT,
                txid: "test_txid".to_string(),
            };
            create_requests.push(request);

            let expected_withdrawal_info = WithdrawalInfo {
                amount,
                last_update_block_hash: BLOCK_HASH.into(),
                last_update_height: BLOCK_HEIGHT,
                recipient: RECIPIENT.into(),
                sender: sender.into(),
                request_id,
                stacks_block_hash: BLOCK_HASH.into(),
                stacks_block_height: BLOCK_HEIGHT,
                status: WithdrawalStatus::Pending,
                txid: "test_txid".to_string(),
            };
            request_id += 1;
            expected_withdrawal_infos.push(expected_withdrawal_info);
        }
        // Add the sender data to the sender data hashmap that stores what
        // we expect to see from the sender.
        expected_sender_data.insert(sender.to_string(), expected_withdrawal_infos.clone());
    }

    let chunksize = 2;

    // Act.
    // ----
    batch_create_withdrawals(&configuration, create_requests).await;

    let mut actual_sender_data: HashMap<String, Vec<WithdrawalInfo>> = HashMap::new();
    for sender in expected_sender_data.keys() {
        let mut gotten_withdrawal_info_chunks: Vec<Vec<WithdrawalInfo>> = Vec::new();
        let mut next_token: Option<String> = None;

        loop {
            let response = apis::withdrawal_api::get_withdrawals_for_sender(
                &configuration,
                sender,
                next_token.as_deref(),
                Some(chunksize as u32),
            )
            .await
            .expect("Received an error after making a valid get withdrawal api call.");
            gotten_withdrawal_info_chunks.push(response.withdrawals);
            // If there's no next token then break.
            next_token = match response.next_token.flatten() {
                Some(token) => Some(token),
                None => break,
            };
        }
        // Store the actual data received from the api.
        actual_sender_data.insert(
            sender.clone(),
            gotten_withdrawal_info_chunks
                .into_iter()
                .flatten()
                .collect(),
        );
    }

    // Assert.
    // -------
    for recipient in expected_sender_data.keys() {
        let mut expected_withdrawal_infos = expected_sender_data.get(recipient).unwrap().clone();
        expected_withdrawal_infos.sort_by(arbitrary_withdrawal_info_partial_cmp);
        let mut actual_withdrawal_infos = actual_sender_data.get(recipient).unwrap().clone();
        actual_withdrawal_infos.sort_by(arbitrary_withdrawal_info_partial_cmp);
        // Assert that the expected and actual withdrawal infos are the same.
        assert_eq!(expected_withdrawal_infos, actual_withdrawal_infos);
    }
}

#[tokio::test]
async fn update_withdrawals() {
    let configuration = clean_setup().await;

    // Arrange.
    // --------
    let withdrawal_request_ids = vec![1, 2, 3, 4, 5, 7, 9, 111];

    let amount = 0;
    let parameters = WithdrawalParameters { max_fee: 123 };

    let update_status_message: &str = "test_status_message";
    let update_chainstate = Chainstate {
        stacks_block_hash: "update_block_hash".to_string(),
        stacks_block_height: 42,
        bitcoin_block_height: Some(Some(42)),
    };
    let update_status = WithdrawalStatus::Confirmed;

    let update_fulfillment: Fulfillment = Fulfillment {
        bitcoin_block_hash: "bitcoin_block_hash".to_string(),
        bitcoin_block_height: 23,
        bitcoin_tx_index: 45,
        bitcoin_txid: "test_fulfillment_bitcoin_txid".to_string(),
        btc_fee: 2314,
        stacks_txid: "test_fulfillment_stacks_txid".to_string(),
    };

    let mut create_requests: Vec<CreateWithdrawalRequestBody> =
        Vec::with_capacity(withdrawal_request_ids.len());
    let mut withdrawal_updates: Vec<WithdrawalUpdate> =
        Vec::with_capacity(withdrawal_request_ids.len());
    let mut expected_withdrawals: Vec<Withdrawal> =
        Vec::with_capacity(withdrawal_request_ids.len());
    for request_id in withdrawal_request_ids {
        let request = CreateWithdrawalRequestBody {
            amount,
            parameters: Box::new(parameters.clone()),
            recipient: RECIPIENT.into(),
            sender: SENDER.into(),
            request_id,
            stacks_block_hash: BLOCK_HASH.into(),
            stacks_block_height: BLOCK_HEIGHT,
            txid: "test_txid".to_string(),
        };
        create_requests.push(request);

        let withdrawal_update = WithdrawalUpdate {
            request_id,
            fulfillment: Some(Some(Box::new(update_fulfillment.clone()))),
            status: update_status,
            status_message: update_status_message.into(),
        };
        withdrawal_updates.push(withdrawal_update);

        let expected = Withdrawal {
            amount,
            fulfillment: Some(Some(Box::new(update_fulfillment.clone()))),
            last_update_block_hash: update_chainstate.stacks_block_hash.clone(),
            last_update_height: update_chainstate.stacks_block_height,
            parameters: Box::new(parameters.clone()),
            recipient: RECIPIENT.into(),
            sender: SENDER.into(),
            request_id,
            stacks_block_hash: BLOCK_HASH.into(),
            stacks_block_height: BLOCK_HEIGHT,
            status: update_status,
            status_message: update_status_message.into(),
            txid: "test_txid".to_string(),
        };
        expected_withdrawals.push(expected);
    }

    let update_request = UpdateWithdrawalsRequestBody {
        withdrawals: withdrawal_updates,
    };

    // Act.
    // ----
    batch_create_withdrawals(&configuration, create_requests).await;

    // Not strictly necessary, but we do it to make sure that the updates
    // are connected with the current chainstate.
    set_chainstate(&configuration, update_chainstate.clone())
        .await
        .expect("Received an error after making a valid set chainstate api call.");

    let update_withdrawals_response =
        apis::withdrawal_api::update_withdrawals_sidecar(&configuration, update_request)
            .await
            .expect("Received an error after making a valid update withdrawals api call.");

    // Assert.
    // -------
    let mut updated_withdrawals = update_withdrawals_response
        .withdrawals
        .iter()
        .map(|withdrawal| *withdrawal.withdrawal.clone().unwrap().unwrap())
        .collect::<Vec<_>>();
    updated_withdrawals.sort_by(arbitrary_withdrawal_partial_cmp);
    expected_withdrawals.sort_by(arbitrary_withdrawal_partial_cmp);
    assert_eq!(expected_withdrawals, updated_withdrawals);
}

#[test_case(WithdrawalStatus::Pending, WithdrawalStatus::Pending, true; "pending_to_pending")]
#[test_case(WithdrawalStatus::Pending, WithdrawalStatus::Accepted, false; "pending_to_accepted")]
#[test_case(WithdrawalStatus::Pending, WithdrawalStatus::Confirmed, true; "pending_to_confirmed")]
#[test_case(WithdrawalStatus::Pending, WithdrawalStatus::Failed, true; "pending_to_failed")]
#[test_case(WithdrawalStatus::Accepted, WithdrawalStatus::Pending, true; "accepted_to_pending")]
#[test_case(WithdrawalStatus::Failed, WithdrawalStatus::Pending, true; "failed_to_pending")]
#[test_case(WithdrawalStatus::Confirmed, WithdrawalStatus::Pending, true; "confirmed_to_pending")]
#[test_case(WithdrawalStatus::Accepted, WithdrawalStatus::Accepted, false; "accepted_to_accepted")]
#[test_case(WithdrawalStatus::Failed, WithdrawalStatus::Accepted, true; "failed_to_accepted")]
#[test_case(WithdrawalStatus::Confirmed, WithdrawalStatus::Accepted, true; "confirmed_to_accepted")]
#[tokio::test]
async fn update_withdrawals_is_forbidden_for_signer(
    previous_status: WithdrawalStatus,
    new_status: WithdrawalStatus,
    is_forbidden: bool,
) {
    // the testing configuration has privileged access to all endpoints.
    let testing_configuration = clean_setup().await;

    // the user configuration access depends on the api_key.
    let user_configuration = testing_configuration.clone();
    // Arrange.
    // --------
    let request_id = 1;

    let chainstate = Chainstate {
        stacks_block_hash: "test_block_hash".to_string(),
        stacks_block_height: 1,
        bitcoin_block_height: Some(Some(1)),
    };

    set_chainstate(&testing_configuration, chainstate.clone())
        .await
        .expect("Received an error after making a valid set chainstate api call.");

    // Setup test withdrawal transaction.
    let request = CreateWithdrawalRequestBody {
        amount: 10000,
        parameters: Box::new(WithdrawalParameters { max_fee: 100 }),
        recipient: RECIPIENT.into(),
        sender: SENDER.into(),
        request_id,
        stacks_block_hash: chainstate.stacks_block_hash.clone(),
        stacks_block_height: chainstate.stacks_block_height,
        txid: "test_txid".to_string(),
    };

    // Create the withdrawal with the privileged configuration.
    apis::withdrawal_api::create_withdrawal(&testing_configuration, request.clone())
        .await
        .expect("Received an error after making a valid create withdrawal request api call.");

    // Update the withdrawal status with the privileged configuration.
    if previous_status != WithdrawalStatus::Pending {
        let mut fulfillment: Option<Option<Box<Fulfillment>>> = None;

        if previous_status == WithdrawalStatus::Confirmed {
            fulfillment = Some(Some(Box::new(Fulfillment {
                bitcoin_block_hash: "bitcoin_block_hash".to_string(),
                bitcoin_block_height: 23,
                bitcoin_tx_index: 45,
                bitcoin_txid: "test_fulfillment_bitcoin_txid".to_string(),
                btc_fee: 2314,
                stacks_txid: "test_fulfillment_stacks_txid".to_string(),
            })));
        }

        apis::withdrawal_api::update_withdrawals_sidecar(
            &testing_configuration,
            UpdateWithdrawalsRequestBody {
                withdrawals: vec![WithdrawalUpdate {
                    request_id,
                    fulfillment,
                    status: previous_status,
                    status_message: "foo".into(),
                }],
            },
        )
        .await
        .expect("Received an error after making a valid update withdrawal api call.");
    }

    let mut fulfillment: Option<Option<Box<Fulfillment>>> = None;

    if new_status == WithdrawalStatus::Confirmed {
        fulfillment = Some(Some(Box::new(Fulfillment {
            bitcoin_block_hash: "bitcoin_block_hash".to_string(),
            bitcoin_block_height: 23,
            bitcoin_tx_index: 45,
            bitcoin_txid: "test_fulfillment_bitcoin_txid".to_string(),
            btc_fee: 2314,
            stacks_txid: "test_fulfillment_stacks_txid".to_string(),
        })));
    }

    let response = apis::withdrawal_api::update_withdrawals_signer(
        &user_configuration,
        UpdateWithdrawalsRequestBody {
            withdrawals: vec![WithdrawalUpdate {
                request_id,
                fulfillment,
                status: new_status,
                status_message: "foo".into(),
            }],
        },
    )
    .await;

    if is_forbidden {
        // Check response correctness.
        let response = response.expect("Batch update should return 200 OK");
        let withdrawals = response.withdrawals;
        assert_eq!(withdrawals.len(), 1);
        let withdrawal = withdrawals.first().unwrap();
        assert_eq!(withdrawal.status, 403);
        assert!(withdrawal.withdrawal.clone().unwrap().is_none());
        assert_eq!(withdrawal.error.clone().unwrap().unwrap(), "Forbidden");

        // Check withdrawal wasn't updated
        let response = apis::withdrawal_api::get_withdrawal(&user_configuration, request_id)
            .await
            .expect("Received an error after making a valid get withdrawal api call.");
        assert_eq!(response.request_id, request_id);
        assert_eq!(response.status, previous_status);
    } else {
        assert!(response.is_ok());
        let response = response.unwrap();
        let withdrawal = response
            .withdrawals
            .first()
            .expect("No withdrawal in response")
            .withdrawal
            .clone()
            .unwrap()
            .unwrap();
        assert_eq!(withdrawal.request_id, request_id);
        assert_eq!(withdrawal.status, new_status);
    }
}

#[test_case(WithdrawalStatus::Pending, WithdrawalStatus::Accepted; "pending_to_accepted")]
#[test_case(WithdrawalStatus::Pending, WithdrawalStatus::Pending; "pending_to_pending")]
#[test_case(WithdrawalStatus::Pending, WithdrawalStatus::Confirmed; "pending_to_confirmed")]
#[test_case(WithdrawalStatus::Pending, WithdrawalStatus::Failed; "pending_to_failed")]
#[test_case(WithdrawalStatus::Confirmed, WithdrawalStatus::Pending; "confirmed_to_pending")]
#[tokio::test]
async fn update_withdrawals_is_not_forbidden_for_sidecar(
    previous_status: WithdrawalStatus,
    new_status: WithdrawalStatus,
) {
    // the testing configuration has privileged access to all endpoints.
    let testing_configuration = clean_setup().await;

    // the user configuration access depends on the api_key.
    let user_configuration = testing_configuration.clone();
    // Arrange.
    // --------
    let request_id = 1;

    let chainstate = Chainstate {
        stacks_block_hash: "test_block_hash".to_string(),
        stacks_block_height: 1,
        bitcoin_block_height: Some(Some(1)),
    };

    set_chainstate(&testing_configuration, chainstate.clone())
        .await
        .expect("Received an error after making a valid set chainstate api call.");

    // Setup test withdrawal transaction.
    let request = CreateWithdrawalRequestBody {
        amount: 10000,
        parameters: Box::new(WithdrawalParameters { max_fee: 100 }),
        recipient: RECIPIENT.into(),
        sender: SENDER.into(),
        request_id,
        stacks_block_hash: chainstate.stacks_block_hash.clone(),
        stacks_block_height: chainstate.stacks_block_height,
        txid: "test_txid".to_string(),
    };

    // Create the withdrawal with the privileged configuration.
    apis::withdrawal_api::create_withdrawal(&testing_configuration, request.clone())
        .await
        .expect("Received an error after making a valid create withdrawal request api call.");

    // Update the withdrawal status with the privileged configuration.
    if previous_status != WithdrawalStatus::Pending {
        let mut fulfillment: Option<Option<Box<Fulfillment>>> = None;

        if previous_status == WithdrawalStatus::Confirmed {
            fulfillment = Some(Some(Box::new(Fulfillment {
                bitcoin_block_hash: "bitcoin_block_hash".to_string(),
                bitcoin_block_height: 23,
                bitcoin_tx_index: 45,
                bitcoin_txid: "test_fulfillment_bitcoin_txid".to_string(),
                btc_fee: 2314,
                stacks_txid: "test_fulfillment_stacks_txid".to_string(),
            })));
        }

        apis::withdrawal_api::update_withdrawals_sidecar(
            &testing_configuration,
            UpdateWithdrawalsRequestBody {
                withdrawals: vec![WithdrawalUpdate {
                    request_id,
                    fulfillment,
                    status: previous_status,
                    status_message: "foo".into(),
                }],
            },
        )
        .await
        .expect("Received an error after making a valid update withdrawal api call.");
    }

    let mut fulfillment: Option<Option<Box<Fulfillment>>> = None;

    if new_status == WithdrawalStatus::Confirmed {
        fulfillment = Some(Some(Box::new(Fulfillment {
            bitcoin_block_hash: "bitcoin_block_hash".to_string(),
            bitcoin_block_height: 23,
            bitcoin_tx_index: 45,
            bitcoin_txid: "test_fulfillment_bitcoin_txid".to_string(),
            btc_fee: 2314,
            stacks_txid: "test_fulfillment_stacks_txid".to_string(),
        })));
    }

    let response = apis::withdrawal_api::update_withdrawals_sidecar(
        &user_configuration,
        UpdateWithdrawalsRequestBody {
            withdrawals: vec![WithdrawalUpdate {
                request_id,
                fulfillment,
                status: new_status,
                status_message: "foo".into(),
            }],
        },
    )
    .await;

    assert!(response.is_ok());
    let response = response.unwrap();
    let withdrawal = response
        .withdrawals
        .first()
        .expect("No withdrawal in response")
        .withdrawal
        .clone()
        .unwrap()
        .unwrap();
    assert_eq!(withdrawal.request_id, request_id);
    assert_eq!(withdrawal.status, new_status);
}

#[tokio::test]
async fn emily_process_withdrawal_updates_when_some_of_them_already_accepted() {
    // the testing configuration has privileged access to all endpoints.
    let testing_configuration = clean_setup().await;

    // Create two withdrawals
    let chainstate = Chainstate {
        stacks_block_hash: "test_block_hash".to_string(),
        stacks_block_height: 1,
        bitcoin_block_height: Some(Some(1)),
    };

    set_chainstate(&testing_configuration, chainstate.clone())
        .await
        .expect("Received an error after making a valid set chainstate api call.");

    let create_withdrawal_body1 = CreateWithdrawalRequestBody {
        amount: 10000,
        parameters: Box::new(WithdrawalParameters { max_fee: 100 }),
        recipient: RECIPIENT.into(),
        sender: SENDER.into(),
        request_id: 1,
        stacks_block_hash: chainstate.stacks_block_hash.clone(),
        stacks_block_height: chainstate.stacks_block_height,
        txid: "test_txid".to_string(),
    };

    let create_withdrawal_body2 = CreateWithdrawalRequestBody {
        amount: 10000,
        parameters: Box::new(WithdrawalParameters { max_fee: 100 }),
        recipient: RECIPIENT.into(),
        sender: SENDER.into(),
        request_id: 2,
        stacks_block_hash: chainstate.stacks_block_hash.clone(),
        stacks_block_height: chainstate.stacks_block_height,
        txid: "test_txid2".to_string(),
    };

    // Sanity check that the two withdrawals are different.
    assert_ne!(
        create_withdrawal_body1.request_id, create_withdrawal_body2.request_id,
        "The two withdrawals should have different request ids."
    );
    assert_ne!(
        create_withdrawal_body1.txid, create_withdrawal_body2.txid,
        "The two withdrawals should have different transaction hex."
    );

    apis::withdrawal_api::create_withdrawal(
        &testing_configuration,
        create_withdrawal_body1.clone(),
    )
    .await
    .expect("Received an error after making a valid create withdrawal request api call.");
    apis::withdrawal_api::create_withdrawal(
        &testing_configuration,
        create_withdrawal_body2.clone(),
    )
    .await
    .expect("Received an error after making a valid create withdrawal request api call.");

    // Now we should have 2 pending withdrawals.
    let withdrawals = apis::withdrawal_api::get_withdrawals(
        &testing_configuration,
        WithdrawalStatus::Pending,
        None,
        None,
    )
    .await
    .expect("Received an error after making a valid get withdrawals api call.");
    assert_eq!(withdrawals.withdrawals.len(), 2);

    // Update first withdrawal to Accepted.
    let update_withdrawals_request_body = UpdateWithdrawalsRequestBody {
        withdrawals: vec![WithdrawalUpdate {
            request_id: create_withdrawal_body1.request_id,
            fulfillment: None,
            status: WithdrawalStatus::Accepted,
            status_message: "First update".into(),
        }],
    };
    let response = apis::withdrawal_api::update_withdrawals_signer(
        &testing_configuration,
        update_withdrawals_request_body,
    )
    .await
    .expect("Received an error after making a valid update withdrawal request api call.");

    assert!(
        response
            .withdrawals
            .iter()
            .all(|withdrawal| withdrawal.status == 200)
    );
    assert_eq!(response.withdrawals.len(), 1);

    // Now we should have 1 pending and 1 accepted withdrawal.
    let withdrawals = apis::withdrawal_api::get_withdrawals(
        &testing_configuration,
        WithdrawalStatus::Pending,
        None,
        None,
    )
    .await
    .expect("Received an error after making a valid get withdrawals api call.");
    assert_eq!(withdrawals.withdrawals.len(), 1);
    let withdrawals = apis::withdrawal_api::get_withdrawals(
        &testing_configuration,
        WithdrawalStatus::Accepted,
        None,
        None,
    )
    .await
    .expect("Received an error after making a valid get withdrawals api call.");
    assert_eq!(withdrawals.withdrawals.len(), 1);

    // Now we update both withdrawals to Accepted in a batch. This still should be a valid api call.
    let update_withdrawals_request_body = UpdateWithdrawalsRequestBody {
        withdrawals: vec![
            WithdrawalUpdate {
                request_id: create_withdrawal_body1.request_id,
                fulfillment: None,
                status: WithdrawalStatus::Accepted,
                status_message: "Second update".into(),
            },
            WithdrawalUpdate {
                request_id: create_withdrawal_body2.request_id,
                fulfillment: None,
                status: WithdrawalStatus::Accepted,
                status_message: "Second update".into(),
            },
        ],
    };
    let response = apis::withdrawal_api::update_withdrawals_signer(
        &testing_configuration,
        update_withdrawals_request_body,
    )
    .await
    .expect("Received an error after making a valid update withdrawal request api call.");

    assert!(
        response
            .withdrawals
            .iter()
            .all(|withdrawal| withdrawal.status == 200)
    );
    assert_eq!(response.withdrawals.len(), 2);

    // Now we should have 2 accepted withdrawals.
    let withdrawals = apis::withdrawal_api::get_withdrawals(
        &testing_configuration,
        WithdrawalStatus::Accepted,
        None,
        None,
    )
    .await
    .expect("Received an error after making a valid get withdrawals api call.");
    assert_eq!(withdrawals.withdrawals.len(), 2);
}

#[tokio::test]
async fn emily_process_withdrawal_updates_when_some_of_them_are_unknown() {
    // the testing configuration has privileged access to all endpoints.
    let testing_configuration = clean_setup().await;

    // Create two withdrawals
    let chainstate = Chainstate {
        stacks_block_hash: "test_block_hash".to_string(),
        stacks_block_height: 1,
        bitcoin_block_height: Some(Some(1)),
    };

    set_chainstate(&testing_configuration, chainstate.clone())
        .await
        .expect("Received an error after making a valid set chainstate api call.");

    let create_withdrawal_body1 = CreateWithdrawalRequestBody {
        amount: 10000,
        parameters: Box::new(WithdrawalParameters { max_fee: 100 }),
        recipient: RECIPIENT.into(),
        sender: SENDER.into(),
        request_id: 1,
        stacks_block_hash: chainstate.stacks_block_hash.clone(),
        stacks_block_height: chainstate.stacks_block_height,
        txid: "test_txid".to_string(),
    };

    let create_withdrawal_body2 = CreateWithdrawalRequestBody {
        amount: 10000,
        parameters: Box::new(WithdrawalParameters { max_fee: 100 }),
        recipient: RECIPIENT.into(),
        sender: SENDER.into(),
        request_id: 2,
        stacks_block_hash: chainstate.stacks_block_hash.clone(),
        stacks_block_height: chainstate.stacks_block_height,
        txid: "test_txid2".to_string(),
    };

    // Sanity check that the two withdrawals are different.
    assert_ne!(
        create_withdrawal_body1.request_id, create_withdrawal_body2.request_id,
        "The two withdrawals should have different request ids."
    );
    assert_ne!(
        create_withdrawal_body1.txid, create_withdrawal_body2.txid,
        "The two withdrawals should have different transaction hex."
    );

    apis::withdrawal_api::create_withdrawal(
        &testing_configuration,
        create_withdrawal_body1.clone(),
    )
    .await
    .expect("Received an error after making a valid create withdrawal request api call.");

    // Now we should have 1 pending withdrawal.
    let withdrawals = apis::withdrawal_api::get_withdrawals(
        &testing_configuration,
        WithdrawalStatus::Pending,
        None,
        None,
    )
    .await
    .expect("Received an error after making a valid get withdrawals api call.");
    assert_eq!(withdrawals.withdrawals.len(), 1);

    // Now we update both withdrawals to Accepted in a batch. This still should be a valid api call
    // and existing withdrawal should be updated.
    let update_withdrawals_request_body = UpdateWithdrawalsRequestBody {
        withdrawals: vec![
            WithdrawalUpdate {
                request_id: create_withdrawal_body1.request_id,
                fulfillment: None,
                status: WithdrawalStatus::Accepted,
                status_message: "Second update".into(),
            },
            WithdrawalUpdate {
                request_id: create_withdrawal_body2.request_id,
                fulfillment: None,
                status: WithdrawalStatus::Accepted,
                status_message: "Second update".into(),
            },
        ],
    };
    let update_response = apis::withdrawal_api::update_withdrawals_signer(
        &testing_configuration,
        update_withdrawals_request_body,
    )
    .await
    .expect("Received an error after making a valid update withdrawal request api call.");

    // Check that multistatus response is returned correctly.
    let [correct_update, wrong_update] = &update_response.withdrawals[..] else {
        panic!("Expected 2 items, got {:?}", update_response.withdrawals);
    };

    assert_eq!(
        correct_update
            .withdrawal
            .clone()
            .unwrap()
            .unwrap()
            .request_id,
        create_withdrawal_body1.request_id
    );
    assert_eq!(correct_update.status, 200);
    assert!(correct_update.error.clone().unwrap().is_none());

    assert!(wrong_update.withdrawal.clone().unwrap().is_none());
    assert_eq!(wrong_update.status, 404);
    assert_eq!(
        wrong_update.error.clone().unwrap().unwrap(),
        "Resource not found"
    );

    // Now we should have 1 accepted withdrawal.
    let withdrawals = apis::withdrawal_api::get_withdrawals(
        &testing_configuration,
        WithdrawalStatus::Accepted,
        None,
        None,
    )
    .await
    .expect("Received an error after making a valid get withdrawals api call.");
    assert_eq!(withdrawals.withdrawals.len(), 1);
}

<<<<<<< HEAD
#[test_case(WithdrawalStatus::Accepted; "accepted")]
#[test_case(WithdrawalStatus::Pending; "pending")]
#[test_case(WithdrawalStatus::Confirmed; "confirmed")]
#[test_case(WithdrawalStatus::Failed; "failed")]
#[tokio::test]
async fn only_confirmed_withdrawals_can_have_fulfillment_sidecar(status: WithdrawalStatus) {
    // the testing configuration has privileged access to all endpoints.
    let testing_configuration = clean_setup().await;

    // the user configuration access depends on the api_key.
    let user_configuration = testing_configuration.clone();
    // Arrange.
    // --------
    let request_id = 1;

    let chainstate = Chainstate {
        stacks_block_hash: "test_block_hash".to_string(),
        stacks_block_height: 1,
        bitcoin_block_height: Some(Some(1)),
    };

    set_chainstate(&testing_configuration, chainstate.clone())
        .await
        .expect("Received an error after making a valid set chainstate api call.");

    // Setup test withdrawal transaction.
    let request = CreateWithdrawalRequestBody {
=======
#[tokio::test]
async fn emily_handles_withdrawal_requests_on_forks() {
    // The only thing we care about regarding these heights is that the block
    // associated with first withdrawal will be orphaned after the reorg.
    const PRE_REORG_BEGIN: u64 = 1000;
    const PRE_REORG_END: u64 = 1015;
    const POST_REORG_BEGIN: u64 = 1010;
    const POST_REORG_END: u64 = 1020;
    const FINAL_REORG_END: u64 = 1025;

    let configuration = clean_setup().await;

    // During this test request ID should be similar for all withdrawals.
    let request_id = 1;

    // Set initial chainstate.
    let pre_reorg_chain: Vec<Chainstate> = (PRE_REORG_BEGIN..PRE_REORG_END)
        .map(|height| new_test_chainstate(height, height, 0))
        .collect();

    batch_set_chainstates(&configuration, pre_reorg_chain.clone()).await;

    // Create a withdrawal request anchored to initial chainstate.

    let chaintip = get_chain_tip(&configuration)
        .await
        .expect("Failed to get chain tip");

    // Saving this chaintip for further checks.
    let old_chaintip = chaintip.clone();

    let withdrawal_request = CreateWithdrawalRequestBody {
>>>>>>> 9399f15d
        amount: 10000,
        parameters: Box::new(WithdrawalParameters { max_fee: 100 }),
        recipient: RECIPIENT.into(),
        sender: SENDER.into(),
        request_id,
<<<<<<< HEAD
        stacks_block_hash: chainstate.stacks_block_hash.clone(),
        stacks_block_height: chainstate.stacks_block_height,
        txid: "test_txid".to_string(),
    };

    // Create the withdrawal with the privileged configuration.
    apis::withdrawal_api::create_withdrawal(&testing_configuration, request.clone())
        .await
        .expect("Received an error after making a valid create withdrawal request api call.");

    let fulfillment = Some(Some(Box::new(Fulfillment {
        bitcoin_block_hash: "bitcoin_block_hash".to_string(),
        bitcoin_block_height: 23,
        bitcoin_tx_index: 45,
        bitcoin_txid: "test_fulfillment_bitcoin_txid".to_string(),
        btc_fee: 2314,
        stacks_txid: "test_fulfillment_stacks_txid".to_string(),
    })));

    let response = apis::withdrawal_api::update_withdrawals_sidecar(
        &user_configuration,
        UpdateWithdrawalsRequestBody {
            withdrawals: vec![WithdrawalUpdate {
                request_id,
                fulfillment: fulfillment.clone(),
                status: status.clone(),
                status_message: "foo".into(),
            }],
        },
    )
    .await;

    if status == WithdrawalStatus::Confirmed {
        assert!(response.is_ok());
        let response = response.unwrap();
        let withdrawal = response
            .withdrawals
            .first()
            .expect("No withdrawal in response")
            .withdrawal
            .clone()
            .unwrap()
            .unwrap();
        assert_eq!(withdrawal.request_id, request_id);
        assert_eq!(withdrawal.status, status);
        assert_eq!(withdrawal.fulfillment, fulfillment);
    } else {
        // Check response correctness
        let response = response.expect("Batch update should return 200 OK");
        let withdrawals = response.withdrawals;
        assert_eq!(withdrawals.len(), 1);
        let withdrawal = withdrawals.first().unwrap();
        assert_eq!(withdrawal.status, 400);
        assert!(withdrawal.withdrawal.clone().unwrap().is_none());
        let status_str: String = status
            .to_string()
            .chars()
            .enumerate()
            .map(|(i, c)| {
                if i == 0 {
                    c.to_uppercase().next().unwrap()
                } else {
                    c
                }
            })
            .collect();
        let expected_error = format!(
            "withdrawal with fulfillment data must be confirmed, but got status {status_str} for request id: {request_id}",
        );
        assert_eq!(withdrawal.error.clone().unwrap().unwrap(), expected_error);

        // Check that withdrawal wasn't updated
        let response = apis::withdrawal_api::get_withdrawal(&user_configuration, request_id)
            .await
            .expect("Received an error after making a valid get withdrawal api call.");
        assert_eq!(response.request_id, request_id);
    }
}

// Signer allowed only to update Pending -> Accepted.
#[test_case(WithdrawalStatus::Accepted; "accepted")]
#[tokio::test]
async fn only_confirmed_withdrawals_can_have_fulfillment_signer(status: WithdrawalStatus) {
    // the testing configuration has privileged access to all endpoints.
    let testing_configuration = clean_setup().await;

    // the user configuration access depends on the api_key.
    let user_configuration = testing_configuration.clone();
    // Arrange.
    // --------
    let request_id = 1;

    let chainstate = Chainstate {
        stacks_block_hash: "test_block_hash".to_string(),
        stacks_block_height: 1,
        bitcoin_block_height: Some(Some(1)),
    };

    set_chainstate(&testing_configuration, chainstate.clone())
        .await
        .expect("Received an error after making a valid set chainstate api call.");

    // Setup test withdrawal transaction.
    let request = CreateWithdrawalRequestBody {
=======
        stacks_block_hash: chaintip.stacks_block_hash.clone(),
        stacks_block_height: chaintip.stacks_block_height,
        txid: "test_txid_pre_reorg".to_string(),
    };
    apis::withdrawal_api::create_withdrawal(&configuration, withdrawal_request)
        .await
        .expect("Received an error after making a valid create withdrawal request api call.");

    // Check that the withdrawal request is created.
    let withdrawal = apis::withdrawal_api::get_withdrawal(&configuration, request_id)
        .await
        .expect("Received an error after making a valid get withdrawal api call.");

    assert_eq!(withdrawal.txid, "test_txid_pre_reorg".to_string());
    assert_eq!(
        withdrawal.stacks_block_hash,
        chaintip.stacks_block_hash.clone()
    );

    // Now we will create a reorg chain, and update Emily with it.

    let post_reorg_chain: Vec<Chainstate> = (POST_REORG_BEGIN..POST_REORG_END)
        .map(|height| new_test_chainstate(height, height, 1))
        .collect();
    batch_set_chainstates(&configuration, post_reorg_chain).await;

    // Create a withdrawal request with same request ID, but anchored to the new chainstate.

    let chaintip = get_chain_tip(&configuration)
        .await
        .expect("Failed to get chain tip");

    // Sanity check
    assert_ne!(
        chaintip.stacks_block_hash, old_chaintip.stacks_block_hash,
        "Chaintip should be different after reorg"
    );

    let withdrawal_request = CreateWithdrawalRequestBody {
>>>>>>> 9399f15d
        amount: 10000,
        parameters: Box::new(WithdrawalParameters { max_fee: 100 }),
        recipient: RECIPIENT.into(),
        sender: SENDER.into(),
        request_id,
<<<<<<< HEAD
        stacks_block_hash: chainstate.stacks_block_hash.clone(),
        stacks_block_height: chainstate.stacks_block_height,
        txid: "test_txid".to_string(),
    };

    // Create the withdrawal with the privileged configuration.
    apis::withdrawal_api::create_withdrawal(&testing_configuration, request.clone())
        .await
        .expect("Received an error after making a valid create withdrawal request api call.");

    let fulfillment = Some(Some(Box::new(Fulfillment {
        bitcoin_block_hash: "bitcoin_block_hash".to_string(),
        bitcoin_block_height: 23,
        bitcoin_tx_index: 45,
        bitcoin_txid: "test_fulfillment_bitcoin_txid".to_string(),
        btc_fee: 2314,
        stacks_txid: "test_fulfillment_stacks_txid".to_string(),
    })));

    let response = apis::withdrawal_api::update_withdrawals_signer(
        &user_configuration,
        UpdateWithdrawalsRequestBody {
            withdrawals: vec![WithdrawalUpdate {
                request_id,
                fulfillment: fulfillment.clone(),
                status: status.clone(),
                status_message: "foo".into(),
            }],
        },
    )
    .await;

    if status == WithdrawalStatus::Confirmed {
        assert!(response.is_ok());
        let response = response.unwrap();
        let withdrawal = response
            .withdrawals
            .first()
            .expect("No withdrawal in response")
            .withdrawal
            .clone()
            .unwrap()
            .unwrap();
        assert_eq!(withdrawal.request_id, request_id);
        assert_eq!(withdrawal.status, status);
        assert_eq!(withdrawal.fulfillment, fulfillment);
    } else {
        // Check response correctness
        let response = response.expect("Batch update should return 200 OK");
        let withdrawals = response.withdrawals;
        assert_eq!(withdrawals.len(), 1);
        let withdrawal = withdrawals.first().unwrap();
        assert_eq!(withdrawal.status, 400);
        assert!(withdrawal.withdrawal.clone().unwrap().is_none());
        let status_str: String = status
            .to_string()
            .chars()
            .enumerate()
            .map(|(i, c)| {
                if i == 0 {
                    c.to_uppercase().next().unwrap()
                } else {
                    c
                }
            })
            .collect();
        let expected_error = format!(
            "withdrawal with fulfillment data must be confirmed, but got status {status_str} for request id: {request_id}",
        );
        assert_eq!(withdrawal.error.clone().unwrap().unwrap(), expected_error);

        // Check that withdrawal wasn't updated
        let response = apis::withdrawal_api::get_withdrawal(&user_configuration, request_id)
            .await
            .expect("Received an error after making a valid get withdrawal api call.");
        assert_eq!(response.request_id, request_id);
    }
=======
        stacks_block_hash: chaintip.stacks_block_hash.clone(),
        stacks_block_height: chaintip.stacks_block_height,
        txid: "test_txid_post_reorg".to_string(),
    };

    apis::withdrawal_api::create_withdrawal(&configuration, withdrawal_request)
        .await
        .expect("Received an error after making a valid create withdrawal request api call.");

    // Now, Emily have two withdrawals with the same request ID, but anchored to different chainstates.
    // Emily should return withdrawal anchored to canonical chainstate.

    let withdrawal = apis::withdrawal_api::get_withdrawal(&configuration, request_id)
        .await
        .expect("Received an error after making a valid get withdrawal api call.");

    assert_eq!(
        withdrawal.txid,
        "test_txid_post_reorg".to_string(),
        "Withdrawal should be anchored to the canonical chainstate"
    );
    assert_eq!(
        withdrawal.stacks_block_hash, chaintip.stacks_block_hash,
        "Withdrawal should be anchored to the canonical chainstate"
    );

    // Now we reorg back to initial chain
    let mut new_chain: Vec<Chainstate> = (PRE_REORG_END..FINAL_REORG_END)
        .map(|height| new_test_chainstate(height, height, 0))
        .collect();
    let mut final_chain = pre_reorg_chain.last_chunk::<2>().unwrap().to_vec();
    final_chain.append(&mut new_chain);
    batch_set_chainstates(&configuration, final_chain.clone()).await;

    // Check that now old withdrawal is returned.
    let withdrawal = apis::withdrawal_api::get_withdrawal(&configuration, request_id)
        .await
        .expect("Received an error after making a valid get withdrawal api call.");

    assert_eq!(withdrawal.txid, "test_txid_pre_reorg".to_string());
    assert_eq!(
        withdrawal.stacks_block_hash,
        old_chaintip.stacks_block_hash.clone()
    );
>>>>>>> 9399f15d
}<|MERGE_RESOLUTION|>--- conflicted
+++ resolved
@@ -1054,35 +1054,6 @@
     assert_eq!(withdrawals.withdrawals.len(), 1);
 }
 
-<<<<<<< HEAD
-#[test_case(WithdrawalStatus::Accepted; "accepted")]
-#[test_case(WithdrawalStatus::Pending; "pending")]
-#[test_case(WithdrawalStatus::Confirmed; "confirmed")]
-#[test_case(WithdrawalStatus::Failed; "failed")]
-#[tokio::test]
-async fn only_confirmed_withdrawals_can_have_fulfillment_sidecar(status: WithdrawalStatus) {
-    // the testing configuration has privileged access to all endpoints.
-    let testing_configuration = clean_setup().await;
-
-    // the user configuration access depends on the api_key.
-    let user_configuration = testing_configuration.clone();
-    // Arrange.
-    // --------
-    let request_id = 1;
-
-    let chainstate = Chainstate {
-        stacks_block_hash: "test_block_hash".to_string(),
-        stacks_block_height: 1,
-        bitcoin_block_height: Some(Some(1)),
-    };
-
-    set_chainstate(&testing_configuration, chainstate.clone())
-        .await
-        .expect("Received an error after making a valid set chainstate api call.");
-
-    // Setup test withdrawal transaction.
-    let request = CreateWithdrawalRequestBody {
-=======
 #[tokio::test]
 async fn emily_handles_withdrawal_requests_on_forks() {
     // The only thing we care about regarding these heights is that the block
@@ -1115,13 +1086,133 @@
     let old_chaintip = chaintip.clone();
 
     let withdrawal_request = CreateWithdrawalRequestBody {
->>>>>>> 9399f15d
         amount: 10000,
         parameters: Box::new(WithdrawalParameters { max_fee: 100 }),
         recipient: RECIPIENT.into(),
         sender: SENDER.into(),
         request_id,
-<<<<<<< HEAD
+        stacks_block_hash: chaintip.stacks_block_hash.clone(),
+        stacks_block_height: chaintip.stacks_block_height,
+        txid: "test_txid_pre_reorg".to_string(),
+    };
+    apis::withdrawal_api::create_withdrawal(&configuration, withdrawal_request)
+        .await
+        .expect("Received an error after making a valid create withdrawal request api call.");
+
+    // Check that the withdrawal request is created.
+    let withdrawal = apis::withdrawal_api::get_withdrawal(&configuration, request_id)
+        .await
+        .expect("Received an error after making a valid get withdrawal api call.");
+
+    assert_eq!(withdrawal.txid, "test_txid_pre_reorg".to_string());
+    assert_eq!(
+        withdrawal.stacks_block_hash,
+        chaintip.stacks_block_hash.clone()
+    );
+
+    // Now we will create a reorg chain, and update Emily with it.
+
+    let post_reorg_chain: Vec<Chainstate> = (POST_REORG_BEGIN..POST_REORG_END)
+        .map(|height| new_test_chainstate(height, height, 1))
+        .collect();
+    batch_set_chainstates(&configuration, post_reorg_chain).await;
+
+    // Create a withdrawal request with same request ID, but anchored to the new chainstate.
+
+    let chaintip = get_chain_tip(&configuration)
+        .await
+        .expect("Failed to get chain tip");
+
+    // Sanity check
+    assert_ne!(
+        chaintip.stacks_block_hash, old_chaintip.stacks_block_hash,
+        "Chaintip should be different after reorg"
+    );
+
+    let withdrawal_request = CreateWithdrawalRequestBody {
+        amount: 10000,
+        parameters: Box::new(WithdrawalParameters { max_fee: 100 }),
+        recipient: RECIPIENT.into(),
+        sender: SENDER.into(),
+        request_id,
+        stacks_block_hash: chaintip.stacks_block_hash.clone(),
+        stacks_block_height: chaintip.stacks_block_height,
+        txid: "test_txid_post_reorg".to_string(),
+    };
+
+    apis::withdrawal_api::create_withdrawal(&configuration, withdrawal_request)
+        .await
+        .expect("Received an error after making a valid create withdrawal request api call.");
+
+    // Now, Emily have two withdrawals with the same request ID, but anchored to different chainstates.
+    // Emily should return withdrawal anchored to canonical chainstate.
+
+    let withdrawal = apis::withdrawal_api::get_withdrawal(&configuration, request_id)
+        .await
+        .expect("Received an error after making a valid get withdrawal api call.");
+
+    assert_eq!(
+        withdrawal.txid,
+        "test_txid_post_reorg".to_string(),
+        "Withdrawal should be anchored to the canonical chainstate"
+    );
+    assert_eq!(
+        withdrawal.stacks_block_hash, chaintip.stacks_block_hash,
+        "Withdrawal should be anchored to the canonical chainstate"
+    );
+
+    // Now we reorg back to initial chain
+    let mut new_chain: Vec<Chainstate> = (PRE_REORG_END..FINAL_REORG_END)
+        .map(|height| new_test_chainstate(height, height, 0))
+        .collect();
+    let mut final_chain = pre_reorg_chain.last_chunk::<2>().unwrap().to_vec();
+    final_chain.append(&mut new_chain);
+    batch_set_chainstates(&configuration, final_chain.clone()).await;
+
+    // Check that now old withdrawal is returned.
+    let withdrawal = apis::withdrawal_api::get_withdrawal(&configuration, request_id)
+        .await
+        .expect("Received an error after making a valid get withdrawal api call.");
+
+    assert_eq!(withdrawal.txid, "test_txid_pre_reorg".to_string());
+    assert_eq!(
+        withdrawal.stacks_block_hash,
+        old_chaintip.stacks_block_hash.clone()
+    );
+}
+
+#[test_case(WithdrawalStatus::Accepted; "accepted")]
+#[test_case(WithdrawalStatus::Pending; "pending")]
+#[test_case(WithdrawalStatus::Confirmed; "confirmed")]
+#[test_case(WithdrawalStatus::Failed; "failed")]
+#[tokio::test]
+async fn only_confirmed_withdrawals_can_have_fulfillment_sidecar(status: WithdrawalStatus) {
+    // the testing configuration has privileged access to all endpoints.
+    let testing_configuration = clean_setup().await;
+
+    // the user configuration access depends on the api_key.
+    let user_configuration = testing_configuration.clone();
+    // Arrange.
+    // --------
+    let request_id = 1;
+
+    let chainstate = Chainstate {
+        stacks_block_hash: "test_block_hash".to_string(),
+        stacks_block_height: 1,
+        bitcoin_block_height: Some(Some(1)),
+    };
+
+    set_chainstate(&testing_configuration, chainstate.clone())
+        .await
+        .expect("Received an error after making a valid set chainstate api call.");
+
+    // Setup test withdrawal transaction.
+    let request = CreateWithdrawalRequestBody {
+        amount: 10000,
+        parameters: Box::new(WithdrawalParameters { max_fee: 100 }),
+        recipient: RECIPIENT.into(),
+        sender: SENDER.into(),
+        request_id,
         stacks_block_hash: chainstate.stacks_block_hash.clone(),
         stacks_block_height: chainstate.stacks_block_height,
         txid: "test_txid".to_string(),
@@ -1226,53 +1317,11 @@
 
     // Setup test withdrawal transaction.
     let request = CreateWithdrawalRequestBody {
-=======
-        stacks_block_hash: chaintip.stacks_block_hash.clone(),
-        stacks_block_height: chaintip.stacks_block_height,
-        txid: "test_txid_pre_reorg".to_string(),
-    };
-    apis::withdrawal_api::create_withdrawal(&configuration, withdrawal_request)
-        .await
-        .expect("Received an error after making a valid create withdrawal request api call.");
-
-    // Check that the withdrawal request is created.
-    let withdrawal = apis::withdrawal_api::get_withdrawal(&configuration, request_id)
-        .await
-        .expect("Received an error after making a valid get withdrawal api call.");
-
-    assert_eq!(withdrawal.txid, "test_txid_pre_reorg".to_string());
-    assert_eq!(
-        withdrawal.stacks_block_hash,
-        chaintip.stacks_block_hash.clone()
-    );
-
-    // Now we will create a reorg chain, and update Emily with it.
-
-    let post_reorg_chain: Vec<Chainstate> = (POST_REORG_BEGIN..POST_REORG_END)
-        .map(|height| new_test_chainstate(height, height, 1))
-        .collect();
-    batch_set_chainstates(&configuration, post_reorg_chain).await;
-
-    // Create a withdrawal request with same request ID, but anchored to the new chainstate.
-
-    let chaintip = get_chain_tip(&configuration)
-        .await
-        .expect("Failed to get chain tip");
-
-    // Sanity check
-    assert_ne!(
-        chaintip.stacks_block_hash, old_chaintip.stacks_block_hash,
-        "Chaintip should be different after reorg"
-    );
-
-    let withdrawal_request = CreateWithdrawalRequestBody {
->>>>>>> 9399f15d
         amount: 10000,
         parameters: Box::new(WithdrawalParameters { max_fee: 100 }),
         recipient: RECIPIENT.into(),
         sender: SENDER.into(),
         request_id,
-<<<<<<< HEAD
         stacks_block_hash: chainstate.stacks_block_hash.clone(),
         stacks_block_height: chainstate.stacks_block_height,
         txid: "test_txid".to_string(),
@@ -1350,50 +1399,4 @@
             .expect("Received an error after making a valid get withdrawal api call.");
         assert_eq!(response.request_id, request_id);
     }
-=======
-        stacks_block_hash: chaintip.stacks_block_hash.clone(),
-        stacks_block_height: chaintip.stacks_block_height,
-        txid: "test_txid_post_reorg".to_string(),
-    };
-
-    apis::withdrawal_api::create_withdrawal(&configuration, withdrawal_request)
-        .await
-        .expect("Received an error after making a valid create withdrawal request api call.");
-
-    // Now, Emily have two withdrawals with the same request ID, but anchored to different chainstates.
-    // Emily should return withdrawal anchored to canonical chainstate.
-
-    let withdrawal = apis::withdrawal_api::get_withdrawal(&configuration, request_id)
-        .await
-        .expect("Received an error after making a valid get withdrawal api call.");
-
-    assert_eq!(
-        withdrawal.txid,
-        "test_txid_post_reorg".to_string(),
-        "Withdrawal should be anchored to the canonical chainstate"
-    );
-    assert_eq!(
-        withdrawal.stacks_block_hash, chaintip.stacks_block_hash,
-        "Withdrawal should be anchored to the canonical chainstate"
-    );
-
-    // Now we reorg back to initial chain
-    let mut new_chain: Vec<Chainstate> = (PRE_REORG_END..FINAL_REORG_END)
-        .map(|height| new_test_chainstate(height, height, 0))
-        .collect();
-    let mut final_chain = pre_reorg_chain.last_chunk::<2>().unwrap().to_vec();
-    final_chain.append(&mut new_chain);
-    batch_set_chainstates(&configuration, final_chain.clone()).await;
-
-    // Check that now old withdrawal is returned.
-    let withdrawal = apis::withdrawal_api::get_withdrawal(&configuration, request_id)
-        .await
-        .expect("Received an error after making a valid get withdrawal api call.");
-
-    assert_eq!(withdrawal.txid, "test_txid_pre_reorg".to_string());
-    assert_eq!(
-        withdrawal.stacks_block_hash,
-        old_chaintip.stacks_block_hash.clone()
-    );
->>>>>>> 9399f15d
 }