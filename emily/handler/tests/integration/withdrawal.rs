--- conflicted
+++ resolved
@@ -763,7 +763,6 @@
 }
 
 #[tokio::test]
-<<<<<<< HEAD
 async fn withdrawal_cant_be_rbf() {
     // the testing configuration has privileged access to all endpoints.
     let testing_configuration = clean_setup().await;
@@ -774,13 +773,6 @@
     // --------
     let request_id = 1;
 
-=======
-async fn emily_process_withdrawal_updates_when_some_of_them_already_accepted() {
-    // the testing configuration has privileged access to all endpoints.
-    let testing_configuration = clean_setup().await;
-
-    // Create two withdrawals
->>>>>>> 6884a730
     let chainstate = Chainstate {
         stacks_block_hash: "test_block_hash".to_string(),
         stacks_block_height: 1,
@@ -791,27 +783,18 @@
         .await
         .expect("Received an error after making a valid set chainstate api call.");
 
-<<<<<<< HEAD
     // Setup test withdrawal transaction.
     let request = CreateWithdrawalRequestBody {
-=======
-    let create_withdrawal_body1 = CreateWithdrawalRequestBody {
->>>>>>> 6884a730
         amount: 10000,
         parameters: Box::new(WithdrawalParameters { max_fee: 100 }),
         recipient: RECIPIENT.into(),
         sender: SENDER.into(),
-<<<<<<< HEAD
         request_id,
-=======
-        request_id: 1,
->>>>>>> 6884a730
         stacks_block_hash: chainstate.stacks_block_hash.clone(),
         stacks_block_height: chainstate.stacks_block_height,
         txid: "test_txid".to_string(),
     };
 
-<<<<<<< HEAD
     // Create the withdrawal with the privileged configuration.
     apis::withdrawal_api::create_withdrawal(&testing_configuration, request.clone())
         .await
@@ -837,225 +820,4 @@
         }
         e => panic!("Expected a 400 error, got {e:#?}"),
     }
-=======
-    let create_withdrawal_body2 = CreateWithdrawalRequestBody {
-        amount: 10000,
-        parameters: Box::new(WithdrawalParameters { max_fee: 100 }),
-        recipient: RECIPIENT.into(),
-        sender: SENDER.into(),
-        request_id: 2,
-        stacks_block_hash: chainstate.stacks_block_hash.clone(),
-        stacks_block_height: chainstate.stacks_block_height,
-        txid: "test_txid2".to_string(),
-    };
-
-    // Sanity check that the two withdrawals are different.
-    assert_ne!(
-        create_withdrawal_body1.request_id, create_withdrawal_body2.request_id,
-        "The two withdrawals should have different request ids."
-    );
-    assert_ne!(
-        create_withdrawal_body1.txid, create_withdrawal_body2.txid,
-        "The two withdrawals should have different transaction hex."
-    );
-
-    apis::withdrawal_api::create_withdrawal(
-        &testing_configuration,
-        create_withdrawal_body1.clone(),
-    )
-    .await
-    .expect("Received an error after making a valid create withdrawal request api call.");
-    apis::withdrawal_api::create_withdrawal(
-        &testing_configuration,
-        create_withdrawal_body2.clone(),
-    )
-    .await
-    .expect("Received an error after making a valid create withdrawal request api call.");
-
-    // Now we should have 2 pending withdrawals.
-    let withdrawals =
-        apis::withdrawal_api::get_withdrawals(&testing_configuration, Status::Pending, None, None)
-            .await
-            .expect("Received an error after making a valid get withdrawals api call.");
-    assert_eq!(withdrawals.withdrawals.len(), 2);
-
-    // Update first withdrawal to Accepted.
-    let update_withdrawals_request_body = UpdateWithdrawalsRequestBody {
-        withdrawals: vec![WithdrawalUpdate {
-            request_id: create_withdrawal_body1.request_id,
-            fulfillment: None,
-            status: Status::Accepted,
-            status_message: "First update".into(),
-        }],
-    };
-    let response = apis::withdrawal_api::update_withdrawals_signer(
-        &testing_configuration,
-        update_withdrawals_request_body,
-    )
-    .await
-    .expect("Received an error after making a valid update withdrawal request api call.");
-
-    assert!(
-        response
-            .withdrawals
-            .iter()
-            .all(|withdrawal| withdrawal.status == 200)
-    );
-    assert_eq!(response.withdrawals.len(), 1);
-
-    // Now we should have 1 pending and 1 accepted withdrawal.
-    let withdrawals =
-        apis::withdrawal_api::get_withdrawals(&testing_configuration, Status::Pending, None, None)
-            .await
-            .expect("Received an error after making a valid get withdrawals api call.");
-    assert_eq!(withdrawals.withdrawals.len(), 1);
-    let withdrawals =
-        apis::withdrawal_api::get_withdrawals(&testing_configuration, Status::Accepted, None, None)
-            .await
-            .expect("Received an error after making a valid get withdrawals api call.");
-    assert_eq!(withdrawals.withdrawals.len(), 1);
-
-    // Now we update both withdrawals to Accepted in a batch. This still should be a valid api call.
-    let update_withdrawals_request_body = UpdateWithdrawalsRequestBody {
-        withdrawals: vec![
-            WithdrawalUpdate {
-                request_id: create_withdrawal_body1.request_id,
-                fulfillment: None,
-                status: Status::Accepted,
-                status_message: "Second update".into(),
-            },
-            WithdrawalUpdate {
-                request_id: create_withdrawal_body2.request_id,
-                fulfillment: None,
-                status: Status::Accepted,
-                status_message: "Second update".into(),
-            },
-        ],
-    };
-    let response = apis::withdrawal_api::update_withdrawals_signer(
-        &testing_configuration,
-        update_withdrawals_request_body,
-    )
-    .await
-    .expect("Received an error after making a valid update withdrawal request api call.");
-
-    assert!(
-        response
-            .withdrawals
-            .iter()
-            .all(|withdrawal| withdrawal.status == 200)
-    );
-    assert_eq!(response.withdrawals.len(), 2);
-
-    // Now we should have 2 accepted withdrawals.
-    let withdrawals =
-        apis::withdrawal_api::get_withdrawals(&testing_configuration, Status::Accepted, None, None)
-            .await
-            .expect("Received an error after making a valid get withdrawals api call.");
-    assert_eq!(withdrawals.withdrawals.len(), 2);
-}
-
-#[tokio::test]
-async fn emily_process_withdrawal_updates_when_some_of_them_are_unknown() {
-    // the testing configuration has privileged access to all endpoints.
-    let testing_configuration = clean_setup().await;
-
-    // Create two withdrawals
-    let chainstate = Chainstate {
-        stacks_block_hash: "test_block_hash".to_string(),
-        stacks_block_height: 1,
-        bitcoin_block_height: Some(Some(1)),
-    };
-
-    set_chainstate(&testing_configuration, chainstate.clone())
-        .await
-        .expect("Received an error after making a valid set chainstate api call.");
-
-    let create_withdrawal_body1 = CreateWithdrawalRequestBody {
-        amount: 10000,
-        parameters: Box::new(WithdrawalParameters { max_fee: 100 }),
-        recipient: RECIPIENT.into(),
-        sender: SENDER.into(),
-        request_id: 1,
-        stacks_block_hash: chainstate.stacks_block_hash.clone(),
-        stacks_block_height: chainstate.stacks_block_height,
-        txid: "test_txid".to_string(),
-    };
-
-    let create_withdrawal_body2 = CreateWithdrawalRequestBody {
-        amount: 10000,
-        parameters: Box::new(WithdrawalParameters { max_fee: 100 }),
-        recipient: RECIPIENT.into(),
-        sender: SENDER.into(),
-        request_id: 2,
-        stacks_block_hash: chainstate.stacks_block_hash.clone(),
-        stacks_block_height: chainstate.stacks_block_height,
-        txid: "test_txid2".to_string(),
-    };
-
-    // Sanity check that the two withdrawals are different.
-    assert_ne!(
-        create_withdrawal_body1.request_id, create_withdrawal_body2.request_id,
-        "The two withdrawals should have different request ids."
-    );
-    assert_ne!(
-        create_withdrawal_body1.txid, create_withdrawal_body2.txid,
-        "The two withdrawals should have different transaction hex."
-    );
-
-    apis::withdrawal_api::create_withdrawal(
-        &testing_configuration,
-        create_withdrawal_body1.clone(),
-    )
-    .await
-    .expect("Received an error after making a valid create withdrawal request api call.");
-
-    // Now we should have 1 pending withdrawal.
-    let withdrawals =
-        apis::withdrawal_api::get_withdrawals(&testing_configuration, Status::Pending, None, None)
-            .await
-            .expect("Received an error after making a valid get withdrawals api call.");
-    assert_eq!(withdrawals.withdrawals.len(), 1);
-
-    // Now we update both withdrawals to Accepted in a batch. This still should be a valid api call
-    // and existing withdrawal should be updated.
-    let update_withdrawals_request_body = UpdateWithdrawalsRequestBody {
-        withdrawals: vec![
-            WithdrawalUpdate {
-                request_id: create_withdrawal_body1.request_id,
-                fulfillment: None,
-                status: Status::Accepted,
-                status_message: "Second update".into(),
-            },
-            WithdrawalUpdate {
-                request_id: create_withdrawal_body2.request_id,
-                fulfillment: None,
-                status: Status::Accepted,
-                status_message: "Second update".into(),
-            },
-        ],
-    };
-    let update_responce = apis::withdrawal_api::update_withdrawals_signer(
-        &testing_configuration,
-        update_withdrawals_request_body,
-    )
-    .await
-    .expect("Received an error after making a valid update withdrawal request api call.");
-
-    // Check that multistatus response is returned correctly.
-    assert!(update_responce.withdrawals.iter().all(|withdrawal| {
-        if withdrawal.withdrawal.request_id == create_withdrawal_body1.request_id {
-            withdrawal.status == 200
-        } else {
-            withdrawal.status == 404
-        }
-    }));
-
-    // Now we should have 1 accepted withdrawal.
-    let withdrawals =
-        apis::withdrawal_api::get_withdrawals(&testing_configuration, Status::Accepted, None, None)
-            .await
-            .expect("Received an error after making a valid get withdrawals api call.");
-    assert_eq!(withdrawals.withdrawals.len(), 1);
->>>>>>> 6884a730
 }