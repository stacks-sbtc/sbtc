//! Request structures for deposit api calls.

use std::str::FromStr;

use bitcoin::blockdata::transaction::Transaction;
use bitcoin::consensus::encode;
use bitcoin::{OutPoint, ScriptBuf, Txid};
use reqwest::StatusCode;
use serde::{Deserialize, Serialize};
use utoipa::ToSchema;

use sbtc::deposits::{CreateDepositRequest, DepositInfo};

use crate::api::models::chainstate::Chainstate;
use crate::api::models::common::{Fulfillment, Status};
use crate::common::error::{self, Error, ValidationError};
use crate::database::entries::StatusEntry;
use crate::database::entries::deposit::{
    DepositEntryKey, DepositEvent, ValidatedDepositUpdate, ValidatedUpdateDepositsRequest,
};

/// Query structure for the GetDepositsQuery struct.
#[derive(Clone, Default, Debug, PartialEq, Hash, Serialize, Deserialize, ToSchema)]
#[serde(rename_all = "camelCase")]
pub struct GetDepositsForTransactionQuery {
    /// Next token for the search.
    #[serde(skip_serializing_if = "Option::is_none")]
    pub next_token: Option<String>,
    /// Maximum number of results to show.
    #[serde(skip_serializing_if = "Option::is_none")]
    pub page_size: Option<u16>,
}

/// Query structure for the GetDepositsQuery struct.
#[derive(Clone, Default, Debug, PartialEq, Hash, Serialize, Deserialize, ToSchema)]
#[serde(rename_all = "camelCase")]
pub struct GetDepositsQuery {
    /// Operation status.
    pub status: Status,
    /// Next token for the search.
    #[serde(skip_serializing_if = "Option::is_none")]
    pub next_token: Option<String>,
    /// Maximum number of results to show.
    #[serde(skip_serializing_if = "Option::is_none")]
    pub page_size: Option<u16>,
}

/// Request structure for create deposit request.
#[derive(Clone, Default, Debug, PartialEq, Hash, Serialize, Deserialize, ToSchema)]
#[serde(rename_all = "camelCase")]
pub struct CreateDepositRequestBody {
    /// Bitcoin transaction id.
    pub bitcoin_txid: String,
    /// Output index on the bitcoin transaction associated with this specific deposit.
    pub bitcoin_tx_output_index: u32,
    /// Reclaim script.
    pub reclaim_script: String,
    /// Deposit script.
    pub deposit_script: String,
    /// The raw transaction hex.
    pub transaction_hex: String,
}

fn parse_with_custom_error<T, F, E>(input: &str, parser: F, error_msg: &str) -> Result<T, Error>
where
    F: Fn(&str) -> Result<T, E>,
{
    parser(input).map_err(|_| Error::HttpRequest(StatusCode::BAD_REQUEST, error_msg.to_string()))
}

impl CreateDepositRequestBody {
    /// Validates that the deposit request is valid.
    /// This includes validating the request fields and if their content matches the transaction
    pub fn validate(&self, is_mainnet: bool) -> Result<DepositInfo, Error> {
        let deposit_req = CreateDepositRequest {
            outpoint: OutPoint {
                txid: parse_with_custom_error(
                    &self.bitcoin_txid,
                    Txid::from_str,
                    "invalid bitcoin txid",
                )?,
                vout: self.bitcoin_tx_output_index,
            },
            reclaim_script: parse_with_custom_error(
                &self.reclaim_script,
                ScriptBuf::from_hex,
                "invalid reclaim script",
            )?,
            deposit_script: parse_with_custom_error(
                &self.deposit_script,
                ScriptBuf::from_hex,
                "invalid deposit script",
            )?,
        };

        let tx: Transaction = parse_with_custom_error(
            &self.transaction_hex,
            encode::deserialize_hex,
            "invalid transaction hex",
        )?;

        tx.tx_out(self.bitcoin_tx_output_index as usize)
            .map_err(|_| {
                Error::HttpRequest(
                    StatusCode::BAD_REQUEST,
                    "invalid bitcoin output index".to_string(),
                )
            })?;

        deposit_req
            .validate_tx(&tx, is_mainnet)
            .map_err(|e| Error::HttpRequest(StatusCode::BAD_REQUEST, e.to_string()))
    }
}

/// A singular Deposit update that contains only the fields pertinent
/// to updating the status of a deposit. This includes the key related
/// data in addition to status history related data.
#[derive(Clone, Default, Debug, PartialEq, Hash, Serialize, Deserialize, ToSchema)]
#[serde(rename_all = "camelCase")]
pub struct DepositUpdate {
    /// Bitcoin transaction id.
    pub bitcoin_txid: String,
    /// Output index on the bitcoin transaction associated with this specific deposit.
    pub bitcoin_tx_output_index: u32,
    /// The status of the deposit.
    pub status: Status,
    /// The status message of the deposit.
    pub status_message: String,
    /// Details about the on chain artifacts that fulfilled the deposit.
    #[serde(skip_serializing_if = "Option::is_none")]
    pub fulfillment: Option<Fulfillment>,
    /// Transaction ID of the transaction that replaced this one via RBF.
    #[serde(skip_serializing_if = "Option::is_none")]
    pub replaced_by_tx: Option<String>,
}

impl DepositUpdate {
    /// Try to convert the deposit update into a validated deposit update.
    ///
    /// # Errors
    ///
    /// - `ValidationError::DepositMissingFulfillment`: If the deposit update is missing a fulfillment.
    pub fn try_into_validated_deposit_update(
        self,
        chainstate: Chainstate,
    ) -> Result<ValidatedDepositUpdate, error::ValidationError> {
        // Make key.
        let key = DepositEntryKey {
            bitcoin_tx_output_index: self.bitcoin_tx_output_index,
            bitcoin_txid: self.bitcoin_txid.clone(),
        };
<<<<<<< HEAD
        // Only RBF transactions can have a replaced_by_tx.
        if self.status != Status::RBF && self.replaced_by_tx.is_some() {
=======
        // Only Rbf transactions can have a replaced_by_tx.
        if self.status != Status::Rbf && self.replaced_by_tx.is_some() {
>>>>>>> 2ab21f65
            return Err(error::ValidationError::InvalidReplacedByTxStatus(
                self.status,
                self.bitcoin_txid,
                self.bitcoin_tx_output_index,
            ));
        }
        // Make status entry.
        let status_entry: StatusEntry = match self.status {
            Status::Confirmed => {
                let fulfillment =
                    self.fulfillment
                        .ok_or(ValidationError::DepositMissingFulfillment(
                            key.bitcoin_txid.clone(),
                            key.bitcoin_tx_output_index,
                        ))?;
                StatusEntry::Confirmed(fulfillment)
            }
            Status::Accepted => StatusEntry::Accepted,
            Status::Pending => StatusEntry::Pending,
            Status::Reprocessing => StatusEntry::Reprocessing,
            Status::Failed => StatusEntry::Failed,
<<<<<<< HEAD
            Status::RBF => StatusEntry::RBF(self.replaced_by_tx.ok_or(
=======
            Status::Rbf => StatusEntry::Rbf(self.replaced_by_tx.ok_or(
>>>>>>> 2ab21f65
                ValidationError::DepositMissingReplacementTx(
                    self.bitcoin_txid,
                    self.bitcoin_tx_output_index,
                ),
            )?),
        };
        // Make the new event.
        let event = DepositEvent {
            status: status_entry,
            message: self.status_message,
            stacks_block_height: chainstate.stacks_block_height,
            stacks_block_hash: chainstate.stacks_block_hash,
        };
        // Return the validated update.
        Ok(ValidatedDepositUpdate { key, event })
    }
}

/// Request structure for update deposit request.
#[derive(Clone, Default, Debug, PartialEq, Serialize, Deserialize, ToSchema)]
#[serde(rename_all = "camelCase")]
pub struct UpdateDepositsRequestBody {
    /// Bitcoin transaction id.
    pub deposits: Vec<DepositUpdate>,
}

impl UpdateDepositsRequestBody {
    /// Try to convert the request body into a validated update request.
    ///
    /// # Errors
    ///
    /// - `ValidationError::DepositsMissingFulfillment`: If any of the deposit updates are missing a fulfillment.
    pub fn into_validated_update_request(
        self,
        chainstate: Chainstate,
    ) -> ValidatedUpdateDepositsRequest {
        // Validate all the deposit updates.
        let mut deposits: Vec<(usize, Result<ValidatedDepositUpdate, ValidationError>)> = vec![];

        for (index, update) in self.deposits.into_iter().enumerate() {
            match update
                .clone()
                .try_into_validated_deposit_update(chainstate.clone())
            {
                Ok(validated_update) => deposits.push((index, Ok(validated_update))),
                Err(
                    ref error @ ValidationError::DepositMissingFulfillment(
                        ref bitcoin_txid,
                        bitcoin_tx_output_index,
                    ),
                ) => {
                    tracing::warn!(
                        %bitcoin_txid,
                        bitcoin_tx_output_index,
                        "failed to update deposit: request missing fulfillment for completed request."
                    );
                    deposits.push((index, Err(error.clone())));
                }
                Err(error) => {
                    tracing::error!(
                        bitcoin_txid = update.bitcoin_txid,
                        bitcoin_tx_output_index = update.bitcoin_tx_output_index,
                        %error,
                        "unexpected error while validating deposit update: this error should never happen during a deposit update validation.",
                    );
                    deposits.push((index, Err(error)));
                }
            }
        }

        // Sort updates by stacks_block_height to process them in chronological order.
        deposits.sort_by_key(|(_, update)| match update {
            Ok(validated_update) => validated_update.event.stacks_block_height,
            Err(_) => u64::MAX, // Place errors at the end
        });

        ValidatedUpdateDepositsRequest { deposits }
    }
}

#[cfg(test)]
mod tests {
    use super::*;
    use test_case::test_case;

    const CREATE_DEPOSIT_VALID: &str =
        include_str!("../../../../tests/fixtures/create-deposit-valid.json");

    const CREATE_DEPOSIT_INVALID_TXID: &str =
        include_str!("../../../../tests/fixtures/create-deposit-invalid-txid.json");

    const CREATE_DEPOSIT_INVALID_OUTPUT_INDEX: &str =
        include_str!("../../../../tests/fixtures/create-deposit-invalid-output-index.json");

    const CREATE_DEPOSIT_INVALID_RECLAIM_SCRIPT: &str =
        include_str!("../../../../tests/fixtures/create-deposit-invalid-reclaim-script.json");

    const CREATE_DEPOSIT_INVALID_DEPOSIT_SCRIPT: &str =
        include_str!("../../../../tests/fixtures/create-deposit-invalid-deposit-script.json");

    const CREATE_DEPOSIT_INVALID_TRANSACTION_HEX: &str =
        include_str!("../../../../tests/fixtures/create-deposit-invalid-transaction-hex.json");

    const CREATE_DEPOSIT_MISMATCH_TXID: &str =
        include_str!("../../../../tests/fixtures/create-deposit-mismatch-txid.json");

    const CREATE_DEPOSIT_MISMATCH_RECLAIM_SCRIPT: &str =
        include_str!("../../../../tests/fixtures/create-deposit-mismatch-reclaim-script.json");

    const CREATE_DEPOSIT_MISMATCH_DEPOSIT_SCRIPT: &str =
        include_str!("../../../../tests/fixtures/create-deposit-mismatch-deposit-script.json");

    pub fn parse_request(json: &str) -> CreateDepositRequestBody {
        serde_json::from_str(json).expect("failed to parse request")
    }

    #[tokio::test]
    async fn test_deposit_validate_happy_path() {
        let deposit_request = parse_request(CREATE_DEPOSIT_VALID);
        assert!(deposit_request.validate(true).is_ok());
    }

    #[test_case(CREATE_DEPOSIT_INVALID_TXID, "invalid bitcoin txid"; "invalid_txid")]
    #[test_case(CREATE_DEPOSIT_INVALID_RECLAIM_SCRIPT, "invalid reclaim script"; "invalid_reclaim_script")]
    #[test_case(CREATE_DEPOSIT_INVALID_DEPOSIT_SCRIPT, "invalid deposit script"; "invalid_deposit_script")]
    #[test_case(CREATE_DEPOSIT_INVALID_TRANSACTION_HEX, "invalid transaction hex"; "invalid_transaction_hex")]
    #[test_case(CREATE_DEPOSIT_INVALID_OUTPUT_INDEX, "invalid bitcoin output index"; "invalid_output_index")]
    #[test_case(CREATE_DEPOSIT_MISMATCH_TXID, "The txid of the transaction did not match the given txid"; "mismatch_txid")]
    #[test_case(
        CREATE_DEPOSIT_MISMATCH_RECLAIM_SCRIPT,
        "mismatch in expected and actual ScriptPubKeys. outpoint: f75cb869600c6a75ab90c872435da38d54d53c27afe5e03ac7dedae7822958de:0";
        "mismatch_reclaim_script")]
    #[test_case(
        CREATE_DEPOSIT_MISMATCH_DEPOSIT_SCRIPT,
        "mismatch in expected and actual ScriptPubKeys. outpoint: f75cb869600c6a75ab90c872435da38d54d53c27afe5e03ac7dedae7822958de:0";
        "mismatch_deposit_script")]
    #[tokio::test]
    async fn test_deposit_validate_errors(input: &str, expected_error: &str) {
        let deposit_request = parse_request(input);

        let result = deposit_request.validate(true);
        assert_eq!(
            result.unwrap_err().to_string(),
            format!("HTTP request failed with status code 400 Bad Request: {expected_error}")
        );
    }
}<|MERGE_RESOLUTION|>--- conflicted
+++ resolved
@@ -150,13 +150,8 @@
             bitcoin_tx_output_index: self.bitcoin_tx_output_index,
             bitcoin_txid: self.bitcoin_txid.clone(),
         };
-<<<<<<< HEAD
-        // Only RBF transactions can have a replaced_by_tx.
-        if self.status != Status::RBF && self.replaced_by_tx.is_some() {
-=======
         // Only Rbf transactions can have a replaced_by_tx.
         if self.status != Status::Rbf && self.replaced_by_tx.is_some() {
->>>>>>> 2ab21f65
             return Err(error::ValidationError::InvalidReplacedByTxStatus(
                 self.status,
                 self.bitcoin_txid,
@@ -178,11 +173,7 @@
             Status::Pending => StatusEntry::Pending,
             Status::Reprocessing => StatusEntry::Reprocessing,
             Status::Failed => StatusEntry::Failed,
-<<<<<<< HEAD
-            Status::RBF => StatusEntry::RBF(self.replaced_by_tx.ok_or(
-=======
             Status::Rbf => StatusEntry::Rbf(self.replaced_by_tx.ok_or(
->>>>>>> 2ab21f65
                 ValidationError::DepositMissingReplacementTx(
                     self.bitcoin_txid,
                     self.bitcoin_tx_output_index,
