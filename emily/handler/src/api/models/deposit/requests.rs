--- conflicted
+++ resolved
@@ -169,18 +169,10 @@
                         ))?;
                 DepositStatusEntry::Confirmed(fulfillment)
             }
-<<<<<<< HEAD
-            Status::Accepted => StatusEntry::Accepted,
-            Status::Pending => StatusEntry::Pending,
-            Status::Failed => StatusEntry::Failed,
-            Status::Rbf => StatusEntry::Rbf(self.replaced_by_tx.ok_or(
-=======
             DepositStatus::Accepted => DepositStatusEntry::Accepted,
             DepositStatus::Pending => DepositStatusEntry::Pending,
-            DepositStatus::Reprocessing => DepositStatusEntry::Reprocessing,
             DepositStatus::Failed => DepositStatusEntry::Failed,
             DepositStatus::Rbf => DepositStatusEntry::Rbf(self.replaced_by_tx.ok_or(
->>>>>>> 12223031
                 ValidationError::DepositMissingReplacementTx(
                     self.bitcoin_txid,
                     self.bitcoin_tx_output_index,
