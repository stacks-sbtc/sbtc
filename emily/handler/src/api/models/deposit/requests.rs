//! Request structures for deposit api calls.

use std::str::FromStr;

use bitcoin::blockdata::transaction::Transaction;
use bitcoin::consensus::encode;
use bitcoin::{OutPoint, ScriptBuf, Txid};
use reqwest::StatusCode;
use serde::{Deserialize, Serialize};
use utoipa::ToSchema;

use sbtc::deposits::{CreateDepositRequest, DepositInfo};

use crate::api::models::chainstate::Chainstate;
use crate::api::models::common::{Fulfillment, Status};
use crate::common::error::{self, Error, ValidationError};
use crate::database::entries::StatusEntry;
use crate::database::entries::deposit::{
    DepositEntryKey, DepositEvent, ValidatedDepositUpdate, ValidatedUpdateDepositsRequest,
};

/// Query structure for the GetDepositsQuery struct.
#[derive(Clone, Default, Debug, PartialEq, Hash, Serialize, Deserialize, ToSchema)]
#[serde(rename_all = "camelCase")]
pub struct GetDepositsForTransactionQuery {
    /// Next token for the search.
    #[serde(skip_serializing_if = "Option::is_none")]
    pub next_token: Option<String>,
    /// Maximum number of results to show.
    #[serde(skip_serializing_if = "Option::is_none")]
    pub page_size: Option<u16>,
}

/// Query structure for the GetDepositsQuery struct.
#[derive(Clone, Default, Debug, PartialEq, Hash, Serialize, Deserialize, ToSchema)]
#[serde(rename_all = "camelCase")]
pub struct GetDepositsQuery {
    /// Operation status.
    pub status: Status,
    /// Next token for the search.
    #[serde(skip_serializing_if = "Option::is_none")]
    pub next_token: Option<String>,
    /// Maximum number of results to show.
    #[serde(skip_serializing_if = "Option::is_none")]
    pub page_size: Option<u16>,
}

/// Request structure for create deposit request.
#[derive(Clone, Default, Debug, PartialEq, Hash, Serialize, Deserialize, ToSchema)]
#[serde(rename_all = "camelCase")]
pub struct CreateDepositRequestBody {
    /// Bitcoin transaction id.
    pub bitcoin_txid: String,
    /// Output index on the bitcoin transaction associated with this specific deposit.
    pub bitcoin_tx_output_index: u32,
    /// Reclaim script.
    pub reclaim_script: String,
    /// Deposit script.
    pub deposit_script: String,
    /// The raw transaction hex.
    pub transaction_hex: String,
}

fn parse_with_custom_error<T, F, E>(input: &str, parser: F, error_msg: &str) -> Result<T, Error>
where
    F: Fn(&str) -> Result<T, E>,
{
    parser(input).map_err(|_| Error::HttpRequest(StatusCode::BAD_REQUEST, error_msg.to_string()))
}

impl CreateDepositRequestBody {
    /// Validates that the deposit request is valid.
    /// This includes validating the request fields and if their content matches the transaction
    pub fn validate(&self, is_mainnet: bool) -> Result<DepositInfo, Error> {
        let deposit_req = CreateDepositRequest {
            outpoint: OutPoint {
                txid: parse_with_custom_error(
                    &self.bitcoin_txid,
                    Txid::from_str,
                    "invalid bitcoin txid",
                )?,
                vout: self.bitcoin_tx_output_index,
            },
            reclaim_script: parse_with_custom_error(
                &self.reclaim_script,
                ScriptBuf::from_hex,
                "invalid reclaim script",
            )?,
            deposit_script: parse_with_custom_error(
                &self.deposit_script,
                ScriptBuf::from_hex,
                "invalid deposit script",
            )?,
        };

        let tx: Transaction = parse_with_custom_error(
            &self.transaction_hex,
            encode::deserialize_hex,
            "invalid transaction hex",
        )?;

        tx.tx_out(self.bitcoin_tx_output_index as usize)
            .map_err(|_| {
                Error::HttpRequest(
                    StatusCode::BAD_REQUEST,
                    "invalid bitcoin output index".to_string(),
                )
            })?;

        deposit_req
            .validate_tx(&tx, is_mainnet)
            .map_err(|e| Error::HttpRequest(StatusCode::BAD_REQUEST, e.to_string()))
    }
}

/// A singular Deposit update that contains only the fields pertinent
/// to updating the status of a deposit. This includes the key related
/// data in addition to status history related data.
#[derive(Clone, Default, Debug, PartialEq, Hash, Serialize, Deserialize, ToSchema)]
#[serde(rename_all = "camelCase")]
pub struct DepositUpdate {
    /// Bitcoin transaction id.
    pub bitcoin_txid: String,
    /// Output index on the bitcoin transaction associated with this specific deposit.
    pub bitcoin_tx_output_index: u32,
    /// The status of the deposit.
    pub status: Status,
    /// The status message of the deposit.
    pub status_message: String,
    /// Details about the on chain artifacts that fulfilled the deposit.
    #[serde(skip_serializing_if = "Option::is_none")]
    pub fulfillment: Option<Fulfillment>,
    /// Transaction ID of the transaction that replaced this one via RBF.
    #[serde(skip_serializing_if = "Option::is_none")]
    pub replaced_by_tx: Option<String>,
}

impl DepositUpdate {
    /// Try to convert the deposit update into a validated deposit update.
    ///
    /// # Errors
    ///
    /// - `ValidationError::DepositMissingFulfillment`: If the deposit update is missing a fulfillment.
    pub fn try_into_validated_deposit_update(
        self,
        chainstate: Chainstate,
    ) -> Result<ValidatedDepositUpdate, error::ValidationError> {
        // Make key.
        let key = DepositEntryKey {
            bitcoin_tx_output_index: self.bitcoin_tx_output_index,
            bitcoin_txid: self.bitcoin_txid.clone(),
        };
        // Only RBF transactions can have a replaced_by_tx.
        if self.status != Status::RBF && self.replaced_by_tx.is_some() {
            return Err(error::ValidationError::InvalidReplacedByTxStatus(
                self.status,
                self.bitcoin_txid,
                self.bitcoin_tx_output_index,
            )
            .into());
        }
        // Make status entry.
        let status_entry: StatusEntry = match self.status {
            Status::Confirmed => {
                let fulfillment =
                    self.fulfillment
                        .ok_or(ValidationError::DepositMissingFulfillment(
                            key.bitcoin_txid.clone(),
                            key.bitcoin_tx_output_index,
                        ))?;
                StatusEntry::Confirmed(fulfillment)
            }
            Status::Accepted => StatusEntry::Accepted,
            Status::Pending => StatusEntry::Pending,
            Status::Reprocessing => StatusEntry::Reprocessing,
            Status::Failed => StatusEntry::Failed,
            Status::RBF => StatusEntry::RBF(self.replaced_by_tx.ok_or(
                ValidationError::DepositMissingReplacementTx(
                    self.bitcoin_txid,
                    self.bitcoin_tx_output_index,
                ),
            )?),
        };
        // Make the new event.
        let event = DepositEvent {
            status: status_entry,
            message: self.status_message,
            stacks_block_height: chainstate.stacks_block_height,
            stacks_block_hash: chainstate.stacks_block_hash,
        };
        // Return the validated update.
        Ok(ValidatedDepositUpdate { key, event })
    }
}

/// Request structure for update deposit request.
#[derive(Clone, Default, Debug, PartialEq, Serialize, Deserialize, ToSchema)]
#[serde(rename_all = "camelCase")]
pub struct UpdateDepositsRequestBody {
    /// Bitcoin transaction id.
    pub deposits: Vec<DepositUpdate>,
}

impl UpdateDepositsRequestBody {
    /// Try to convert the request body into a validated update request.
    ///
    /// # Errors
    ///
    /// - `ValidationError::DepositsMissingFulfillment`: If any of the deposit updates are missing a fulfillment.
    pub fn try_into_validated_update_request(
        self,
        chainstate: Chainstate,
    ) -> Result<ValidatedUpdateDepositsRequest, error::Error> {
        // Validate all the deposit updates.
        let mut deposits: Vec<(usize, Result<ValidatedDepositUpdate, ValidationError>)> = vec![];

        for (index, update) in self.deposits.into_iter().enumerate() {
            match update
                .clone()
                .try_into_validated_deposit_update(chainstate.clone())
            {
                Ok(validated_update) => deposits.push((index, Ok(validated_update))),
                Err(
                    ref error @ ValidationError::DepositMissingFulfillment(
                        ref bitcoin_txid,
                        bitcoin_tx_output_index,
                    ),
                ) => {
                    tracing::warn!(
                        %bitcoin_txid,
                        bitcoin_tx_output_index,
                        "failed to update deposit: request missing fulfillment for completed request."
                    );
                    deposits.push((index, Err(error.clone())));
                }
                Err(error) => {
                    tracing::error!(
                        bitcoin_txid = update.bitcoin_txid,
                        bitcoin_tx_output_index = update.bitcoin_tx_output_index,
                        %error,
                        "unexpected error while validating deposit update: this error should never happen during a deposit update validation.",
                    );
                    deposits.push((index, Err(error)));
                }
            }
        }

<<<<<<< HEAD
        // TODO: now we have more possible errors here, and missing fullfillment is not always true.
        // TODO: #1653 should rework this, so leaving TODO here for now.
        // If there are failed conversions, return an error.
        if !failed_txs.is_empty() {
            return Err(ValidationError::DepositsMissingFulfillment(failed_txs).into());
        }

=======
>>>>>>> 6884a730
        // Sort updates by stacks_block_height to process them in chronological order.
        deposits.sort_by_key(|(_, update)| match update {
            Ok(validated_update) => validated_update.event.stacks_block_height,
            Err(_) => u64::MAX, // Place errors at the end
        });

        Ok(ValidatedUpdateDepositsRequest { deposits })
    }
}

#[cfg(test)]
mod tests {
    use super::*;
    use test_case::test_case;

    const CREATE_DEPOSIT_VALID: &str =
        include_str!("../../../../tests/fixtures/create-deposit-valid.json");

    const CREATE_DEPOSIT_INVALID_TXID: &str =
        include_str!("../../../../tests/fixtures/create-deposit-invalid-txid.json");

    const CREATE_DEPOSIT_INVALID_OUTPUT_INDEX: &str =
        include_str!("../../../../tests/fixtures/create-deposit-invalid-output-index.json");

    const CREATE_DEPOSIT_INVALID_RECLAIM_SCRIPT: &str =
        include_str!("../../../../tests/fixtures/create-deposit-invalid-reclaim-script.json");

    const CREATE_DEPOSIT_INVALID_DEPOSIT_SCRIPT: &str =
        include_str!("../../../../tests/fixtures/create-deposit-invalid-deposit-script.json");

    const CREATE_DEPOSIT_INVALID_TRANSACTION_HEX: &str =
        include_str!("../../../../tests/fixtures/create-deposit-invalid-transaction-hex.json");

    const CREATE_DEPOSIT_MISMATCH_TXID: &str =
        include_str!("../../../../tests/fixtures/create-deposit-mismatch-txid.json");

    const CREATE_DEPOSIT_MISMATCH_RECLAIM_SCRIPT: &str =
        include_str!("../../../../tests/fixtures/create-deposit-mismatch-reclaim-script.json");

    const CREATE_DEPOSIT_MISMATCH_DEPOSIT_SCRIPT: &str =
        include_str!("../../../../tests/fixtures/create-deposit-mismatch-deposit-script.json");

    pub fn parse_request(json: &str) -> CreateDepositRequestBody {
        serde_json::from_str(json).expect("failed to parse request")
    }

    #[tokio::test]
    async fn test_deposit_validate_happy_path() {
        let deposit_request = parse_request(CREATE_DEPOSIT_VALID);
        assert!(deposit_request.validate(true).is_ok());
    }

    #[test_case(CREATE_DEPOSIT_INVALID_TXID, "invalid bitcoin txid"; "invalid_txid")]
    #[test_case(CREATE_DEPOSIT_INVALID_RECLAIM_SCRIPT, "invalid reclaim script"; "invalid_reclaim_script")]
    #[test_case(CREATE_DEPOSIT_INVALID_DEPOSIT_SCRIPT, "invalid deposit script"; "invalid_deposit_script")]
    #[test_case(CREATE_DEPOSIT_INVALID_TRANSACTION_HEX, "invalid transaction hex"; "invalid_transaction_hex")]
    #[test_case(CREATE_DEPOSIT_INVALID_OUTPUT_INDEX, "invalid bitcoin output index"; "invalid_output_index")]
    #[test_case(CREATE_DEPOSIT_MISMATCH_TXID, "The txid of the transaction did not match the given txid"; "mismatch_txid")]
    #[test_case(
        CREATE_DEPOSIT_MISMATCH_RECLAIM_SCRIPT,
        "mismatch in expected and actual ScriptPubKeys. outpoint: f75cb869600c6a75ab90c872435da38d54d53c27afe5e03ac7dedae7822958de:0";
        "mismatch_reclaim_script")]
    #[test_case(
        CREATE_DEPOSIT_MISMATCH_DEPOSIT_SCRIPT,
        "mismatch in expected and actual ScriptPubKeys. outpoint: f75cb869600c6a75ab90c872435da38d54d53c27afe5e03ac7dedae7822958de:0";
        "mismatch_deposit_script")]
    #[tokio::test]
    async fn test_deposit_validate_errors(input: &str, expected_error: &str) {
        let deposit_request = parse_request(input);

        let result = deposit_request.validate(true);
        assert_eq!(
            result.unwrap_err().to_string(),
            format!("HTTP request failed with status code 400 Bad Request: {expected_error}")
        );
    }
}<|MERGE_RESOLUTION|>--- conflicted
+++ resolved
@@ -245,16 +245,6 @@
             }
         }
 
-<<<<<<< HEAD
-        // TODO: now we have more possible errors here, and missing fullfillment is not always true.
-        // TODO: #1653 should rework this, so leaving TODO here for now.
-        // If there are failed conversions, return an error.
-        if !failed_txs.is_empty() {
-            return Err(ValidationError::DepositsMissingFulfillment(failed_txs).into());
-        }
-
-=======
->>>>>>> 6884a730
         // Sort updates by stacks_block_height to process them in chronological order.
         deposits.sort_by_key(|(_, update)| match update {
             Ok(validated_update) => validated_update.event.stacks_block_height,
