--- conflicted
+++ resolved
@@ -4,11 +4,7 @@
 
 use bitcoin::blockdata::transaction::Transaction;
 use bitcoin::consensus::encode;
-<<<<<<< HEAD
-use bitcoin::{Amount, OutPoint, ScriptBuf, Txid};
-=======
 use bitcoin::{OutPoint, ScriptBuf, Txid};
->>>>>>> 1c43388e
 use reqwest::StatusCode;
 use serde::{Deserialize, Serialize};
 use utoipa::ToSchema;
@@ -16,10 +12,6 @@
 use sbtc::deposits::{CreateDepositRequest, DepositInfo};
 
 use crate::api::models::common::{Fulfillment, Status};
-<<<<<<< HEAD
-use crate::api::models::limits::Limits;
-=======
->>>>>>> 1c43388e
 use crate::common::error::Error;
 
 /// Query structure for the GetDepositsQuery struct.
@@ -76,16 +68,7 @@
     pub transaction_hex: String,
 }
 
-<<<<<<< HEAD
-/// This is the dust limit for deposits in the sBTC smart contracts.
-/// Deposit amounts that is less than this amount will be rejected by the
-/// smart contract.
-pub const DEPOSIT_DUST_LIMIT: u64 = 546;
-
-fn parse_hex<T, F, E>(input: &str, error_msg: &str, parser: F) -> Result<T, Error>
-=======
 fn parse_with_custom_error<T, F, E>(input: &str, parser: F, error_msg: &str) -> Result<T, Error>
->>>>>>> 1c43388e
 where
     F: Fn(&str) -> Result<T, E>,
 {
@@ -94,61 +77,6 @@
 
 impl CreateDepositRequestBody {
     /// Validates that the deposit request is valid.
-<<<<<<< HEAD
-    /// This includes validating the request fields, if their content matches the transaction
-    /// and if the amount is within the limits.
-    pub fn validate(&self, limits: &Limits, is_mainnet: bool) -> Result<DepositInfo, Error> {
-        let deposit_req = CreateDepositRequest {
-            outpoint: OutPoint {
-                txid: parse_hex(&self.bitcoin_txid, "invalid bitcoin_txid", Txid::from_str)?,
-                vout: self.bitcoin_tx_output_index,
-            },
-            reclaim_script: parse_hex(
-                &self.reclaim_script,
-                "invalid reclaim_script",
-                ScriptBuf::from_hex,
-            )?,
-            deposit_script: parse_hex(
-                &self.deposit_script,
-                "invalid deposit_script",
-                ScriptBuf::from_hex,
-            )?,
-        };
-
-        let tx: Transaction = parse_hex(
-            &self.transaction_hex,
-            "invalid transaction_hex",
-            encode::deserialize_hex,
-        )?;
-
-        let amount = tx
-            .tx_out(self.bitcoin_tx_output_index as usize)
-            .map_err(|_| {
-                Error::HttpRequest(
-                    StatusCode::BAD_REQUEST,
-                    "invalid bitcoin_output_index".to_string(),
-                )
-            })?
-            .value
-            .to_sat();
-
-        // Even if no limits are set, the deposit amount should be higher than the dust limit.
-        let min = limits.per_deposit_minimum.unwrap_or(DEPOSIT_DUST_LIMIT);
-        if amount < min {
-            return Err(Error::HttpRequest(
-                StatusCode::BAD_REQUEST,
-                format!("deposit amount below minimum ({})", min),
-            ));
-        }
-
-        let cap = limits.per_deposit_cap.unwrap_or(Amount::MAX_MONEY.to_sat());
-        if amount > cap {
-            return Err(Error::HttpRequest(
-                StatusCode::BAD_REQUEST,
-                format!("deposit amount exceeds cap ({})", cap),
-            ));
-        }
-=======
     /// This includes validating the request fields and if their content matches the transaction
     pub fn validate(&self, is_mainnet: bool) -> Result<DepositInfo, Error> {
         let deposit_req = CreateDepositRequest {
@@ -185,7 +113,6 @@
                     "invalid bitcoin output index".to_string(),
                 )
             })?;
->>>>>>> 1c43388e
 
         deposit_req
             .validate_tx(&tx, is_mainnet)
@@ -260,41 +187,12 @@
     const CREATE_DEPOSIT_MISMATCH_DEPOSIT_SCRIPT: &str =
         include_str!("../../../../tests/fixtures/create-deposit-mismatch-deposit-script.json");
 
-<<<<<<< HEAD
-    mod helpers {
-        use super::*;
-
-        pub fn create_test_limits(min: Option<u64>, max: Option<u64>) -> Limits {
-            Limits {
-                per_deposit_minimum: min,
-                per_deposit_cap: max,
-                ..Default::default()
-            }
-        }
-
-        pub fn parse_request(json: &str) -> CreateDepositRequestBody {
-            serde_json::from_str(json).expect("failed to parse request")
-        }
-=======
     pub fn parse_request(json: &str) -> CreateDepositRequestBody {
         serde_json::from_str(json).expect("failed to parse request")
->>>>>>> 1c43388e
     }
 
     #[tokio::test]
     async fn test_deposit_validate_happy_path() {
-<<<<<<< HEAD
-        let deposit_request = helpers::parse_request(CREATE_DEPOSIT_VALID);
-        let limits = helpers::create_test_limits(None, None);
-        assert!(deposit_request.validate(&limits, true).is_ok());
-    }
-
-    #[test_case(CREATE_DEPOSIT_INVALID_TXID, "invalid bitcoin_txid"; "invalid_txid")]
-    #[test_case(CREATE_DEPOSIT_INVALID_RECLAIM_SCRIPT, "invalid reclaim_script"; "invalid_reclaim_script")]
-    #[test_case(CREATE_DEPOSIT_INVALID_DEPOSIT_SCRIPT, "invalid deposit_script"; "invalid_deposit_script")]
-    #[test_case(CREATE_DEPOSIT_INVALID_TRANSACTION_HEX, "invalid transaction_hex"; "invalid_transaction_hex")]
-    #[test_case(CREATE_DEPOSIT_INVALID_OUTPUT_INDEX, "invalid bitcoin_output_index"; "invalid_output_index")]
-=======
         let deposit_request = parse_request(CREATE_DEPOSIT_VALID);
         assert!(deposit_request.validate(true).is_ok());
     }
@@ -304,7 +202,6 @@
     #[test_case(CREATE_DEPOSIT_INVALID_DEPOSIT_SCRIPT, "invalid deposit script"; "invalid_deposit_script")]
     #[test_case(CREATE_DEPOSIT_INVALID_TRANSACTION_HEX, "invalid transaction hex"; "invalid_transaction_hex")]
     #[test_case(CREATE_DEPOSIT_INVALID_OUTPUT_INDEX, "invalid bitcoin output index"; "invalid_output_index")]
->>>>>>> 1c43388e
     #[test_case(CREATE_DEPOSIT_MISMATCH_TXID, "The txid of the transaction did not match the given txid"; "mismatch_txid")]
     #[test_case(
         CREATE_DEPOSIT_MISMATCH_RECLAIM_SCRIPT,
@@ -316,51 +213,12 @@
         "mismatch_deposit_script")]
     #[tokio::test]
     async fn test_deposit_validate_errors(input: &str, expected_error: &str) {
-<<<<<<< HEAD
-        let deposit_request = helpers::parse_request(input);
-        let limits = helpers::create_test_limits(Some(DEPOSIT_DUST_LIMIT), None);
-
-        let result = deposit_request.validate(&limits, true);
+        let deposit_request = parse_request(input);
+
+        let result = deposit_request.validate(true);
         assert_eq!(
             result.unwrap_err().to_string(),
             format!("HTTP request failed with status code 400 Bad Request: {expected_error}")
         );
     }
-
-    // CREATE_DEPOSIT_VALID has a deposit amount of 1_000_000 satoshis.
-    #[test_case(CREATE_DEPOSIT_VALID, None, None; "no_limits")]
-    #[test_case(CREATE_DEPOSIT_VALID, Some(DEPOSIT_DUST_LIMIT), None; "min_limit")]
-    #[test_case(CREATE_DEPOSIT_VALID, None, Some(1_000_000_000); "max_limit")]
-    #[test_case(CREATE_DEPOSIT_VALID, Some(DEPOSIT_DUST_LIMIT), Some(1_000_000_000); "min_max_limit")]
-    #[tokio::test]
-    async fn test_deposit_validate_limits(input: &str, min: Option<u64>, max: Option<u64>) {
-        let deposit_request = helpers::parse_request(input);
-        let limits = helpers::create_test_limits(min, max);
-        assert!(deposit_request.validate(&limits, true).is_ok());
-    }
-
-    #[test_case(CREATE_DEPOSIT_VALID, Some(1_000_000 + 1), None, "deposit amount below minimum (1000001)"; "below_min_limit")]
-    #[test_case(CREATE_DEPOSIT_VALID, None, Some(999_999), "deposit amount exceeds cap (999999)"; "above_max_limit")]
-    #[tokio::test]
-    async fn test_deposit_validate_limits_errors(
-        input: &str,
-        min: Option<u64>,
-        max: Option<u64>,
-        expected_error: &str,
-    ) {
-        let deposit_request = helpers::parse_request(input);
-        let limits = helpers::create_test_limits(min, max);
-
-        let result = deposit_request.validate(&limits, true);
-
-=======
-        let deposit_request = parse_request(input);
-
-        let result = deposit_request.validate(true);
->>>>>>> 1c43388e
-        assert_eq!(
-            result.unwrap_err().to_string(),
-            format!("HTTP request failed with status code 400 Bad Request: {expected_error}")
-        );
-    }
 }