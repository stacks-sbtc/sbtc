--- conflicted
+++ resolved
@@ -150,13 +150,8 @@
             bitcoin_tx_output_index: self.bitcoin_tx_output_index,
             bitcoin_txid: self.bitcoin_txid.clone(),
         };
-<<<<<<< HEAD
         // Only RBF transactions can have a replaced_by_tx.
-        if self.status != DepositStatus::RBF && self.replaced_by_tx.is_some() {
-=======
-        // Only Rbf transactions can have a replaced_by_tx.
-        if self.status != Status::Rbf && self.replaced_by_tx.is_some() {
->>>>>>> 2ab21f65
+        if self.status != DepositStatus::Rbf && self.replaced_by_tx.is_some() {
             return Err(error::ValidationError::InvalidReplacedByTxStatus(
                 self.status,
                 self.bitcoin_txid,
@@ -174,19 +169,11 @@
                         ))?;
                 DepositStatusEntry::Confirmed(fulfillment)
             }
-<<<<<<< HEAD
             DepositStatus::Accepted => DepositStatusEntry::Accepted,
             DepositStatus::Pending => DepositStatusEntry::Pending,
             DepositStatus::Reprocessing => DepositStatusEntry::Reprocessing,
             DepositStatus::Failed => DepositStatusEntry::Failed,
-            DepositStatus::RBF => DepositStatusEntry::RBF(self.replaced_by_tx.ok_or(
-=======
-            Status::Accepted => StatusEntry::Accepted,
-            Status::Pending => StatusEntry::Pending,
-            Status::Reprocessing => StatusEntry::Reprocessing,
-            Status::Failed => StatusEntry::Failed,
-            Status::Rbf => StatusEntry::Rbf(self.replaced_by_tx.ok_or(
->>>>>>> 2ab21f65
+            DepositStatus::Rbf => DepositStatusEntry::Rbf(self.replaced_by_tx.ok_or(
                 ValidationError::DepositMissingReplacementTx(
                     self.bitcoin_txid,
                     self.bitcoin_tx_output_index,
