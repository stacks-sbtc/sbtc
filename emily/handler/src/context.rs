//! Context.
//! TODO(389): Improve the configuration setup.
//!
//! Create a `new` function similar to the settings in the blocklist client
//! and the Signer that grabs the configuration values from a local default
//! toml and potentially overwrites the fields with environment values.

use std::env;
use std::fmt;

use aws_config::BehaviorVersion;
use aws_sdk_dynamodb::Client;
<<<<<<< HEAD
use clarity::types::chainstate::StacksAddress;
use clarity::vm::types::PrincipalData;
=======
use clarity::vm::types::PrincipalData;
use clarity::vm::types::StandardPrincipalData;
>>>>>>> 82457c8b
use serde::Deserialize;
use serde::Serialize;

use crate::api::models::limits::AccountLimits;
use crate::common::error::Error;

/// Emily lambda settings.
#[derive(Clone, Debug, PartialEq, Serialize, Deserialize)]
pub struct Settings {
    /// Whether the Emily lambda is running locally.
    pub is_local: bool,
    /// Deposit table name.
    pub deposit_table_name: String,
    /// Withdrawal table name.
    pub withdrawal_table_name: String,
    /// Chainstate table name.
    pub chainstate_table_name: String,
    /// Limit table name.
    pub limit_table_name: String,
    /// The default global limits for the system.
    pub default_limits: AccountLimits,
    /// The API key for the Bitcoin Layer 2 API.
    pub trusted_reorg_api_key: String,
    /// Whether the lambda is expecting transactions on mainnet.
    pub is_mainnet: bool,
    /// The version of the lambda.
    pub version: String,
    /// The address of the deployer of the sBTC smart contracts.
<<<<<<< HEAD
    pub deployer_address: StacksAddress,
=======
    pub deployer_address: StandardPrincipalData,
>>>>>>> 82457c8b
}

/// Emily Context
#[derive(Clone, Serialize)]
pub struct EmilyContext {
    /// Lambda settings.
    pub settings: Settings,
    /// DynamoDB Client.
    #[serde(skip_serializing)]
    pub dynamodb_client: Client,
}

/// Implement debug print for the context struct.
impl fmt::Debug for EmilyContext {
    fn fmt(&self, f: &mut fmt::Formatter<'_>) -> fmt::Result {
        write!(
            f,
            "{}",
            serde_json::to_string_pretty(self)
                .expect("Failed to serialize Emily Context in debug print.")
        )
    }
}

// Implementations -------------------------------------------------------------

/// Implement default settings.
impl Settings {
    /// Create settings from environment variables.
    pub fn from_env() -> Result<Self, Error> {
        let deployer_address = env::var("DEPLOYER_ADDRESS")?;
        let deployer_address = PrincipalData::parse_standard_principal(&deployer_address)
<<<<<<< HEAD
            .map(StacksAddress::from)
=======
>>>>>>> 82457c8b
            .map_err(|e| Error::Debug(format!("Failed to parse deployer address: {}", e)))?;

        Ok(Settings {
            is_local: env::var("IS_LOCAL")?.to_lowercase() == "true",
            deposit_table_name: env::var("DEPOSIT_TABLE_NAME")?,
            withdrawal_table_name: env::var("WITHDRAWAL_TABLE_NAME")?,
            chainstate_table_name: env::var("CHAINSTATE_TABLE_NAME")?,
            limit_table_name: env::var("LIMIT_TABLE_NAME")?,
            default_limits: AccountLimits {
                peg_cap: env::var("DEFAULT_PEG_CAP")
                    .ok()
                    .map(|v| v.parse())
                    .transpose()?,
                per_deposit_minimum: env::var("DEFAULT_PER_DEPOSIT_MINIMUM")
                    .ok()
                    .map(|v| v.parse())
                    .transpose()?,
                per_deposit_cap: env::var("DEFAULT_PER_DEPOSIT_CAP")
                    .ok()
                    .map(|v| v.parse())
                    .transpose()?,
                per_withdrawal_cap: env::var("DEFAULT_PER_WITHDRAWAL_CAP")
                    .ok()
                    .map(|v| v.parse())
                    .transpose()?,
            },
            trusted_reorg_api_key: env::var("TRUSTED_REORG_API_KEY")?,
            is_mainnet: env::var("IS_MAINNET")?.to_lowercase() == "true",
            version: env::var("VERSION")?,
            deployer_address,
        })
    }
}

/// Implementation of Context.
impl EmilyContext {
    /// Create struct instance from env.
    /// TODO(389): Make the implementation of this context more standard.
    pub async fn from_env() -> Result<Self, Error> {
        let settings: Settings = Settings::from_env()?;
        let mut config: aws_config::SdkConfig =
            aws_config::load_defaults(BehaviorVersion::latest()).await;

        // TODO(389): Instead of using `is_local` configuration parameter set the specific
        // field in the config.
        if settings.is_local {
            config = config
                .into_builder()
                .endpoint_url("http://dynamodb:8000")
                .build();
        }
        // Return.
        Ok(EmilyContext {
            settings,
            dynamodb_client: Client::new(&config),
        })
    }
    /// Create a local testing instance.
    #[cfg(feature = "testing")]
    pub async fn local_instance(dynamodb_endpoint: &str) -> Result<Self, Error> {
        use clarity::types::Address;
        use std::collections::HashMap;

        // Get config that always points to the dynamodb table directly
        // from outside of a docker compose setup.
        let sdk_config = aws_config::load_defaults(BehaviorVersion::latest())
            .await
            .into_builder()
            .endpoint_url(dynamodb_endpoint)
            .build();
        let dynamodb_client = Client::new(&sdk_config);

        // Get the names of the existing tables so we can populate from them.
        let table_names = dynamodb_client
            .list_tables()
            // Get at most 20 table names - there should be 3...
            .limit(20)
            .send()
            .await
            .expect("Failed setting up settings from table names")
            .table_names
            .unwrap_or_default();

        // Attempt to get all the tables by searching the output of the
        // list tables operation.
        let mut table_name_map: HashMap<&str, String> = HashMap::new();
        let tables_to_find: Vec<&str> = vec!["Deposit", "Chainstate", "Withdrawal", "Limit"];
        for name in table_names {
            for table_to_find in &tables_to_find {
                if name.contains(table_to_find) {
                    table_name_map.insert(table_to_find, name.clone());
                }
            }
        }

        // Make the context using the assumed table names.
        Ok(EmilyContext {
            settings: Settings {
                is_local: true,
                deposit_table_name: table_name_map
                    .get("Deposit")
                    .expect("Couldn't find valid deposit table in existing table list.")
                    .to_string(),
                withdrawal_table_name: table_name_map
                    .get("Withdrawal")
                    .expect("Couldn't find valid withdrawal table in existing table list.")
                    .to_string(),
                chainstate_table_name: table_name_map
                    .get("Chainstate")
                    .expect("Couldn't find valid chainstate table in existing table list.")
                    .to_string(),
                limit_table_name: table_name_map
                    .get("Limit")
                    .expect("Couldn't find valid limit table table in existing table list.")
                    .to_string(),
                default_limits: AccountLimits::default(),
                trusted_reorg_api_key: "testApiKey".to_string(),
                is_mainnet: false,
                version: "local-instance".to_string(),
<<<<<<< HEAD
                deployer_address: StacksAddress::from_string(
=======
                deployer_address: PrincipalData::parse_standard_principal(
>>>>>>> 82457c8b
                    "SN3R84XZYA63QS28932XQF3G1J8R9PC3W76P9CSQS",
                )
                .unwrap(),
            },
            dynamodb_client,
        })
    }
}<|MERGE_RESOLUTION|>--- conflicted
+++ resolved
@@ -10,13 +10,8 @@
 
 use aws_config::BehaviorVersion;
 use aws_sdk_dynamodb::Client;
-<<<<<<< HEAD
-use clarity::types::chainstate::StacksAddress;
-use clarity::vm::types::PrincipalData;
-=======
 use clarity::vm::types::PrincipalData;
 use clarity::vm::types::StandardPrincipalData;
->>>>>>> 82457c8b
 use serde::Deserialize;
 use serde::Serialize;
 
@@ -45,11 +40,7 @@
     /// The version of the lambda.
     pub version: String,
     /// The address of the deployer of the sBTC smart contracts.
-<<<<<<< HEAD
-    pub deployer_address: StacksAddress,
-=======
     pub deployer_address: StandardPrincipalData,
->>>>>>> 82457c8b
 }
 
 /// Emily Context
@@ -82,10 +73,6 @@
     pub fn from_env() -> Result<Self, Error> {
         let deployer_address = env::var("DEPLOYER_ADDRESS")?;
         let deployer_address = PrincipalData::parse_standard_principal(&deployer_address)
-<<<<<<< HEAD
-            .map(StacksAddress::from)
-=======
->>>>>>> 82457c8b
             .map_err(|e| Error::Debug(format!("Failed to parse deployer address: {}", e)))?;
 
         Ok(Settings {
@@ -146,7 +133,6 @@
     /// Create a local testing instance.
     #[cfg(feature = "testing")]
     pub async fn local_instance(dynamodb_endpoint: &str) -> Result<Self, Error> {
-        use clarity::types::Address;
         use std::collections::HashMap;
 
         // Get config that always points to the dynamodb table directly
@@ -205,11 +191,7 @@
                 trusted_reorg_api_key: "testApiKey".to_string(),
                 is_mainnet: false,
                 version: "local-instance".to_string(),
-<<<<<<< HEAD
-                deployer_address: StacksAddress::from_string(
-=======
                 deployer_address: PrincipalData::parse_standard_principal(
->>>>>>> 82457c8b
                     "SN3R84XZYA63QS28932XQF3G1J8R9PC3W76P9CSQS",
                 )
                 .unwrap(),
