//! This module defines the structures, traits, and implementations necessary for managing
//! entries within a DynamoDB database. It provides generic abstractions for handling different
//! types of database entries, including their indexing, retrieval, insertion, and deletion
//! operations.
//!
//! ## Module Overview
//!
//! The module is divided into several submodules and components:
//!
//! - **Submodules**:
//!   - `chainstate`: Handles entries related to the chain state table.
//!   - `deposit`: Manages entries for the deposit table.
//!   - `withdrawal`: Manages entries for the withdrawal table.
//!
//! - **Structures**:
//!   - `PrimaryIndex<T>`: Wrapper for primary index structures.
//!   - `SecondaryIndex<T>`: Wrapper for secondary index structures.
//!
//! - **Traits**:
//!   - `EntryTrait`: A trait common to all database entries, defining how entries are keyed.
//!   - `KeyTrait`: Defines the structure of a table key, including partition and sort keys.
//!   - `PrimaryIndexTrait`: Used for defining a primary index and its associated table operations.
//!   - `SecondaryIndexTrait`: Extends the `PrimaryIndexTrait` to support secondary indexes.
//!   - `TableIndexTrait`: A base trait that defines common table operations across indexes.
//!
//! - **Implementations**:
//!   - Generic implementations for handling database operations such as get, query, put, and delete
//!     across different types of indexes.
//!
//! ## Database Operations
//!
//! This module abstracts the complexity of interacting with DynamoDB by providing easy-to-use
//! methods for common operations such as:
//!
//! - **Retrieval**: Fetch entries by key or query based on a partition key.
//! - **Insertion**: Add new entries to the database.
//! - **Deletion**: Remove entries from the database either by key or in bulk.
//! - **Scanning**: Retrieve all entries from a table.
//! - **Table Management**: Wipe a table clean for testing or other purposes.
//!
//! ## Usage
//!
//! This module is intended for internal use within the application and is designed to be flexible
//! enough to support various data models while maintaining strong type safety and clear separation
//! of concerns.

use std::{collections::HashMap, fmt::Debug};

use aws_sdk_dynamodb::types::AttributeValue;
#[cfg(feature = "testing")]
use aws_sdk_dynamodb::types::{DeleteRequest, WriteRequest};
use base64::{Engine, engine::general_purpose::URL_SAFE_NO_PAD};
use serde::{Deserialize, Serialize};
use serde_dynamo::Item;

use crate::{
    api::models::common::{DepositStatus, Fulfillment, WithdrawalStatus},
    common::error::Error,
    context::Settings,
};

/// Chainstate table entries.
pub mod chainstate;
/// Deposit table entries.
pub mod deposit;
/// Limits table entries.
pub mod limits;
/// Withdrawal table entries.
pub mod withdrawal;

// Event structure
// -----------------------------------------------------------------------------

/// Deposit Status entry.
#[derive(Clone, Default, Debug, Eq, PartialEq, PartialOrd, Ord, Serialize, Deserialize, Hash)]
#[serde(rename_all = "PascalCase")]
pub enum DepositStatusEntry {
    /// Transaction hasn't yet been addressed by the sBTC Signers.
    #[default]
    Pending,
    /// Transaction was dealt with by the signers at one point but is now being
    /// reprocessed. The Signers are aware of the operation request.
    Reprocessing,
    /// Transaction has been seen and accepted by the sBTC Signers, but is not
    /// yet included in any on chain artifact. The transaction can still fail
    /// at this point if the Signers fail to include the transaction in an on
    /// chain artifact.
    ///
    /// For example, a deposit or withdrawal that has specified too low of a
    /// BTC fee may fail after being accepted.
    Accepted,
    /// The artifacts that fulfill the operation have been observed in a valid fork of
    /// both the Stacks blockchain and the Bitcoin blockchain by at least one signer.
    ///
    /// Note that if the signers detect a conflicting chainstate in which the operation
    /// is not confirmed this status will be reverted to either ACCEPTED or REEVALUATING
    /// depending on whether the conflicting chainstate calls the acceptance into question.
    Confirmed(Fulfillment),
    /// The operation was not fulfilled.
    Failed,
    /// Transaction was replaced by another transaction via RBF.
    /// Inner string is transaction ID of replacement transaction.
<<<<<<< HEAD
    RBF(String),
=======
    Rbf(String),
>>>>>>> 2ab21f65
}

/// Deposit Status entry.
#[derive(Clone, Default, Debug, Eq, PartialEq, PartialOrd, Ord, Serialize, Deserialize, Hash)]
#[serde(rename_all = "PascalCase")]
pub enum WithdrawalStatusEntry {
    /// Transaction hasn't yet been addressed by the sBTC Signers.
    #[default]
    Pending,
    /// Transaction was dealt with by the signers at one point but is now being
    /// reprocessed. The Signers are aware of the operation request.
    Reprocessing,
    /// Transaction has been seen and accepted by the sBTC Signers, but is not
    /// yet included in any on chain artifact. The transaction can still fail
    /// at this point if the Signers fail to include the transaction in an on
    /// chain artifact.
    ///
    /// For example, a deposit or withdrawal that has specified too low of a
    /// BTC fee may fail after being accepted.
    Accepted,
    /// The artifacts that fulfill the operation have been observed in a valid fork of
    /// both the Stacks blockchain and the Bitcoin blockchain by at least one signer.
    ///
    /// Note that if the signers detect a conflicting chainstate in which the operation
    /// is not confirmed this status will be reverted to either ACCEPTED or REEVALUATING
    /// depending on whether the conflicting chainstate calls the acceptance into question.
    Confirmed(Fulfillment),
    /// The operation was not fulfilled.
    Failed,
}

impl From<&DepositStatusEntry> for DepositStatus {
    fn from(value: &DepositStatusEntry) -> Self {
        match value {
            DepositStatusEntry::Pending => DepositStatus::Pending,
            DepositStatusEntry::Reprocessing => DepositStatus::Reprocessing,
            DepositStatusEntry::Accepted => DepositStatus::Accepted,
            DepositStatusEntry::Confirmed(_) => DepositStatus::Confirmed,
            DepositStatusEntry::Failed => DepositStatus::Failed,
            DepositStatusEntry::RBF(_) => DepositStatus::RBF,
        }
    }
}

impl From<&WithdrawalStatusEntry> for WithdrawalStatus {
    fn from(value: &WithdrawalStatusEntry) -> Self {
        match value {
<<<<<<< HEAD
            WithdrawalStatusEntry::Pending => WithdrawalStatus::Pending,
            WithdrawalStatusEntry::Reprocessing => WithdrawalStatus::Reprocessing,
            WithdrawalStatusEntry::Accepted => WithdrawalStatus::Accepted,
            WithdrawalStatusEntry::Confirmed(_) => WithdrawalStatus::Confirmed,
            WithdrawalStatusEntry::Failed => WithdrawalStatus::Failed,
=======
            StatusEntry::Pending => Status::Pending,
            StatusEntry::Reprocessing => Status::Reprocessing,
            StatusEntry::Accepted => Status::Accepted,
            StatusEntry::Confirmed(_) => Status::Confirmed,
            StatusEntry::Failed => Status::Failed,
            StatusEntry::Rbf(_) => Status::Rbf,
>>>>>>> 2ab21f65
        }
    }
}

// Structures
// -----------------------------------------------------------------------------

/// Primary index wrapper struct.
pub struct PrimaryIndex<T>(pub T);

/// Secondary index wrapper struct.
pub struct SecondaryIndex<T>(pub T);

// Traits
// -----------------------------------------------------------------------------

/// Trait common to entries.
pub trait EntryTrait: serde::Serialize + for<'de> serde::Deserialize<'de> + Debug {
    /// Key type for the entry.
    type Key: KeyTrait;
    /// Retrieves the entry key.
    fn key(&self) -> Self::Key;
}

/// Table key.
pub trait KeyTrait: serde::Serialize + for<'de> serde::Deserialize<'de> {
    /// Partition key type.
    type PartitionKey: serde::Serialize + for<'de> serde::Deserialize<'de>;
    /// Sort key type.
    type SortKey: serde::Serialize + for<'de> serde::Deserialize<'de>;
    /// Partition key name.
    const PARTITION_KEY_NAME: &'static str;
    /// Sort key name.
    const SORT_KEY_NAME: &'static str;
}

/// Trait that defines a primary index.
pub(crate) trait PrimaryIndexTrait {
    /// Entry type.
    type Entry: EntryTrait;
    /// Gets table name.
    fn table_name(settings: &Settings) -> &str;
}

/// Trait for defining a secondary index.
pub(crate) trait SecondaryIndexTrait {
    /// Primary Index.
    type PrimaryIndex: TableIndexTrait;
    /// Entry type.
    type Entry: EntryTrait;
    /// Index name.
    const INDEX_NAME: &'static str;
}

// Implementations for underlying trait.
// -----------------------------------------------------------------------------

/// Implementation of the table index trait for Primary Index.
impl<T> TableIndexTrait for PrimaryIndex<T>
where
    T: PrimaryIndexTrait,
{
    type Entry = <T as PrimaryIndexTrait>::Entry;
    type PrimaryIndex = PrimaryIndex<T>;
    type SearchToken = <<T as PrimaryIndexTrait>::Entry as EntryTrait>::Key;
    const INDEX_NAME_IF_GSI: Option<&'static str> = None;
    fn table_name(settings: &Settings) -> &str {
        <T as PrimaryIndexTrait>::table_name(settings)
    }
}

/// Implementation of the table index trait for Primary Index.
impl<T> TableIndexTrait for SecondaryIndex<T>
where
    T: SecondaryIndexTrait,
{
    type Entry = <T as SecondaryIndexTrait>::Entry;
    type PrimaryIndex = <T as SecondaryIndexTrait>::PrimaryIndex;
    type SearchToken = SecondaryIndexSearchToken<
        <<<T as SecondaryIndexTrait>::PrimaryIndex as TableIndexTrait>::Entry as EntryTrait>::Key,
        <<T as SecondaryIndexTrait>::Entry as EntryTrait>::Key,
    >;
    const INDEX_NAME_IF_GSI: Option<&'static str> = Some(<T as SecondaryIndexTrait>::INDEX_NAME);
    fn table_name(settings: &Settings) -> &str {
        <<T as SecondaryIndexTrait>::PrimaryIndex as TableIndexTrait>::table_name(settings)
    }
}

// Base Trait
// -----------------------------------------------------------------------------

/// Table index trait.
pub(crate) trait TableIndexTrait {
    /// Entry type.
    type Entry: EntryTrait;
    /// Search token.
    type SearchToken: serde::Serialize + for<'de> serde::Deserialize<'de>;
    /// Primary index trait.
    type PrimaryIndex: TableIndexTrait;
    /// Index name if the index is a GSI.
    const INDEX_NAME_IF_GSI: Option<&'static str>;
    /// Gets table name.
    fn table_name(settings: &Settings) -> &str;

    /// Generic table get.
    async fn get_entry(
        dynamodb_client: &aws_sdk_dynamodb::Client,
        settings: &Settings,
        key: &<Self::Entry as EntryTrait>::Key,
    ) -> Result<Self::Entry, Error> {
        // Convert key into the type needed for querying.
        let key_item: serde_dynamo::Item = serde_dynamo::to_item(key)?;
        // Query the database.
        let get_item_output = dynamodb_client
            .get_item()
            .table_name(Self::table_name(settings))
            .set_key(Some(key_item.into()))
            .send()
            .await
            .map_err(Box::new)?;
        // Get DynamoDB item.
        let item = get_item_output.item.ok_or(Error::NotFound)?;
        // Convert item into entry.
        let entry = serde_dynamo::from_item(item)?;
        // Return.
        Ok(entry)
    }

    /// Generic table query for all attributes with a given primary key.
    async fn query_with_partition_key(
        dynamodb_client: &aws_sdk_dynamodb::Client,
        settings: &Settings,
        partition_key: &<<Self::Entry as EntryTrait>::Key as KeyTrait>::PartitionKey,
        maybe_next_token: Option<String>,
        maybe_page_size: Option<u16>,
    ) -> Result<(Vec<Self::Entry>, Option<String>), Error> {
        // Convert inputs into the types needed for querying.
        let exclusive_start_key =
            maybe_exclusive_start_key_from_next_token::<Self::SearchToken>(maybe_next_token)?;
        // Query the database.
        let query_output = dynamodb_client
            .query()
            .table_name(Self::table_name(settings))
            .set_index_name(Self::INDEX_NAME_IF_GSI.map(|s| s.to_string()))
            .set_exclusive_start_key(exclusive_start_key)
            .set_limit(maybe_page_size.map(|u| u as i32))
            .key_condition_expression("#pk = :v")
            .expression_attribute_names(
                "#pk",
                <<Self::Entry as EntryTrait>::Key as KeyTrait>::PARTITION_KEY_NAME,
            )
            .expression_attribute_values(":v", serde_dynamo::to_attribute_value(partition_key)?)
            .scan_index_forward(false)
            .send()
            .await
            .map_err(Box::new)?;
        // Convert data into output format.
        let entries: Vec<Self::Entry> =
            serde_dynamo::from_items(query_output.items.unwrap_or_default())?;
        let next_token = maybe_next_token_from_last_evaluated_key::<Self::SearchToken>(
            query_output.last_evaluated_key,
        )?;
        // Return.
        Ok((entries, next_token))
    }

    /// Generic table query for all attributes with a given primary key.
    async fn query_with_partition_and_sort_key(
        dynamodb_client: &aws_sdk_dynamodb::Client,
        settings: &Settings,
        partition_key: &<<Self::Entry as EntryTrait>::Key as KeyTrait>::PartitionKey,
        sort_key: &<<Self::Entry as EntryTrait>::Key as KeyTrait>::SortKey,
        sort_key_operator: &str,
        maybe_next_token: Option<String>,
        maybe_page_size: Option<u16>,
    ) -> Result<(Vec<Self::Entry>, Option<String>), Error> {
        // Convert inputs into the types needed for querying.
        let exclusive_start_key =
            maybe_exclusive_start_key_from_next_token::<Self::SearchToken>(maybe_next_token)?;

        // Query the database.
        let query_output = dynamodb_client
            .query()
            .table_name(Self::table_name(settings))
            .set_index_name(Self::INDEX_NAME_IF_GSI.map(|s| s.to_string()))
            .set_exclusive_start_key(exclusive_start_key)
            .set_limit(maybe_page_size.map(|u| u as i32))
            .key_condition_expression(format!("#pk = :pk AND #sk {sort_key_operator} :sk"))
            .expression_attribute_names(
                "#pk",
                <<Self::Entry as EntryTrait>::Key as KeyTrait>::PARTITION_KEY_NAME,
            )
            .expression_attribute_names(
                "#sk",
                <<Self::Entry as EntryTrait>::Key as KeyTrait>::SORT_KEY_NAME,
            )
            .expression_attribute_values(":pk", serde_dynamo::to_attribute_value(partition_key)?)
            .expression_attribute_values(":sk", serde_dynamo::to_attribute_value(sort_key)?)
            .scan_index_forward(false)
            .send()
            .await
            .map_err(Box::new)?;
        // Convert data into output format.
        let entries: Vec<Self::Entry> =
            serde_dynamo::from_items(query_output.items.unwrap_or_default())?;
        let next_token = maybe_next_token_from_last_evaluated_key::<Self::SearchToken>(
            query_output.last_evaluated_key,
        )?;
        // Return.
        Ok((entries, next_token))
    }

    /// Generic put table entry.
    async fn put_entry(
        dynamodb_client: &aws_sdk_dynamodb::Client,
        settings: &Settings,
        entry: &Self::Entry,
    ) -> Result<(), Error> {
        // Get table name.
        let table_name = Self::table_name(settings);
        // Convert Entry into the type needed for querying.
        let entry_item: Item = serde_dynamo::to_item(entry)?;
        // Add to the database.
        dynamodb_client
            .put_item()
            .table_name(table_name)
            .set_item(Some(entry_item.into()))
            .send()
            .await?;
        // Return.
        Ok(())
    }

    /// Get all entries from a dynamodb table.
    async fn get_all_entries(
        dynamodb_client: &aws_sdk_dynamodb::Client,
        settings: &Settings,
    ) -> Result<Vec<Self::Entry>, Error> {
        // Get table name.
        let table_name = Self::table_name(settings);
        // Create vector to aggregate items in.
        let mut all_entries: Vec<Self::Entry> = Vec::new();
        // Scan the table for as many entries as possible.
        let mut scan_output = dynamodb_client
            .scan()
            .table_name(table_name)
            .send()
            .await
            .map_err(Box::new)?;
        // Put items into aggregate list.
        all_entries.extend(serde_dynamo::from_items(
            scan_output.items.unwrap_or_default(),
        )?);
        // Continue to query until the scan is done.
        while let Some(exclusive_start_key) = scan_output.last_evaluated_key {
            scan_output = dynamodb_client
                .scan()
                .table_name(table_name)
                .set_exclusive_start_key(Some(exclusive_start_key))
                .send()
                .await
                .map_err(Box::new)?;
            all_entries.extend(serde_dynamo::from_items(
                scan_output.items.unwrap_or_default(),
            )?);
        }
        // Return.
        Ok(all_entries)
    }

    /// Generic delete table entry.
    async fn delete_entry(
        dynamodb_client: &aws_sdk_dynamodb::Client,
        settings: &Settings,
        key: &<Self::Entry as EntryTrait>::Key,
    ) -> Result<(), Error> {
        // Get table name.
        let table_name = Self::table_name(settings);
        // Convert Entry into the type needed for querying.
        let key_item: Item = serde_dynamo::to_item(key)?;
        // Add to the database.'
        dynamodb_client
            .delete_item()
            .table_name(table_name)
            .set_key(Some(key_item.into()))
            .send()
            .await?;
        // Return.
        Ok(())
    }

    /// Deletes every entry in a table with the specified keys.
    #[cfg(feature = "testing")]
    async fn delete_entries(
        dynamodb_client: &aws_sdk_dynamodb::Client,
        settings: &Settings,
        keys_to_delete: Vec<<Self::Entry as EntryTrait>::Key>,
    ) -> Result<(), Error> {
        // Get table name.
        let table_name = Self::table_name(settings);
        // Make delete request aggregator.
        let mut write_delete_requests: Vec<WriteRequest> = Vec::new();
        for key in keys_to_delete {
            let key_item = serde_dynamo::to_item::<<Self::Entry as EntryTrait>::Key, Item>(key)?;
            let req = DeleteRequest::builder()
                .set_key(Some(key_item.into()))
                .build()?;
            let write_request = WriteRequest::builder().delete_request(req).build();
            write_delete_requests.push(write_request);
        }
        // Execute the deletes in chunks.
        for chunk in write_delete_requests.chunks(25) {
            dynamodb_client
                .batch_write_item()
                .request_items(table_name, chunk.to_vec())
                .send()
                .await
                .map_err(Box::new)?;
        }
        // Return.
        Ok(())
    }

    /// Wipes the table.
    #[cfg(feature = "testing")]
    async fn wipe(
        dynamodb_client: &aws_sdk_dynamodb::Client,
        settings: &Settings,
    ) -> Result<(), Error> {
        // Get table name.
        match Self::INDEX_NAME_IF_GSI {
            // If this is secondary index, so go to primary:
            Some(_) => {
                let keys_to_delete = <Self::PrimaryIndex as TableIndexTrait>::get_all_entries(
                    dynamodb_client,
                    settings,
                )
                .await?
                .iter()
                .map(<<Self::PrimaryIndex as TableIndexTrait>::Entry as EntryTrait>::key)
                .collect();

                <Self::PrimaryIndex as TableIndexTrait>::delete_entries(
                    dynamodb_client,
                    settings,
                    keys_to_delete,
                )
                .await
            }
            // Otherwise this is a primary index so wipe the table.
            None => {
                Self::delete_entries(
                    dynamodb_client,
                    settings,
                    Self::get_all_entries(dynamodb_client, settings)
                        .await?
                        .iter()
                        .map(<Self::Entry as EntryTrait>::key)
                        .collect(),
                )
                .await
            }
        }
    }
}

/// Versioned entry trait.
pub trait VersionedEntryTrait: EntryTrait {
    /// Version field.
    const VERSION_FIELD: &'static str;
    /// Get version.
    fn get_version(&self) -> u64;
    /// Increment version.
    fn increment_version(&mut self);
}

/// Index trait for a versioned thing.
pub(crate) trait VersionedTableIndexTrait: TableIndexTrait
where
    Self::Entry: VersionedEntryTrait,
{
    /// Put generic table entry but add a version check.
    async fn put_entry_with_version(
        dynamodb_client: &aws_sdk_dynamodb::Client,
        settings: &Settings,
        entry: &mut Self::Entry,
    ) -> Result<(), Error> {
        // Get table name.
        let table_name = Self::table_name(settings);
        // Get the expected version.
        let expected_version: u64 = entry.get_version();
        // Increment version.
        entry.increment_version();
        // Convert Entry into the type needed for querying.
        let entry_item: Item = serde_dynamo::to_item(entry)?;
        // Add to the database.
        dynamodb_client
            .put_item()
            .table_name(table_name)
            .set_item(Some(entry_item.into()))
            .condition_expression("attribute_exists(#version) AND #version = :expected_version")
            .expression_attribute_names(
                "#version",
                <Self::Entry as VersionedEntryTrait>::VERSION_FIELD,
            )
            .expression_attribute_values(
                ":expected_version",
                serde_dynamo::to_attribute_value(expected_version)?,
            )
            .send()
            .await?;
        // Return.
        Ok(())
    }
}

// Implement VersionedTableIndexTrait for all structs that implement TableIndexTrait
// and where the associated Entry type implements VersionedEntry
impl<T> VersionedTableIndexTrait for T
where
    T: TableIndexTrait,
    T::Entry: VersionedEntryTrait,
{
}

/// Secondary index search token definition.
#[derive(Clone, Default, Debug, Eq, PartialEq, Hash, Serialize, Deserialize)]
pub struct SecondaryIndexSearchToken<P, S> {
    /// Primary index.
    #[serde(flatten)]
    primary: P,
    /// Secondary index.
    #[serde(flatten)]
    secondary: S,
}

// Private Helpers -------------------------------------------------------------

/// Converts an optional `HashMap<String, AttributeValue>` representing the last evaluated key
/// into an optional token string. If the `Option` contains a value, it is deserialized into a type `T`
/// and then serialized into a token string.
fn maybe_next_token_from_last_evaluated_key<T>(
    maybe_last_evaluated_key: Option<HashMap<String, AttributeValue>>,
) -> Result<Option<String>, Error>
where
    T: Serialize + for<'de> Deserialize<'de>,
{
    let maybe_next_token = maybe_last_evaluated_key
        .map(|key| serde_dynamo::from_item(key))
        .transpose()?
        .map(|token_data: T| tokenize(token_data))
        .transpose()?;
    Ok(maybe_next_token)
}

/// Turns an optional key into a token.
fn tokenize<T>(key: T) -> Result<String, Error>
where
    T: Serialize,
{
    let serialized = serde_json::to_string(&key)?;
    let encoded: String = URL_SAFE_NO_PAD.encode(serialized);
    Ok(encoded)
}

/// Converts an optional token string into an optional `HashMap<String, AttributeValue>` representing
/// the exclusive start key. If the `Option` contains a value, it is deserialized into a type `T`
/// and then serialized into a `HashMap<String, AttributeValue>`.
fn maybe_exclusive_start_key_from_next_token<T>(
    maybe_next_token: Option<String>,
) -> Result<Option<HashMap<String, AttributeValue>>, Error>
where
    T: Serialize + for<'de> Deserialize<'de>,
{
    let maybe_exclusive_start_key = maybe_next_token
        .map(|next_token| detokenize(next_token))
        .transpose()?
        .map(|token_data: T| serde_dynamo::to_item(token_data))
        .transpose()?
        .map(|token_item: Item| token_item.into());
    Ok(maybe_exclusive_start_key)
}

/// Turns an optional token into a key.
fn detokenize<T>(token: String) -> Result<T, Error>
where
    T: for<'de> Deserialize<'de>,
{
    let decoded = URL_SAFE_NO_PAD.decode(token).map_err(Error::Base64Decode)?;
    let deserialized = serde_json::from_slice::<T>(&decoded)?;
    Ok(deserialized)
}<|MERGE_RESOLUTION|>--- conflicted
+++ resolved
@@ -100,11 +100,7 @@
     Failed,
     /// Transaction was replaced by another transaction via RBF.
     /// Inner string is transaction ID of replacement transaction.
-<<<<<<< HEAD
-    RBF(String),
-=======
     Rbf(String),
->>>>>>> 2ab21f65
 }
 
 /// Deposit Status entry.
@@ -144,7 +140,7 @@
             DepositStatusEntry::Accepted => DepositStatus::Accepted,
             DepositStatusEntry::Confirmed(_) => DepositStatus::Confirmed,
             DepositStatusEntry::Failed => DepositStatus::Failed,
-            DepositStatusEntry::RBF(_) => DepositStatus::RBF,
+            DepositStatusEntry::Rbf(_) => DepositStatus::Rbf,
         }
     }
 }
@@ -152,20 +148,11 @@
 impl From<&WithdrawalStatusEntry> for WithdrawalStatus {
     fn from(value: &WithdrawalStatusEntry) -> Self {
         match value {
-<<<<<<< HEAD
             WithdrawalStatusEntry::Pending => WithdrawalStatus::Pending,
             WithdrawalStatusEntry::Reprocessing => WithdrawalStatus::Reprocessing,
             WithdrawalStatusEntry::Accepted => WithdrawalStatus::Accepted,
             WithdrawalStatusEntry::Confirmed(_) => WithdrawalStatus::Confirmed,
             WithdrawalStatusEntry::Failed => WithdrawalStatus::Failed,
-=======
-            StatusEntry::Pending => Status::Pending,
-            StatusEntry::Reprocessing => Status::Reprocessing,
-            StatusEntry::Accepted => Status::Accepted,
-            StatusEntry::Confirmed(_) => Status::Confirmed,
-            StatusEntry::Failed => Status::Failed,
-            StatusEntry::Rbf(_) => Status::Rbf,
->>>>>>> 2ab21f65
         }
     }
 }
