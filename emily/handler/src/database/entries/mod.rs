//! This module defines the structures, traits, and implementations necessary for managing
//! entries within a DynamoDB database. It provides generic abstractions for handling different
//! types of database entries, including their indexing, retrieval, insertion, and deletion
//! operations.
//!
//! ## Module Overview
//!
//! The module is divided into several submodules and components:
//!
//! - **Submodules**:
//!   - `chainstate`: Handles entries related to the chain state table.
//!   - `deposit`: Manages entries for the deposit table.
//!   - `withdrawal`: Manages entries for the withdrawal table.
//!
//! - **Structures**:
//!   - `PrimaryIndex<T>`: Wrapper for primary index structures.
//!   - `SecondaryIndex<T>`: Wrapper for secondary index structures.
//!
//! - **Traits**:
//!   - `EntryTrait`: A trait common to all database entries, defining how entries are keyed.
//!   - `KeyTrait`: Defines the structure of a table key, including partition and sort keys.
//!   - `PrimaryIndexTrait`: Used for defining a primary index and its associated table operations.
//!   - `SecondaryIndexTrait`: Extends the `PrimaryIndexTrait` to support secondary indexes.
//!   - `TableIndexTrait`: A base trait that defines common table operations across indexes.
//!
//! - **Implementations**:
//!   - Generic implementations for handling database operations such as get, query, put, and delete
//!     across different types of indexes.
//!
//! ## Database Operations
//!
//! This module abstracts the complexity of interacting with DynamoDB by providing easy-to-use
//! methods for common operations such as:
//!
//! - **Retrieval**: Fetch entries by key or query based on a partition key.
//! - **Insertion**: Add new entries to the database.
//! - **Deletion**: Remove entries from the database either by key or in bulk.
//! - **Scanning**: Retrieve all entries from a table.
//! - **Table Management**: Wipe a table clean for testing or other purposes.
//!
//! ## Usage
//!
//! This module is intended for internal use within the application and is designed to be flexible
//! enough to support various data models while maintaining strong type safety and clear separation
//! of concerns.

use std::{collections::HashMap, fmt::Debug};

use aws_sdk_dynamodb::types::AttributeValue;
#[cfg(feature = "testing")]
use aws_sdk_dynamodb::types::{DeleteRequest, WriteRequest};
use base64::{Engine, engine::general_purpose::URL_SAFE_NO_PAD};
use serde::{Deserialize, Serialize};
use serde_dynamo::Item;

use crate::{
    api::models::common::{Fulfillment, Status},
    common::error::Error,
    context::Settings,
};

/// Chainstate table entries.
pub mod chainstate;
/// Deposit table entries.
pub mod deposit;
/// Limits table entries.
pub mod limits;
/// Withdrawal table entries.
pub mod withdrawal;

// Event structure
// -----------------------------------------------------------------------------

/// Status entry.
#[derive(Clone, Default, Debug, Eq, PartialEq, PartialOrd, Ord, Serialize, Deserialize, Hash)]
#[serde(rename_all = "PascalCase")]
pub enum StatusEntry {
    /// Transaction hasn't yet been addressed by the sBTC Signers.
    #[default]
    Pending,
    /// Transaction was dealt with by the signers at one point but is now being
    /// reprocessed. The Signers are aware of the operation request.
    Reprocessing,
    /// Transaction has been seen and accepted by the sBTC Signers, but is not
    /// yet included in any on chain artifact. The transaction can still fail
    /// at this point if the Signers fail to include the transaction in an on
    /// chain artifact.
    ///
    /// For example, a deposit or withdrawal that has specified too low of a
    /// BTC fee may fail after being accepted.
    Accepted,
    /// The artifacts that fulfill the operation have been observed in a valid fork of
    /// both the Stacks blockchain and the Bitcoin blockchain by at least one signer.
    ///
    /// Note that if the signers detect a conflicting chainstate in which the operation
    /// is not confirmed this status will be reverted to either ACCEPTED or REEVALUATING
    /// depending on whether the conflicting chainstate calls the acceptance into question.
    Confirmed(Fulfillment),
    /// The operation was not fulfilled.
    Failed,
    /// Transaction was replaced by another transaction via RBF.
    /// Inner string is transaction ID of replacement transaction.
<<<<<<< HEAD
    RBF(String),
=======
    Rbf(String),
>>>>>>> 2ab21f65
}

impl From<&StatusEntry> for Status {
    fn from(value: &StatusEntry) -> Self {
        match value {
            StatusEntry::Pending => Status::Pending,
            StatusEntry::Reprocessing => Status::Reprocessing,
            StatusEntry::Accepted => Status::Accepted,
            StatusEntry::Confirmed(_) => Status::Confirmed,
            StatusEntry::Failed => Status::Failed,
<<<<<<< HEAD
            StatusEntry::RBF(_) => Status::RBF,
=======
            StatusEntry::Rbf(_) => Status::Rbf,
>>>>>>> 2ab21f65
        }
    }
}

// Structures
// -----------------------------------------------------------------------------

/// Primary index wrapper struct.
pub struct PrimaryIndex<T>(pub T);

/// Secondary index wrapper struct.
pub struct SecondaryIndex<T>(pub T);

// Traits
// -----------------------------------------------------------------------------

/// Trait common to entries.
pub trait EntryTrait: serde::Serialize + for<'de> serde::Deserialize<'de> + Debug {
    /// Key type for the entry.
    type Key: KeyTrait;
    /// Retrieves the entry key.
    fn key(&self) -> Self::Key;
}

/// Table key.
pub trait KeyTrait: serde::Serialize + for<'de> serde::Deserialize<'de> {
    /// Partition key type.
    type PartitionKey: serde::Serialize + for<'de> serde::Deserialize<'de>;
    /// Sort key type.
    type SortKey: serde::Serialize + for<'de> serde::Deserialize<'de>;
    /// Partition key name.
    const PARTITION_KEY_NAME: &'static str;
    /// Sort key name.
    const SORT_KEY_NAME: &'static str;
}

/// Trait that defines a primary index.
pub(crate) trait PrimaryIndexTrait {
    /// Entry type.
    type Entry: EntryTrait;
    /// Gets table name.
    fn table_name(settings: &Settings) -> &str;
}

/// Trait for defining a secondary index.
pub(crate) trait SecondaryIndexTrait {
    /// Primary Index.
    type PrimaryIndex: TableIndexTrait;
    /// Entry type.
    type Entry: EntryTrait;
    /// Index name.
    const INDEX_NAME: &'static str;
}

// Implementations for underlying trait.
// -----------------------------------------------------------------------------

/// Implementation of the table index trait for Primary Index.
impl<T> TableIndexTrait for PrimaryIndex<T>
where
    T: PrimaryIndexTrait,
{
    type Entry = <T as PrimaryIndexTrait>::Entry;
    type PrimaryIndex = PrimaryIndex<T>;
    type SearchToken = <<T as PrimaryIndexTrait>::Entry as EntryTrait>::Key;
    const INDEX_NAME_IF_GSI: Option<&'static str> = None;
    fn table_name(settings: &Settings) -> &str {
        <T as PrimaryIndexTrait>::table_name(settings)
    }
}

/// Implementation of the table index trait for Primary Index.
impl<T> TableIndexTrait for SecondaryIndex<T>
where
    T: SecondaryIndexTrait,
{
    type Entry = <T as SecondaryIndexTrait>::Entry;
    type PrimaryIndex = <T as SecondaryIndexTrait>::PrimaryIndex;
    type SearchToken = SecondaryIndexSearchToken<
        <<<T as SecondaryIndexTrait>::PrimaryIndex as TableIndexTrait>::Entry as EntryTrait>::Key,
        <<T as SecondaryIndexTrait>::Entry as EntryTrait>::Key,
    >;
    const INDEX_NAME_IF_GSI: Option<&'static str> = Some(<T as SecondaryIndexTrait>::INDEX_NAME);
    fn table_name(settings: &Settings) -> &str {
        <<T as SecondaryIndexTrait>::PrimaryIndex as TableIndexTrait>::table_name(settings)
    }
}

// Base Trait
// -----------------------------------------------------------------------------

/// Table index trait.
pub(crate) trait TableIndexTrait {
    /// Entry type.
    type Entry: EntryTrait;
    /// Search token.
    type SearchToken: serde::Serialize + for<'de> serde::Deserialize<'de>;
    /// Primary index trait.
    type PrimaryIndex: TableIndexTrait;
    /// Index name if the index is a GSI.
    const INDEX_NAME_IF_GSI: Option<&'static str>;
    /// Gets table name.
    fn table_name(settings: &Settings) -> &str;

    /// Generic table get.
    async fn get_entry(
        dynamodb_client: &aws_sdk_dynamodb::Client,
        settings: &Settings,
        key: &<Self::Entry as EntryTrait>::Key,
    ) -> Result<Self::Entry, Error> {
        // Convert key into the type needed for querying.
        let key_item: serde_dynamo::Item = serde_dynamo::to_item(key)?;
        // Query the database.
        let get_item_output = dynamodb_client
            .get_item()
            .table_name(Self::table_name(settings))
            .set_key(Some(key_item.into()))
            .send()
            .await
            .map_err(Box::new)?;
        // Get DynamoDB item.
        let item = get_item_output.item.ok_or(Error::NotFound)?;
        // Convert item into entry.
        let entry = serde_dynamo::from_item(item)?;
        // Return.
        Ok(entry)
    }

    /// Generic table query for all attributes with a given primary key.
    async fn query_with_partition_key(
        dynamodb_client: &aws_sdk_dynamodb::Client,
        settings: &Settings,
        partition_key: &<<Self::Entry as EntryTrait>::Key as KeyTrait>::PartitionKey,
        maybe_next_token: Option<String>,
        maybe_page_size: Option<u16>,
    ) -> Result<(Vec<Self::Entry>, Option<String>), Error> {
        // Convert inputs into the types needed for querying.
        let exclusive_start_key =
            maybe_exclusive_start_key_from_next_token::<Self::SearchToken>(maybe_next_token)?;
        // Query the database.
        let query_output = dynamodb_client
            .query()
            .table_name(Self::table_name(settings))
            .set_index_name(Self::INDEX_NAME_IF_GSI.map(|s| s.to_string()))
            .set_exclusive_start_key(exclusive_start_key)
            .set_limit(maybe_page_size.map(|u| u as i32))
            .key_condition_expression("#pk = :v")
            .expression_attribute_names(
                "#pk",
                <<Self::Entry as EntryTrait>::Key as KeyTrait>::PARTITION_KEY_NAME,
            )
            .expression_attribute_values(":v", serde_dynamo::to_attribute_value(partition_key)?)
            .scan_index_forward(false)
            .send()
            .await
            .map_err(Box::new)?;
        // Convert data into output format.
        let entries: Vec<Self::Entry> =
            serde_dynamo::from_items(query_output.items.unwrap_or_default())?;
        let next_token = maybe_next_token_from_last_evaluated_key::<Self::SearchToken>(
            query_output.last_evaluated_key,
        )?;
        // Return.
        Ok((entries, next_token))
    }

    /// Generic table query for all attributes with a given primary key.
    async fn query_with_partition_and_sort_key(
        dynamodb_client: &aws_sdk_dynamodb::Client,
        settings: &Settings,
        partition_key: &<<Self::Entry as EntryTrait>::Key as KeyTrait>::PartitionKey,
        sort_key: &<<Self::Entry as EntryTrait>::Key as KeyTrait>::SortKey,
        sort_key_operator: &str,
        maybe_next_token: Option<String>,
        maybe_page_size: Option<u16>,
    ) -> Result<(Vec<Self::Entry>, Option<String>), Error> {
        // Convert inputs into the types needed for querying.
        let exclusive_start_key =
            maybe_exclusive_start_key_from_next_token::<Self::SearchToken>(maybe_next_token)?;

        // Query the database.
        let query_output = dynamodb_client
            .query()
            .table_name(Self::table_name(settings))
            .set_index_name(Self::INDEX_NAME_IF_GSI.map(|s| s.to_string()))
            .set_exclusive_start_key(exclusive_start_key)
            .set_limit(maybe_page_size.map(|u| u as i32))
            .key_condition_expression(format!("#pk = :pk AND #sk {sort_key_operator} :sk"))
            .expression_attribute_names(
                "#pk",
                <<Self::Entry as EntryTrait>::Key as KeyTrait>::PARTITION_KEY_NAME,
            )
            .expression_attribute_names(
                "#sk",
                <<Self::Entry as EntryTrait>::Key as KeyTrait>::SORT_KEY_NAME,
            )
            .expression_attribute_values(":pk", serde_dynamo::to_attribute_value(partition_key)?)
            .expression_attribute_values(":sk", serde_dynamo::to_attribute_value(sort_key)?)
            .scan_index_forward(false)
            .send()
            .await
            .map_err(Box::new)?;
        // Convert data into output format.
        let entries: Vec<Self::Entry> =
            serde_dynamo::from_items(query_output.items.unwrap_or_default())?;
        let next_token = maybe_next_token_from_last_evaluated_key::<Self::SearchToken>(
            query_output.last_evaluated_key,
        )?;
        // Return.
        Ok((entries, next_token))
    }

    /// Generic put table entry.
    async fn put_entry(
        dynamodb_client: &aws_sdk_dynamodb::Client,
        settings: &Settings,
        entry: &Self::Entry,
    ) -> Result<(), Error> {
        // Get table name.
        let table_name = Self::table_name(settings);
        // Convert Entry into the type needed for querying.
        let entry_item: Item = serde_dynamo::to_item(entry)?;
        // Add to the database.
        dynamodb_client
            .put_item()
            .table_name(table_name)
            .set_item(Some(entry_item.into()))
            .send()
            .await?;
        // Return.
        Ok(())
    }

    /// Get all entries from a dynamodb table.
    async fn get_all_entries(
        dynamodb_client: &aws_sdk_dynamodb::Client,
        settings: &Settings,
    ) -> Result<Vec<Self::Entry>, Error> {
        // Get table name.
        let table_name = Self::table_name(settings);
        // Create vector to aggregate items in.
        let mut all_entries: Vec<Self::Entry> = Vec::new();
        // Scan the table for as many entries as possible.
        let mut scan_output = dynamodb_client
            .scan()
            .table_name(table_name)
            .send()
            .await
            .map_err(Box::new)?;
        // Put items into aggregate list.
        all_entries.extend(serde_dynamo::from_items(
            scan_output.items.unwrap_or_default(),
        )?);
        // Continue to query until the scan is done.
        while let Some(exclusive_start_key) = scan_output.last_evaluated_key {
            scan_output = dynamodb_client
                .scan()
                .table_name(table_name)
                .set_exclusive_start_key(Some(exclusive_start_key))
                .send()
                .await
                .map_err(Box::new)?;
            all_entries.extend(serde_dynamo::from_items(
                scan_output.items.unwrap_or_default(),
            )?);
        }
        // Return.
        Ok(all_entries)
    }

    /// Generic delete table entry.
    async fn delete_entry(
        dynamodb_client: &aws_sdk_dynamodb::Client,
        settings: &Settings,
        key: &<Self::Entry as EntryTrait>::Key,
    ) -> Result<(), Error> {
        // Get table name.
        let table_name = Self::table_name(settings);
        // Convert Entry into the type needed for querying.
        let key_item: Item = serde_dynamo::to_item(key)?;
        // Add to the database.'
        dynamodb_client
            .delete_item()
            .table_name(table_name)
            .set_key(Some(key_item.into()))
            .send()
            .await?;
        // Return.
        Ok(())
    }

    /// Deletes every entry in a table with the specified keys.
    #[cfg(feature = "testing")]
    async fn delete_entries(
        dynamodb_client: &aws_sdk_dynamodb::Client,
        settings: &Settings,
        keys_to_delete: Vec<<Self::Entry as EntryTrait>::Key>,
    ) -> Result<(), Error> {
        // Get table name.
        let table_name = Self::table_name(settings);
        // Make delete request aggregator.
        let mut write_delete_requests: Vec<WriteRequest> = Vec::new();
        for key in keys_to_delete {
            let key_item = serde_dynamo::to_item::<<Self::Entry as EntryTrait>::Key, Item>(key)?;
            let req = DeleteRequest::builder()
                .set_key(Some(key_item.into()))
                .build()?;
            let write_request = WriteRequest::builder().delete_request(req).build();
            write_delete_requests.push(write_request);
        }
        // Execute the deletes in chunks.
        for chunk in write_delete_requests.chunks(25) {
            dynamodb_client
                .batch_write_item()
                .request_items(table_name, chunk.to_vec())
                .send()
                .await
                .map_err(Box::new)?;
        }
        // Return.
        Ok(())
    }

    /// Wipes the table.
    #[cfg(feature = "testing")]
    async fn wipe(
        dynamodb_client: &aws_sdk_dynamodb::Client,
        settings: &Settings,
    ) -> Result<(), Error> {
        // Get table name.
        match Self::INDEX_NAME_IF_GSI {
            // If this is secondary index, so go to primary:
            Some(_) => {
                let keys_to_delete = <Self::PrimaryIndex as TableIndexTrait>::get_all_entries(
                    dynamodb_client,
                    settings,
                )
                .await?
                .iter()
                .map(<<Self::PrimaryIndex as TableIndexTrait>::Entry as EntryTrait>::key)
                .collect();

                <Self::PrimaryIndex as TableIndexTrait>::delete_entries(
                    dynamodb_client,
                    settings,
                    keys_to_delete,
                )
                .await
            }
            // Otherwise this is a primary index so wipe the table.
            None => {
                Self::delete_entries(
                    dynamodb_client,
                    settings,
                    Self::get_all_entries(dynamodb_client, settings)
                        .await?
                        .iter()
                        .map(<Self::Entry as EntryTrait>::key)
                        .collect(),
                )
                .await
            }
        }
    }
}

/// Versioned entry trait.
pub trait VersionedEntryTrait: EntryTrait {
    /// Version field.
    const VERSION_FIELD: &'static str;
    /// Get version.
    fn get_version(&self) -> u64;
    /// Increment version.
    fn increment_version(&mut self);
}

/// Index trait for a versioned thing.
pub(crate) trait VersionedTableIndexTrait: TableIndexTrait
where
    Self::Entry: VersionedEntryTrait,
{
    /// Put generic table entry but add a version check.
    async fn put_entry_with_version(
        dynamodb_client: &aws_sdk_dynamodb::Client,
        settings: &Settings,
        entry: &mut Self::Entry,
    ) -> Result<(), Error> {
        // Get table name.
        let table_name = Self::table_name(settings);
        // Get the expected version.
        let expected_version: u64 = entry.get_version();
        // Increment version.
        entry.increment_version();
        // Convert Entry into the type needed for querying.
        let entry_item: Item = serde_dynamo::to_item(entry)?;
        // Add to the database.
        dynamodb_client
            .put_item()
            .table_name(table_name)
            .set_item(Some(entry_item.into()))
            .condition_expression("attribute_exists(#version) AND #version = :expected_version")
            .expression_attribute_names(
                "#version",
                <Self::Entry as VersionedEntryTrait>::VERSION_FIELD,
            )
            .expression_attribute_values(
                ":expected_version",
                serde_dynamo::to_attribute_value(expected_version)?,
            )
            .send()
            .await?;
        // Return.
        Ok(())
    }
}

// Implement VersionedTableIndexTrait for all structs that implement TableIndexTrait
// and where the associated Entry type implements VersionedEntry
impl<T> VersionedTableIndexTrait for T
where
    T: TableIndexTrait,
    T::Entry: VersionedEntryTrait,
{
}

/// Secondary index search token definition.
#[derive(Clone, Default, Debug, Eq, PartialEq, Hash, Serialize, Deserialize)]
pub struct SecondaryIndexSearchToken<P, S> {
    /// Primary index.
    #[serde(flatten)]
    primary: P,
    /// Secondary index.
    #[serde(flatten)]
    secondary: S,
}

// Private Helpers -------------------------------------------------------------

/// Converts an optional `HashMap<String, AttributeValue>` representing the last evaluated key
/// into an optional token string. If the `Option` contains a value, it is deserialized into a type `T`
/// and then serialized into a token string.
fn maybe_next_token_from_last_evaluated_key<T>(
    maybe_last_evaluated_key: Option<HashMap<String, AttributeValue>>,
) -> Result<Option<String>, Error>
where
    T: Serialize + for<'de> Deserialize<'de>,
{
    let maybe_next_token = maybe_last_evaluated_key
        .map(|key| serde_dynamo::from_item(key))
        .transpose()?
        .map(|token_data: T| tokenize(token_data))
        .transpose()?;
    Ok(maybe_next_token)
}

/// Turns an optional key into a token.
fn tokenize<T>(key: T) -> Result<String, Error>
where
    T: Serialize,
{
    let serialized = serde_json::to_string(&key)?;
    let encoded: String = URL_SAFE_NO_PAD.encode(serialized);
    Ok(encoded)
}

/// Converts an optional token string into an optional `HashMap<String, AttributeValue>` representing
/// the exclusive start key. If the `Option` contains a value, it is deserialized into a type `T`
/// and then serialized into a `HashMap<String, AttributeValue>`.
fn maybe_exclusive_start_key_from_next_token<T>(
    maybe_next_token: Option<String>,
) -> Result<Option<HashMap<String, AttributeValue>>, Error>
where
    T: Serialize + for<'de> Deserialize<'de>,
{
    let maybe_exclusive_start_key = maybe_next_token
        .map(|next_token| detokenize(next_token))
        .transpose()?
        .map(|token_data: T| serde_dynamo::to_item(token_data))
        .transpose()?
        .map(|token_item: Item| token_item.into());
    Ok(maybe_exclusive_start_key)
}

/// Turns an optional token into a key.
fn detokenize<T>(token: String) -> Result<T, Error>
where
    T: for<'de> Deserialize<'de>,
{
    let decoded = URL_SAFE_NO_PAD.decode(token).map_err(Error::Base64Decode)?;
    let deserialized = serde_json::from_slice::<T>(&decoded)?;
    Ok(deserialized)
}<|MERGE_RESOLUTION|>--- conflicted
+++ resolved
@@ -100,11 +100,7 @@
     Failed,
     /// Transaction was replaced by another transaction via RBF.
     /// Inner string is transaction ID of replacement transaction.
-<<<<<<< HEAD
-    RBF(String),
-=======
     Rbf(String),
->>>>>>> 2ab21f65
 }
 
 impl From<&StatusEntry> for Status {
@@ -115,11 +111,7 @@
             StatusEntry::Accepted => Status::Accepted,
             StatusEntry::Confirmed(_) => Status::Confirmed,
             StatusEntry::Failed => Status::Failed,
-<<<<<<< HEAD
-            StatusEntry::RBF(_) => Status::RBF,
-=======
             StatusEntry::Rbf(_) => Status::Rbf,
->>>>>>> 2ab21f65
         }
     }
 }
