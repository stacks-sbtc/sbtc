//! Accessors.

use std::collections::HashMap;

use aws_sdk_dynamodb::types::AttributeValue;
use serde_dynamo::Item;

use tracing::{debug, warn};

use crate::api::models::limits::{AccountLimits, Limits};
use crate::common::error::{Error, Inconsistency};

use crate::{api::models::common::Status, context::EmilyContext};

use super::entries::deposit::{
    DepositInfoByRecipientEntry, DepositInfoByReclaimPubkeysEntry,
    DepositTableByRecipientSecondaryIndex, DepositTableByReclaimPubkeysSecondaryIndex,
    ValidatedDepositUpdate,
};
use super::entries::limits::{
    GLOBAL_CAP_ACCOUNT, LimitEntry, LimitEntryKey, LimitTablePrimaryIndex,
};
use super::entries::withdrawal::{
    ValidatedWithdrawalUpdate, WithdrawalInfoByRecipientEntry, WithdrawalInfoBySenderEntry,
    WithdrawalTableByRecipientSecondaryIndex, WithdrawalTableBySenderSecondaryIndex,
};
use super::entries::{
    EntryTrait, KeyTrait, TableIndexTrait, VersionedEntryTrait, VersionedTableIndexTrait,
    chainstate::{
        ApiStateEntry, ApiStatus, ChainstateByBitcoinHeightTableSecondaryIndex, ChainstateEntry,
        ChainstateTablePrimaryIndex, SpecialApiStateIndex,
    },
    deposit::{
        DepositEntry, DepositEntryKey, DepositInfoEntry, DepositTablePrimaryIndex,
        DepositTableSecondaryIndex, DepositUpdatePackage,
    },
    withdrawal::{
        WithdrawalEntry, WithdrawalInfoEntry, WithdrawalTablePrimaryIndex,
        WithdrawalTableSecondaryIndex, WithdrawalUpdatePackage,
    },
};

// TODO: have different Table structs for each of the table types instead of
// these individual wrappers.

// Deposit ---------------------------------------------------------------------

/// Add deposit entry.
pub async fn add_deposit_entry(context: &EmilyContext, entry: &DepositEntry) -> Result<(), Error> {
    put_entry::<DepositTablePrimaryIndex>(context, entry).await
}

/// Sets / updates an existing deposit entry.
pub async fn set_deposit_entry(
    context: &EmilyContext,
    entry: &mut DepositEntry,
) -> Result<(), Error> {
    put_entry_with_version::<DepositTablePrimaryIndex>(context, entry).await
}

/// Get deposit entry.
pub async fn get_deposit_entry(
    context: &EmilyContext,
    key: &DepositEntryKey,
) -> Result<DepositEntry, Error> {
    let entry = get_entry::<DepositTablePrimaryIndex>(context, key).await?;
    #[cfg(feature = "testing")]
    Ok(entry)
}

/// Get deposit entries.
pub async fn get_deposit_entries(
    context: &EmilyContext,
    status: &Status,
    maybe_next_token: Option<String>,
    maybe_page_size: Option<u16>,
) -> Result<(Vec<DepositInfoEntry>, Option<String>), Error> {
    query_with_partition_key::<DepositTableSecondaryIndex>(
        context,
        status,
        maybe_next_token,
        maybe_page_size,
    )
    .await
}

/// Get deposit entries by recipient.
pub async fn get_deposit_entries_by_recipient(
    context: &EmilyContext,
    recipient: &String,
    maybe_next_token: Option<String>,
    maybe_page_size: Option<u16>,
) -> Result<(Vec<DepositInfoByRecipientEntry>, Option<String>), Error> {
    query_with_partition_key::<DepositTableByRecipientSecondaryIndex>(
        context,
        recipient,
        maybe_next_token,
        maybe_page_size,
    )
    .await
}

/// Get deposit entries by reclaim pubkey.
pub async fn get_deposit_entries_by_reclaim_pubkeys_hash(
    context: &EmilyContext,
    reclaim_pubkeys_hash: &String,
    maybe_next_token: Option<String>,
    maybe_page_size: Option<u16>,
) -> Result<(Vec<DepositInfoByReclaimPubkeysEntry>, Option<String>), Error> {
    query_with_partition_key::<DepositTableByReclaimPubkeysSecondaryIndex>(
        context,
        reclaim_pubkeys_hash,
        maybe_next_token,
        maybe_page_size,
    )
    .await
}

/// Hacky exhaustive list of all statuses that we will iterate over in order to
/// get every deposit present.
const ALL_STATUSES: &[Status] = &[
    Status::Accepted,
    Status::Confirmed,
    Status::Failed,
    Status::Pending,
    Status::Reprocessing,
];

/// Gets all deposit entries modified from (on or after) a given height.
pub async fn get_all_deposit_entries_modified_from_height(
    context: &EmilyContext,
    minimum_height: u64,
    maybe_page_size: Option<u16>,
) -> Result<Vec<DepositInfoEntry>, Error> {
    let mut all = Vec::new();
    for status in ALL_STATUSES {
        let mut received = get_all_deposit_entries_modified_from_height_with_status(
            context,
            status,
            minimum_height,
            maybe_page_size,
        )
        .await?;
        all.append(&mut received);
    }
    // Return.
    Ok(all)
}

/// Gets all deposit entries modified from (on or after) a given height.
pub async fn get_all_deposit_entries_modified_from_height_with_status(
    context: &EmilyContext,
    status: &Status,
    minimum_height: u64,
    maybe_page_size: Option<u16>,
) -> Result<Vec<DepositInfoEntry>, Error> {
    // Make the query.
    query_all_with_partition_and_sort_key::<DepositTableSecondaryIndex>(
        context,
        status,
        &minimum_height,
        ">=",
        maybe_page_size,
    )
    .await
}

/// Get deposit entries for a given transaction.
pub async fn get_deposit_entries_for_transaction(
    context: &EmilyContext,
    bitcoin_txid: &String,
    maybe_next_token: Option<String>,
    maybe_page_size: Option<u16>,
) -> Result<(Vec<DepositEntry>, Option<String>), Error> {
    query_with_partition_key::<DepositTablePrimaryIndex>(
        context,
        bitcoin_txid,
        maybe_next_token,
        maybe_page_size,
    )
    .await
}

/// Pulls in a deposit entry and then updates it, retrying the specified number
/// of times when there's a version conflict.
///
/// An untusted key can only update pending deposits.
///
/// TODO(792): Combine this with the withdrawal version.
pub async fn pull_and_update_deposit_with_retry(
    context: &EmilyContext,
    update: ValidatedDepositUpdate,
    retries: u16,
    is_trusted_key: bool,
) -> Result<DepositEntry, Error> {
    for _ in 0..retries {
        // Get original deposit entry.
        let deposit_entry = get_deposit_entry(context, &update.key).await?;
        // Return the existing entry if no update is necessary.
        if update.is_unnecessary(&deposit_entry) {
            return Ok(deposit_entry);
        }
        if !is_trusted_key && deposit_entry.status != Status::Pending {
            return Err(Error::Forbidden);
        }
        // Make the update package.
        let update_package: DepositUpdatePackage =
            DepositUpdatePackage::try_from(&deposit_entry, update.clone())?;
        // Attempt to update the deposit.
        match update_deposit(context, &update_package).await {
            Err(Error::VersionConflict) => {
                // Retry.
                continue;
            }
            otherwise => {
                return otherwise;
            }
        }
    }
    // Failed to update due to a version conflict
    Err(Error::VersionConflict)
}

/// Updates a deposit.
pub async fn update_deposit(
    context: &EmilyContext,
    update: &DepositUpdatePackage,
) -> Result<DepositEntry, Error> {
    // Setup the update procedure.
    let update_expression: &str = " SET
        History = list_append(History, :new_event),
        Version = Version + :one,
        OpStatus = :new_op_status,
        LastUpdateHeight = :new_height,
        LastUpdateBlockHash = :new_hash
    ";
    // Ensure the version field is what we expect it to be.
    let condition_expression = "attribute_exists(Version) AND Version = :expected_version";
    // Make the key item.
    let key_item: Item = serde_dynamo::to_item(&update.key)?;
    // Get simplified status enum.
    let status: Status = (&update.event.status).into();
    // Build the update.
    context
        .dynamodb_client
        .update_item()
        .table_name(&context.settings.deposit_table_name)
        .set_key(Some(key_item.into()))
        .expression_attribute_values(":new_op_status", serde_dynamo::to_attribute_value(&status)?)
        .expression_attribute_values(
            ":new_height",
            serde_dynamo::to_attribute_value(update.event.stacks_block_height)?,
        )
        .expression_attribute_values(
            ":new_hash",
            serde_dynamo::to_attribute_value(&update.event.stacks_block_hash)?,
        )
        .expression_attribute_values(
            ":new_event",
            serde_dynamo::to_attribute_value(vec![update.event.clone()])?,
        )
        .expression_attribute_values(
            ":expected_version",
            serde_dynamo::to_attribute_value(update.version)?,
        )
        .expression_attribute_values(":one", AttributeValue::N(1.to_string()))
        .condition_expression(condition_expression)
        .return_values(aws_sdk_dynamodb::types::ReturnValue::AllNew)
        .update_expression(update_expression)
        .send()
        .await?
        .attributes
        .ok_or(Error::Debug("Failed updating withdrawal".into()))
        .and_then(|attributes| {
            serde_dynamo::from_item::<Item, DepositEntry>(attributes.into()).map_err(Error::from)
        })
}

// Withdrawal ------------------------------------------------------------------

/// Add withdrawal entry.
pub async fn add_withdrawal_entry(
    context: &EmilyContext,
    entry: &WithdrawalEntry,
) -> Result<(), Error> {
    put_entry::<WithdrawalTablePrimaryIndex>(context, entry).await
}

/// Sets / updates an existing withdrawal entry.
pub async fn set_withdrawal_entry(
    context: &EmilyContext,
    entry: &mut WithdrawalEntry,
) -> Result<(), Error> {
    put_entry_with_version::<WithdrawalTablePrimaryIndex>(context, entry).await
}

/// Get withdrawal entry.
pub async fn get_withdrawal_entry(
    context: &EmilyContext,
    key: &u64,
) -> Result<WithdrawalEntry, Error> {
    // Get the entries.
    let num_to_retrieve_if_multiple = 3;
    let (entries, _) = query_with_partition_key::<WithdrawalTablePrimaryIndex>(
        context,
        key,
        None,
        Some(num_to_retrieve_if_multiple),
    )
    .await?;
    // Return.
    match entries.as_slice() {
        [] => Err(Error::NotFound),
        [withdrawal] =>
        {
            #[cfg(feature = "testing")]
            Ok(withdrawal.clone())
        }
        _ => {
            warn!(
                "Found too many withdrawals for id {key}: {}",
                serde_json::to_string_pretty(&entries)?
            );
            Err(Error::Debug(format!(
                "Found too many withdrawals for id {key}: {entries:?}"
            )))
        }
    }
}

/// Get withdrawal entries.
pub async fn get_withdrawal_entries(
    context: &EmilyContext,
    status: &Status,
    maybe_next_token: Option<String>,
    maybe_page_size: Option<u16>,
) -> Result<(Vec<WithdrawalInfoEntry>, Option<String>), Error> {
    query_with_partition_key::<WithdrawalTableSecondaryIndex>(
        context,
        status,
        maybe_next_token,
        maybe_page_size,
    )
    .await
}

/// Get withdrawal entries by recipient.
pub async fn get_withdrawal_entries_by_recipient(
    context: &EmilyContext,
    recipient: &String,
    maybe_next_token: Option<String>,
    maybe_page_size: Option<u16>,
) -> Result<(Vec<WithdrawalInfoByRecipientEntry>, Option<String>), Error> {
    query_with_partition_key::<WithdrawalTableByRecipientSecondaryIndex>(
        context,
        recipient,
        maybe_next_token,
        maybe_page_size,
    )
    .await
}

/// Get withdrawal entries by sender.
pub async fn get_withdrawal_entries_by_sender(
    context: &EmilyContext,
    sender: &String,
    maybe_next_token: Option<String>,
    maybe_page_size: Option<u16>,
) -> Result<(Vec<WithdrawalInfoBySenderEntry>, Option<String>), Error> {
    query_with_partition_key::<WithdrawalTableBySenderSecondaryIndex>(
        context,
        sender,
        maybe_next_token,
        maybe_page_size,
    )
    .await
}

/// Gets all withdrawal entries modified from (on or after) a given height.
pub async fn get_all_withdrawal_entries_modified_from_height(
    context: &EmilyContext,
    minimum_height: u64,
    maybe_page_size: Option<u16>,
) -> Result<Vec<WithdrawalInfoEntry>, Error> {
    let mut all = Vec::new();
    for status in ALL_STATUSES {
        let mut received = get_all_withdrawal_entries_modified_from_height_with_status(
            context,
            status,
            minimum_height,
            maybe_page_size,
        )
        .await?;
        all.append(&mut received);
    }
    // Return.
    Ok(all)
}

/// Gets all withdrawal entries modified from (on or after) a given height.
pub async fn get_all_withdrawal_entries_modified_from_height_with_status(
    context: &EmilyContext,
    status: &Status,
    minimum_height: u64,
    maybe_page_size: Option<u16>,
) -> Result<Vec<WithdrawalInfoEntry>, Error> {
    // Make the query.
    query_all_with_partition_and_sort_key::<WithdrawalTableSecondaryIndex>(
        context,
        status,
        &minimum_height,
        ">=",
        maybe_page_size,
    )
    .await
}

/// Pulls in a withdrawal entry and then updates it, retrying the specified number
/// of times when there's a version conflict.
///
/// An untusted key can only update pending withdrawals.
///
/// TODO(792): Combine this with the deposit version.
pub async fn pull_and_update_withdrawal_with_retry(
    context: &EmilyContext,
    update: ValidatedWithdrawalUpdate,
    retries: u16,
    is_trusted_key: bool,
) -> Result<WithdrawalEntry, Error> {
    for _ in 0..retries {
        // Get original withdrawal entry.
        let entry = get_withdrawal_entry(context, &update.request_id).await?;
        // Return the existing entry if no update is necessary.
        if update.is_unnecessary(&entry) {
            return Ok(entry);
        }

        if !is_trusted_key && entry.status != Status::Pending {
            return Err(Error::Forbidden);
        }

        // Make the update package.
        let update_package = WithdrawalUpdatePackage::try_from(&entry, update.clone())?;
        // Attempt to update the withdrawal.
        match update_withdrawal(context, &update_package).await {
            Err(Error::VersionConflict) => {
                // Retry.
                continue;
            }
            otherwise => {
                return otherwise;
            }
        }
    }
    // Failed to update due to a version conflict
    Err(Error::VersionConflict)
}

/// Updates a withdrawal based on the update package.
pub async fn update_withdrawal(
    context: &EmilyContext,
    update: &WithdrawalUpdatePackage,
) -> Result<WithdrawalEntry, Error> {
    // Setup the update procedure.
    let update_expression: &str = " SET
        History = list_append(History, :new_event),
        Version = Version + :one,
        OpStatus = :new_op_status,
        LastUpdateHeight = :new_height,
        LastUpdateBlockHash = :new_hash
    ";
    // Ensure the version field is what we expect it to be.
    let condition_expression = "attribute_exists(Version) AND Version = :expected_version";
    // Make the key item.
    let key_item: Item = serde_dynamo::to_item(&update.key)?;
    // Get simplified status enum.
    let status: Status = (&update.event.status).into();
    // Execute the update.
    context
        .dynamodb_client
        .update_item()
        .table_name(&context.settings.withdrawal_table_name)
        .set_key(Some(key_item.into()))
        .expression_attribute_values(":new_op_status", serde_dynamo::to_attribute_value(&status)?)
        .expression_attribute_values(
            ":new_height",
            serde_dynamo::to_attribute_value(update.event.stacks_block_height)?,
        )
        .expression_attribute_values(
            ":new_hash",
            serde_dynamo::to_attribute_value(&update.event.stacks_block_hash)?,
        )
        .expression_attribute_values(
            ":new_event",
            serde_dynamo::to_attribute_value(vec![update.event.clone()])?,
        )
        .expression_attribute_values(
            ":expected_version",
            serde_dynamo::to_attribute_value(update.version)?,
        )
        .expression_attribute_values(":one", AttributeValue::N(1.to_string()))
        .condition_expression(condition_expression)
        .return_values(aws_sdk_dynamodb::types::ReturnValue::AllNew)
        .update_expression(update_expression)
        .send()
        .await?
        .attributes
        .ok_or(Error::Debug("Failed updating withdrawal".into()))
        .and_then(|attributes| {
            serde_dynamo::from_item::<Item, WithdrawalEntry>(attributes.into()).map_err(Error::from)
        })
}

// Chainstate ------------------------------------------------------------------

/// Adds a chainstate entry to the database with the specified number of retries.
pub async fn add_chainstate_entry_with_retry(
    context: &EmilyContext,
    entry: &ChainstateEntry,
    retries: u16,
) -> Result<(), Error> {
    for _ in 0..retries {
        match add_chainstate_entry(context, entry).await {
            Err(Error::VersionConflict) => {
                // Retry.
                continue;
            }
            otherwise => {
                return otherwise;
            }
        }
    }
    Err(Error::TooManyInternalRetries)
}

/// Add a chainstate entry.
pub async fn add_chainstate_entry(
    context: &EmilyContext,
    entry: &ChainstateEntry,
) -> Result<(), Error> {
    // Get the current api state and give up if reorging.
    let mut api_state = get_api_state(context).await?;
    debug!("Adding chainstate entry, current api state: {api_state:?}");
    if let ApiStatus::Reorg(reorg_chaintip) = &api_state.api_status {
<<<<<<< HEAD
        if reorg_chaintip != entry {
            warn!(
                "Attempting to update chainstate during a reorg [ new entry {entry:?} | reorg chaintip {reorg_chaintip:?} ]"
            );
=======
        if reorg_chaintip.key != entry.key {
            warn!("Attempting to update chainstate during a reorg [ new entry {entry:?} | reorg chaintip {reorg_chaintip:?} ]");
>>>>>>> c46f49a4
            return Err(Error::InconsistentState(Inconsistency::ItemUpdate(
                "Attempting to update chainstate during a reorg.".to_string(),
            )));
        }
    }

    // Get the existing chainstate entry for height. If there's a conflict
    // then propagate it back to the caller.
    let current_chainstate_entry_result =
        get_chainstate_entry_at_height(context, &entry.key.height)
            .await
            .and_then(|existing_entry: ChainstateEntry| {
                if existing_entry.key != entry.key {
                    debug!("Inconsistent state because of a conflict with the current interpretation of a height.");
                    debug!("Existing entry: {existing_entry:?} | New entry: {entry:?}");
                    Err(Error::from_inconsistent_chainstate_entry(existing_entry))
                } else {
                    Ok(())
                }
            });

    match current_chainstate_entry_result {
        // Fall through if there is no existing entry..
        Err(Error::NotFound) => (),
        // If the chainstate entry is already in the table but the api believes the chaintip is behind
        // this entry, that means a reorg has occurred and the api got pulled back, but then it went
        // back to the chain it had been following before the reorg. This is a stable state, and we
        // will skip putting it into the table but will update the api state.
        Ok(_) if api_state.chaintip().key.height < entry.key.height => {
            api_state.api_status = ApiStatus::Stable(entry.clone());
            return set_api_state(context, &api_state).await;
        }
        // If there's an inconsistency BUT the chaintip is behind the inconsistency, this means we've gone
        // back in time a bit and are now overwriting the old chainstate entries that we had put in before.
        // While the chainstate table is inconsistent with the current chainstate, it's actually a stable
        // state because we can resolve that inconsistency by just overwriting the old entry/s at that height.
        // Note that it would be really odd for there to be multiple chainstates at the same height and for
        // the chain tip to be behind them, but luckily in this scenario we can be fine by just deleting all
        // the entries above.
        Err(Error::InconsistentState(Inconsistency::Chainstates(chainstates)))
            if api_state.chaintip().key.height < entry.key.height =>
        {
            for chainstate in chainstates {
                // Remove the entry from the table.
                let existing_entry: ChainstateEntry = chainstate.into();
                delete_entry::<ChainstateTablePrimaryIndex>(context, &existing_entry.key).await?;
            }
        }
        // ..otherwise exit here.
        irrecoverable_or_okay => {
            return irrecoverable_or_okay;
        }
    };

    let chaintip: ChainstateEntry = api_state.chaintip();
    let blocks_higher_than_current_tip = (entry.key.height as i128) - (chaintip.key.height as i128);
    if blocks_higher_than_current_tip == 1 || chaintip.key.height == 0 {
        api_state.api_status = ApiStatus::Stable(entry.clone());
        // Put the chainstate entry into the table. If two lambdas get exactly here at the same time
        // and have different views of the block hash at this height it would result in two hashes
        // for the same height. This will be explicitly handled when the api attempts to retrieve the
        // chainstate for this height and finds multiple, indicating a conflicting internal state.
        put_entry::<ChainstateTablePrimaryIndex>(context, entry).await?;
        // Version locked api state prevents inconsistencies here.
        set_api_state(context, &api_state).await
    } else if blocks_higher_than_current_tip > 1 {
        warn!(
            "Attempting to add a chaintip that is more than one block ({}) higher than the current tip. {:?} -> {:?}",
            blocks_higher_than_current_tip, chaintip, entry,
        );
        // TODO(TBD): Determine the ramifications of allowing a chaintip to be added much
        // higher than expected.
        api_state.api_status = ApiStatus::Stable(entry.clone());
        put_entry::<ChainstateTablePrimaryIndex>(context, entry).await?;
        set_api_state(context, &api_state).await
    } else {
        // Current tip is higher than the entry we attempted to emplace
        // but there is no record of the chainstate at the current height.
        // This means that we're trying to back populate the chainstate from a period
        // that has never had a history before.
        //
        // We'll consider this an internal state inconsistency because we choose to
        // interpret reverting to filling out an earlier point in time to mean that a
        // reorg has reset the knowledge of the API maintainer to an earlier time.
        //
        // Worst case this causes an unnecessary reorg.
        Err(Error::from_inconsistent_chainstate_entry(chaintip))
    }
}

/// Gets the chainstate at the given height, and provides a conflict error
/// if there's a conflict.
pub async fn get_chainstate_entry_at_height(
    context: &EmilyContext,
    height: &u64,
) -> Result<ChainstateEntry, Error> {
    let (entries, _) =
        query_with_partition_key::<ChainstateTablePrimaryIndex>(context, height, None, None)
            .await?;
    // If there are multiple entries at this height report an inconsistent state
    // error.
    match entries.as_slice() {
        [] => Err(Error::NotFound),
        [single_entry] => Ok(single_entry.clone()),
        [_, ..] => Err(Error::from_inconsistent_chainstate_entries(entries)),
    }
}

/// Get all chainstate entries for a given height.
/// Note that there should only really be one.
pub async fn get_chainstate_entries_for_height(
    context: &EmilyContext,
    height: &u64,
    maybe_next_token: Option<String>,
    maybe_page_size: Option<u16>,
) -> Result<(Vec<ChainstateEntry>, Option<String>), Error> {
    query_with_partition_key::<ChainstateTablePrimaryIndex>(
        context,
        height,
        maybe_next_token,
        maybe_page_size,
    )
    .await
}

/// Gets the state of the API.
pub async fn get_api_state(context: &EmilyContext) -> Result<ApiStateEntry, Error> {
    let get_api_state_result =
        get_entry::<SpecialApiStateIndex>(context, &ApiStateEntry::key()).await;
    match get_api_state_result {
        // If the API state wasn't found then initialize it into the table.
        // TODO(390): Handle any race conditions with the version field in case
        // the entry was initialized and then updated after creation.
        Err(Error::NotFound) => {
            let initial_api_state_entry = ApiStateEntry::default();
            put_entry::<SpecialApiStateIndex>(context, &initial_api_state_entry).await?;
            Ok(initial_api_state_entry)
        }
        result => result,
    }
}

/// Sets the API state.
/// TODO(TBD): Include the relevant logic for updating the entry version.
pub async fn set_api_state(context: &EmilyContext, api_state: &ApiStateEntry) -> Result<(), Error> {
    put_entry_with_version::<SpecialApiStateIndex>(context, &mut api_state.clone()).await
}

// Limits ----------------------------------------------------------------------

/// Returns height of oldest stacks block anchored to given bitcoin block
async fn get_oldest_stacks_block_for_bitcoin_block(
    context: &EmilyContext,
    bitcoin_height: u64,
) -> Result<u64, Error> {
    query_with_partition_key::<ChainstateByBitcoinHeightTableSecondaryIndex>(
        context,
        &bitcoin_height,
        None,
        None,
    )
    .await?
    .0
    .iter()
    .min_by_key(|entry| entry.key.stacks_block_height)
    .map(|entry| entry.key.stacks_block_height)
    .ok_or(Error::NotFound)
}

// Returns oldest stacks block height, ancored to some block in range
// [range_start_bitcoin_height; range_end_bitcoin_height] (both sides inclusive)
// If no stacks block is found, returns Error::NotFound.
async fn get_oldest_stacks_block_in_range(
    context: &EmilyContext,
    range_start_bitcoin_height: u64,
    range_end_bitcoin_height: u64,
) -> Result<u64, Error> {
    debug_assert!(range_start_bitcoin_height <= range_end_bitcoin_height);
    for height in range_start_bitcoin_height..(range_end_bitcoin_height + 1) {
        if let Ok(stacks_height) = get_oldest_stacks_block_for_bitcoin_block(context, height).await
        {
            return Ok(stacks_height);
        }
    }
    Err(Error::NotFound)
}

async fn calculate_sbtc_left_for_withdrawals(
    context: &EmilyContext,
    rolling_withdrawal_blocks: Option<u64>,
    rolling_withdrawal_cap: Option<u64>,
) -> Result<Option<u64>, Error> {
    let (Some(rolling_withdrawal_blocks), Some(rolling_withdrawal_cap)) =
        (rolling_withdrawal_blocks, rolling_withdrawal_cap)
    else {
        // Note that we validate in set_limits that these values are both Some or both None
        return Ok(None);
    };
    let chaintip = get_api_state(context).await?.chaintip();
    let bitcoin_tip = chaintip.bitcoin_height.ok_or(Error::NotFound)?;
    let bitcoin_end_block = bitcoin_tip.saturating_sub(rolling_withdrawal_blocks.saturating_sub(1));

    let minimum_stacks_height_in_window =
        get_oldest_stacks_block_in_range(context, bitcoin_end_block, bitcoin_tip).await?;

    let all_statuses_except_failed: Vec<_> = ALL_STATUSES
        .iter()
        .filter(|status| **status != Status::Failed)
        .collect();

    let mut total_withdrawn = 0u64;
    for status in all_statuses_except_failed {
        let withdrawals = get_all_withdrawal_entries_modified_from_height_with_status(
            context,
            status,
            minimum_stacks_height_in_window,
            None,
        )
        .await?;
        for withdrawal in withdrawals {
            total_withdrawn = total_withdrawn.saturating_add(withdrawal.amount);
        }
    }
    Ok(Some(rolling_withdrawal_cap.saturating_sub(total_withdrawn)))
}

/// Note, this function provides the direct output structure for the api call
/// to get the limits for the full sbtc system, and therefore is breaching the
/// typical contract for these accessor functions. We do this here because the
/// data for this singular entry is spread across the entire table in a way that
/// needs to be first gathered, then filtered. It does not neatly fit into a
/// return type that is within the table as an entry.
pub async fn get_limits(context: &EmilyContext) -> Result<Limits, Error> {
    // Get all the entries of the limit table. This table shouldn't be too large.
    let all_entries =
        LimitTablePrimaryIndex::get_all_entries(&context.dynamodb_client, &context.settings)
            .await?;
    // Create the default global cap.
    let default_global_cap = context.settings.default_limits.clone();
    let mut global_cap = LimitEntry {
        key: LimitEntryKey {
            account: GLOBAL_CAP_ACCOUNT.to_string(),
            // Make the timestamp the smallest possible to any other timestamp
            // will be greater than this.
            timestamp: 0,
        },
        peg_cap: default_global_cap.peg_cap,
        per_deposit_minimum: default_global_cap.per_deposit_minimum,
        per_deposit_cap: default_global_cap.per_deposit_cap,
        per_withdrawal_cap: default_global_cap.per_withdrawal_cap,
        rolling_withdrawal_blocks: default_global_cap.rolling_withdrawal_blocks,
        rolling_withdrawal_cap: default_global_cap.rolling_withdrawal_cap,
    };

    // Aggregate all the latest entries by account.
    let mut limit_by_account: HashMap<String, LimitEntry> = HashMap::new();
    for entry in all_entries.iter() {
        let account = &entry.key.account;
        if account == GLOBAL_CAP_ACCOUNT {
            // If the account is the global cap account and either we haven't encountered
            // the cap before or the cap we have encountered is older than the current one
            // then set the global cap to the current entry.
            if global_cap.key.timestamp < entry.key.timestamp {
                global_cap = entry.clone();
            }
        } else if limit_by_account.contains_key(account) {
            // If the account is already in the map then update the entry if the current
            // entry is newer.
            if let Some(existing_entry) = limit_by_account.get_mut(account) {
                if existing_entry.key.timestamp < entry.key.timestamp {
                    *existing_entry = entry.clone();
                }
            }
        } else {
            // If the account isn't in the map then insert it.
            limit_by_account.insert(entry.key.account.clone(), entry.clone());
        }
    }
    // Turn the account limits into the correct structure.
    let account_caps = limit_by_account
        .into_iter()
        .filter(|(_, limit_entry)| !limit_entry.is_empty())
        .map(|(account, limit_entry)| (account, AccountLimits::from(limit_entry)))
        .collect();

    // Calculate total withdrawn amount.

    let available_to_withdraw = calculate_sbtc_left_for_withdrawals(
        context,
        global_cap.rolling_withdrawal_blocks,
        global_cap.rolling_withdrawal_cap,
    )
    .await?;

    // Get the global limit for the whole thing.
    Ok(Limits {
        available_to_withdraw,
        peg_cap: global_cap.peg_cap,
        per_deposit_minimum: global_cap.per_deposit_minimum,
        per_deposit_cap: global_cap.per_deposit_cap,
        per_withdrawal_cap: global_cap.per_withdrawal_cap,
        rolling_withdrawal_blocks: global_cap.rolling_withdrawal_blocks,
        rolling_withdrawal_cap: global_cap.rolling_withdrawal_cap,
        account_caps,
    })
}

/// Get the limit for a specific account.
pub async fn get_limit_for_account(
    context: &EmilyContext,
    account: &String,
) -> Result<LimitEntry, Error> {
    // Make the query.
    let (mut entries, _) = query_with_partition_key::<LimitTablePrimaryIndex>(
        context,
        account,
        None,
        // Only get the most recent entry. The internals of this query uses
        // scan_index_forward = false.
        Some(1),
    )
    .await?;
    // The limit is set to 1 so there should always only be one entry returned,
    // but for the sake of redundancy also get the most recent entry.
    entries.sort_by_key(|entry| entry.key.timestamp);
    entries.pop().ok_or(Error::NotFound)
}

/// Set the limit for a specific account.
pub async fn set_limit_for_account(
    context: &EmilyContext,
    limit: &LimitEntry,
) -> Result<(), Error> {
    put_entry::<LimitTablePrimaryIndex>(context, limit).await
}

// Testing ---------------------------------------------------------------------

/// Wipes all the tables.
/// TODO(395): Include check for whether the table is running locally.
#[cfg(feature = "testing")]
pub async fn wipe_all_tables(context: &EmilyContext) -> Result<(), Error> {
    wipe_deposit_table(context).await?;
    wipe_withdrawal_table(context).await?;
    wipe_chainstate_table(context).await?;
    wipe_limit_table(context).await?;
    Ok(())
}

/// Wipes the deposit table.
#[cfg(feature = "testing")]
async fn wipe_deposit_table(context: &EmilyContext) -> Result<(), Error> {
    wipe::<DepositTablePrimaryIndex>(context).await
}

/// Wipes the withdrawal table.
#[cfg(feature = "testing")]
async fn wipe_withdrawal_table(context: &EmilyContext) -> Result<(), Error> {
    wipe::<WithdrawalTablePrimaryIndex>(context).await
}

/// Wipes the chainstate table.
#[cfg(feature = "testing")]
async fn wipe_chainstate_table(context: &EmilyContext) -> Result<(), Error> {
    delete_entry::<SpecialApiStateIndex>(context, &ApiStateEntry::key()).await?;
    wipe::<ChainstateTablePrimaryIndex>(context).await
}

/// Wipes the limit table.
#[cfg(feature = "testing")]
async fn wipe_limit_table(context: &EmilyContext) -> Result<(), Error> {
    wipe::<LimitTablePrimaryIndex>(context).await
}

// Generics --------------------------------------------------------------------

async fn get_entry<T: TableIndexTrait>(
    context: &EmilyContext,
    key: &<<T as TableIndexTrait>::Entry as EntryTrait>::Key,
) -> Result<<T as TableIndexTrait>::Entry, Error> {
    <T as TableIndexTrait>::get_entry(&context.dynamodb_client, &context.settings, key).await
}

async fn put_entry<T: TableIndexTrait>(
    context: &EmilyContext,
    entry: &<T as TableIndexTrait>::Entry,
) -> Result<(), Error> {
    <T as TableIndexTrait>::put_entry(&context.dynamodb_client, &context.settings, entry).await
}

async fn put_entry_with_version<T: VersionedTableIndexTrait>(
    context: &EmilyContext,
    entry: &mut <T as TableIndexTrait>::Entry,
) -> Result<(), Error>
where
    <T as TableIndexTrait>::Entry: VersionedEntryTrait,
{
    <T as VersionedTableIndexTrait>::put_entry_with_version(
        &context.dynamodb_client,
        &context.settings,
        entry,
    )
    .await
}

async fn delete_entry<T: TableIndexTrait>(
    context: &EmilyContext,
    key: &<<T as TableIndexTrait>::Entry as EntryTrait>::Key,
) -> Result<(), Error> {
    <T as TableIndexTrait>::delete_entry(&context.dynamodb_client, &context.settings, key).await
}

async fn query_with_partition_key<T: TableIndexTrait>(
    context: &EmilyContext,
    partition_key: &<<<T as TableIndexTrait>::Entry as EntryTrait>::Key as KeyTrait>::PartitionKey,
    maybe_next_token: Option<String>,
    maybe_page_size: Option<u16>,
) -> Result<(Vec<<T as TableIndexTrait>::Entry>, Option<String>), Error> {
    <T as TableIndexTrait>::query_with_partition_key(
        &context.dynamodb_client,
        &context.settings,
        partition_key,
        maybe_next_token,
        maybe_page_size,
    )
    .await
}

async fn query_all_with_partition_and_sort_key<T: TableIndexTrait>(
    context: &EmilyContext,
    partition_key: &<<<T as TableIndexTrait>::Entry as EntryTrait>::Key as KeyTrait>::PartitionKey,
    sort_key: &<<<T as TableIndexTrait>::Entry as EntryTrait>::Key as KeyTrait>::SortKey,
    sort_key_operator: &str,
    maybe_page_size: Option<u16>,
) -> Result<Vec<<T as TableIndexTrait>::Entry>, Error> {
    // item aggregator.
    let mut items: Vec<<T as TableIndexTrait>::Entry> = Vec::new();
    // Next token.
    let mut next_token: Option<String> = None;
    // Loop over all items.
    loop {
        let mut new_items: Vec<<T as TableIndexTrait>::Entry>;
        (new_items, next_token) = <T as TableIndexTrait>::query_with_partition_and_sort_key(
            &context.dynamodb_client,
            &context.settings,
            partition_key,
            sort_key,
            sort_key_operator,
            next_token,
            maybe_page_size,
        )
        .await?;
        // add new items.
        items.append(&mut new_items);
        if next_token.is_none() {
            // If there are no more entries then end the loop.
            break;
        }
    }
    // Return the items.
    Ok(items)
}

#[cfg(feature = "testing")]
async fn wipe<T: TableIndexTrait>(context: &EmilyContext) -> Result<(), Error> {
    <T as TableIndexTrait>::wipe(&context.dynamodb_client, &context.settings).await
}

// TODO(397): Add accessor function unit tests.<|MERGE_RESOLUTION|>--- conflicted
+++ resolved
@@ -542,15 +542,10 @@
     let mut api_state = get_api_state(context).await?;
     debug!("Adding chainstate entry, current api state: {api_state:?}");
     if let ApiStatus::Reorg(reorg_chaintip) = &api_state.api_status {
-<<<<<<< HEAD
-        if reorg_chaintip != entry {
+        if reorg_chaintip.key != entry.key {
             warn!(
                 "Attempting to update chainstate during a reorg [ new entry {entry:?} | reorg chaintip {reorg_chaintip:?} ]"
             );
-=======
-        if reorg_chaintip.key != entry.key {
-            warn!("Attempting to update chainstate during a reorg [ new entry {entry:?} | reorg chaintip {reorg_chaintip:?} ]");
->>>>>>> c46f49a4
             return Err(Error::InconsistentState(Inconsistency::ItemUpdate(
                 "Attempting to update chainstate during a reorg.".to_string(),
             )));
