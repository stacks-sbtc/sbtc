--- conflicted
+++ resolved
@@ -77,11 +77,7 @@
 warp_lambda = "0.1.4"
 wsts = "9.2.0"
 hex = "0.4.3"
-<<<<<<< HEAD
 libp2p = { version = "0.55.0", default-features = false, features = [
-=======
-libp2p = { version = "0.54.1", default-features = false, features = [
->>>>>>> 12102d65
     "macros", "kad", "noise", "ping", "tcp",
     "tokio", "yamux", "mdns", "quic", "gossipsub",
     "relay", "identify", "tls", "dns", "autonat",
