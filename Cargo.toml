[workspace]
resolver = "2"
members = [
    ".generated-sources/blocklist-api",
    ".generated-sources/emily/client/rust/private",
    ".generated-sources/emily/client/rust/public",
    ".generated-sources/emily/client/rust/testing",
    "blocklist-client",
    "blocklist-openapi-gen",
    "emily/handler",
    "emily/openapi-gen",
    "sbtc",
    "signer",
]

[workspace.dependencies]
# Local Dependencies
sbtc = { path = "./sbtc" }
emily-handler = { path = "./emily/handler" }
emily-client = { path = "./.generated-sources/emily/client/rust/public" }
testing-emily-client = { path = "./.generated-sources/emily/client/rust/testing" }
blocklist-api = { path = "./.generated-sources/blocklist-api" }
blocklist-client = { path = "./blocklist-client" }

# Stacks-Core Dependencies
clarity = { git = "https://github.com/stacks-network/stacks-core", rev = "49777d3fd73a6dbb610be80c376b7d9389c9871a", default-features = false, features = ["canonical"] }
stackslib = { git = "https://github.com/stacks-network/stacks-core", rev = "49777d3fd73a6dbb610be80c376b7d9389c9871a", default-features = false }
stacks-common = { git = "https://github.com/stacks-network/stacks-core", rev = "49777d3fd73a6dbb610be80c376b7d9389c9871a", default-features = false, features = ["canonical"] }

# Trust Machines Dependencies
wsts = { git = "https://github.com/Trust-Machines/wsts.git", rev = "53ae23f5f35def420877ccc8c0fe3662e64e38a1" }

# Crates.io
aquamarine = { version = "0.6.0", default-features = false }
aws-config = { version = "1.5.15", default-features = false, features = ["rustls", "rt-tokio"] }
aws_lambda_events = { version = "0.16.0", default-features = false }
aws-sdk-dynamodb = { version = "1.62.0", default-features = false }
backoff = { version = "0.4.0", default-features = false, features = ["tokio"] }
base64 = { version = "0.22.1", default-features = false, features = ["alloc"] }
bincode = { version = "1.3.3", default-features = false }
bitcoin = { version = "0.32.5", default-features = false, features = ["serde", "rand-std"] }
bitcoincore-rpc = { version = "0.19.0", default-features = false }
bitcoincore-rpc-json = { version = "0.19.0", default-features = false }
bitcoincore-zmq = { version = "1.5.2", default-features = false, features = ["async"] }
bitvec = { version = "1.0.1", default-features = false, features = ["serde"] }
clap = { version = "4.5.27", default-features = false, features = ["derive", "env", "std"] }
config = { version = "0.14.1", default-features = false, features = ["toml"] }
futures = { version = "0.3.31", default-features = false }
hashbrown = { version = "0.14.5", default-features = false }
http = { version = "1.2.0", default-features = false }
lru = { version = "0.12.5", default-features = false }
metrics = { version = "0.24.1", default-features = false }
metrics-exporter-prometheus = { version = "0.16.1", default-features = false, features = ["http-listener"] }
openssl = { version = "0.10.68", default-features = false, features = ["vendored"] }
p256k1 = { version = "7.2.0", default-features = false }
prost = { version = "0.13.4", default-features = false, features = ["derive"] }
rand = { version = "0.8.5", default-features = false }
reqwest = { version = "0.11.27", default-features = false, features = ["json"] }
serde = { version = "1.0.217", default-features = false, features = ["derive"] }
serde_bytes = { version = "0.11.15", default-features = false }
serde_dynamo = { version = "4.2.14", default-features = false, features = ["aws-sdk-dynamodb+1"] }
serde_json = { version = "1.0.137", default-features = false }
sha2 = { version = "0.10.8", default-features = false }
sqlx = { version = "0.8.3", default-features = false, features = [ "postgres", "runtime-tokio", "tls-rustls", "derive", "macros" ] }
strum = { version = "0.26.3", default-features = false, features = ["derive"] }
thiserror = { version = "2.0.11", default-features = false }
time = { version = "0.3.37", default-features = false, features = ["serde"] }
tonic = { version = "0.12.3", default-features = false, features = ["prost"] }
tonic-build = { version = "0.12.3", default-features = false, features = ["prost"] }
tokio = { version = "1.43.0", default-features = false, features = ["signal", "macros", "rt-multi-thread", "rt"] }
tokio-stream = { version = "0.1.15", default-features = false, features = ["sync"] }
tracing = { version = "0.1.41", default-features = false }
url = { version = "2.5.4", default-features = false }
warp_lambda = { version = "0.1.4", default-features = false }
utoipa = { version = "4.2.3", default-features = false }
warp = { version = "0.3.7", default-features = false }
hex = { version = "0.4.3", default-features = false, features = ["std"] }
libp2p = { version = "0.55.0", default-features = false, features = [
    "macros", "kad", "noise", "ping", "tcp", "tokio", "yamux", "mdns", "quic", 
    "gossipsub", "identify", "tls", "dns", "autonat", "secp256k1"
] }
cfg-if = { version = "1.0.0", default-features = false }
include_dir = { version = "0.7.4", default-features = false }
polynomial = { version = "0.2.6", default-features = false }
tower-http = { version = "0.6.2", default-features = false, features = ["trace", "request-id"] }
secp256k1 = { version = "0.29.0", default-features = false, features = ["std", "rand", "alloc", "serde", "global-context", "recovery"] }
axum = { version = "0.8.1", default-features = false, features = ["http1", "json", "tracing", "tokio", "tower-log"] }
tracing-subscriber = { version = "0.3.19", default-features = false, features = ["env-filter", "fmt", "json", "time", "ansi"] }

# Crates used only for testing
fake = { version = "2.9.2", default-features = false, features = ["derive", "time"] }
mockall = { version = "0.13.1", default-features = false }
mockito = { version = "1.6.1", default-features = false }
more-asserts = { version = "0.3.1", default-features = false }
ripemd = { version = "0.1.3", default-features = false }
test-case = { version = "3.3.1", default-features = false }
test-log = { version = "0.2.17", default-features = false, features = ["trace"] }
toml_edit = { version = "0.22.22", default-features = false, features = ["display"] }
tempfile = { version = "3.15.0", default-features = false }
tower = { version = "0.5.2", default-features = false, features = ["util"] }

[profile.dev]
# Disabling debug info speeds up builds a bunch,
# and we don't rely on it for debugging that much.
debug = false
split-debuginfo = "unpacked"

[profile.release]
lto = "thin"
<<<<<<< HEAD
codegen-units = 16

[workspace.dependencies]
sbtc = { path = "./sbtc", default-features = false }
emily-handler = { version = "0.1.0", path = "./emily/handler" }
emily-client = { version = "0.1.0", path = "./.generated-sources/emily/client/rust/public" }
testing-emily-client = { version = "0.1.0", path = "./.generated-sources/emily/client/rust/testing" }

aquamarine = "0.5.0"
aws-config = "1.2.0"
aws_lambda_events = "0.15.0"
aws-sdk-dynamodb = { version = "1.36.0" }
backoff = { version = "0.4.0", features = ["tokio"] }
base64 = "0.22.1"
bincode = "1.3.3"
bitcoin = { version = "0.32", features = ["serde", "rand-std"] }
bitcoincore-rpc = { version = "0.19" }
bitcoincore-rpc-json = { version = "0.19" }
bitcoincore-zmq = { version = "1.5.2", features = ["async"] }
bitvec = { version = "1.0", default-features = false, features = ["serde", "std"] }
clarity = { git = "https://github.com/stacks-network/stacks-core", rev = "49777d3fd73a6dbb610be80c376b7d9389c9871a" }
clap = { version = "4.5.4", features = ["derive", "env"] }
config = "0.14.0"
futures = "0.3.24"
hashbrown = "0.14.5"
http = "1.1.0"
lru = { version = "0.12", default-features = false }
metrics = "0.24"
metrics-exporter-prometheus = { version = "0.16", default-features = false, features = ["http-listener"] }
# This is necessary to compile the AWS Lambda as a lambda.
openssl = { version = "0.10.66", features = ["vendored"] }
p256k1 = "7.2.0"
prost = "0.12.5"
rand = "0.8"
reqwest = { version = "0.11", features = ["json"] }
serde = { version = "1.0", features = ["derive"] }
serde_bytes = "0.11"
serde_dynamo = {version = "4.2", features = ["aws-sdk-dynamodb+1"] }
serde_json = "1.0"
sha2 = "0.10"
sqlx = { version = "0.8.2", default-features = false, features = [ "postgres", "runtime-tokio", "tls-rustls", "derive", "macros" ] }
stackslib = { git = "https://github.com/stacks-network/stacks-core", rev = "49777d3fd73a6dbb610be80c376b7d9389c9871a" }
stacks-common = { git = "https://github.com/stacks-network/stacks-core", rev = "49777d3fd73a6dbb610be80c376b7d9389c9871a" }
strum = { version = "0.26", features = ["derive"] }
thiserror = "1.0"
time = { version = "0.3.36", features = ["serde"] }
tonic = "0.11.0"
tonic-build = "0.11.0"
tokio = { version = "1.32.0", default-features = false, features = ["signal", "macros", "rt-multi-thread", "rt"] }
tokio-stream = {version = "0.1.15", features = ["sync"] }
tracing = { version = "0.1", default-features = false }
tracing-attributes = "0.1"
url = "2.5"
warp_lambda = "0.1.4"
wsts = "12.0.0"
hex = "0.4.3"
libp2p = { version = "0.54.1", default-features = false, features = [
    "macros", "kad", "noise", "ping", "tcp",
    "tokio", "yamux", "mdns", "quic", "gossipsub",
    "relay", "identify", "tls", "dns", "autonat",
    "secp256k1"
] }
fake = { version = "2.9.2", features = ["derive", "time"] }

[workspace.dependencies.axum]
version = "0.7"
default-features = false
features = ["http1", "json", "tracing", "tokio", "tower-log"]

[workspace.dependencies.tracing-subscriber]
version = "0.3"
default-features = false
features = ["env-filter", "fmt", "json", "time", "ansi"]
=======
codegen-units = 16
>>>>>>> cd401272
<|MERGE_RESOLUTION|>--- conflicted
+++ resolved
@@ -28,7 +28,7 @@
 stacks-common = { git = "https://github.com/stacks-network/stacks-core", rev = "49777d3fd73a6dbb610be80c376b7d9389c9871a", default-features = false, features = ["canonical"] }
 
 # Trust Machines Dependencies
-wsts = { git = "https://github.com/Trust-Machines/wsts.git", rev = "53ae23f5f35def420877ccc8c0fe3662e64e38a1" }
+wsts = { git = "https://github.com/Trust-Machines/wsts.git", rev = "9e0025585307e339d613c8db4a18507966040a9f" }
 
 # Crates.io
 aquamarine = { version = "0.6.0", default-features = false }
@@ -107,80 +107,4 @@
 
 [profile.release]
 lto = "thin"
-<<<<<<< HEAD
-codegen-units = 16
-
-[workspace.dependencies]
-sbtc = { path = "./sbtc", default-features = false }
-emily-handler = { version = "0.1.0", path = "./emily/handler" }
-emily-client = { version = "0.1.0", path = "./.generated-sources/emily/client/rust/public" }
-testing-emily-client = { version = "0.1.0", path = "./.generated-sources/emily/client/rust/testing" }
-
-aquamarine = "0.5.0"
-aws-config = "1.2.0"
-aws_lambda_events = "0.15.0"
-aws-sdk-dynamodb = { version = "1.36.0" }
-backoff = { version = "0.4.0", features = ["tokio"] }
-base64 = "0.22.1"
-bincode = "1.3.3"
-bitcoin = { version = "0.32", features = ["serde", "rand-std"] }
-bitcoincore-rpc = { version = "0.19" }
-bitcoincore-rpc-json = { version = "0.19" }
-bitcoincore-zmq = { version = "1.5.2", features = ["async"] }
-bitvec = { version = "1.0", default-features = false, features = ["serde", "std"] }
-clarity = { git = "https://github.com/stacks-network/stacks-core", rev = "49777d3fd73a6dbb610be80c376b7d9389c9871a" }
-clap = { version = "4.5.4", features = ["derive", "env"] }
-config = "0.14.0"
-futures = "0.3.24"
-hashbrown = "0.14.5"
-http = "1.1.0"
-lru = { version = "0.12", default-features = false }
-metrics = "0.24"
-metrics-exporter-prometheus = { version = "0.16", default-features = false, features = ["http-listener"] }
-# This is necessary to compile the AWS Lambda as a lambda.
-openssl = { version = "0.10.66", features = ["vendored"] }
-p256k1 = "7.2.0"
-prost = "0.12.5"
-rand = "0.8"
-reqwest = { version = "0.11", features = ["json"] }
-serde = { version = "1.0", features = ["derive"] }
-serde_bytes = "0.11"
-serde_dynamo = {version = "4.2", features = ["aws-sdk-dynamodb+1"] }
-serde_json = "1.0"
-sha2 = "0.10"
-sqlx = { version = "0.8.2", default-features = false, features = [ "postgres", "runtime-tokio", "tls-rustls", "derive", "macros" ] }
-stackslib = { git = "https://github.com/stacks-network/stacks-core", rev = "49777d3fd73a6dbb610be80c376b7d9389c9871a" }
-stacks-common = { git = "https://github.com/stacks-network/stacks-core", rev = "49777d3fd73a6dbb610be80c376b7d9389c9871a" }
-strum = { version = "0.26", features = ["derive"] }
-thiserror = "1.0"
-time = { version = "0.3.36", features = ["serde"] }
-tonic = "0.11.0"
-tonic-build = "0.11.0"
-tokio = { version = "1.32.0", default-features = false, features = ["signal", "macros", "rt-multi-thread", "rt"] }
-tokio-stream = {version = "0.1.15", features = ["sync"] }
-tracing = { version = "0.1", default-features = false }
-tracing-attributes = "0.1"
-url = "2.5"
-warp_lambda = "0.1.4"
-wsts = "12.0.0"
-hex = "0.4.3"
-libp2p = { version = "0.54.1", default-features = false, features = [
-    "macros", "kad", "noise", "ping", "tcp",
-    "tokio", "yamux", "mdns", "quic", "gossipsub",
-    "relay", "identify", "tls", "dns", "autonat",
-    "secp256k1"
-] }
-fake = { version = "2.9.2", features = ["derive", "time"] }
-
-[workspace.dependencies.axum]
-version = "0.7"
-default-features = false
-features = ["http1", "json", "tracing", "tokio", "tower-log"]
-
-[workspace.dependencies.tracing-subscriber]
-version = "0.3"
-default-features = false
-features = ["env-filter", "fmt", "json", "time", "ansi"]
-=======
-codegen-units = 16
->>>>>>> cd401272
+codegen-units = 16