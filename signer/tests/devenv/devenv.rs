--- conflicted
+++ resolved
@@ -205,11 +205,7 @@
 
     let deposit_script = deposit_inputs.deposit_script();
     let reclaim_script = reclaim_inputs.reclaim_script();
-<<<<<<< HEAD
-    let reclaim_script_hash = TaprootScriptHash::from_script_buf(&reclaim_script);
-=======
     let reclaim_script_hash = TaprootScriptHash::from(&reclaim_script);
->>>>>>> 468b4a66
 
     let mut tx_outs = vec![TxOut {
         value: Amount::from_sat(amount),
@@ -254,12 +250,7 @@
         signer_bitmap: BitArray::ZERO,
         amount: dep.amount,
         deposit_script: dep.deposit_script.clone(),
-<<<<<<< HEAD
         reclaim_script_hash,
-=======
-        reclaim_script: dep.reclaim_script.clone(),
-        reclaim_script_hash: Some(reclaim_script_hash),
->>>>>>> 468b4a66
         signers_public_key: dep.signers_public_key,
     };
     (deposit_tx, req, dep)
