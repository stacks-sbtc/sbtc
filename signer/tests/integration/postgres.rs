--- conflicted
+++ resolved
@@ -29,11 +29,7 @@
 use signer::storage::model::WithdrawalRequest;
 use signer::testing::IterTestExt as _;
 use signer::testing::storage::DbReadTestExt;
-<<<<<<< HEAD
-use sqlx::Executor;
-=======
 use strum::IntoEnumIterator;
->>>>>>> 8f2cb0df
 use time::OffsetDateTime;
 
 use signer::bitcoin::MockBitcoinInteract;
@@ -6089,39 +6085,6 @@
     testing::storage::drop_db(db).await;
 }
 
-#[tokio::test]
-async fn timestamps() {
-    let db = testing::storage::new_test_database().await;
-    let pool = db.pool();
-    let mut rng = get_rng();
-
-    #[derive(sqlx::FromRow, Debug, PartialEq)]
-    struct TimestampTest {
-        ts: model::Timestamp,
-    }
-
-    let timestamp: model::Timestamp = Faker.fake_with_rng(&mut rng);
-    pool.execute("CREATE TABLE IF NOT EXISTS timestamp_test (ts TIMESTAMPTZ)")
-        .await
-        .unwrap();
-
-    sqlx::query("INSERT INTO timestamp_test (ts) VALUES ($1)")
-        .bind(timestamp)
-        .execute(pool)
-        .await
-        .unwrap();
-
-    let fetched_ts: TimestampTest = sqlx::query_as("SELECT ts FROM timestamp_test WHERE ts = $1")
-        .bind(timestamp)
-        .fetch_one(pool)
-        .await
-        .unwrap();
-
-    assert_eq!(fetched_ts.ts, timestamp);
-
-    testing::storage::drop_db(db).await;
-}
-
 mod p2p_peers {
     use super::*;
 
