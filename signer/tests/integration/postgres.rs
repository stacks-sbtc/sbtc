--- conflicted
+++ resolved
@@ -1356,11 +1356,7 @@
     let mut rng = rand::rngs::StdRng::seed_from_u64(51);
 
     // We have an empty database, so we don't have any DKG shares there.
-<<<<<<< HEAD
-    let no_shares = db.get_last_encrypted_dkg_shares().await.unwrap();
-=======
     let no_shares = db.get_lastest_encrypted_dkg_shares().await.unwrap();
->>>>>>> 403b5035
     assert!(no_shares.is_none());
 
     // Let's create some random DKG shares and store them in the database.
@@ -1369,11 +1365,7 @@
     let shares: model::EncryptedDkgShares = fake::Faker.fake_with_rng(&mut rng);
     db.write_encrypted_dkg_shares(&shares).await.unwrap();
 
-<<<<<<< HEAD
-    let stored_shares = db.get_last_encrypted_dkg_shares().await.unwrap();
-=======
     let stored_shares = db.get_lastest_encrypted_dkg_shares().await.unwrap();
->>>>>>> 403b5035
     assert_eq!(stored_shares.as_ref(), Some(&shares));
 
     // Now let's pretend that we somehow insert into the database some
@@ -1381,49 +1373,6 @@
     // timestamp to be something in the past isn't possible in our current
     // codebase (and should probably never be possible), so this is just
     // for testing purposes.
-<<<<<<< HEAD
-    let old_shares: model::EncryptedDkgShares = fake::Faker.fake_with_rng(&mut rng);
-    assert_ne!(shares, old_shares);
-    sqlx::query(
-        r#"
-        INSERT INTO sbtc_signer.dkg_shares (
-              aggregate_key
-            , tweaked_aggregate_key
-            , encrypted_private_shares
-            , public_shares
-            , script_pubkey
-            , signer_set_public_keys
-            , created_at
-        )
-        VALUES ($1, $2, $3, $4, $5, $6, CURRENT_TIMESTAMP - INTERVAL '2 DAYS')
-        ON CONFLICT DO NOTHING"#,
-    )
-    .bind(old_shares.aggregate_key)
-    .bind(old_shares.tweaked_aggregate_key)
-    .bind(&old_shares.encrypted_private_shares)
-    .bind(&old_shares.public_shares)
-    .bind(&old_shares.script_pubkey)
-    .bind(&old_shares.signer_set_public_keys)
-    .execute(db.pool())
-    .await
-    .unwrap();
-
-    // So when we try to get the last DKG shares this time, we'll get the
-    // same ones as last time since they are the most recent.
-    let some_shares = db.get_last_encrypted_dkg_shares().await.unwrap();
-    assert_eq!(some_shares.as_ref(), Some(&shares));
-
-    // Now let's pretend that we ran DKG again and stored them, these new
-    // shares should be selected.
-    let new_shares: model::EncryptedDkgShares = fake::Faker.fake_with_rng(&mut rng);
-    // Yeah these aren't the same as the old ones.
-    assert_ne!(shares, new_shares);
-
-    db.write_encrypted_dkg_shares(&new_shares).await.unwrap();
-
-    let new_stored_shares = db.get_last_encrypted_dkg_shares().await.unwrap();
-    assert_eq!(new_stored_shares, Some(new_shares));
-=======
     let shares0: model::EncryptedDkgShares = fake::Faker.fake_with_rng(&mut rng);
     db.write_encrypted_dkg_shares(&shares0).await.unwrap();
 
@@ -1441,7 +1390,6 @@
     // same ones as last time since they are the most recent.
     let some_shares = db.get_lastest_encrypted_dkg_shares().await.unwrap();
     assert_eq!(some_shares.as_ref(), Some(&shares2));
->>>>>>> 403b5035
 
     signer::testing::storage::drop_db(db).await;
 }
