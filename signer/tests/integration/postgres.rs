use std::collections::BTreeMap;
use std::collections::BTreeSet;
use std::collections::HashSet;
use std::io::Read as _;
<<<<<<< HEAD
use std::ops::Deref;
use std::slice;
=======
use std::ops::Deref as _;
>>>>>>> 1e3c86ba
use std::time::Duration;

use bitcoin::hashes::Hash as _;
use blockstack_lib::chainstate::nakamoto::NakamotoBlock;
use blockstack_lib::clarity::vm::Value as ClarityValue;
use blockstack_lib::clarity::vm::types::PrincipalData;
use blockstack_lib::codec::StacksMessageCodec as _;
use blockstack_lib::types::chainstate::StacksAddress;
use fake::Faker;
use futures::StreamExt as _;
use futures::future::join_all;
use more_asserts::assert_gt;
use more_asserts::assert_le;
use rand::seq::IteratorRandom as _;
use rand::seq::SliceRandom as _;
use signer::WITHDRAWAL_BLOCKS_EXPIRY;
use signer::bitcoin::validation::WithdrawalRequestStatus;
use signer::bitcoin::validation::WithdrawalValidationResult;
use signer::context::SbtcLimits;
use signer::storage::model::BitcoinBlockHeight;
use signer::storage::model::DkgSharesStatus;
use signer::storage::model::KeyRotationEvent;
use signer::storage::model::SweptWithdrawalRequest;
use signer::storage::model::WithdrawalRequest;
use signer::testing::IterTestExt as _;
use signer::testing::storage::DbReadTestExt as _;
use strum::IntoEnumIterator as _;
use time::OffsetDateTime;

use signer::bitcoin::MockBitcoinInteract;
use signer::bitcoin::validation::DepositConfirmationStatus;
use signer::context::Context;
use signer::emily_client::MockEmilyInteract;
use signer::error::Error;
use signer::keys::PublicKey;
use signer::keys::SignerScriptPubKey as _;
use signer::network;
use signer::stacks::api::MockStacksInteract;
use signer::stacks::contracts::AcceptWithdrawalV1;
use signer::stacks::contracts::AsContractCall;
use signer::stacks::contracts::AsTxPayload as _;
use signer::stacks::contracts::CompleteDepositV1;
use signer::stacks::contracts::RejectWithdrawalV1;
use signer::stacks::contracts::ReqContext;
use signer::stacks::contracts::RotateKeysV1;
use signer::storage;
use signer::storage::DbRead as _;
use signer::storage::DbWrite as _;
use signer::storage::model;
use signer::storage::model::BitcoinBlock;
use signer::storage::model::BitcoinBlockHash;
use signer::storage::model::BitcoinTxId;
use signer::storage::model::BitcoinTxSigHash;
use signer::storage::model::BitcoinWithdrawalOutput;
use signer::storage::model::CompletedDepositEvent;
use signer::storage::model::EncryptedDkgShares;
use signer::storage::model::QualifiedRequestId;
use signer::storage::model::ScriptPubKey;
use signer::storage::model::StacksBlock;
use signer::storage::model::StacksBlockHash;
use signer::storage::model::StacksTxId;
use signer::storage::model::WithdrawalAcceptEvent;
use signer::storage::model::WithdrawalRejectEvent;
use signer::storage::model::WithdrawalSigner;
use signer::storage::postgres::PgStore;
use signer::testing;
use signer::testing::dummy::SignerSetConfig;
use signer::testing::storage::model::TestData;
use signer::testing::wallet::ContractCallWrapper;

use fake::Fake as _;
use signer::DEPOSIT_LOCKTIME_BLOCK_BUFFER;
use signer::testing::context::*;
use signer::testing::get_rng;
use test_case::test_case;
use test_log::test;

use crate::setup::SweepAmounts;
use crate::setup::TestSignerSet;
use crate::setup::TestSweepSetup;
use crate::setup::TestSweepSetup2;
use crate::setup::backfill_bitcoin_blocks;
use crate::setup::fetch_canonical_bitcoin_blockchain;

#[tokio::test]
async fn should_be_able_to_query_bitcoin_blocks() {
    let store = testing::storage::new_test_database().await;
    let mut rng = get_rng();

    let test_model_params = testing::storage::model::Params {
        num_bitcoin_blocks: 20,
        num_stacks_blocks_per_bitcoin_block: 3,
        num_deposit_requests_per_block: 5,
        num_withdraw_requests_per_block: 5,
        num_signers_per_request: 0,
        consecutive_blocks: false,
    };

    let signer_set = testing::wsts::generate_signer_set_public_keys(&mut rng, 7);

    let persisted_model = TestData::generate(&mut rng, &signer_set, &test_model_params);
    let not_persisted_model = TestData::generate(&mut rng, &signer_set, &test_model_params);

    // Write all blocks for the persisted model to the database
    persisted_model.write_to(&store).await;

    // Assert that we can query each of the persisted blocks
    for block in &persisted_model.bitcoin_blocks {
        let persisted_block = store
            .get_bitcoin_block(&block.block_hash)
            .await
            .expect("failed to execute query")
            .expect("block doesn't exist in database");

        assert_eq!(&persisted_block, block)
    }

    // Assert that we can't find any blocks that haven't been persisted
    for block in &not_persisted_model.bitcoin_blocks {
        let result = store
            .get_bitcoin_block(&block.block_hash)
            .await
            .expect("failed_to_execute_query");
        assert!(result.is_none());
    }
    signer::testing::storage::drop_db(store).await;
}

struct InitiateWithdrawalRequest {
    deployer: StacksAddress,
}

impl AsContractCall for InitiateWithdrawalRequest {
    const CONTRACT_NAME: &'static str = "sbtc-withdrawal";
    const FUNCTION_NAME: &'static str = "initiate-withdrawal-request";
    /// The stacks address that deployed the contract.
    fn deployer_address(&self) -> StacksAddress {
        self.deployer
    }
    /// The arguments to the clarity function.
    fn as_contract_args(&self) -> Vec<ClarityValue> {
        Vec::new()
    }
    async fn validate<C>(&self, _db: &C, _ctx: &ReqContext) -> Result<(), Error>
    where
        C: Context + Send + Sync,
    {
        Ok(())
    }
}

/// Test that the write_stacks_blocks function does what it is supposed to
/// do, which is store all stacks blocks and store the transactions that we
/// care about, which, naturally, are sBTC related transactions.
#[test_case(ContractCallWrapper(InitiateWithdrawalRequest {
    deployer: *testing::wallet::WALLET.0.address(),
}); "initiate-withdrawal")]
#[test_case(ContractCallWrapper(CompleteDepositV1 {
    outpoint: bitcoin::OutPoint::null(),
    amount: 123654,
    recipient: PrincipalData::parse("ST1RQHF4VE5CZ6EK3MZPZVQBA0JVSMM9H5PMHMS1Y").unwrap(),
    deployer: *testing::wallet::WALLET.0.address(),
    sweep_txid: BitcoinTxId::from([0; 32]),
    sweep_block_hash: BitcoinBlockHash::from([0; 32]),
    sweep_block_height: 7u64.into(),
}); "complete-deposit standard recipient")]
#[test_case(ContractCallWrapper(CompleteDepositV1 {
    outpoint: bitcoin::OutPoint::null(),
    amount: 123654,
    recipient: PrincipalData::parse("ST1RQHF4VE5CZ6EK3MZPZVQBA0JVSMM9H5PMHMS1Y.my-contract-name").unwrap(),
    deployer: *testing::wallet::WALLET.0.address(),
    sweep_txid: BitcoinTxId::from([0; 32]),
    sweep_block_hash: BitcoinBlockHash::from([0; 32]),
    sweep_block_height: 7u64.into(),
}); "complete-deposit contract recipient")]
#[test_case(ContractCallWrapper(AcceptWithdrawalV1 {
    id: QualifiedRequestId {
	    request_id: 0,
	    txid: StacksTxId::from([0; 32]),
	    block_hash: StacksBlockHash::from([0; 32]),
    },
    outpoint: bitcoin::OutPoint::null(),
    tx_fee: 3500,
    signer_bitmap: 0,
    deployer: *testing::wallet::WALLET.0.address(),
    sweep_block_hash: BitcoinBlockHash::from([0; 32]),
    sweep_block_height: 7u64.into(),
}); "accept-withdrawal")]
#[test_case(ContractCallWrapper(RejectWithdrawalV1 {
    id: QualifiedRequestId {
	request_id: 0,
	txid: StacksTxId::from([0; 32]),
	block_hash: StacksBlockHash::from([0; 32]),
    },
    signer_bitmap: 0,
    deployer: *testing::wallet::WALLET.0.address(),
}); "reject-withdrawal")]
#[test_case(ContractCallWrapper(RotateKeysV1::new(
    &testing::wallet::WALLET.0,
    *testing::wallet::WALLET.0.address(),
    &signer::keys::PublicKey::from_slice(&[0x02; 33]).unwrap()
)); "rotate-keys")]
#[tokio::test]
async fn writing_stacks_blocks_works<T: AsContractCall>(contract: ContractCallWrapper<T>) {
    let store = testing::storage::new_test_database().await;

    let path = "tests/fixtures/tenure-blocks-0-e5fdeb1a51ba6eb297797a1c473e715c27dc81a58ba82c698f6a32eeccee9a5b.bin";
    let mut file = std::fs::File::open(path).unwrap();
    let mut buf = Vec::new();
    file.read_to_end(&mut buf).unwrap();

    let bytes: &mut &[u8] = &mut buf.as_ref();
    let mut blocks = Vec::new();

    while !bytes.is_empty() {
        blocks.push(NakamotoBlock::consensus_deserialize(bytes).unwrap());
    }

    // Now we add a transaction of a type that we care about into one of
    // the blocks. The other transactions in this block are tenure changes,
    // coinbase transactions, or regular transfer transactions.
    let last_block = blocks.last_mut().unwrap();
    let mut tx = last_block.txs.last().unwrap().clone();

    tx.payload = contract.tx_payload();
    last_block.txs.push(tx);

    // Okay now to save these blocks. We check that all of these blocks are
    // saved and that the transaction that we care about is saved as well.
    let headers = blocks
        .iter()
        .map(|block| StacksBlock::from_nakamoto_block(block, &[0; 32].into()))
        .collect::<Vec<_>>();
    store.write_stacks_block_headers(headers).await.unwrap();

    // First check that all blocks are saved
    let sql = "SELECT COUNT(*) FROM sbtc_signer.stacks_blocks";
    let stored_block_count = sqlx::query_scalar::<_, i64>(sql)
        .fetch_one(store.pool())
        .await
        .unwrap();

    assert_eq!(stored_block_count, blocks.len() as i64);

    // We have a sanity check that there are more transactions that we
    // could have saved if we saved all transactions.
    let num_transactions = blocks.iter().map(|blk| blk.txs.len()).sum::<usize>();
    more_asserts::assert_gt!(num_transactions, 1);

    // Last let, we check that attempting to store identical blocks is an
    // idempotent operation.
    let headers = blocks
        .iter()
        .map(|block| StacksBlock::from_nakamoto_block(block, &[0; 32].into()))
        .collect::<Vec<_>>();
    store.write_stacks_block_headers(headers).await.unwrap();

    let sql = "SELECT COUNT(*) FROM sbtc_signer.stacks_blocks";
    let stored_block_count_again = sqlx::query_scalar::<_, i64>(sql)
        .fetch_one(store.pool())
        .await
        .unwrap();

    // No more blocks were written
    assert_eq!(stored_block_count_again, blocks.len() as i64);
    assert_eq!(stored_block_count_again, stored_block_count);

    signer::testing::storage::drop_db(store).await;
}

/// Here we test that the DbRead::stacks_block_exists function works, while
/// implicitly testing the DbWrite::write_stacks_blocks function for the
/// PgStore type
#[tokio::test]
async fn checking_stacks_blocks_exists_works() {
    let store = testing::storage::new_test_database().await;

    let path = "tests/fixtures/tenure-blocks-0-e5fdeb1a51ba6eb297797a1c473e715c27dc81a58ba82c698f6a32eeccee9a5b.bin";
    let mut file = std::fs::File::open(path).unwrap();
    let mut buf = Vec::new();
    file.read_to_end(&mut buf).unwrap();

    let bytes: &mut &[u8] = &mut buf.as_ref();
    let mut blocks = Vec::new();

    while !bytes.is_empty() {
        blocks.push(NakamotoBlock::consensus_deserialize(bytes).unwrap());
    }

    // Okay, this table is empty and so none of the blocks have
    // been saved yet.
    let any_exist = futures::stream::iter(blocks.iter())
        .any(|block| async { store.stacks_block_exists(block.block_id()).await.unwrap() })
        .await;
    assert!(!any_exist);

    // Okay now to save these blocks.
    let headers = blocks
        .iter()
        .map(|block| StacksBlock::from_nakamoto_block(block, &[0; 32].into()))
        .collect::<Vec<_>>();
    store.write_stacks_block_headers(headers).await.unwrap();

    // Now each of them should exist.
    let all_exist = futures::stream::iter(blocks.iter())
        .all(|block| async { store.stacks_block_exists(block.block_id()).await.unwrap() })
        .await;
    assert!(all_exist);
    signer::testing::storage::drop_db(store).await;
}

/// This ensures that the postgres store and the in memory stores returns equivalent results
/// when fetching pending deposit requests
#[tokio::test]
async fn should_return_the_same_pending_deposit_requests_as_in_memory_store() {
    let pg_store = testing::storage::new_test_database().await;
    let in_memory_store = storage::memory::Store::new_shared();

    let mut rng = get_rng();

    let num_signers = 7;
    let context_window = 9;
    let test_model_params = testing::storage::model::Params {
        num_bitcoin_blocks: 20,
        num_stacks_blocks_per_bitcoin_block: 3,
        num_deposit_requests_per_block: 5,
        num_withdraw_requests_per_block: 5,
        num_signers_per_request: 0,
        consecutive_blocks: false,
    };
    let signer_set = testing::wsts::generate_signer_set_public_keys(&mut rng, num_signers);
    let test_data = TestData::generate(&mut rng, &signer_set, &test_model_params);

    test_data.write_to(&in_memory_store).await;
    test_data.write_to(&pg_store).await;

    let chain_tip = in_memory_store
        .get_bitcoin_canonical_chain_tip()
        .await
        .expect("failed to get canonical chain tip")
        .expect("no chain tip");

    assert_eq!(
        pg_store
            .get_bitcoin_canonical_chain_tip()
            .await
            .expect("failed to get canonical chain tip")
            .expect("no chain tip"),
        chain_tip
    );

    for signer_public_key in signer_set.iter() {
        let mut pending_deposit_requests = in_memory_store
            .get_pending_deposit_requests(&chain_tip, context_window, signer_public_key)
            .await
            .expect("failed to get pending deposit requests");

        pending_deposit_requests.sort();
        assert!(!pending_deposit_requests.is_empty());

        let mut pg_pending_deposit_requests = pg_store
            .get_pending_deposit_requests(&chain_tip, context_window, signer_public_key)
            .await
            .expect("failed to get pending deposit requests");

        pg_pending_deposit_requests.sort();

        assert_eq!(pending_deposit_requests, pg_pending_deposit_requests);
    }

    signer::testing::storage::drop_db(pg_store).await;
}

/// Test that [`DbRead::get_pending_deposit_requests`] returns deposit
/// requests that do not have a vote on them yet.
#[tokio::test]
async fn get_pending_deposit_requests_only_pending() {
    let db = testing::storage::new_test_database().await;

    let (rpc, faucet) = sbtc::testing::regtest::initialize_blockchain();

    let mut rng = get_rng();

    let amounts = SweepAmounts {
        amount: 123456,
        max_fee: 12345,
        is_deposit: true,
    };
    let signers = TestSignerSet::new(&mut rng);
    let setup = TestSweepSetup2::new_setup(signers, faucet, &[amounts]);

    backfill_bitcoin_blocks(&db, rpc, &setup.deposit_block_hash).await;
    let chain_tip = db.get_bitcoin_canonical_chain_tip().await.unwrap().unwrap();

    // There aren't any deposit requests in the database.
    let signer_public_key = setup.signers.signer_keys()[0];
    let pending_requests = db
        .get_pending_deposit_requests(&chain_tip, 1000, &signer_public_key)
        .await
        .unwrap();

    assert!(pending_requests.is_empty());

    // Now let's store a deposit request with no votes.
    // `get_pending_deposit_requests` should return it now.
    setup.store_deposit_txs(&db).await;
    setup.store_deposit_request(&db).await;

    let pending_requests = db
        .get_pending_deposit_requests(&chain_tip, 1000, &signer_public_key)
        .await
        .unwrap();

    assert_eq!(pending_requests.len(), 1);

    // Okay now lets suppose we have a decision on it.
    // `get_pending_deposit_requests` should not return it now.
    setup.store_deposit_decisions(&db).await;

    let pending_requests = db
        .get_pending_deposit_requests(&chain_tip, 1000, &signer_public_key)
        .await
        .unwrap();

    assert!(pending_requests.is_empty());

    signer::testing::storage::drop_db(db).await;
}

/// Test that [`DbRead::get_pending_withdrawal_requests`] returns
/// withdrawal requests that do not have a vote on them yet.
#[tokio::test]
async fn get_pending_withdrawal_requests_only_pending() {
    let db = testing::storage::new_test_database().await;

    let (rpc, faucet) = sbtc::testing::regtest::initialize_blockchain();

    let mut rng = get_rng();

    let amounts = SweepAmounts {
        amount: 123456,
        max_fee: 12345,
        is_deposit: false,
    };
    let signers = TestSignerSet::new(&mut rng);
    let setup = TestSweepSetup2::new_setup(signers, faucet, &[amounts]);

    backfill_bitcoin_blocks(&db, rpc, &setup.deposit_block_hash).await;
    let chain_tip = db.get_bitcoin_canonical_chain_tip().await.unwrap().unwrap();

    // There aren't any withdrawal requests in the database.
    let signer_public_key = setup.signers.signer_keys()[0];
    let pending_requests = db
        .get_pending_withdrawal_requests(&chain_tip, 1000, &signer_public_key)
        .await
        .unwrap();

    assert!(pending_requests.is_empty());

    // Now let's store a withdrawal request with no votes.
    // `get_pending_withdrawal_requests` should return it now.
    setup.store_withdrawal_requests(&db).await;

    let pending_requests = db
        .get_pending_withdrawal_requests(&chain_tip, 1000, &signer_public_key)
        .await
        .unwrap();

    assert_eq!(pending_requests.len(), 1);

    // Okay now lets suppose we have a decision on it.
    // `get_pending_withdrawal_requests` should not return it now.
    setup.store_withdrawal_decisions(&db).await;

    let pending_requests = db
        .get_pending_withdrawal_requests(&chain_tip, 1000, &signer_public_key)
        .await
        .unwrap();

    assert!(pending_requests.is_empty());

    signer::testing::storage::drop_db(db).await;
}

/// This ensures that the postgres store and the in memory stores returns equivalent results
/// when fetching pending withdraw requests
#[tokio::test]
async fn should_return_the_same_pending_withdraw_requests_as_in_memory_store() {
    let pg_store = testing::storage::new_test_database().await;
    let in_memory_store = storage::memory::Store::new_shared();

    let mut rng = get_rng();

    let num_signers = 7;
    let context_window = 7;
    let test_model_params = testing::storage::model::Params {
        num_bitcoin_blocks: 20,
        num_stacks_blocks_per_bitcoin_block: 3,
        num_deposit_requests_per_block: 5,
        num_withdraw_requests_per_block: 1,
        num_signers_per_request: 0,
        consecutive_blocks: false,
    };

    let signer_set = testing::wsts::generate_signer_set_public_keys(&mut rng, num_signers);
    let test_data = TestData::generate(&mut rng, &signer_set, &test_model_params);

    test_data.write_to(&in_memory_store).await;
    test_data.write_to(&pg_store).await;

    let chain_tip = in_memory_store
        .get_bitcoin_canonical_chain_tip()
        .await
        .expect("failed to get canonical chain tip")
        .expect("no chain tip");

    assert_eq!(
        pg_store
            .get_bitcoin_canonical_chain_tip()
            .await
            .expect("failed to get canonical chain tip")
            .expect("no chain tip"),
        chain_tip
    );

    assert_eq!(
        in_memory_store
            .get_stacks_chain_tip(&chain_tip)
            .await
            .expect("failed to get stacks chain tip")
            .expect("no chain tip"),
        pg_store
            .get_stacks_chain_tip(&chain_tip)
            .await
            .expect("failed to get stacks chain tip")
            .expect("no chain tip"),
    );

    for signer_public_key in signer_set.iter() {
        let mut pending_withdraw_requests = in_memory_store
            .get_pending_withdrawal_requests(&chain_tip, context_window, signer_public_key)
            .await
            .expect("failed to get pending deposit requests");

        pending_withdraw_requests.sort();

        assert!(!pending_withdraw_requests.is_empty());

        let mut pg_pending_withdraw_requests = pg_store
            .get_pending_withdrawal_requests(&chain_tip, context_window, signer_public_key)
            .await
            .expect("failed to get pending deposit requests");

        pg_pending_withdraw_requests.sort();

        assert_eq!(pending_withdraw_requests, pg_pending_withdraw_requests);
    }

    signer::testing::storage::drop_db(pg_store).await;
}

/// This ensures that the postgres store and the in memory stores returns equivalent results
/// when fetching pending accepted deposit requests
#[tokio::test]
async fn should_return_the_same_pending_accepted_deposit_requests_as_in_memory_store() {
    let pg_store = testing::storage::new_test_database().await;
    let in_memory_store = storage::memory::Store::new_shared();

    let mut rng = get_rng();

    let num_signers = 7;
    let context_window = 9;
    let test_model_params = testing::storage::model::Params {
        num_bitcoin_blocks: 20,
        num_stacks_blocks_per_bitcoin_block: 3,
        num_deposit_requests_per_block: 5,
        num_withdraw_requests_per_block: 5,
        num_signers_per_request: num_signers,
        consecutive_blocks: false,
    };
    let threshold = 4;

    let signer_set = testing::wsts::generate_signer_set_public_keys(&mut rng, num_signers);
    let test_data = TestData::generate(&mut rng, &signer_set, &test_model_params);

    test_data.write_to(&in_memory_store).await;
    test_data.write_to(&pg_store).await;

    let chain_tip = in_memory_store
        .get_bitcoin_canonical_chain_tip_ref()
        .await
        .expect("failed to get canonical chain tip")
        .expect("no chain tip");

    assert_eq!(
        pg_store
            .get_bitcoin_canonical_chain_tip()
            .await
            .expect("failed to get canonical chain tip")
            .expect("no chain tip"),
        chain_tip.block_hash
    );

    let mut pending_accepted_deposit_requests = in_memory_store
        .get_pending_accepted_deposit_requests(&chain_tip, context_window, threshold)
        .await
        .expect("failed to get pending deposit requests");

    pending_accepted_deposit_requests.sort();

    assert!(!pending_accepted_deposit_requests.is_empty());

    let mut pg_pending_accepted_deposit_requests = pg_store
        .get_pending_accepted_deposit_requests(&chain_tip, context_window, threshold)
        .await
        .expect("failed to get pending deposit requests");

    pg_pending_accepted_deposit_requests.sort();

    assert_eq!(
        pending_accepted_deposit_requests,
        pg_pending_accepted_deposit_requests
    );
    signer::testing::storage::drop_db(pg_store).await;
}

/// This tests that when fetching pending accepted deposits we ignore swept ones.
#[tokio::test]
async fn should_not_return_swept_deposits_as_pending_accepted() {
    let db = testing::storage::new_test_database().await;
    let mut rng = get_rng();

    // This query doesn't *need* bitcoind (it's just a query), we just need
    // the transaction data in the database. We use the [`TestSweepSetup`]
    // structure because it has helper functions for generating and storing
    // sweep transactions, and the [`TestSweepSetup`] structure correctly
    // sets up the database.
    let (rpc, faucet) = sbtc::testing::regtest::initialize_blockchain();
    let setup = TestSweepSetup::new_setup(rpc, faucet, 1_000_000, &mut rng);

    let chain_tip = model::BitcoinBlockRef {
        block_hash: setup.sweep_block_hash.into(),
        block_height: setup.sweep_block_height,
    };

    let context_window = 20;
    let threshold = 4;

    // We need to manually update the database with new bitcoin block
    // headers.
    crate::setup::backfill_bitcoin_blocks(&db, rpc, &setup.sweep_block_hash).await;
    setup.store_stacks_genesis_block(&db).await;

    // This isn't technically required right now, but the deposit
    // transaction is supposed to be there, so future versions of our query
    // can rely on that fact.
    setup.store_deposit_tx(&db).await;

    // The request needs to be added to the database. This stores
    // `setup.deposit_request` into the database.
    setup.store_deposit_request(&db).await;

    // Store decisions to make it "accepted"
    setup.store_deposit_decisions(&db).await;

    let requests = db
        .get_pending_accepted_deposit_requests(&chain_tip, context_window, threshold)
        .await
        .unwrap();

    assert_eq!(requests.len(), 1);

    // We take the sweep transaction as is from the test setup and
    // store it in the database.
    setup.store_sweep_tx(&db).await;

    let requests = db
        .get_pending_accepted_deposit_requests(&chain_tip, context_window, threshold)
        .await
        .unwrap();

    assert!(requests.is_empty());

    let deposit_block_ref = db
        .get_bitcoin_block(&setup.deposit_block_hash.into())
        .await
        .unwrap()
        .unwrap()
        .into();
    // Ensure that we only consider sweep tx in the canonical chain
    let requests = db
        .get_pending_accepted_deposit_requests(
            // this excludes the sweep tx block
            &deposit_block_ref,
            context_window,
            threshold,
        )
        .await
        .unwrap();

    assert_eq!(requests.len(), 1);

    signer::testing::storage::drop_db(db).await;
}

/// This test ensures that the postgres store will only return the pending accepted deposit requests
/// if they are within the reclaim bounds. If they can be reclaimed too close to the current chain tip
/// they should not appear in the accepted pending deposit requests list.
///
///
/// TODO(#751): Add a test to ensure that the locktime buffer is interpreted the same way during
/// DepositRequestReport validation and the get pending accepted deposits database accessor function.
#[tokio::test]
async fn should_return_only_accepted_pending_deposits_that_are_within_reclaim_bounds() {
    let mut pg_store = testing::storage::new_test_database().await;
    let mut in_memory_store = storage::memory::Store::new_shared();

    let mut rng = get_rng();

    let num_signers = 7;
    let context_window = 9;
    let test_model_params = testing::storage::model::Params {
        num_bitcoin_blocks: 10,
        num_stacks_blocks_per_bitcoin_block: 3,
        num_deposit_requests_per_block: 5,
        num_withdraw_requests_per_block: 5,
        num_signers_per_request: num_signers,
        consecutive_blocks: false,
    };
    let threshold = 4;

    let signer_set = testing::wsts::generate_signer_set_public_keys(&mut rng, num_signers);
    let mut test_data = TestData::generate(&mut rng, &signer_set, &test_model_params);

    // Modify the lock times of the deposit requests to be definitely okay to accept because
    // it's the largest possible lock time.
    for deposit in test_data.deposit_requests.iter_mut() {
        deposit.lock_time = u16::MAX as u32;
    }

    // Take 1 ------------------------------------------------------------------
    test_data.write_to(&pg_store).await;
    test_data.write_to(&in_memory_store).await;

    let chain_tip = in_memory_store
        .get_bitcoin_canonical_chain_tip_ref()
        .await
        .expect("failed to get canonical chain tip")
        .expect("no chain tip");

    assert_eq!(
        chain_tip.block_hash,
        pg_store
            .get_bitcoin_canonical_chain_tip()
            .await
            .expect("failed to get canonical chain tip")
            .expect("no chain tip")
    );

    // First ensure that we didn't break the main pending accepted deposit requests functionality
    // since all the lock times are the maximum possible value and thus should be accepted.
    let mut pending_accepted_deposit_requests = pg_store
        .get_pending_accepted_deposit_requests(&chain_tip, context_window, threshold)
        .await
        .expect("failed to get pending deposit requests from pg store.");

    let mut in_memory_pending_accepted_deposit_requests = in_memory_store
        .get_pending_accepted_deposit_requests(&chain_tip, context_window, threshold)
        .await
        .expect("failed to get pending deposit requests from in memory store.");

    pending_accepted_deposit_requests.sort();
    in_memory_pending_accepted_deposit_requests.sort();
    assert_eq!(
        pending_accepted_deposit_requests, in_memory_pending_accepted_deposit_requests,
        "Basic pending accepted deposit requests functionality is broken."
    );

    // Every single accepted deposit request that is valid should be returned. If any of these aren't
    // returned after we modify the lock times then we know that the reclaim bounds are what kicked
    // them out.

    // Now get the height of the Bitcoin chain tip, we're going to use this to put some of the
    // accepted deposit requests outside of the reclaim bounds.
    let bitcoin_chain_tip_height = pg_store
        .get_bitcoin_block(&chain_tip.block_hash)
        .await
        .expect("failed to get bitcoin block")
        .expect("no chain tip block")
        .block_height;

    // Add one to the acceptable unlock height because the chain tip is at height one less
    // than the height of the next block, which is the block for which we are assessing
    // the threshold.
    let minimum_acceptable_unlock_height =
        *bitcoin_chain_tip_height as u32 + DEPOSIT_LOCKTIME_BLOCK_BUFFER as u32 + 1;

    // Okay, mess with the test data and make sure that some of the pending accepted deposit requests
    // are outside of the reclaim bounds.
    let percent_of_original_requests_expected_to_be_in_bounds = 0.42;
    let num_deposits_in_bounds = (pending_accepted_deposit_requests.len() as f64
        * percent_of_original_requests_expected_to_be_in_bounds)
        .floor() as usize;

    // Prepare some data structures to filter the deposit requests that we're going to put out of bounds
    // and to check against later.
    pending_accepted_deposit_requests.shuffle(&mut rng);
    let mut unique_deposit_ids = pending_accepted_deposit_requests
        .into_iter()
        .map(|deposit_request| (deposit_request.txid, deposit_request.output_index));

    // Take the first several deposit requests to be in bounds and the rest to be out of bounds.
    let in_bounds_requests: HashSet<(BitcoinTxId, u32)> = unique_deposit_ids
        .by_ref()
        .take(num_deposits_in_bounds)
        .collect();
    let out_of_bounds_requests: HashSet<(BitcoinTxId, u32)> = unique_deposit_ids.collect();

    // Alter all the deposit test data to make sure that the lock times are JUST BARELY in bounds.
    let mut expected_pending_deposit_requests: Vec<model::DepositRequest> = Vec::new();
    for deposit_request in test_data.deposit_requests.iter_mut() {
        // Get the associated block so that we can get the height that the deposit
        // was included in.
        let associated_blocks = pg_store
            .get_bitcoin_blocks_with_transaction(&deposit_request.txid)
            .await
            .expect("failed to get bitcoin blocks with transaction");

        assert_eq!(
            associated_blocks.len(),
            1,
            "Deposit found in multiple Bitcoin blocks - this test is not designed to handle this."
        );

        let height_included = pg_store
            .get_bitcoin_block(associated_blocks.first().unwrap())
            .await
            .expect("Failed getting block from storage")
            .expect("Block included needs to exists")
            .block_height;

        let minimum_acceptable_unlock_time_for_this_deposit =
            minimum_acceptable_unlock_height - *height_included as u32;

        let unique_deposit_id: (BitcoinTxId, u32) =
            (deposit_request.txid, deposit_request.output_index);

        if out_of_bounds_requests.contains(&unique_deposit_id) {
            // Make the block the request can be reclaimed at one lower than the minimum.
            deposit_request.lock_time = minimum_acceptable_unlock_time_for_this_deposit - 1;
        } else if in_bounds_requests.contains(&unique_deposit_id) {
            // Make the block the request can be reclaimed at one lower than the minimum and
            // track that it's one of the expected acceptable deposits.
            deposit_request.lock_time = minimum_acceptable_unlock_time_for_this_deposit;
            expected_pending_deposit_requests.push(deposit_request.clone());
        }
    }

    // Take 2 ------------------------------------------------------------------
    // This time some of the deposit requests are outside of the reclaim bounds.
    // We should only get the ones that are within the reclaim bounds.
    signer::testing::storage::drop_db(pg_store).await;
    pg_store = testing::storage::new_test_database().await;
    in_memory_store = storage::memory::Store::new_shared();

    // Initialize the data.
    test_data.write_to(&pg_store).await;
    test_data.write_to(&in_memory_store).await;

    let mut pending_accepted_deposit_requests_in_memory = in_memory_store
        .get_pending_accepted_deposit_requests(&chain_tip, context_window, threshold)
        .await
        .expect("failed to get pending deposit requests");

    let mut pending_accepted_deposit_requests_pg_store = pg_store
        .get_pending_accepted_deposit_requests(&chain_tip, context_window, threshold)
        .await
        .expect("failed to get pending deposit requests");

    // Sort the deposit requests so that we can compare them.
    pending_accepted_deposit_requests_pg_store.sort();
    pending_accepted_deposit_requests_in_memory.sort();
    expected_pending_deposit_requests.sort();

    assert_eq!(
        expected_pending_deposit_requests, pending_accepted_deposit_requests_pg_store,
        "Pending accepted deposits from the PG store do not match the expected output."
    );
    assert_eq!(
        expected_pending_deposit_requests, pending_accepted_deposit_requests_in_memory,
        "Pending accepted deposits from the in memory store does not match the expected output."
    );

    signer::testing::storage::drop_db(pg_store).await;
}

/// This ensures that the postgres store and the in memory stores returns
/// equivalent results when fetching pending the last key rotation.
/// TODO(415): Make this robust to multiple key rotations.
#[tokio::test]
async fn should_return_the_same_last_key_rotation_as_in_memory_store() {
    let pg_store = testing::storage::new_test_database().await;
    let in_memory_store = storage::memory::Store::new_shared();

    let mut rng = get_rng();

    let test_model_params = testing::storage::model::Params {
        num_bitcoin_blocks: 20,
        num_stacks_blocks_per_bitcoin_block: 3,
        num_deposit_requests_per_block: 5,
        num_withdraw_requests_per_block: 1,
        num_signers_per_request: 7,
        consecutive_blocks: false,
    };
    let num_signers = 7;
    let threshold = 4;
    let signer_set = testing::wsts::generate_signer_set_public_keys(&mut rng, num_signers);
    let test_data = TestData::generate(&mut rng, &signer_set, &test_model_params);

    test_data.write_to(&in_memory_store).await;
    test_data.write_to(&pg_store).await;

    let chain_tip = in_memory_store
        .get_bitcoin_canonical_chain_tip()
        .await
        .expect("failed to get canonical chain tip")
        .expect("no chain tip");

    let signer_info = testing::wsts::generate_signer_info(&mut rng, num_signers);

    let dummy_wsts_network = network::InMemoryNetwork::new();
    let mut testing_signer_set =
        testing::wsts::SignerSet::new(&signer_info, threshold, || dummy_wsts_network.connect());
    let dkg_txid = testing::dummy::txid(&fake::Faker, &mut rng);
    let (_, all_shares) = testing_signer_set
        .run_dkg(chain_tip, dkg_txid.into(), model::DkgSharesStatus::Verified)
        .await;

    let shares = all_shares.first().unwrap();
    testing_signer_set
        .write_as_rotate_keys_tx(&in_memory_store, &chain_tip, shares, &mut rng)
        .await;

    testing_signer_set
        .write_as_rotate_keys_tx(&pg_store, &chain_tip, shares, &mut rng)
        .await;

    let last_key_rotation_in_memory = in_memory_store
        .get_last_key_rotation(&chain_tip)
        .await
        .expect("failed to get last key rotation from in memory store");

    let last_key_rotation_pg = pg_store
        .get_last_key_rotation(&chain_tip)
        .await
        .expect("failed to get last key rotation from postgres");

    assert!(last_key_rotation_in_memory.is_some());
    assert_eq!(
        last_key_rotation_pg.as_ref().unwrap().aggregate_key,
        last_key_rotation_in_memory.as_ref().unwrap().aggregate_key
    );
    assert_eq!(
        last_key_rotation_pg.as_ref().unwrap().signer_set,
        last_key_rotation_in_memory.as_ref().unwrap().signer_set
    );
    signer::testing::storage::drop_db(pg_store).await;
}

/// Here we test that we can store deposit request model objects. We also
/// test that if we attempt to write another deposit request then we do not
/// write it and that we do not error.
#[tokio::test]
async fn writing_deposit_requests_postgres() {
    let store = testing::storage::new_test_database().await;
    let num_rows = 15;
    let mut rng = get_rng();
    let deposit_requests: Vec<model::DepositRequest> =
        std::iter::repeat_with(|| fake::Faker.fake_with_rng(&mut rng))
            .take(num_rows)
            .collect();

    // Let's see if we can write these rows to the database.
    store
        .write_deposit_requests(deposit_requests.clone())
        .await
        .unwrap();
    let count =
        sqlx::query_scalar::<_, i64>(r#"SELECT COUNT(*) FROM sbtc_signer.deposit_requests"#)
            .fetch_one(store.pool())
            .await
            .unwrap();
    // Were they all written?
    assert_eq!(num_rows, count as usize);

    // Okay now lets test that we do not write duplicates.
    store
        .write_deposit_requests(deposit_requests)
        .await
        .unwrap();
    let count =
        sqlx::query_scalar::<_, i64>(r#"SELECT COUNT(*) FROM sbtc_signer.deposit_requests"#)
            .fetch_one(store.pool())
            .await
            .unwrap();

    // No new records written right?
    assert_eq!(num_rows, count as usize);
    signer::testing::storage::drop_db(store).await;
}

/// This is very similar to the above test; we test that we can store
/// transaction model objects. We also test that if we attempt to write
/// duplicate transactions then we do not write it and that we do not
/// error.
#[tokio::test]
async fn writing_transactions_postgres() {
    let store = testing::storage::new_test_database().await;
    let num_rows = 12;
    let mut rng = get_rng();
    let mut txs: Vec<model::BitcoinTxRef> =
        std::iter::repeat_with(|| fake::Faker.fake_with_rng(&mut rng))
            .take(num_rows)
            .collect();

    let parent_hash = bitcoin::BlockHash::from_byte_array([0; 32]);
    let block_hash = bitcoin::BlockHash::from_byte_array([1; 32]);

    txs.iter_mut().for_each(|tx| {
        tx.block_hash = block_hash.into();
    });

    let db_block = model::BitcoinBlock {
        block_hash: block_hash.into(),
        block_height: 15u64.into(),
        parent_hash: parent_hash.into(),
    };

    // We start by writing the bitcoin block because of the foreign key
    // constraint
    store.write_bitcoin_block(&db_block).await.unwrap();

    // Let's see if we can write these transactions to the database.
    store.write_bitcoin_transactions(txs.clone()).await.unwrap();
    let count =
        sqlx::query_scalar::<_, i64>(r#"SELECT COUNT(*) FROM sbtc_signer.bitcoin_transactions"#)
            .fetch_one(store.pool())
            .await
            .unwrap();
    // Were they all written?
    assert_eq!(num_rows, count as usize);

    // Okay now lets test that we do not write duplicates.
    store.write_bitcoin_transactions(txs).await.unwrap();
    let count =
        sqlx::query_scalar::<_, i64>(r#"SELECT COUNT(*) FROM sbtc_signer.bitcoin_transactions"#)
            .fetch_one(store.pool())
            .await
            .unwrap();

    // No new records written right?
    assert_eq!(num_rows, count as usize);

    signer::testing::storage::drop_db(store).await;
}

/// Here we test that we can store completed deposit events.
#[tokio::test]
async fn writing_completed_deposit_requests_postgres() {
    let store = testing::storage::new_test_database().await;

    let mut rng = get_rng();
    let event: CompletedDepositEvent = fake::Faker.fake_with_rng(&mut rng);

    // Let's see if we can write these rows to the database.
    store.write_completed_deposit_event(&event).await.unwrap();
    let mut db_event = sqlx::query_as::<_, ([u8; 32], [u8; 32], i64, [u8; 32], i64)>(
        r#"
            SELECT txid
                 , block_hash
                 , amount
                 , bitcoin_txid
                 , output_index
            FROM sbtc_signer.completed_deposit_events"#,
    )
    .fetch_all(store.pool())
    .await
    .unwrap();
    // Did we only write one row
    assert_eq!(db_event.len(), 1);

    let (txid, block_id, amount, bitcoin_txid, vout) = db_event.pop().unwrap();

    assert_eq!(txid, event.txid.into_bytes());
    assert_eq!(block_id, event.block_id.into_bytes());
    assert_eq!(amount as u64, event.amount);
    assert_eq!(bitcoin_txid, event.outpoint.txid.to_byte_array());
    assert_eq!(vout as u32, event.outpoint.vout);

    signer::testing::storage::drop_db(store).await;
}

/// Here we test that we can store withdrawal-create events.
#[tokio::test]
async fn writing_withdrawal_requests_postgres() {
    let store = testing::storage::new_test_database().await;

    let mut rng = get_rng();
    let event: WithdrawalRequest = fake::Faker.fake_with_rng(&mut rng);

    // Let's see if we can write these rows to the database.
    store
        .write_withdrawal_request(&event.clone())
        .await
        .unwrap();

    let mut db_event =
        sqlx::query_as::<_, (i64, [u8; 32], [u8; 32], Vec<u8>, i64, i64, String, i64)>(
            r#"
            SELECT request_id
                 , txid
                 , block_hash
                 , recipient
                 , amount
                 , max_fee
                 , sender_address
                 , bitcoin_block_height
            FROM sbtc_signer.withdrawal_requests"#,
        )
        .fetch_all(store.pool())
        .await
        .unwrap();
    // Did we only write one row
    assert_eq!(db_event.len(), 1);

    let (request_id, txid, block_hash, recipient, amount, max_fee, sender, block_height) =
        db_event.pop().unwrap();

    assert_eq!(txid, event.txid.into_bytes());
    assert_eq!(block_hash, event.block_hash.into_bytes());
    assert_eq!(request_id as u64, event.request_id);
    assert_eq!(amount as u64, event.amount);
    assert_eq!(sender, event.sender_address.to_string());
    assert_eq!(recipient, event.recipient.to_bytes());
    assert_eq!(max_fee as u64, event.max_fee);
    assert_eq!(block_height as u64, *event.bitcoin_block_height);

    signer::testing::storage::drop_db(store).await;
}

/// Here we test that we can store withdrawal-accept events.
#[tokio::test]
async fn writing_withdrawal_accept_requests_postgres() {
    let store = testing::storage::new_test_database().await;

    let mut rng = get_rng();
    let event: WithdrawalAcceptEvent = fake::Faker.fake_with_rng(&mut rng);

    // Let's see if we can write these rows to the database.
    store.write_withdrawal_accept_event(&event).await.unwrap();
    let mut db_event =
        sqlx::query_as::<_, ([u8; 32], [u8; 32], i64, [u8; 16], [u8; 32], i64, i64)>(
            r#"
            SELECT txid
                 , block_hash
                 , request_id
                 , signer_bitmap
                 , bitcoin_txid
                 , output_index
                 , fee
            FROM sbtc_signer.withdrawal_accept_events"#,
        )
        .fetch_all(store.pool())
        .await
        .unwrap();
    // Did we only write one row
    assert_eq!(db_event.len(), 1);

    let (txid, block_id, request_id, bitmap, bitcoin_txid, vout, fee) = db_event.pop().unwrap();

    assert_eq!(txid, event.txid.into_bytes());
    assert_eq!(block_id, event.block_id.into_bytes());
    assert_eq!(request_id as u64, event.request_id);
    assert_eq!(bitmap, event.signer_bitmap.into_inner());
    assert_eq!(bitcoin_txid, event.outpoint.txid.to_byte_array());
    assert_eq!(vout as u32, event.outpoint.vout);
    assert_eq!(fee as u64, event.fee);

    signer::testing::storage::drop_db(store).await;
}

/// Here we test that we can store withdrawal-reject events.
#[tokio::test]
async fn writing_withdrawal_reject_requests_postgres() {
    let store = testing::storage::new_test_database().await;

    let mut rng = get_rng();
    let event: WithdrawalRejectEvent = fake::Faker.fake_with_rng(&mut rng);

    // Let's see if we can write these rows to the database.
    store.write_withdrawal_reject_event(&event).await.unwrap();
    let mut db_event = sqlx::query_as::<_, ([u8; 32], [u8; 32], i64, [u8; 16])>(
        r#"
            SELECT txid
                 , block_hash
                 , request_id
                 , signer_bitmap
            FROM sbtc_signer.withdrawal_reject_events"#,
    )
    .fetch_all(store.pool())
    .await
    .unwrap();
    // Did we only write one row
    assert_eq!(db_event.len(), 1);

    let (txid, block_id, request_id, bitmap) = db_event.pop().unwrap();

    assert_eq!(txid, event.txid.into_bytes());
    assert_eq!(block_id, event.block_id.into_bytes());
    assert_eq!(request_id as u64, event.request_id);
    assert_eq!(bitmap, event.signer_bitmap.into_inner());

    signer::testing::storage::drop_db(store).await;
}

/// For this test we check that when we get the votes for a deposit request
/// for a specific aggregate key, that we get a vote for all public keys
/// for the specific aggregate key. This includes "implicit" votes where we
/// got no response from a particular signer but so we assume that they
/// vote to reject the transaction.
#[tokio::test]
async fn fetching_deposit_request_votes() {
    // So we have 7 signers, but we will only receive votes from 4 of them.
    // Three of the votes will be to accept and one explicit reject. The
    // others will be counted as rejections in the query.
    let store = testing::storage::new_test_database().await;

    let mut rng = get_rng();
    let signer_set_config = SignerSetConfig {
        num_keys: 7,
        signatures_required: 4,
    };
    let shares = EncryptedDkgShares {
        dkg_shares_status: DkgSharesStatus::Unverified,
        ..signer_set_config.fake_with_rng(&mut rng)
    };

    store.write_encrypted_dkg_shares(&shares).await.unwrap();

    let txid: BitcoinTxId = fake::Faker.fake_with_rng(&mut rng);
    let output_index = 2;

    let signer_decisions = [
        model::DepositSigner {
            txid,
            output_index,
            signer_pub_key: shares.signer_set_public_keys[0],
            can_accept: true,
            can_sign: true,
        },
        model::DepositSigner {
            txid,
            output_index,
            signer_pub_key: shares.signer_set_public_keys[1],
            can_accept: false,
            can_sign: true,
        },
        model::DepositSigner {
            txid,
            output_index,
            signer_pub_key: shares.signer_set_public_keys[2],
            can_accept: true,
            can_sign: true,
        },
        model::DepositSigner {
            txid,
            output_index,
            signer_pub_key: shares.signer_set_public_keys[3],
            can_accept: true,
            can_sign: true,
        },
    ];

    for decision in signer_decisions.clone() {
        // Before we can write the decision, we need to make sure that the
        // deposit request is in the database to satisfy the foreign key
        // constraint.
        let random_req: model::DepositRequest = fake::Faker.fake_with_rng(&mut rng);
        let req = model::DepositRequest {
            txid,
            output_index,
            ..random_req
        };
        store.write_deposit_request(&req).await.unwrap();
        store
            .write_deposit_signer_decision(&decision)
            .await
            .unwrap();
    }

    // Okay let's test the query and get the votes.
    let votes = store
        .get_deposit_request_signer_votes(&txid, output_index, &shares.aggregate_key)
        .await
        .unwrap();

    let mut actual_signer_vote_map: BTreeMap<PublicKey, Option<bool>> = votes
        .iter()
        .map(|vote| (vote.signer_public_key, vote.is_accepted))
        .collect();

    // Let's make sure that the votes are what we expected. For the votes
    // that we've received, they should match exactly.
    for decision in signer_decisions.into_iter() {
        let actual_vote = actual_signer_vote_map
            .remove(&decision.signer_pub_key)
            .unwrap();
        assert_eq!(actual_vote, Some(decision.can_accept));
    }

    // The remaining keys, the ones were we have not received a vote,
    // should be all None.
    assert!(actual_signer_vote_map.values().all(Option::is_none));

    signer::testing::storage::drop_db(store).await;
}

#[tokio::test]
async fn fetching_deposit_signer_decisions() {
    let pg_store = testing::storage::new_test_database().await;
    let mut rng = get_rng();

    // This is just a sql test, where we use the `TestData` struct to help
    // populate the database with test data. We set all the other
    // unnecessary parameters to zero.
    let num_signers = 3;
    let test_model_params = testing::storage::model::Params {
        num_bitcoin_blocks: 5,
        num_stacks_blocks_per_bitcoin_block: 0,
        num_deposit_requests_per_block: 1,
        num_withdraw_requests_per_block: 0,
        num_signers_per_request: num_signers,
        consecutive_blocks: true,
    };

    let signer_set = testing::wsts::generate_signer_set_public_keys(&mut rng, num_signers);

    let mut test_data = TestData::generate(&mut rng, &signer_set, &test_model_params);
    test_data.write_to(&pg_store).await;

    let signer_pub_key = signer_set.first().unwrap();

    // We'll register each block with a 2 minute interval
    // i.e. times -> [-15, -13, -11, -9, -7]
    let mut new_time = OffsetDateTime::now_utc() - time::Duration::minutes(15);
    // Update Bitcoin blocks
    for block in test_data.bitcoin_blocks.iter() {
        let new_time_str = new_time
            .format(&time::format_description::well_known::Rfc3339)
            .unwrap();
        sqlx::query(
            r#"
            UPDATE sbtc_signer.bitcoin_blocks
            SET created_at = $1::timestamptz
            WHERE block_hash = $2"#,
        )
        .bind(new_time_str) // Bind as string
        .bind(block.block_hash)
        .execute(pg_store.pool())
        .await
        .unwrap();

        new_time += time::Duration::minutes(2);
    }

    // Rotate deposits to test edge case:
    // Move first deposit to be processed last (latest timestamp)
    // This tests that a deposit decision can still be returned
    // even when its associated block falls outside the context window
    test_data.deposit_requests.rotate_left(1);

    // Now we'll update the deposits decisions. Each decision will be
    // updated so that it will arrive 1 minute after its corresponding block.
    // With the exception of the first one, which will be updated to arrive last.
    // Block times:     [-15, -13, -11,  -9,  -7]
    // Decision times:       [-12, -10,  -8,  -6,  -4]
    //                         ^    ^     ^    ^    ^
    //                         |    |     |    |    first deposit (moved to last)
    //                         |    |     |    fifth deposit
    //                         |    |     forth deposit
    //                         |    third deposit
    //                         second deposit
    new_time = OffsetDateTime::now_utc() - time::Duration::minutes(12);
    for deposit in test_data.deposit_requests.iter() {
        let new_time_str = new_time
            .format(&time::format_description::well_known::Rfc3339)
            .unwrap();

        sqlx::query(
            r#"
            UPDATE sbtc_signer.deposit_signers
            SET created_at = $1::timestamptz
            WHERE txid = $2 AND output_index = $3 AND signer_pub_key = $4"#,
        )
        .bind(new_time_str) // Bind as string
        .bind(deposit.txid)
        .bind(i32::try_from(deposit.output_index).unwrap())
        .bind(signer_pub_key)
        .execute(pg_store.pool())
        .await
        .unwrap();

        new_time += time::Duration::minutes(2);
    }

    let chain_tip = pg_store
        .get_bitcoin_canonical_chain_tip()
        .await
        .unwrap()
        .unwrap();

    let deposit_decisions = pg_store
        .get_deposit_signer_decisions(&chain_tip, 3, signer_pub_key)
        .await
        .unwrap();

    assert_eq!(deposit_decisions.len(), 4);
    // Test data contains 5 deposit requests, we should get decisions for
    // the last 4.
    for deposit in test_data.deposit_requests[1..].iter() {
        assert!(deposit_decisions.iter().any(|decision| {
            decision.txid == deposit.txid
                && decision.output_index == deposit.output_index
                && decision.signer_pub_key == *signer_pub_key
        }));
    }

    signer::testing::storage::drop_db(pg_store).await;
}

#[tokio::test]
async fn fetching_withdrawal_signer_decisions() {
    let pg_store = testing::storage::new_test_database().await;
    let mut rng = get_rng();

    // This is just a sql test, where we use the `TestData` struct to help
    // populate the database with test data. We set all the other
    // unnecessary parameters to zero.
    let num_signers = 3;
    let test_model_params = testing::storage::model::Params {
        num_bitcoin_blocks: 5,
        num_stacks_blocks_per_bitcoin_block: 0,
        num_deposit_requests_per_block: 0,
        num_withdraw_requests_per_block: 1,
        num_signers_per_request: num_signers,
        consecutive_blocks: true,
    };

    let signer_set = testing::wsts::generate_signer_set_public_keys(&mut rng, num_signers);

    let mut test_data = TestData::generate(&mut rng, &signer_set, &test_model_params);
    test_data.write_to(&pg_store).await;

    let signer_pub_key = signer_set.first().unwrap();

    // We'll register each block with a 2 minute interval
    // i.e. times -> [-15, -13, -11, -9, -7]
    let mut new_time = OffsetDateTime::now_utc() - time::Duration::minutes(15);
    // Update Bitcoin blocks
    for block in test_data.bitcoin_blocks.iter() {
        let new_time_str = new_time
            .format(&time::format_description::well_known::Rfc3339)
            .unwrap();
        sqlx::query(
            r#"
            UPDATE sbtc_signer.bitcoin_blocks
            SET created_at = $1::timestamptz
            WHERE block_hash = $2"#,
        )
        .bind(new_time_str) // Bind as string
        .bind(block.block_hash)
        .execute(pg_store.pool())
        .await
        .unwrap();

        new_time += time::Duration::minutes(2);
    }

    // Rotate withdraw to test edge case:
    // Move first withdraw to be processed last (latest timestamp)
    // This tests that a withdraw decision can still be returned
    // even when its associated block falls outside the context window
    test_data.withdraw_requests.rotate_left(1);

    // Now we'll update the withdraws decisions. Each decision will be
    // updated so that it will arrive 1 minute after its corresponding block.
    // With the exception of the first one, which will be updated to arrive last.
    // Block times:     [-15, -13, -11,  -9,  -7]
    // Decision times:       [-12, -10,  -8,  -6,  -4]
    //                         ^    ^     ^    ^    ^
    //                         |    |     |    |    first withdraw (moved to last)
    //                         |    |     |    fifth withdraw
    //                         |    |     forth withdraw
    //                         |    third withdraw
    //                         second withdraw
    new_time = OffsetDateTime::now_utc() - time::Duration::minutes(12);
    for withdrawal in test_data.withdraw_requests.iter() {
        let new_time_str = new_time
            .format(&time::format_description::well_known::Rfc3339)
            .unwrap();
        sqlx::query(
            r#"
            UPDATE sbtc_signer.withdrawal_signers
            SET created_at = $1::timestamptz
            WHERE request_id = $2 AND block_hash = $3 AND signer_pub_key = $4"#,
        )
        .bind(new_time_str) // Bind as string
        .bind(i64::try_from(withdrawal.request_id).unwrap())
        .bind(withdrawal.block_hash)
        .bind(signer_pub_key)
        .execute(pg_store.pool())
        .await
        .unwrap();

        new_time += time::Duration::minutes(2);
    }

    let chain_tip = pg_store
        .get_bitcoin_canonical_chain_tip()
        .await
        .unwrap()
        .unwrap();

    let withdrawal_decisions = pg_store
        .get_withdrawal_signer_decisions(&chain_tip, 3, signer_pub_key)
        .await
        .unwrap();

    assert_eq!(withdrawal_decisions.len(), 4);
    // Test data contains 5 withdrawal requests, we should get decisions for
    // the last 4.
    for withdrawal in test_data.withdraw_requests[1..].iter() {
        assert!(withdrawal_decisions.iter().any(|decision| {
            decision.block_hash == withdrawal.block_hash
                && decision.request_id == withdrawal.request_id
                && decision.txid == withdrawal.txid
                && decision.signer_pub_key == *signer_pub_key
        }));
    }

    signer::testing::storage::drop_db(pg_store).await;
}

/// For this test we check that when we get the votes for a withdrawal
/// request for a specific aggregate key, that we get a vote for all public
/// keys for the specific aggregate key. This includes "implicit" votes
/// where we got no response from a particular signer but so we assume that
/// they vote to reject the transaction.
#[tokio::test]
async fn fetching_withdrawal_request_votes() {
    // So we have 7 signers, but we will only receive votes from 4 of them.
    // Three of the votes will be to accept and one explicit reject. The
    // others will be counted as rejections in the query.
    let store = testing::storage::new_test_database().await;

    let mut rng = get_rng();
    let signer_set_config = SignerSetConfig {
        num_keys: 7,
        signatures_required: 4,
    };
    let shares = EncryptedDkgShares {
        dkg_shares_status: DkgSharesStatus::Unverified,
        ..signer_set_config.fake_with_rng(&mut rng)
    };

    store.write_encrypted_dkg_shares(&shares).await.unwrap();

    let txid: StacksTxId = fake::Faker.fake_with_rng(&mut rng);
    let block_hash: StacksBlockHash = fake::Faker.fake_with_rng(&mut rng);
    let request_id = 17;

    let signer_decisions = [
        WithdrawalSigner {
            txid,
            block_hash,
            request_id,
            signer_pub_key: shares.signer_set_public_keys[0],
            is_accepted: true,
        },
        WithdrawalSigner {
            txid,
            block_hash,
            request_id,
            signer_pub_key: shares.signer_set_public_keys[1],
            is_accepted: false,
        },
        WithdrawalSigner {
            txid,
            block_hash,
            request_id,
            signer_pub_key: shares.signer_set_public_keys[2],
            is_accepted: true,
        },
        WithdrawalSigner {
            txid,
            block_hash,
            request_id,
            signer_pub_key: shares.signer_set_public_keys[3],
            is_accepted: true,
        },
    ];

    for decision in signer_decisions.clone() {
        // Before we can write the decision, we need to make sure that the
        // withdrawal request and stacks block are in the database to
        // satisfy the foreign key constraints.
        let block = StacksBlock {
            block_hash,
            ..fake::Faker.fake_with_rng::<StacksBlock, _>(&mut rng)
        };
        let req = model::WithdrawalRequest {
            txid,
            block_hash,
            request_id,
            ..fake::Faker.fake_with_rng::<model::WithdrawalRequest, _>(&mut rng)
        };

        store.write_stacks_block(&block).await.unwrap();
        store.write_withdrawal_request(&req).await.unwrap();
        store
            .write_withdrawal_signer_decision(&decision)
            .await
            .unwrap();
    }

    let id = QualifiedRequestId { txid, block_hash, request_id };
    // Let's make sure the identifiers match, doesn't hurt too.
    assert_eq!(id, signer_decisions[0].qualified_id());

    // Okay let's test the query and get the votes.
    let votes = store
        .get_withdrawal_request_signer_votes(&id, &shares.aggregate_key)
        .await
        .unwrap();

    let mut actual_signer_vote_map: BTreeMap<PublicKey, Option<bool>> = votes
        .iter()
        .map(|vote| (vote.signer_public_key, vote.is_accepted))
        .collect();

    // Let's make sure that the votes are what we expected. For the votes
    // that we've received, they should match exactly.
    for decision in signer_decisions.into_iter() {
        let actual_vote = actual_signer_vote_map
            .remove(&decision.signer_pub_key)
            .unwrap();
        assert_eq!(actual_vote, Some(decision.is_accepted));
    }

    // The remaining keys, the ones were we have not received a vote,
    // should be all None.
    assert!(actual_signer_vote_map.values().all(Option::is_none));

    signer::testing::storage::drop_db(store).await;
}

/// For this test we check that the `block_in_canonical_bitcoin_blockchain`
/// function returns false when the input block is not in the canonical
/// bitcoin blockchain.
#[tokio::test]
async fn block_in_canonical_bitcoin_blockchain_in_other_block_chain() {
    let pg_store = testing::storage::new_test_database().await;
    let mut rng = get_rng();

    // This is just a sql test, where we use the `TestData` struct to help
    // populate the database with test data. We set all the other
    // unnecessary parameters to zero.
    let num_signers = 0;
    let test_model_params = testing::storage::model::Params {
        num_bitcoin_blocks: 50,
        num_stacks_blocks_per_bitcoin_block: 0,
        num_deposit_requests_per_block: 0,
        num_withdraw_requests_per_block: 0,
        num_signers_per_request: num_signers,
        consecutive_blocks: false,
    };

    let signer_set = testing::wsts::generate_signer_set_public_keys(&mut rng, num_signers);
    // Okay now we generate one blockchain and get its chain tip
    let test_data1 = TestData::generate(&mut rng, &signer_set, &test_model_params);
    // And we generate another blockchain and get its chain tip
    let test_data2 = TestData::generate(&mut rng, &signer_set, &test_model_params);

    test_data1.write_to(&pg_store).await;
    test_data2.write_to(&pg_store).await;

    let chain_tip1 = test_data1
        .bitcoin_blocks
        .iter()
        .max_by_key(|x| (x.block_height, x.block_hash))
        .unwrap();
    let chain_tip2 = test_data2
        .bitcoin_blocks
        .iter()
        .max_by_key(|x| (x.block_height, x.block_hash))
        .unwrap();

    // These shouldn't be equal
    assert_ne!(chain_tip1, chain_tip2);

    // Now for the moment of truth, these chains should have nothing to do
    // with one another.
    let is_in_chain = pg_store
        .in_canonical_bitcoin_blockchain(&chain_tip2.into(), &chain_tip1.into())
        .await
        .unwrap();
    assert!(!is_in_chain);
    let is_in_chain = pg_store
        .in_canonical_bitcoin_blockchain(&chain_tip1.into(), &chain_tip2.into())
        .await
        .unwrap();
    assert!(!is_in_chain);

    // Okay, now let's get a block that we know is in the blockchain.
    let block_ref = {
        let tmp = test_data1
            .get_bitcoin_block(&chain_tip1.parent_hash)
            .unwrap();
        test_data1.get_bitcoin_block(&tmp.parent_hash).unwrap()
    };

    let is_in_chain = pg_store
        .in_canonical_bitcoin_blockchain(&chain_tip1.into(), &block_ref.into())
        .await
        .unwrap();
    assert!(is_in_chain);

    signer::testing::storage::drop_db(pg_store).await;
}

/// Check that `is_signer_script_pub_key` correctly returns whether a
/// scriptPubKey value exists in the dkg_shares table.
#[tokio::test]
async fn is_signer_script_pub_key_checks_dkg_shares_for_script_pubkeys() {
    let db = testing::storage::new_test_database().await;
    let mem = storage::memory::Store::new_shared();

    let mut rng = get_rng();

    // Okay let's put a row in the dkg_shares table.
    let aggregate_key: PublicKey = fake::Faker.fake_with_rng(&mut rng);
    let script_pubkey: ScriptPubKey = aggregate_key.signers_script_pubkey().into();
    let shares = EncryptedDkgShares {
        script_pubkey: script_pubkey.clone(),
        tweaked_aggregate_key: aggregate_key.signers_tweaked_pubkey().unwrap(),
        encrypted_private_shares: Vec::new(),
        public_shares: Vec::new(),
        aggregate_key,
        signer_set_public_keys: vec![fake::Faker.fake_with_rng(&mut rng)],
        signature_share_threshold: 1,
        dkg_shares_status: Faker.fake_with_rng(&mut rng),
        started_at_bitcoin_block_hash: fake::Faker.fake_with_rng(&mut rng),
        started_at_bitcoin_block_height: fake::Faker.fake_with_rng(&mut rng),
    };
    db.write_encrypted_dkg_shares(&shares).await.unwrap();
    mem.write_encrypted_dkg_shares(&shares).await.unwrap();

    // Now we have a row in their with our scriptPubKey, let's make sure
    // that the query accurately reports that.
    assert!(db.is_signer_script_pub_key(&script_pubkey).await.unwrap());
    assert!(mem.is_signer_script_pub_key(&script_pubkey).await.unwrap());

    // Now we try the case where it is the script pub key is missing from
    // the database by generating a new one (well it's unlikely to be
    // there).
    let aggregate_key: PublicKey = fake::Faker.fake_with_rng(&mut rng);
    let script_pubkey: ScriptPubKey = aggregate_key.signers_script_pubkey().into();

    assert!(!db.is_signer_script_pub_key(&script_pubkey).await.unwrap());
    assert!(!mem.is_signer_script_pub_key(&script_pubkey).await.unwrap());

    signer::testing::storage::drop_db(db).await;
}

/// Check that `is_signer_script_pub_key` correctly returns whether a
/// scriptPubKey value exists in the dkg_shares table.
#[tokio::test]
async fn is_signer_script_pub_key_checks_bitcoin_tx_outputs_for_script_pubkeys() {
    let db = testing::storage::new_test_database().await;
    let mem = storage::memory::Store::new_shared();

    let mut rng = get_rng();

    // We test that only the signers_output type will be used to identify
    // that a scriptPubKKey is controlled by the signers.
    for output_type in model::TxOutputType::iter() {
        let aggregate_key: PublicKey = fake::Faker.fake_with_rng(&mut rng);
        let script_pubkey: ScriptPubKey = aggregate_key.signers_script_pubkey().into();
        let tx_output = model::TxOutput {
            script_pubkey: script_pubkey.clone(),
            output_type,
            ..fake::Faker.fake_with_rng(&mut rng)
        };
        db.write_tx_output(&tx_output).await.unwrap();
        mem.write_tx_output(&tx_output).await.unwrap();

        // Now we have a row in the right "tables" with our scriptPubKey,
        // let's make sure that the query accurately reports whether the
        // scriptPubKey is associated with the signers.
        let is_signer_output = output_type == model::TxOutputType::SignersOutput;
        let db_result = db.is_signer_script_pub_key(&script_pubkey).await.unwrap();
        let mem_result = mem.is_signer_script_pub_key(&script_pubkey).await.unwrap();

        assert_eq!(db_result, is_signer_output);
        assert_eq!(mem_result, is_signer_output);

        // Now we try the case where the scriptPubKey is missing from
        // the database by generating a new one.
        let aggregate_key: PublicKey = fake::Faker.fake_with_rng(&mut rng);
        let script_pubkey: ScriptPubKey = aggregate_key.signers_script_pubkey().into();

        assert!(!db.is_signer_script_pub_key(&script_pubkey).await.unwrap());
        assert!(!mem.is_signer_script_pub_key(&script_pubkey).await.unwrap());
    }

    signer::testing::storage::drop_db(db).await;
}

/// The [`DbRead::get_signers_script_pubkeys`] function is only supposed to
/// fetch the last 365 days worth of scriptPubKeys, but if there are no new
/// encrypted shares in the database in a year, we should still return the
/// most recent one.
#[tokio::test]
async fn get_signers_script_pubkeys_returns_non_empty_vec_old_rows() {
    let db = testing::storage::new_test_database().await;

    let mut rng = get_rng();

    let shares: model::EncryptedDkgShares = fake::Faker.fake_with_rng(&mut rng);

    sqlx::query(
        r#"
        INSERT INTO sbtc_signer.dkg_shares (
            aggregate_key
            , tweaked_aggregate_key
            , encrypted_private_shares
            , public_shares
            , script_pubkey
            , signer_set_public_keys
            , signature_share_threshold
            , created_at
            , dkg_shares_status
            , started_at_bitcoin_block_hash
            , started_at_bitcoin_block_height
        )
        VALUES ($1, $2, $3, $4, $5, $6, $7, CURRENT_TIMESTAMP - INTERVAL '366 DAYS', $8, $9, $10)
        ON CONFLICT DO NOTHING"#,
    )
    .bind(shares.aggregate_key)
    .bind(shares.tweaked_aggregate_key)
    .bind(&shares.encrypted_private_shares)
    .bind(&shares.public_shares)
    .bind(&shares.script_pubkey)
    .bind(&shares.signer_set_public_keys)
    .bind(shares.signature_share_threshold as i32)
    .bind(shares.dkg_shares_status)
    .bind(shares.started_at_bitcoin_block_hash)
    .bind(*shares.started_at_bitcoin_block_height as i64)
    .execute(db.pool())
    .await
    .unwrap();

    let keys = db.get_signers_script_pubkeys().await.unwrap();
    assert_eq!(keys.len(), 1);

    signer::testing::storage::drop_db(db).await;
}

/// The [`DbRead::get_signers_script_pubkeys`] should return scriptPubKeys
/// from the dkg_shares table, as well as ones for the signer's (non
/// OP_RETURN) outputs in the `bitcoin_tx_outputs` table.
#[tokio::test]
async fn get_signers_script_pubkeys_also_uses_bitcoin_tx_outputs() {
    let db = testing::storage::new_test_database().await;

    let mut rng = get_rng();

    let shares: model::EncryptedDkgShares = Faker.fake_with_rng(&mut rng);
    let mut tx_output: model::TxOutput = Faker.fake_with_rng(&mut rng);
    // Let's make sure that the query does not pick up non-signer output
    // scriptPubKeys. We do that by making sure that the output that we
    // write is not the signers output.
    let output_type = model::TxOutputType::iter()
        .filter(|variant| variant != &model::TxOutputType::SignersOutput)
        .collect::<Vec<_>>()
        .choose(&mut rng)
        .copied()
        .unwrap();
    tx_output.output_type = output_type;

    db.write_encrypted_dkg_shares(&shares).await.unwrap();
    db.write_tx_output(&tx_output).await.unwrap();

    let keys = db
        .get_signers_script_pubkeys()
        .await
        .unwrap()
        .into_iter()
        .map(ScriptPubKey::from_bytes)
        .collect::<BTreeSet<_>>();
    assert_eq!(keys.len(), 1);

    assert!(keys.contains(&shares.script_pubkey));
    assert!(!keys.contains(&tx_output.script_pubkey));

    // Okay, now let's add a row for the signers' output and make sure that
    // it gets picked up.
    tx_output.output_type = model::TxOutputType::SignersOutput;
    tx_output.txid = Faker.fake_with_rng(&mut rng);
    db.write_tx_output(&tx_output).await.unwrap();

    let keys = db
        .get_signers_script_pubkeys()
        .await
        .unwrap()
        .into_iter()
        .map(ScriptPubKey::from_bytes)
        .collect::<BTreeSet<_>>();
    assert_eq!(keys.len(), 2);

    assert!(keys.contains(&shares.script_pubkey));
    assert!(keys.contains(&tx_output.script_pubkey));

    testing::storage::drop_db(db).await;
}

/// The [`DbRead::get_last_encrypted_dkg_shares`] function is supposed to
/// fetch the last encrypted DKG shares stored in the database.
#[tokio::test]
async fn get_last_encrypted_dkg_shares_gets_most_recent_shares() {
    let db = testing::storage::new_test_database().await;

    let mut rng = get_rng();

    // We have an empty database, so we don't have any DKG shares there.
    let no_shares = db.get_latest_encrypted_dkg_shares().await.unwrap();
    assert!(no_shares.is_none());

    // Let's create some random DKG shares and store them in the database.
    // When we fetch the last one, there is only one to get, so nothing
    // surprising yet.
    let shares: model::EncryptedDkgShares = fake::Faker.fake_with_rng(&mut rng);
    db.write_encrypted_dkg_shares(&shares).await.unwrap();

    let stored_shares = db.get_latest_encrypted_dkg_shares().await.unwrap();
    assert_eq!(stored_shares.as_ref(), Some(&shares));

    // Now let's pretend that we somehow insert into the database some
    // shares with a timestamp that is in the past. Manually setting the
    // timestamp to be something in the past isn't possible in our current
    // codebase (and should probably never be possible), so this is just
    // for testing purposes.
    let shares0: model::EncryptedDkgShares = fake::Faker.fake_with_rng(&mut rng);
    db.write_encrypted_dkg_shares(&shares0).await.unwrap();

    tokio::time::sleep(Duration::from_millis(5)).await;

    let shares1: model::EncryptedDkgShares = fake::Faker.fake_with_rng(&mut rng);
    db.write_encrypted_dkg_shares(&shares1).await.unwrap();

    tokio::time::sleep(Duration::from_millis(5)).await;

    let shares2: model::EncryptedDkgShares = fake::Faker.fake_with_rng(&mut rng);
    db.write_encrypted_dkg_shares(&shares2).await.unwrap();

    // So when we try to get the last DKG shares this time, we'll get the
    // same ones as last time since they are the most recent.
    let some_shares = db.get_latest_encrypted_dkg_shares().await.unwrap();
    assert_eq!(some_shares.as_ref(), Some(&shares2));

    signer::testing::storage::drop_db(db).await;
}

/// The [`DbRead::get_latest_verified_dkg_shares`] function is supposed to
/// fetch the last encrypted DKG shares with status 'verified' from in the
/// database.
#[tokio::test]
async fn get_last_verified_dkg_shares_does_whats_advertised() {
    let db = testing::storage::new_test_database().await;

    let mut rng = get_rng();

    // We have an empty database, so we don't have any DKG shares there.
    let no_shares = db.get_latest_encrypted_dkg_shares().await.unwrap();
    assert!(no_shares.is_none());

    let no_shares = db.get_latest_verified_dkg_shares().await.unwrap();
    assert!(no_shares.is_none());

    // Let's create some random DKG shares and store them in the database.
    // When we fetch the last one, there is only one to get, so nothing
    // surprising yet.
    let mut shares: model::EncryptedDkgShares = fake::Faker.fake_with_rng(&mut rng);
    shares.dkg_shares_status = model::DkgSharesStatus::Failed;
    db.write_encrypted_dkg_shares(&shares).await.unwrap();

    let stored_shares = db.get_latest_encrypted_dkg_shares().await.unwrap();
    assert_eq!(stored_shares.as_ref(), Some(&shares));

    // But these shares are not verified so nothing still
    let no_shares = db.get_latest_verified_dkg_shares().await.unwrap();
    assert!(no_shares.is_none());

    let mut shares: model::EncryptedDkgShares = fake::Faker.fake_with_rng(&mut rng);
    shares.dkg_shares_status = model::DkgSharesStatus::Unverified;
    db.write_encrypted_dkg_shares(&shares).await.unwrap();

    let stored_shares = db.get_latest_encrypted_dkg_shares().await.unwrap();
    assert_eq!(stored_shares.as_ref(), Some(&shares));

    // None of these shares are verified so nothing still
    let no_shares = db.get_latest_verified_dkg_shares().await.unwrap();
    assert!(no_shares.is_none());

    let mut shares: model::EncryptedDkgShares = fake::Faker.fake_with_rng(&mut rng);
    shares.dkg_shares_status = model::DkgSharesStatus::Verified;
    db.write_encrypted_dkg_shares(&shares).await.unwrap();

    let stored_shares = db.get_latest_encrypted_dkg_shares().await.unwrap();
    assert_eq!(stored_shares.as_ref(), Some(&shares));

    // Finally some verified shares.
    let verified_shares = db.get_latest_verified_dkg_shares().await.unwrap();
    assert_eq!(verified_shares.as_ref(), Some(&shares));

    // Now let's add in some more verified shares to make sure that we get
    // the latest ones.
    let mut shares0: model::EncryptedDkgShares = fake::Faker.fake_with_rng(&mut rng);
    shares0.dkg_shares_status = model::DkgSharesStatus::Verified;
    db.write_encrypted_dkg_shares(&shares0).await.unwrap();

    tokio::time::sleep(Duration::from_millis(5)).await;

    let mut shares1: model::EncryptedDkgShares = fake::Faker.fake_with_rng(&mut rng);
    shares1.dkg_shares_status = model::DkgSharesStatus::Verified;
    db.write_encrypted_dkg_shares(&shares1).await.unwrap();

    tokio::time::sleep(Duration::from_millis(5)).await;

    let mut shares2: model::EncryptedDkgShares = fake::Faker.fake_with_rng(&mut rng);
    shares2.dkg_shares_status = model::DkgSharesStatus::Verified;
    db.write_encrypted_dkg_shares(&shares2).await.unwrap();

    // So when we try to get the last verified DKG shares this time, we'll
    // get the most recent ones.
    let some_shares = db.get_latest_verified_dkg_shares().await.unwrap();
    assert_eq!(some_shares.as_ref(), Some(&shares2));

    signer::testing::storage::drop_db(db).await;
}

/// The [`DbRead::get_latest_non_failed_dkg_shares`] function is supposed to
/// fetch the last encrypted DKG shares with status not 'failed' from the
/// database.
#[tokio::test]
async fn get_latest_non_failed_dkg_shares_does_whats_advertised() {
    let db = testing::storage::new_test_database().await;

    let mut rng = get_rng();

    // We have an empty database, so we don't have any DKG shares there.
    let no_shares = db.get_latest_encrypted_dkg_shares().await.unwrap();
    assert!(no_shares.is_none());

    let no_shares = db.get_latest_non_failed_dkg_shares().await.unwrap();
    assert!(no_shares.is_none());

    // Add some failed shares
    let mut shares: model::EncryptedDkgShares = fake::Faker.fake_with_rng(&mut rng);
    shares.dkg_shares_status = model::DkgSharesStatus::Failed;
    db.write_encrypted_dkg_shares(&shares).await.unwrap();

    let stored_shares = db.get_latest_encrypted_dkg_shares().await.unwrap();
    assert_eq!(stored_shares.as_ref(), Some(&shares));

    let no_shares = db.get_latest_non_failed_dkg_shares().await.unwrap();
    assert!(no_shares.is_none());

    // Now some unverified shares
    let mut shares: model::EncryptedDkgShares = fake::Faker.fake_with_rng(&mut rng);
    shares.dkg_shares_status = model::DkgSharesStatus::Unverified;
    db.write_encrypted_dkg_shares(&shares).await.unwrap();

    let stored_shares = db.get_latest_encrypted_dkg_shares().await.unwrap();
    assert_eq!(stored_shares.as_ref(), Some(&shares));

    let unverified_shares = db.get_latest_non_failed_dkg_shares().await.unwrap();
    assert_eq!(unverified_shares.as_ref(), Some(&shares));

    // And now some verified shares
    let mut shares: model::EncryptedDkgShares = fake::Faker.fake_with_rng(&mut rng);
    shares.dkg_shares_status = model::DkgSharesStatus::Verified;
    db.write_encrypted_dkg_shares(&shares).await.unwrap();

    let stored_shares = db.get_latest_encrypted_dkg_shares().await.unwrap();
    assert_eq!(stored_shares.as_ref(), Some(&shares));

    let verified_shares = db.get_latest_non_failed_dkg_shares().await.unwrap();
    assert_eq!(verified_shares.as_ref(), Some(&shares));

    // Now we add some failed again, we should still get the previous one
    let mut shares_tmp: model::EncryptedDkgShares = fake::Faker.fake_with_rng(&mut rng);
    shares_tmp.dkg_shares_status = model::DkgSharesStatus::Failed;
    db.write_encrypted_dkg_shares(&shares_tmp).await.unwrap();

    let some_shares = db.get_latest_non_failed_dkg_shares().await.unwrap();
    assert_eq!(some_shares.as_ref(), Some(&shares));

    // And finally some unverified again
    let mut shares: model::EncryptedDkgShares = fake::Faker.fake_with_rng(&mut rng);
    shares.dkg_shares_status = model::DkgSharesStatus::Unverified;
    db.write_encrypted_dkg_shares(&shares).await.unwrap();

    let some_shares = db.get_latest_non_failed_dkg_shares().await.unwrap();
    assert_eq!(some_shares.as_ref(), Some(&shares));

    signer::testing::storage::drop_db(db).await;
}

/// The [`DbRead::deposit_request_exists`] function is return true we have
/// a record of the deposit request and false otherwise.
#[tokio::test]
async fn deposit_request_exists_works() {
    let db = testing::storage::new_test_database().await;

    let mut rng = get_rng();

    let deposit: model::DepositRequest = fake::Faker.fake_with_rng(&mut rng);
    let exists = db
        .deposit_request_exists(&deposit.txid, deposit.output_index)
        .await
        .unwrap();
    assert!(!exists);

    db.write_deposit_request(&deposit).await.unwrap();
    let exists = db
        .deposit_request_exists(&deposit.txid, deposit.output_index)
        .await
        .unwrap();
    assert!(exists);

    signer::testing::storage::drop_db(db).await;
}

/// Check that is_known_bitcoin_block_hash correctly reports whether a
/// given block is in the database.
#[tokio::test]
async fn is_known_bitcoin_block_hash_works() {
    let db = testing::storage::new_test_database().await;
    let mut rng = get_rng();

    // We only want the blockchain to be generated
    let num_signers = 3;
    let test_params = testing::storage::model::Params {
        num_bitcoin_blocks: 10,
        num_stacks_blocks_per_bitcoin_block: 1,
        num_deposit_requests_per_block: 0,
        num_withdraw_requests_per_block: 0,
        num_signers_per_request: num_signers,
        consecutive_blocks: false,
    };

    let signer_set = testing::wsts::generate_signer_set_public_keys(&mut rng, num_signers);
    let test_data = TestData::generate(&mut rng, &signer_set, &test_params);
    test_data.write_to(&db).await;

    // We just wrote all of this data to the database, so they are all
    // known.
    for block in test_data.bitcoin_blocks.iter() {
        let block_hash = block.block_hash;
        assert!(db.is_known_bitcoin_block_hash(&block_hash).await.unwrap());
    }

    // It's very unlikely that this random block will be known. It's also
    // that the fixed one is known as well.
    let random_block_hash: model::BitcoinBlockHash = fake::Faker.fake_with_rng(&mut rng);
    assert!(
        !db.is_known_bitcoin_block_hash(&random_block_hash)
            .await
            .unwrap()
    );

    let random_block_hash = model::BitcoinBlockHash::from([23; 32]);
    assert!(
        !db.is_known_bitcoin_block_hash(&random_block_hash)
            .await
            .unwrap()
    );

    signer::testing::storage::drop_db(db).await;
}

/// This tests that deposit requests where there is an associated sweep
/// transaction will show up in the query results from
/// [`DbRead::get_swept_deposit_requests`].
#[tokio::test]
async fn get_swept_deposit_requests_returns_swept_deposit_requests() {
    let db = testing::storage::new_test_database().await;
    let mut rng = get_rng();

    // This query doesn't *need* bitcoind (it's just a query), we just need
    // the transaction data in the database. We use the [`TestSweepSetup`]
    // structure because it has helper functions for generating and storing
    // sweep transactions, and the [`TestSweepSetup`] structure correctly
    // sets up the database.
    let (rpc, faucet) = sbtc::testing::regtest::initialize_blockchain();
    let setup = TestSweepSetup::new_setup(rpc, faucet, 1_000_000, &mut rng);

    // We need to manually update the database with new bitcoin block
    // headers.
    crate::setup::backfill_bitcoin_blocks(&db, rpc, &setup.sweep_block_hash).await;
    setup.store_stacks_genesis_block(&db).await;

    // This isn't technically required right now, but the deposit
    // transaction is supposed to be there, so future versions of our query
    // can rely on that fact.
    setup.store_deposit_tx(&db).await;

    // The request needs to be added to the database. This stores
    // `setup.deposit_request` into the database.
    setup.store_deposit_request(&db).await;

    // We take the sweep transaction as is from the test setup and
    // store it in the database.
    setup.store_sweep_tx(&db).await;

    let chain_tip = setup.sweep_block_hash.into();
    let context_window = 20;

    let mut requests = db
        .get_swept_deposit_requests(&chain_tip, context_window)
        .await
        .unwrap();

    // There should only be one request in the database and it has a sweep
    // transaction so the length should be 1.
    assert_eq!(requests.len(), 1);

    // Its details should match that of the deposit request.
    let req = requests.pop().unwrap();

    assert_eq!(req.amount, setup.deposit_request.amount);
    assert_eq!(req.txid, setup.deposit_request.outpoint.txid.into());
    assert_eq!(req.output_index, setup.deposit_request.outpoint.vout);
    assert_eq!(req.recipient, setup.deposit_recipient.into());
    assert_eq!(req.sweep_block_hash, setup.sweep_block_hash.into());
    assert_eq!(req.sweep_block_height, setup.sweep_block_height);
    assert_eq!(req.sweep_txid, setup.sweep_tx_info.compute_txid().into());

    signer::testing::storage::drop_db(db).await;
}

/// This tests that withdrawal requests where there is an associated sweep
/// transaction will show up in the query results from
/// [`DbRead::get_swept_withdrawal_requests`].
#[tokio::test]
async fn get_swept_withdrawal_requests_returns_swept_withdrawal_requests() {
    let db = testing::storage::new_test_database().await;
    let mut rng = get_rng();

    let num_signers = 3;
    let test_params = testing::storage::model::Params {
        num_bitcoin_blocks: 10,
        num_stacks_blocks_per_bitcoin_block: 1,
        num_deposit_requests_per_block: 0,
        num_withdraw_requests_per_block: 0,
        num_signers_per_request: num_signers,
        consecutive_blocks: false,
    };

    let signer_set = testing::wsts::generate_signer_set_public_keys(&mut rng, num_signers);
    let test_data = TestData::generate(&mut rng, &signer_set, &test_params);
    test_data.write_to(&db).await;

    let bitcoin_tip_ref = db
        .get_bitcoin_canonical_chain_tip_ref()
        .await
        .unwrap()
        .unwrap();
    let bitcoin_tip = bitcoin_tip_ref.block_hash;
    let bitcoin_tip_height = bitcoin_tip_ref.block_height;

    let stacks_tip = db
        .get_stacks_chain_tip(&bitcoin_tip)
        .await
        .unwrap()
        .unwrap();

    // Prepare all data we want to insert into the database to see swept withdrawal requests in it.
    let bitcoin_block = model::BitcoinBlock {
        block_hash: fake::Faker.fake_with_rng(&mut rng),
        block_height: bitcoin_tip_height + 1,
        parent_hash: bitcoin_tip,
    };
    let stacks_block = model::StacksBlock {
        block_hash: fake::Faker.fake_with_rng(&mut rng),
        block_height: stacks_tip.block_height + 1,
        parent_hash: stacks_tip.block_hash,
        bitcoin_anchor: bitcoin_block.block_hash,
    };
    let withdrawal_request = model::WithdrawalRequest {
        request_id: 1,
        txid: fake::Faker.fake_with_rng(&mut rng),
        block_hash: stacks_block.block_hash,
        recipient: fake::Faker.fake_with_rng(&mut rng),
        amount: 1_000,
        max_fee: 1_000,
        sender_address: fake::Faker.fake_with_rng(&mut rng),
        bitcoin_block_height: bitcoin_block.block_height,
    };
    let swept_output = BitcoinWithdrawalOutput {
        request_id: withdrawal_request.request_id,
        stacks_txid: withdrawal_request.txid,
        stacks_block_hash: withdrawal_request.block_hash,
        bitcoin_chain_tip: bitcoin_block.block_hash,
        ..Faker.fake_with_rng(&mut rng)
    };
    let sweep_tx_ref = model::BitcoinTxRef {
        txid: swept_output.bitcoin_txid,
        block_hash: bitcoin_block.block_hash,
    };

    // There should no withdrawal request in the empty database
    let context_window = 20;
    let requests = db
        .get_swept_withdrawal_requests(&bitcoin_block.block_hash, context_window)
        .await
        .unwrap();
    assert!(requests.is_empty());

    // Now write all the data to the database.
    db.write_bitcoin_block(&bitcoin_block).await.unwrap();
    db.write_stacks_block(&stacks_block).await.unwrap();
    db.write_withdrawal_request(&withdrawal_request)
        .await
        .unwrap();
    db.write_bitcoin_transaction(&sweep_tx_ref).await.unwrap();
    db.write_bitcoin_withdrawals_outputs(slice::from_ref(&swept_output))
        .await
        .unwrap();

    // There should only be one request in the database and it has a sweep
    // trasnaction so the length should be 1.
    let mut requests = db
        .get_swept_withdrawal_requests(&bitcoin_block.block_hash, context_window)
        .await
        .unwrap();
    assert_eq!(requests.len(), 1);

    // Its details should match that of the withdrawals request.
    let req = requests.pop().unwrap();
    let expected = SweptWithdrawalRequest {
        output_index: swept_output.output_index,
        amount: withdrawal_request.amount,
        txid: withdrawal_request.txid,
        sweep_block_hash: bitcoin_block.block_hash,
        sweep_block_height: bitcoin_block.block_height,
        sweep_txid: swept_output.bitcoin_txid,
        request_id: withdrawal_request.request_id,
        block_hash: withdrawal_request.block_hash,
        sender_address: withdrawal_request.sender_address,
        max_fee: withdrawal_request.max_fee,
        recipient: withdrawal_request.recipient,
    };
    assert_eq!(req.output_index, expected.output_index);
    assert_eq!(req.amount, expected.amount);
    assert_eq!(req.txid, expected.txid);
    assert_eq!(req.sweep_block_hash, expected.sweep_block_hash);
    assert_eq!(req.sweep_block_height, expected.sweep_block_height);
    assert_eq!(req.sweep_txid, expected.sweep_txid);
    assert_eq!(req.request_id, expected.request_id);
    assert_eq!(req.block_hash, expected.block_hash);
    assert_eq!(req.sender_address, expected.sender_address);
    assert_eq!(req.max_fee, expected.max_fee);

    signer::testing::storage::drop_db(db).await;
}

/// This tests that withdrawal requests that do not have a confirmed
/// response (sweep) bitcoin transaction are not returned from
/// [`DbRead::get_swept_withdrawal_requests`].
#[tokio::test]
async fn get_swept_withdrawal_requests_does_not_return_unswept_withdrawal_requests() {
    let db = testing::storage::new_test_database().await;
    let mut rng = get_rng();

    let num_signers = 3;
    let test_params = testing::storage::model::Params {
        num_bitcoin_blocks: 10,
        num_stacks_blocks_per_bitcoin_block: 1,
        num_deposit_requests_per_block: 0,
        num_withdraw_requests_per_block: 0,
        num_signers_per_request: num_signers,
        consecutive_blocks: false,
    };

    let signer_set = testing::wsts::generate_signer_set_public_keys(&mut rng, num_signers);
    let test_data = TestData::generate(&mut rng, &signer_set, &test_params);
    test_data.write_to(&db).await;

    let bitcoin_tip = db.get_bitcoin_canonical_chain_tip().await.unwrap().unwrap();
    let bitcoin_tip_height = db
        .get_bitcoin_block(&bitcoin_tip)
        .await
        .unwrap()
        .unwrap()
        .block_height;
    let stacks_tip = db
        .get_stacks_chain_tip(&bitcoin_tip)
        .await
        .unwrap()
        .unwrap();

    // Prepare all data we want to insert into the database to see swept withdrawal requests in it.
    let bitcoin_block = model::BitcoinBlock {
        block_hash: fake::Faker.fake_with_rng(&mut rng),
        block_height: bitcoin_tip_height + 1,
        parent_hash: bitcoin_tip,
    };
    let stacks_block = model::StacksBlock {
        block_hash: fake::Faker.fake_with_rng(&mut rng),
        block_height: stacks_tip.block_height + 1,
        parent_hash: stacks_tip.block_hash,
        bitcoin_anchor: bitcoin_block.block_hash,
    };
    let withdrawal_request = model::WithdrawalRequest {
        request_id: 1,
        txid: fake::Faker.fake_with_rng(&mut rng),
        block_hash: stacks_block.block_hash,
        recipient: fake::Faker.fake_with_rng(&mut rng),
        amount: 1_000,
        max_fee: 1_000,
        sender_address: fake::Faker.fake_with_rng(&mut rng),
        bitcoin_block_height: bitcoin_block.block_height,
    };

    // Now write all the data to the database.
    db.write_bitcoin_block(&bitcoin_block).await.unwrap();
    db.write_stacks_block(&stacks_block).await.unwrap();
    db.write_withdrawal_request(&withdrawal_request)
        .await
        .unwrap();

    // There should be no requests because db do not contain sweep transaction
    let context_window = 20;
    let requests = db
        .get_swept_withdrawal_requests(&bitcoin_block.block_hash, context_window)
        .await
        .unwrap();
    assert!(requests.is_empty());

    signer::testing::storage::drop_db(db).await;
}

/// This function tests that deposit requests that do not have a confirmed
/// response (sweep) bitcoin transaction are not returned from
/// [`DbRead::get_swept_deposit_requests`].
#[tokio::test]
async fn get_swept_deposit_requests_does_not_return_unswept_deposit_requests() {
    let db = testing::storage::new_test_database().await;
    let mut rng = get_rng();

    // This query doesn't *need* bitcoind (it's just a query), we just need
    // the transaction data in the database. We use the [`TestSweepSetup`]
    // structure because it has helper functions for generating and storing
    // sweep transactions, and the [`TestSweepSetup`] structure correctly
    // sets up the database.
    let (rpc, faucet) = sbtc::testing::regtest::initialize_blockchain();
    let setup = TestSweepSetup::new_setup(rpc, faucet, 1_000_000, &mut rng);

    // We need to manually update the database with new bitcoin block
    // headers.
    crate::setup::backfill_bitcoin_blocks(&db, rpc, &setup.sweep_block_hash).await;

    // This isn't technically required right now, but the deposit
    // transaction is supposed to be there, so future versions of our query
    // can rely on that fact.
    setup.store_deposit_tx(&db).await;

    // The request needs to be added to the database. This stores
    // `setup.deposit_request` into the database.
    setup.store_deposit_request(&db).await;

    // We are supposed to store a sweep transaction, but we haven't, so the
    // deposit request is not considered swept.
    let chain_tip = setup.sweep_block_hash.into();
    let context_window = 20;

    let requests = db
        .get_swept_deposit_requests(&chain_tip, context_window)
        .await
        .unwrap();

    // Womp, the request is not considered swept.
    assert!(requests.is_empty());

    signer::testing::storage::drop_db(db).await;
}

/// This function tests that [`DbRead::get_swept_deposit_requests`] function
/// does not return requests where we have already confirmed a
/// `complete-deposit` contract call transaction on the canonical Stacks
/// blockchain.
///
/// We use two sweep setups: we add confirming events to both but for one
/// of them the event is not in the canonical chain, then we push another event
/// (on the canonical chain) resulting in both being confirmed on the canonical chain.
#[tokio::test]
async fn get_swept_deposit_requests_does_not_return_deposit_requests_with_responses() {
    let db = testing::storage::new_test_database().await;
    let mut rng = get_rng();

    // This query doesn't *need* bitcoind (it's just a query), we just need
    // the transaction data in the database. We use the [`TestSweepSetup`]
    // structure because it has helper functions for generating and storing
    // sweep transactions, and the [`TestSweepSetup`] structure correctly
    // sets up the database.
    let (rpc, faucet) = sbtc::testing::regtest::initialize_blockchain();
    let mut setup_fork = TestSweepSetup::new_setup(rpc, faucet, 2_000_000, &mut rng);
    let mut setup_canonical = TestSweepSetup::new_setup(rpc, faucet, 1_000_000, &mut rng);

    let context_window = 20;

    // Adding a block, we will use it to store the complete deposit event later
    let chain_tip: BitcoinBlockHash = faucet.generate_blocks(1).pop().unwrap().into();

    // We need to manually update the database with new bitcoin block
    // headers.
    crate::setup::backfill_bitcoin_blocks(&db, rpc, &chain_tip).await;

    for setup in [&mut setup_fork, &mut setup_canonical] {
        // We almost always need a stacks genesis block, so let's store it.
        setup.store_stacks_genesis_block(&db).await;
        // This isn't technically required right now, but the deposit
        // transaction is supposed to be there, so future versions of our query
        // can rely on that fact.
        setup.store_deposit_tx(&db).await;

        // We take the sweep transaction as is from the test setup and
        // store it in the database.
        setup.store_sweep_tx(&db).await;

        // The request needs to be added to the database. This stores
        // `setup.deposit_request` into the database.
        setup.store_deposit_request(&db).await;
    }

    // Setup the stacks blocks
    let stacks_tip = db.get_stacks_chain_tip(&chain_tip).await.unwrap().unwrap();

    let setup_fork_event_block = StacksBlock {
        block_hash: fake::Faker.fake_with_rng(&mut rng),
        block_height: stacks_tip.block_height + 1,
        parent_hash: stacks_tip.block_hash,
        // For `setup_fork`, the stacks block is not in the canonical chain
        bitcoin_anchor: fake::Faker.fake_with_rng(&mut rng),
    };
    let setup_canonical_event_block = StacksBlock {
        block_hash: fake::Faker.fake_with_rng(&mut rng),
        block_height: stacks_tip.block_height + 1,
        parent_hash: stacks_tip.block_hash,
        // For `setup_canonical`, the stacks block is in the canonical chain
        bitcoin_anchor: chain_tip,
    };
    db.write_stacks_block_headers(vec![
        setup_fork_event_block.clone(),
        setup_canonical_event_block.clone(),
    ])
    .await
    .unwrap();

    // First, let's check we get both deposits
    let requests = db
        .get_swept_deposit_requests(&chain_tip, context_window)
        .await
        .unwrap();

    assert_eq!(requests.len(), 2);

    // Here we store some events that signals that the deposit request has been confirmed.
    // For `setup_canonical`, the event block is on the canonical chain
    let event = CompletedDepositEvent {
        txid: fake::Faker.fake_with_rng::<StacksTxId, _>(&mut rng),
        block_id: setup_canonical_event_block.block_hash,
        amount: setup_canonical.deposit_request.amount,
        outpoint: setup_canonical.deposit_request.outpoint,
        sweep_block_hash: setup_canonical.deposit_block_hash.into(),
        sweep_block_height: 42u64.into(),
        sweep_txid: setup_canonical.deposit_request.outpoint.txid.into(),
    };
    db.write_completed_deposit_event(&event).await.unwrap();

    // For `setup_fork`, the event block is not on the canonical chain
    let event = CompletedDepositEvent {
        txid: fake::Faker.fake_with_rng::<StacksTxId, _>(&mut rng),
        block_id: setup_fork_event_block.block_hash,
        amount: setup_fork.deposit_request.amount,
        outpoint: setup_fork.deposit_request.outpoint,
        sweep_block_hash: setup_fork.deposit_block_hash.into(),
        sweep_block_height: 42u64.into(),
        sweep_txid: setup_fork.deposit_request.outpoint.txid.into(),
    };
    db.write_completed_deposit_event(&event).await.unwrap();

    let requests = db
        .get_swept_deposit_requests(&chain_tip, context_window)
        .await
        .unwrap();

    // The only deposit request has a confirmed complete-deposit
    // transaction on the canonical stacks blockchain.
    assert_eq!(requests.len(), 1);
    assert_eq!(requests[0].amount, setup_fork.deposit_info.amount);

    // Finally, we mine again on a block in the canonical chain
    let setup_fork_event_block = StacksBlock {
        block_hash: fake::Faker.fake_with_rng(&mut rng),
        block_height: setup_canonical_event_block.block_height + 1,
        parent_hash: setup_canonical_event_block.block_hash,
        bitcoin_anchor: chain_tip,
    };
    db.write_stacks_block(&setup_fork_event_block)
        .await
        .unwrap();

    let event = CompletedDepositEvent {
        txid: fake::Faker.fake_with_rng::<StacksTxId, _>(&mut rng),
        block_id: setup_fork_event_block.block_hash,
        amount: setup_fork.deposit_request.amount,
        outpoint: setup_fork.deposit_request.outpoint,
        sweep_block_hash: setup_fork.deposit_block_hash.into(),
        sweep_block_height: 42u64.into(),
        sweep_txid: setup_fork.deposit_request.outpoint.txid.into(),
    };
    db.write_completed_deposit_event(&event).await.unwrap();

    let requests = db
        .get_swept_deposit_requests(&chain_tip, context_window)
        .await
        .unwrap();

    // Now both are confirmed
    assert!(requests.is_empty());

    signer::testing::storage::drop_db(db).await;
}

/// This tests that accepted withdrawal requests will not show up in the query results from
/// [`DbRead::get_swept_withdrawal_requests`].
#[tokio::test]
async fn get_swept_withdrawal_requests_does_not_return_withdrawal_requests_with_responses() {
    let db = testing::storage::new_test_database().await;
    let mut rng = get_rng();

    let num_signers = 3;
    let test_params = testing::storage::model::Params {
        num_bitcoin_blocks: 10,
        num_stacks_blocks_per_bitcoin_block: 1,
        num_deposit_requests_per_block: 0,
        num_withdraw_requests_per_block: 0,
        num_signers_per_request: num_signers,
        consecutive_blocks: false,
    };

    let signer_set = testing::wsts::generate_signer_set_public_keys(&mut rng, num_signers);
    let test_data = TestData::generate(&mut rng, &signer_set, &test_params);
    test_data.write_to(&db).await;

    let bitcoin_tip = db.get_bitcoin_canonical_chain_tip().await.unwrap().unwrap();
    let bitcoin_tip_height = db
        .get_bitcoin_block(&bitcoin_tip)
        .await
        .unwrap()
        .unwrap()
        .block_height;
    let stacks_tip = db
        .get_stacks_chain_tip(&bitcoin_tip)
        .await
        .unwrap()
        .unwrap();

    // Prepare all data we want to insert into the database to see swept withdrawal requests in it.
    let bitcoin_block = model::BitcoinBlock {
        block_hash: fake::Faker.fake_with_rng(&mut rng),
        block_height: bitcoin_tip_height + 1,
        parent_hash: bitcoin_tip,
    };
    let stacks_block = model::StacksBlock {
        block_hash: fake::Faker.fake_with_rng(&mut rng),
        block_height: stacks_tip.block_height + 1,
        parent_hash: stacks_tip.block_hash,
        bitcoin_anchor: bitcoin_block.block_hash,
    };
    let withdrawal_request = model::WithdrawalRequest {
        request_id: 1,
        txid: fake::Faker.fake_with_rng(&mut rng),
        block_hash: stacks_block.block_hash,
        recipient: fake::Faker.fake_with_rng(&mut rng),
        amount: 1_000,
        max_fee: 1_000,
        sender_address: fake::Faker.fake_with_rng(&mut rng),
        bitcoin_block_height: bitcoin_block.block_height,
    };
    let swept_output = BitcoinWithdrawalOutput {
        request_id: withdrawal_request.request_id,
        stacks_txid: withdrawal_request.txid,
        stacks_block_hash: withdrawal_request.block_hash,
        bitcoin_chain_tip: bitcoin_block.block_hash,
        ..Faker.fake_with_rng(&mut rng)
    };
    let sweep_tx_ref = model::BitcoinTxRef {
        txid: swept_output.bitcoin_txid,
        block_hash: bitcoin_block.block_hash,
    };

    let event = WithdrawalAcceptEvent {
        request_id: withdrawal_request.request_id,
        sweep_block_hash: bitcoin_block.block_hash,
        sweep_txid: sweep_tx_ref.txid,
        block_id: stacks_block.block_hash,
        ..Faker.fake_with_rng(&mut rng)
    };

    // Now write all the data to the database.
    db.write_bitcoin_block(&bitcoin_block).await.unwrap();
    db.write_stacks_block(&stacks_block).await.unwrap();
    db.write_withdrawal_request(&withdrawal_request)
        .await
        .unwrap();
    db.write_bitcoin_transaction(&sweep_tx_ref).await.unwrap();
    db.write_bitcoin_withdrawals_outputs(slice::from_ref(&swept_output))
        .await
        .unwrap();

    // Before we write corresponding withdrawal accept event query should return 1 request
    let context_window = 20;
    let requests = db
        .get_swept_withdrawal_requests(&bitcoin_block.block_hash, context_window)
        .await
        .unwrap();
    assert_eq!(requests.len(), 1);

    db.write_withdrawal_accept_event(&event).await.unwrap();

    // Since we have corresponding withdrawal accept event query should return nothing
    let requests = db
        .get_swept_withdrawal_requests(&bitcoin_block.block_hash, context_window)
        .await
        .unwrap();
    assert!(requests.is_empty());

    // It should remain accepted even if we have an unconfirmed accept event in
    // some fork
    let forked_event = WithdrawalAcceptEvent {
        request_id: withdrawal_request.request_id,
        ..Faker.fake_with_rng(&mut rng)
    };
    db.write_withdrawal_accept_event(&forked_event)
        .await
        .unwrap();

    let requests = db
        .get_swept_withdrawal_requests(&bitcoin_block.block_hash, context_window)
        .await
        .unwrap();
    assert!(requests.is_empty());

    signer::testing::storage::drop_db(db).await;
}

/// This checks that the DbRead::can_sign_deposit_tx implementation for
/// PgStore operators as it is supposed to. Specifically, it checks that it
/// returns Some(true) if the caller is part of the signing set,
/// Some(false) if it isn't and None if the deposit request record cannot
/// be found.
#[tokio::test]
async fn can_sign_deposit_tx_rejects_not_in_signer_set() {
    let db = testing::storage::new_test_database().await;
    let mut rng = get_rng();

    // Let's create any old aggregate key
    let aggregate_key: PublicKey = fake::Faker.fake_with_rng(&mut rng);

    // Now for a deposit request where we use the above aggregate key.
    let mut req: model::DepositRequest = fake::Faker.fake_with_rng(&mut rng);
    req.signers_public_key = aggregate_key.into();
    db.write_deposit_request(&req).await.unwrap();

    // Now we need a row where the aggregate key matches the one we created
    // above. Also, lets create some signing set.
    let signer_set_public_keys = std::iter::repeat_with(|| fake::Faker.fake_with_rng(&mut rng))
        .take(3)
        .collect::<Vec<PublicKey>>();
    let mut shares: model::EncryptedDkgShares = fake::Faker.fake_with_rng(&mut rng);
    shares.aggregate_key = aggregate_key;
    shares.signer_set_public_keys = signer_set_public_keys;
    db.write_encrypted_dkg_shares(&shares).await.unwrap();

    // For each public key in the signing set, we will correctly say that
    // the public key can sign for it.
    for signer_public_key in shares.signer_set_public_keys.iter() {
        let can_sign = db
            .can_sign_deposit_tx(&req.txid, req.output_index, signer_public_key)
            .await
            .unwrap();

        assert_eq!(can_sign, Some(true));
    }

    // For some public key not in the signing set, we will return false,
    // indicating that we cannot sign for the deposit request.
    let not_in_signing_set: PublicKey = fake::Faker.fake_with_rng(&mut rng);
    let can_sign = db
        .can_sign_deposit_tx(&req.txid, req.output_index, &not_in_signing_set)
        .await
        .unwrap();
    assert_eq!(can_sign, Some(false));

    // And lastly, if we do not have a record of the deposit request then
    // we return None.
    let random_txid = fake::Faker.fake_with_rng(&mut rng);
    let signer_public_key = shares.signer_set_public_keys.first().unwrap();
    let can_sign = db
        .can_sign_deposit_tx(&random_txid, req.output_index, signer_public_key)
        .await
        .unwrap();
    assert_eq!(can_sign, None);

    signer::testing::storage::drop_db(db).await;
}

/// This function tests that [`DbRead::get_swept_deposit_requests`]
/// function return requests where we have already confirmed a
/// `complete-deposit` contract call transaction on the Stacks blockchain
/// but that transaction has been reorged while the sweep transaction has not.
#[tokio::test]
async fn get_swept_deposit_requests_response_tx_reorged() {
    let db = testing::storage::new_test_database().await;
    let mut rng = get_rng();

    // This query doesn't *need* bitcoind (it's just a query), we just need
    // the transaction data in the database. We use the [`TestSweepSetup`]
    // structure because it has helper functions for generating and storing
    // sweep transactions, and the [`TestSweepSetup`] structure correctly
    // sets up the database.
    let (rpc, faucet) = sbtc::testing::regtest::initialize_blockchain();

    let setup = TestSweepSetup::new_setup(rpc, faucet, 1_000_000, &mut rng);

    let context_window = 20;

    // Adding a block, we will use it to store the complete deposit event later
    let chain_tip: BitcoinBlockHash = faucet.generate_blocks(1).pop().unwrap().into();

    // We need to manually update the database with new bitcoin block
    // headers.
    crate::setup::backfill_bitcoin_blocks(&db, rpc, &chain_tip).await;
    setup.store_stacks_genesis_block(&db).await;

    // This isn't technically required right now, but the deposit
    // transaction is supposed to be there, so future versions of our query
    // can rely on that fact.
    setup.store_deposit_tx(&db).await;

    // We take the sweep transaction as is from the test setup and
    // store it in the database.
    setup.store_sweep_tx(&db).await;

    // The request needs to be added to the database. This stores
    // `setup.deposit_request` into the database.
    setup.store_deposit_request(&db).await;

    let stacks_tip = db.get_stacks_chain_tip(&chain_tip).await.unwrap().unwrap();

    // First, let's check we get the deposit
    let requests = db
        .get_swept_deposit_requests(&chain_tip, context_window)
        .await
        .unwrap();
    assert_eq!(requests.len(), 1);

    // Now we push the event to a stacks block anchored to the chain tip
    let original_event_block = StacksBlock {
        block_hash: fake::Faker.fake_with_rng(&mut rng),
        block_height: stacks_tip.block_height + 1,
        parent_hash: stacks_tip.block_hash,
        bitcoin_anchor: chain_tip,
    };
    db.write_stacks_block(&original_event_block).await.unwrap();

    let event = CompletedDepositEvent {
        txid: fake::Faker.fake_with_rng::<StacksTxId, _>(&mut rng),
        block_id: original_event_block.block_hash,
        amount: setup.deposit_request.amount,
        outpoint: setup.deposit_request.outpoint,
        sweep_block_hash: setup.deposit_block_hash.into(),
        sweep_block_height: 42u64.into(),
        sweep_txid: setup.deposit_request.outpoint.txid.into(),
    };
    db.write_completed_deposit_event(&event).await.unwrap();

    // The deposit should be confirmed now
    let requests = db
        .get_swept_deposit_requests(&chain_tip, context_window)
        .await
        .unwrap();

    assert!(requests.is_empty());

    // Now assume we have a reorg: the new bitcoin chain is `sweep_block_hash`
    // and the complete deposit event is no longer in the canonical chain.
    // The deposit should no longer be confirmed.
    let requests = db
        .get_swept_deposit_requests(&setup.sweep_block_hash.into(), context_window)
        .await
        .unwrap();

    assert_eq!(requests.len(), 1);

    signer::testing::storage::drop_db(db).await;
}

/// This test shows an edge case that it's not handled by the query: when we
/// have a confirmed event in a stacks block that is anchored to bitcoin block
/// before the bitcoin block including the sweep tx, the query will return the
/// deposit as swept (not confirmed) when the sweep tx block is at the boundary
/// of the context window. This can happen if we have empty sortitions, fast
/// blocks or other situations causing stacks blocks to be mined anchored
/// to a previous bitcoin block, and we sweep deposits in some newer blocks.
///
/// This case is handled by the validation on the coordinator, on the signers
/// and on the smart contract so it's not an issue.
#[tokio::test]
async fn get_swept_deposit_requests_boundary() {
    let db = testing::storage::new_test_database().await;
    let mut rng = get_rng();

    // This query doesn't *need* bitcoind (it's just a query), we just need
    // the transaction data in the database. We use the [`TestSweepSetup`]
    // structure because it has helper functions for generating and storing
    // sweep transactions, and the [`TestSweepSetup`] structure correctly
    // sets up the database.
    let (rpc, faucet) = sbtc::testing::regtest::initialize_blockchain();
    let setup = TestSweepSetup::new_setup(rpc, faucet, 1_000_000, &mut rng);

    let context_window = 10;

    // We need to manually update the database with new bitcoin block headers.
    let chain_tip = fetch_canonical_bitcoin_blockchain(&db, rpc).await;

    // We almost always need a stacks genesis block, so let's store it.
    setup.store_stacks_genesis_block(&db).await;
    // This isn't technically required right now, but the deposit
    // transaction is supposed to be there, so future versions of our query
    // can rely on that fact.
    setup.store_deposit_tx(&db).await;

    // We take the sweep transaction as is from the test setup and
    // store it in the database.
    setup.store_sweep_tx(&db).await;

    // The request needs to be added to the database. This stores
    // `setup.deposit_request` into the database.
    setup.store_deposit_request(&db).await;

    // Sanity check for the scenario
    let deposit_block = db
        .get_bitcoin_block(&setup.deposit_block_hash.into())
        .await
        .unwrap()
        .unwrap();
    let sweep_block = db
        .get_bitcoin_block(&setup.sweep_block_hash.into())
        .await
        .unwrap()
        .unwrap();
    assert_eq!(deposit_block.block_height + 1, sweep_block.block_height);

    // Setup the stacks blocks
    let stacks_tip = db.get_stacks_chain_tip(&chain_tip).await.unwrap().unwrap();

    // The event is anchored to the deposit block, that is before the sweep
    // block
    let event_block = StacksBlock {
        block_hash: fake::Faker.fake_with_rng(&mut rng),
        block_height: stacks_tip.block_height + 1,
        parent_hash: stacks_tip.block_hash,
        bitcoin_anchor: setup.deposit_block_hash.into(),
    };
    db.write_stacks_block(&event_block).await.unwrap();

    // First, let's check we get the deposit
    let requests = db
        .get_swept_deposit_requests(&chain_tip, context_window)
        .await
        .unwrap();

    assert_eq!(requests.len(), 1);

    // Store the complete deposit event
    let event = CompletedDepositEvent {
        txid: fake::Faker.fake_with_rng::<StacksTxId, _>(&mut rng),
        block_id: event_block.block_hash,
        amount: setup.deposit_request.amount,
        outpoint: setup.deposit_request.outpoint,
        sweep_block_hash: setup.sweep_block_hash.into(),
        sweep_block_height: 42u64.into(),
        sweep_txid: setup.deposit_request.outpoint.txid.into(),
    };
    db.write_completed_deposit_event(&event).await.unwrap();

    // And now the request is no longer swept (and pending confirmation)
    let requests = db
        .get_swept_deposit_requests(&chain_tip, context_window)
        .await
        .unwrap();

    assert!(requests.is_empty());

    // This will remain valid for a bunch of blocks; one block is already mined
    // for the sweep tx
    for _ in 1..context_window - 1 {
        faucet.generate_block();
        let chain_tip = fetch_canonical_bitcoin_blockchain(&db, rpc).await;

        let requests = db
            .get_swept_deposit_requests(&chain_tip, context_window)
            .await
            .unwrap();

        assert!(requests.is_empty());
    }

    // But once we reach the boundary of the context window, we will lose track
    // of the completed event
    faucet.generate_block();
    let chain_tip = fetch_canonical_bitcoin_blockchain(&db, rpc).await;

    let requests = db
        .get_swept_deposit_requests(&chain_tip, context_window)
        .await
        .unwrap();

    assert_eq!(requests.len(), 1);

    signer::testing::storage::drop_db(db).await;
}

/// This function tests that [`DbRead::get_swept_withdrawal_requests`]
/// function return requests where we have already confirmed a
/// `complete-withdrawal` contract call transaction on the Stacks blockchain
/// but that transaction has been reorged while the sweep transaction has not.
#[tokio::test]
async fn get_swept_withdrawal_requests_response_tx_reorged() {
    let db = testing::storage::new_test_database().await;
    let mut rng = get_rng();

    let num_signers = 3;
    let test_params = testing::storage::model::Params {
        num_bitcoin_blocks: 10,
        num_stacks_blocks_per_bitcoin_block: 1,
        num_deposit_requests_per_block: 0,
        num_withdraw_requests_per_block: 0,
        num_signers_per_request: num_signers,
        consecutive_blocks: false,
    };

    let signer_set = testing::wsts::generate_signer_set_public_keys(&mut rng, num_signers);
    let test_data = TestData::generate(&mut rng, &signer_set, &test_params);
    test_data.write_to(&db).await;

    let bitcoin_tip = db.get_bitcoin_canonical_chain_tip().await.unwrap().unwrap();
    let bitcoin_tip_height = db
        .get_bitcoin_block(&bitcoin_tip)
        .await
        .unwrap()
        .unwrap()
        .block_height;
    let stacks_tip = db
        .get_stacks_chain_tip(&bitcoin_tip)
        .await
        .unwrap()
        .unwrap();

    // Prepare all data we want to insert into the database to see swept withdrawal requests in it.
    let bitcoin_block = model::BitcoinBlock {
        block_hash: fake::Faker.fake_with_rng(&mut rng),
        block_height: bitcoin_tip_height + 1,
        parent_hash: bitcoin_tip,
    };
    let stacks_block = model::StacksBlock {
        block_hash: fake::Faker.fake_with_rng(&mut rng),
        block_height: stacks_tip.block_height + 1,
        parent_hash: stacks_tip.block_hash,
        bitcoin_anchor: bitcoin_block.block_hash,
    };
    let withdrawal_request = model::WithdrawalRequest {
        request_id: 1,
        txid: fake::Faker.fake_with_rng(&mut rng),
        block_hash: stacks_block.block_hash,
        recipient: fake::Faker.fake_with_rng(&mut rng),
        amount: 1_000,
        max_fee: 1_000,
        sender_address: fake::Faker.fake_with_rng(&mut rng),
        bitcoin_block_height: bitcoin_block.block_height,
    };
    let swept_output = BitcoinWithdrawalOutput {
        request_id: withdrawal_request.request_id,
        stacks_txid: withdrawal_request.txid,
        stacks_block_hash: withdrawal_request.block_hash,
        bitcoin_chain_tip: bitcoin_block.block_hash,
        ..Faker.fake_with_rng(&mut rng)
    };
    let sweep_tx_ref = model::BitcoinTxRef {
        txid: swept_output.bitcoin_txid,
        block_hash: bitcoin_block.block_hash,
    };

    // Now write all the data to the database.
    db.write_bitcoin_block(&bitcoin_block).await.unwrap();
    db.write_stacks_block(&stacks_block).await.unwrap();
    db.write_withdrawal_request(&withdrawal_request)
        .await
        .unwrap();
    db.write_bitcoin_transaction(&sweep_tx_ref).await.unwrap();
    db.write_bitcoin_withdrawals_outputs(slice::from_ref(&swept_output))
        .await
        .unwrap();

    // Creating new bitcoin block, withdrawal accept event will happen
    // in stacks block ancored to this block
    let new_block = model::BitcoinBlock {
        block_hash: fake::Faker.fake_with_rng(&mut rng),
        block_height: bitcoin_block.block_height + 1,
        parent_hash: bitcoin_block.block_hash,
    };

    // Now we push the event to a stacks block anchored to the chain tip
    let original_event_block = StacksBlock {
        block_hash: fake::Faker.fake_with_rng(&mut rng),
        block_height: stacks_block.block_height + 1,
        parent_hash: stacks_block.block_hash,
        bitcoin_anchor: new_block.block_hash,
    };
    db.write_stacks_block(&original_event_block).await.unwrap();

    let event = WithdrawalAcceptEvent {
        request_id: withdrawal_request.request_id,
        block_id: original_event_block.block_hash,
        sweep_block_hash: bitcoin_block.block_hash,
        sweep_txid: sweep_tx_ref.txid,
        ..Faker.fake_with_rng(&mut rng)
    };

    db.write_bitcoin_block(&new_block).await.unwrap();

    db.write_withdrawal_accept_event(&event).await.unwrap();

    // since this withdrawal was accepted get_swept_withdrawal_requests should return nothing
    let context_window = 20;
    let requests = db
        .get_swept_withdrawal_requests(&new_block.block_hash, context_window)
        .await
        .unwrap();
    assert!(requests.is_empty());

    // Now assume we have a reorg: the new bitcoin chain tip is `bitcoin_block`
    // and the accept withdrawal event is no longer in the canonical chain.
    // The withdrawal should no longer be confirmed.
    let requests = db
        .get_swept_withdrawal_requests(&bitcoin_block.block_hash, context_window)
        .await
        .unwrap();

    assert_eq!(requests.len(), 1);

    signer::testing::storage::drop_db(db).await;
}

async fn transaction_coordinator_test_environment(
    store: PgStore,
) -> testing::transaction_coordinator::TestEnvironment<
    TestContext<
        storage::postgres::PgStore,
        WrappedMock<MockBitcoinInteract>,
        WrappedMock<MockStacksInteract>,
        WrappedMock<MockEmilyInteract>,
    >,
> {
    let test_model_parameters = testing::storage::model::Params {
        num_bitcoin_blocks: 20,
        num_stacks_blocks_per_bitcoin_block: 3,
        num_deposit_requests_per_block: 5,
        num_withdraw_requests_per_block: 5,
        num_signers_per_request: 7,
        consecutive_blocks: false,
    };

    let context = TestContext::builder()
        .with_storage(store)
        .with_mocked_clients()
        .build();

    context
        .state()
        .update_current_limits(SbtcLimits::unlimited());

    testing::transaction_coordinator::TestEnvironment {
        context,
        context_window: 5,
        num_signers: 7,
        signing_threshold: 5,
        test_model_parameters,
    }
}

/// Tests that TxCoordinatorEventLoop::get_pending_requests processes withdrawals
#[tokio::test]
async fn should_process_withdrawals() {
    let store = testing::storage::new_test_database().await;

    transaction_coordinator_test_environment(store.clone())
        .await
        .assert_processes_withdrawals()
        .await;

    testing::storage::drop_db(store).await;
}

#[tokio::test]
async fn should_get_signer_utxo_simple() {
    let store = testing::storage::new_test_database().await;

    transaction_coordinator_test_environment(store.clone())
        .await
        .assert_get_signer_utxo_simple()
        .await;

    signer::testing::storage::drop_db(store).await;
}

#[tokio::test]
async fn should_get_signer_utxo_fork() {
    let store = testing::storage::new_test_database().await;

    transaction_coordinator_test_environment(store.clone())
        .await
        .assert_get_signer_utxo_fork()
        .await;

    signer::testing::storage::drop_db(store).await;
}

#[tokio::test]
async fn should_get_signer_utxo_unspent() {
    let store = testing::storage::new_test_database().await;

    transaction_coordinator_test_environment(store.clone())
        .await
        .assert_get_signer_utxo_unspent()
        .await;

    signer::testing::storage::drop_db(store).await;
}

#[tokio::test]
async fn should_get_signer_utxo_donations() {
    let store = testing::storage::new_test_database().await;

    transaction_coordinator_test_environment(store.clone())
        .await
        .assert_get_signer_utxo_donations()
        .await;

    signer::testing::storage::drop_db(store).await;
}

// The following tests check the [`DbRead::get_deposit_request_report`]
// function and all follow a similar pattern. The pattern is:
// 1. Generate a random blockchain and write it to the database.
// 2. Generate a random deposit request and write it to the database.
//    Write the associated deposit transaction as well, sometimes this
//    transaction will be on the canonical bitcoin blockchain, sometimes
//    not.
// 3. Maybe generate a random deposit vote for the current signer and
//    store that in the database.
// 4. Maybe generate a sweep transaction and put that in our database.
// 5. Check that the report comes out right depending on where the various
//    transactions are confirmed.

/// Check the expected report if the deposit request and transaction are in
/// the database, but this signers vote is missing and the transaction is
/// confirmed on the wrong blockchain.
#[tokio::test]
async fn deposit_report_with_only_deposit_request() {
    let db = testing::storage::new_test_database().await;
    let mut rng = get_rng();

    // We only want the blockchain to be generated
    let num_signers = 3;
    let test_params = testing::storage::model::Params {
        num_bitcoin_blocks: 10,
        num_stacks_blocks_per_bitcoin_block: 1,
        num_deposit_requests_per_block: 0,
        num_withdraw_requests_per_block: 0,
        num_signers_per_request: num_signers,
        consecutive_blocks: false,
    };

    let signer_set = testing::wsts::generate_signer_set_public_keys(&mut rng, num_signers);
    let test_data = TestData::generate(&mut rng, &signer_set, &test_params);
    test_data.write_to(&db).await;

    // Let's create a deposit request, we'll write it to the database
    // later.
    let deposit_request: model::DepositRequest = fake::Faker.fake_with_rng(&mut rng);
    let chain_tip = db.get_bitcoin_canonical_chain_tip().await.unwrap().unwrap();
    let txid = &deposit_request.txid;
    let output_index = deposit_request.output_index;
    let signer_public_key = &signer_set[0];

    // The deposit request is not in our database, so we should get None
    // here.
    let report = db
        .get_deposit_request_report(&chain_tip, txid, output_index, signer_public_key)
        .await
        .unwrap();

    assert!(report.is_none());

    // We're going to write the deposit request to the database. We also
    // write the deposit transaction to the database. For that transaction
    // we want to test what happens if it is not on the canonical bitcoin
    // transaction.
    let random_block: model::BitcoinBlock = fake::Faker.fake_with_rng(&mut rng);
    let tx_ref = model::BitcoinTxRef {
        txid: deposit_request.txid,
        block_hash: random_block.block_hash,
    };

    db.write_deposit_request(&deposit_request).await.unwrap();

    // Sanity check, that if the transaction is not in our database then
    // the report comes back empty.
    let report = db
        .get_deposit_request_report(&chain_tip, txid, output_index, signer_public_key)
        .await
        .unwrap();

    assert!(report.is_none());

    db.write_bitcoin_block(&random_block).await.unwrap();
    db.write_bitcoin_transaction(&tx_ref).await.unwrap();

    // The result shouldn't be Ok(None), since we have a deposit request,
    // but only the amount and locktime should be present, everything else
    // should be None.
    let report = db
        .get_deposit_request_report(&chain_tip, txid, output_index, signer_public_key)
        .await
        .unwrap()
        .unwrap();

    let report_lock_time = report.lock_time.to_consensus_u32();

    assert_eq!(report.amount, deposit_request.amount);
    assert_eq!(report_lock_time, deposit_request.lock_time);
    assert_eq!(report.max_fee, deposit_request.max_fee);
    assert!(report.can_accept.is_none());
    assert!(report.can_sign.is_none());
    // The transaction is not on the canonical bitcoin blockchain, so it
    // shows up as unconfirmed.
    assert_eq!(report.status, DepositConfirmationStatus::Unconfirmed);

    testing::storage::drop_db(db).await;
}

/// Check that if the deposit has been confirmed on a block that is not on
/// the canonical bitcoin blockchain then the deposit reports the status as
/// unconfirmed. We also check that if this signer has voted on the request
/// that the votes are accurately reflected in the report.
///
/// The difference between this test and
/// [`deposit_report_with_only_deposit_request`] is that we write the
/// signer decision to the database here and check that it gets reproduced
/// in the report.
#[tokio::test]
async fn deposit_report_with_deposit_request_reorged() {
    let db = testing::storage::new_test_database().await;
    let mut rng = get_rng();

    // We only want the blockchain to be generated
    let num_signers = 3;
    let test_params = testing::storage::model::Params {
        num_bitcoin_blocks: 10,
        num_stacks_blocks_per_bitcoin_block: 1,
        num_deposit_requests_per_block: 0,
        num_withdraw_requests_per_block: 0,
        num_signers_per_request: num_signers,
        consecutive_blocks: false,
    };

    let signer_set = testing::wsts::generate_signer_set_public_keys(&mut rng, num_signers);
    let test_data = TestData::generate(&mut rng, &signer_set, &test_params);
    test_data.write_to(&db).await;

    // Let's write the deposit request and associated transaction to our
    // database. The deposit transaction will be confirmed, but on a block
    // that is not on the canonical bitcoin blockchain.
    let deposit_request: model::DepositRequest = fake::Faker.fake_with_rng(&mut rng);
    let chain_tip = db.get_bitcoin_canonical_chain_tip().await.unwrap().unwrap();
    let txid = &deposit_request.txid;
    let output_index = deposit_request.output_index;
    let signer_public_key = &signer_set[0];

    let random_block: model::BitcoinBlock = fake::Faker.fake_with_rng(&mut rng);
    let tx_ref = model::BitcoinTxRef {
        txid: deposit_request.txid,
        block_hash: random_block.block_hash,
    };

    db.write_deposit_request(&deposit_request).await.unwrap();
    db.write_bitcoin_block(&random_block).await.unwrap();
    db.write_bitcoin_transaction(&tx_ref).await.unwrap();

    // Time to record the signers' vote.
    let mut decision: model::DepositSigner = fake::Faker.fake_with_rng(&mut rng);
    decision.output_index = deposit_request.output_index;
    decision.txid = deposit_request.txid;
    decision.signer_pub_key = *signer_public_key;

    db.write_deposit_signer_decision(&decision).await.unwrap();

    let report = db
        .get_deposit_request_report(&chain_tip, txid, output_index, signer_public_key)
        .await
        .unwrap()
        .unwrap();

    let report_lock_time = report.lock_time.to_consensus_u32();

    assert_eq!(report.amount, deposit_request.amount);
    assert_eq!(report_lock_time, deposit_request.lock_time);
    assert_eq!(report.max_fee, deposit_request.max_fee);
    assert_eq!(report.can_accept, Some(decision.can_accept));
    assert_eq!(report.can_sign, Some(decision.can_sign));
    assert_eq!(report.status, DepositConfirmationStatus::Unconfirmed);

    signer::testing::storage::drop_db(db).await;
}

/// Check that if the deposit has been included in a sweep transaction
/// then the deposit report states that the deposit has been spent in the
/// status.
#[tokio::test]
async fn deposit_report_with_deposit_request_spent() {
    let db = testing::storage::new_test_database().await;
    let mut rng = get_rng();

    // We only want the blockchain to be generated
    let num_signers = 3;
    let test_params = testing::storage::model::Params {
        num_bitcoin_blocks: 10,
        num_stacks_blocks_per_bitcoin_block: 1,
        num_deposit_requests_per_block: 0,
        num_withdraw_requests_per_block: 0,
        num_signers_per_request: num_signers,
        consecutive_blocks: false,
    };

    let signer_set = testing::wsts::generate_signer_set_public_keys(&mut rng, num_signers);
    let test_data = TestData::generate(&mut rng, &signer_set, &test_params);
    test_data.write_to(&db).await;

    // Let's write the deposit request and associated transaction to the
    // database. Here the deposit transaction will be confirmed on the
    // canonical bitcoin blockchain.
    let deposit_request: model::DepositRequest = fake::Faker.fake_with_rng(&mut rng);
    let chain_tip = db.get_bitcoin_canonical_chain_tip().await.unwrap().unwrap();
    let txid = &deposit_request.txid;
    let output_index = deposit_request.output_index;
    let signer_public_key = &signer_set[0];

    let tx_ref = model::BitcoinTxRef {
        txid: deposit_request.txid,
        block_hash: chain_tip,
    };

    db.write_deposit_request(&deposit_request).await.unwrap();
    db.write_bitcoin_transaction(&tx_ref).await.unwrap();

    // Write the decision to the database
    let mut decision: model::DepositSigner = fake::Faker.fake_with_rng(&mut rng);
    decision.output_index = deposit_request.output_index;
    decision.txid = deposit_request.txid;
    decision.signer_pub_key = *signer_public_key;

    db.write_deposit_signer_decision(&decision).await.unwrap();

    // Okay now let's pretend that the deposit has been swept. For that we
    // need a row in the `bitcoin_tx_inputs` tables, and records in the `transactions`
    // and `bitcoin_transactions` tables.
    let mut swept_prevout: model::TxPrevout = fake::Faker.fake_with_rng(&mut rng);
    swept_prevout.prevout_txid = deposit_request.txid;
    swept_prevout.prevout_output_index = deposit_request.output_index;
    swept_prevout.amount = deposit_request.amount;

    let sweep_tx_ref = model::BitcoinTxRef {
        txid: swept_prevout.txid,
        block_hash: chain_tip,
    };
    db.write_bitcoin_transaction(&sweep_tx_ref).await.unwrap();
    db.write_tx_prevout(&swept_prevout).await.unwrap();

    let report = db
        .get_deposit_request_report(&chain_tip, txid, output_index, signer_public_key)
        .await
        .unwrap()
        .unwrap();

    let report_lock_time = report.lock_time.to_consensus_u32();

    assert_eq!(report.amount, deposit_request.amount);
    assert_eq!(report_lock_time, deposit_request.lock_time);
    assert_eq!(report.max_fee, deposit_request.max_fee);
    assert_eq!(report.can_accept, Some(decision.can_accept));
    assert_eq!(report.can_sign, Some(decision.can_sign));
    assert_eq!(
        report.status,
        DepositConfirmationStatus::Spent(swept_prevout.txid)
    );

    signer::testing::storage::drop_db(db).await;
}

/// Check that if the deposit has been included in a sweep transaction
/// that gets reorged, then the deposit report states that the deposit is
/// confirmed and not spent.
#[tokio::test]
async fn deposit_report_with_deposit_request_swept_but_swept_reorged() {
    let db = testing::storage::new_test_database().await;
    let mut rng = get_rng();

    // We only want the blockchain to be generated
    let num_signers = 3;
    let test_params = testing::storage::model::Params {
        num_bitcoin_blocks: 10,
        num_stacks_blocks_per_bitcoin_block: 1,
        num_deposit_requests_per_block: 0,
        num_withdraw_requests_per_block: 0,
        num_signers_per_request: num_signers,
        consecutive_blocks: false,
    };

    let signer_set = testing::wsts::generate_signer_set_public_keys(&mut rng, num_signers);
    let test_data = TestData::generate(&mut rng, &signer_set, &test_params);
    test_data.write_to(&db).await;

    // Let's write the deposit request and associated transaction to the
    // database. Here the deposit transaction will be confirmed on the
    // canonical bitcoin blockchain.
    let deposit_request: model::DepositRequest = fake::Faker.fake_with_rng(&mut rng);
    let chain_tip = db.get_bitcoin_canonical_chain_tip().await.unwrap().unwrap();
    let chain_tip_block = db.get_bitcoin_block(&chain_tip).await.unwrap().unwrap();
    let txid = &deposit_request.txid;
    let output_index = deposit_request.output_index;
    let signer_public_key = &signer_set[0];

    // We confirm it on the parent block of the chain tip because later we
    // change the chain tip and test certain conditions.
    let tx_ref = model::BitcoinTxRef {
        txid: deposit_request.txid,
        block_hash: chain_tip_block.parent_hash,
    };

    db.write_deposit_request(&deposit_request).await.unwrap();
    db.write_bitcoin_transaction(&tx_ref).await.unwrap();

    // Write the decision to the database
    let mut decision: model::DepositSigner = fake::Faker.fake_with_rng(&mut rng);
    decision.output_index = deposit_request.output_index;
    decision.txid = deposit_request.txid;
    decision.signer_pub_key = *signer_public_key;

    db.write_deposit_signer_decision(&decision).await.unwrap();

    // Okay now let's pretend that the deposit has been swept, but the
    // sweep gets reorged. For that we need a row in the `sweep_*` tables,
    // and records in the `transactions` and `bitcoin_transactions` tables,
    // but we'll use a random block that appears at the same height as the
    // current chain tip for what confirms the sweep transaction. This way
    // it is not on the canonical bitcoin blockchain identified by the
    // chain tip.
    let mut alt_chain_tip_block: model::BitcoinBlock = chain_tip_block.clone();
    alt_chain_tip_block.block_hash = fake::Faker.fake_with_rng(&mut rng);

    let mut swept_prevout: model::TxPrevout = fake::Faker.fake_with_rng(&mut rng);
    swept_prevout.prevout_txid = deposit_request.txid;
    swept_prevout.prevout_output_index = deposit_request.output_index;
    swept_prevout.amount = deposit_request.amount;

    let sweep_tx_ref = model::BitcoinTxRef {
        txid: swept_prevout.txid,
        block_hash: alt_chain_tip_block.block_hash,
    };
    db.write_bitcoin_block(&alt_chain_tip_block).await.unwrap();
    db.write_bitcoin_transaction(&sweep_tx_ref).await.unwrap();
    db.write_tx_prevout(&swept_prevout).await.unwrap();

    let report = db
        .get_deposit_request_report(&chain_tip, txid, output_index, signer_public_key)
        .await
        .unwrap()
        .unwrap();

    let report_lock_time = report.lock_time.to_consensus_u32();

    assert_eq!(report.amount, deposit_request.amount);
    assert_eq!(report_lock_time, deposit_request.lock_time);
    assert_eq!(report.max_fee, deposit_request.max_fee);
    assert_eq!(report.can_accept, Some(decision.can_accept));
    assert_eq!(report.can_sign, Some(decision.can_sign));

    let confirmed_height = chain_tip_block.block_height - 1;
    let confirmed_block_hash = chain_tip_block.parent_hash;
    let expected_status =
        DepositConfirmationStatus::Confirmed(confirmed_height, confirmed_block_hash);
    assert_eq!(report.status, expected_status);

    // If we use the chain tip that confirms the sweep transaction, then we
    // see that the report tells us that it is now spent.
    let alt_chain_tip = alt_chain_tip_block.block_hash;
    let report = db
        .get_deposit_request_report(&alt_chain_tip, txid, output_index, signer_public_key)
        .await
        .unwrap()
        .unwrap();

    let report_lock_time = report.lock_time.to_consensus_u32();

    assert_eq!(report.amount, deposit_request.amount);
    assert_eq!(report_lock_time, deposit_request.lock_time);
    assert_eq!(report.max_fee, deposit_request.max_fee);
    assert_eq!(report.can_accept, Some(decision.can_accept));
    assert_eq!(report.can_sign, Some(decision.can_sign));

    let expected_status = DepositConfirmationStatus::Spent(swept_prevout.txid);
    assert_eq!(report.status, expected_status);

    signer::testing::storage::drop_db(db).await;
}

/// Check when we have a deposit that has been confirmed on the canonical
/// bitcoin and hasn't been spent, that the deposit report has the
/// appropriate "Confirmed" status.
#[tokio::test]
async fn deposit_report_with_deposit_request_confirmed() {
    let db = testing::storage::new_test_database().await;
    let mut rng = get_rng();

    // We only want the blockchain to be generated
    let num_signers = 3;
    let test_params = testing::storage::model::Params {
        num_bitcoin_blocks: 10,
        num_stacks_blocks_per_bitcoin_block: 1,
        num_deposit_requests_per_block: 0,
        num_withdraw_requests_per_block: 0,
        num_signers_per_request: num_signers,
        consecutive_blocks: false,
    };

    let signer_set = testing::wsts::generate_signer_set_public_keys(&mut rng, num_signers);
    let test_data = TestData::generate(&mut rng, &signer_set, &test_params);
    test_data.write_to(&db).await;

    // Let's write the deposit request and associated transaction to the
    // database. The transaction will be on the canonical bitcoin
    // blockchain.
    let deposit_request: model::DepositRequest = fake::Faker.fake_with_rng(&mut rng);
    let chain_tip = db.get_bitcoin_canonical_chain_tip().await.unwrap().unwrap();
    let txid = &deposit_request.txid;
    let output_index = deposit_request.output_index;
    let signer_public_key = &signer_set[0];

    let tx_ref = model::BitcoinTxRef {
        txid: deposit_request.txid,
        block_hash: chain_tip,
    };

    db.write_deposit_request(&deposit_request).await.unwrap();
    db.write_bitcoin_transaction(&tx_ref).await.unwrap();

    // Write this signer's vote to the database.
    let mut decision: model::DepositSigner = fake::Faker.fake_with_rng(&mut rng);
    decision.output_index = deposit_request.output_index;
    decision.txid = deposit_request.txid;
    decision.signer_pub_key = *signer_public_key;

    db.write_deposit_signer_decision(&decision).await.unwrap();

    let report = db
        .get_deposit_request_report(&chain_tip, txid, output_index, signer_public_key)
        .await
        .unwrap()
        .unwrap();

    let report_lock_time = report.lock_time.to_consensus_u32();

    // This is all happy path stuff, with fields filled in and a confirmed
    // status.
    assert_eq!(report.amount, deposit_request.amount);
    assert_eq!(report_lock_time, deposit_request.lock_time);
    assert_eq!(report.max_fee, deposit_request.max_fee);
    assert_eq!(report.can_accept, Some(decision.can_accept));
    assert_eq!(report.can_sign, Some(decision.can_sign));

    let block = db.get_bitcoin_block(&chain_tip).await.unwrap().unwrap();
    let expected_status =
        DepositConfirmationStatus::Confirmed(block.block_height, block.block_hash);
    assert_eq!(report.status, expected_status);

    signer::testing::storage::drop_db(db).await;
}

// The following tests check the [`DbRead::get_withdrawal_request_report`]
// function and all follow a similar pattern. The pattern is:
// 1. Generate a random blockchain and write it to the database.
// 2. Generate a random withdrawal request and write it to the database.
//    Write the block that included the transaction that confirmed the
//    transaction as well, sometimes this transaction will be on the
//    canonical bitcoin blockchain, sometimes not.
// 3. Maybe generate a random withdrawal vote for the current signer and
//    store that in the database.
// 4. Maybe generate a sweep transaction and put that in our database.
// 5. Check that the report comes out right depending on where the various
//    transactions are confirmed.

/// Check that no report is generated if the withdrawal request is not in
/// the database or if the stacks block that confirmed the transaction that
/// generated the request is not in the database.
#[tokio::test]
async fn withdrawal_report_with_no_withdrawal_request_or_no_block() {
    let db = testing::storage::new_test_database().await;
    let mut rng = get_rng();

    // We only want the blockchain to be generated
    let num_signers = 3;
    let test_params = testing::storage::model::Params {
        num_bitcoin_blocks: 10,
        num_stacks_blocks_per_bitcoin_block: 1,
        num_deposit_requests_per_block: 0,
        num_withdraw_requests_per_block: 0,
        num_signers_per_request: num_signers,
        consecutive_blocks: false,
    };

    let signer_public_keys = testing::wsts::generate_signer_set_public_keys(&mut rng, num_signers);
    let signer_public_key = &signer_public_keys[0];
    let test_data = TestData::generate(&mut rng, &signer_public_keys, &test_params);
    test_data.write_to(&db).await;

    let bitcoin_chain_tip = db.get_bitcoin_canonical_chain_tip().await.unwrap().unwrap();
    let stacks_chain_tip = db
        .get_stacks_chain_tip(&bitcoin_chain_tip)
        .await
        .unwrap()
        .unwrap()
        .block_hash;

    // Let's suppose we are given a withdrawal request to validate that we
    // do not know about. In this case no report should be returned.
    let qualified_id = QualifiedRequestId {
        request_id: Faker.fake_with_rng::<u32, _>(&mut rng) as u64,
        txid: Faker.fake_with_rng(&mut rng),
        block_hash: stacks_chain_tip,
    };

    let maybe_report = db
        .get_withdrawal_request_report(
            &bitcoin_chain_tip,
            &stacks_chain_tip,
            &qualified_id,
            signer_public_key,
        )
        .await
        .unwrap();

    assert!(maybe_report.is_none());

    // Now suppose that we know about the withdrawal request but it is not
    // confirmed on a stacks block that we have a record of.
    let withdrawal_request: WithdrawalRequest = Faker.fake_with_rng(&mut rng);
    db.write_withdrawal_request(&withdrawal_request)
        .await
        .unwrap();

    let qualified_id = withdrawal_request.qualified_id();
    let maybe_report = db
        .get_withdrawal_request_report(
            &bitcoin_chain_tip,
            &stacks_chain_tip,
            &qualified_id,
            signer_public_key,
        )
        .await
        .unwrap();

    assert!(maybe_report.is_none());

    testing::storage::drop_db(db).await;
}

/// Check that the is_accepted field is none only if we do not have our
/// vote for the withdrawal request.
#[tokio::test]
async fn withdrawal_report_with_no_withdrawal_votes() {
    let db = testing::storage::new_test_database().await;
    let mut rng = get_rng();

    // We only want the blockchain to be generated
    let num_signers = 3;
    let test_params = testing::storage::model::Params {
        num_bitcoin_blocks: 10,
        num_stacks_blocks_per_bitcoin_block: 1,
        num_deposit_requests_per_block: 0,
        num_withdraw_requests_per_block: 0,
        num_signers_per_request: num_signers,
        consecutive_blocks: false,
    };

    let signer_public_keys = testing::wsts::generate_signer_set_public_keys(&mut rng, num_signers);
    let signer_public_key = &signer_public_keys[0];
    let test_data = TestData::generate(&mut rng, &signer_public_keys, &test_params);
    test_data.write_to(&db).await;

    let bitcoin_chain_tip_ref = db
        .get_bitcoin_canonical_chain_tip_ref()
        .await
        .unwrap()
        .unwrap();
    let bitcoin_chain_tip = bitcoin_chain_tip_ref.block_hash;
    let stacks_chain_tip_block = db
        .get_stacks_chain_tip(&bitcoin_chain_tip)
        .await
        .unwrap()
        .unwrap();
    let stacks_chain_tip = stacks_chain_tip_block.block_hash;

    // Let's suppose that this withdrawal request was generated in a
    // transaction on the chain tip of the stacks blockchain, so that we
    // know that it is confirmed.
    //
    // Note that the block_height usually matters, since the queries only
    // look for sweeps in blocks with height greater than or equal to the
    // block height in the withdrawal request. In this case, there is no
    // sweep transaction in the database, so it doesn't matter.
    let withdrawal_request = WithdrawalRequest {
        block_hash: stacks_chain_tip,
        bitcoin_block_height: bitcoin_chain_tip_ref.block_height,
        ..Faker.fake_with_rng(&mut rng)
    };

    db.write_withdrawal_request(&withdrawal_request)
        .await
        .unwrap();

    let qualified_id = withdrawal_request.qualified_id();
    let report = db
        .get_withdrawal_request_report(
            &bitcoin_chain_tip,
            &stacks_chain_tip,
            &qualified_id,
            signer_public_key,
        )
        .await
        .unwrap()
        .unwrap();

    // We didn't put any votes in the database, but the withdrawal request
    // should be identified with a transaction on the blockchain identified
    // by the given chain tip, since it's actually on the chain tip.
    assert!(report.is_accepted.is_none());
    assert_eq!(report.status, WithdrawalRequestStatus::Confirmed);

    let withdrawal_decision = WithdrawalSigner {
        request_id: qualified_id.request_id,
        block_hash: qualified_id.block_hash,
        txid: qualified_id.txid,
        signer_pub_key: *signer_public_key,
        is_accepted: true,
    };
    db.write_withdrawal_signer_decision(&withdrawal_decision)
        .await
        .unwrap();

    let report = db
        .get_withdrawal_request_report(
            &bitcoin_chain_tip,
            &stacks_chain_tip,
            &qualified_id,
            signer_public_key,
        )
        .await
        .unwrap()
        .unwrap();

    assert_eq!(report.is_accepted, Some(true));
    assert_eq!(report.status, WithdrawalRequestStatus::Confirmed);

    // Let's try one more time but with another public key (who we know has
    // not submitted a vote).
    let signer_public_key_2 = &signer_public_keys[1];
    let report = db
        .get_withdrawal_request_report(
            &bitcoin_chain_tip,
            &stacks_chain_tip,
            &qualified_id,
            signer_public_key_2,
        )
        .await
        .unwrap()
        .unwrap();

    assert!(report.is_accepted.is_none());
    assert_eq!(report.status, WithdrawalRequestStatus::Confirmed);

    testing::storage::drop_db(db).await;
}

/// Check that the report will return that the is unconfirmed if the
/// transaction that generated the request is not on stacks blockchain
/// identified by the given chain tip.
#[tokio::test]
async fn withdrawal_report_with_withdrawal_request_reorged() {
    let db = testing::storage::new_test_database().await;
    let mut rng = get_rng();

    // We only want the blockchain to be generated
    let num_signers = 3;
    let test_params = testing::storage::model::Params {
        num_bitcoin_blocks: 10,
        num_stacks_blocks_per_bitcoin_block: 1,
        num_deposit_requests_per_block: 0,
        num_withdraw_requests_per_block: 0,
        num_signers_per_request: num_signers,
        consecutive_blocks: false,
    };

    let signer_public_keys = testing::wsts::generate_signer_set_public_keys(&mut rng, num_signers);
    let signer_public_key = &signer_public_keys[0];
    let test_data = TestData::generate(&mut rng, &signer_public_keys, &test_params);
    test_data.write_to(&db).await;

    let bitcoin_chain_tip_ref = db
        .get_bitcoin_canonical_chain_tip_ref()
        .await
        .unwrap()
        .unwrap();
    let bitcoin_chain_tip = bitcoin_chain_tip_ref.block_hash;
    let stacks_chain_tip_block = db
        .get_stacks_chain_tip(&bitcoin_chain_tip)
        .await
        .unwrap()
        .unwrap();

    // Okay let's put the withdrawal request in the database on the stacks
    // chain tip.
    let withdrawal_request = WithdrawalRequest {
        block_hash: stacks_chain_tip_block.block_hash,
        bitcoin_block_height: bitcoin_chain_tip_ref.block_height,
        ..Faker.fake_with_rng(&mut rng)
    };

    db.write_withdrawal_request(&withdrawal_request)
        .await
        .unwrap();

    // Now let's generate a report where we know that the withdrawal
    // request is not on the blockchain identified by the given chain tip.
    let qualified_id = withdrawal_request.qualified_id();
    let random_stacks_chain_tip = Faker.fake_with_rng(&mut rng);
    let report = db
        .get_withdrawal_request_report(
            &bitcoin_chain_tip,
            &random_stacks_chain_tip,
            &qualified_id,
            signer_public_key,
        )
        .await
        .unwrap()
        .unwrap();

    assert_eq!(report.status, WithdrawalRequestStatus::Unconfirmed);

    // Okay, well does it say that it's confirmed if we know that it's on
    // the blockchain.
    let report = db
        .get_withdrawal_request_report(
            &bitcoin_chain_tip,
            &stacks_chain_tip_block.block_hash,
            &qualified_id,
            signer_public_key,
        )
        .await
        .unwrap()
        .unwrap();

    assert_eq!(report.status, WithdrawalRequestStatus::Confirmed);

    testing::storage::drop_db(db).await;
}

/// Check that the report correctly notes that the withdrawal request has
/// been fulfilled if there is sweep information in the database.
#[tokio::test]
async fn withdrawal_report_with_withdrawal_request_fulfilled() {
    let db = testing::storage::new_test_database().await;
    let mut rng = get_rng();

    // We only want the blockchain to be generated
    let num_signers = 3;
    let test_params = testing::storage::model::Params {
        num_bitcoin_blocks: 10,
        num_stacks_blocks_per_bitcoin_block: 1,
        num_deposit_requests_per_block: 0,
        num_withdraw_requests_per_block: 0,
        num_signers_per_request: num_signers,
        consecutive_blocks: false,
    };

    let signer_public_keys = testing::wsts::generate_signer_set_public_keys(&mut rng, num_signers);
    let signer_public_key = &signer_public_keys[0];
    let test_data = TestData::generate(&mut rng, &signer_public_keys, &test_params);
    test_data.write_to(&db).await;

    let bitcoin_chain_tip_ref = db
        .get_bitcoin_canonical_chain_tip_ref()
        .await
        .unwrap()
        .unwrap();
    let bitcoin_chain_tip = bitcoin_chain_tip_ref.block_hash;
    let stacks_chain_tip_block = db
        .get_stacks_chain_tip(&bitcoin_chain_tip)
        .await
        .unwrap()
        .unwrap();

    // Note that the block_height matters here, since the queries look for
    // sweeps in blocks with height greater than or equal to the block
    // height in the withdrawal request. In this case, the sweep
    // transaction is confirmed on the chain tip of the bitcoin blockchain.
    let withdrawal_request = WithdrawalRequest {
        block_hash: stacks_chain_tip_block.block_hash,
        bitcoin_block_height: bitcoin_chain_tip_ref.block_height - 1,
        ..Faker.fake_with_rng(&mut rng)
    };
    let qualified_id = withdrawal_request.qualified_id();

    db.write_withdrawal_request(&withdrawal_request)
        .await
        .unwrap();

    // Okay now let's pretend that the withdrawal has been swept. For that
    // we need a row in the `bitcoin_withdrawals_outputs` table, and
    // records in the `transactions` and `bitcoin_transactions` tables. We
    // place the sweep on the bitcoin chain tip.
    let swept_output = BitcoinWithdrawalOutput {
        request_id: qualified_id.request_id,
        stacks_txid: qualified_id.txid,
        stacks_block_hash: qualified_id.block_hash,
        bitcoin_chain_tip,
        ..Faker.fake_with_rng(&mut rng)
    };

    let sweep_tx_ref = model::BitcoinTxRef {
        txid: swept_output.bitcoin_txid,
        block_hash: bitcoin_chain_tip,
    };
    db.write_bitcoin_transaction(&sweep_tx_ref).await.unwrap();
    db.write_bitcoin_withdrawals_outputs(&[swept_output])
        .await
        .unwrap();

    let bitcoin_block = db
        .get_bitcoin_block(&bitcoin_chain_tip)
        .await
        .unwrap()
        .unwrap();
    let report = db
        .get_withdrawal_request_report(
            &bitcoin_block.block_hash,
            &stacks_chain_tip_block.block_hash,
            &qualified_id,
            signer_public_key,
        )
        .await
        .unwrap()
        .unwrap();

    let expected_status = WithdrawalRequestStatus::Fulfilled(sweep_tx_ref);
    assert_eq!(report.status, expected_status);

    // Okay, now let's say that we give the parent of the block that
    // confirmed the sweep as the chain tip, so that we know that the sweep
    // is not on that blockchain. The status should just be confirmed now.
    let report = db
        .get_withdrawal_request_report(
            &bitcoin_block.parent_hash,
            &stacks_chain_tip_block.block_hash,
            &qualified_id,
            signer_public_key,
        )
        .await
        .unwrap()
        .unwrap();

    assert_eq!(report.status, WithdrawalRequestStatus::Confirmed);

    testing::storage::drop_db(db).await;
}

/// Check that a reorg on bitcoin that affects the sweep leads to the
/// report switching the status of the withdrawal from fulfilled to just
/// confirmed.
#[tokio::test]
async fn withdrawal_report_with_withdrawal_request_swept_but_swept_reorged() {
    let db = testing::storage::new_test_database().await;
    let mut rng = get_rng();

    // We only want the blockchain to be generated
    let num_signers = 3;
    let test_params = testing::storage::model::Params {
        num_bitcoin_blocks: 50,
        num_stacks_blocks_per_bitcoin_block: 1,
        num_deposit_requests_per_block: 0,
        num_withdraw_requests_per_block: 0,
        num_signers_per_request: num_signers,
        consecutive_blocks: true,
    };

    let signer_public_keys = testing::wsts::generate_signer_set_public_keys(&mut rng, num_signers);
    let signer_public_key = &signer_public_keys[0];
    let mut test_data = TestData::generate(&mut rng, &signer_public_keys, &test_params);
    let mut parent_hash = Faker.fake_with_rng(&mut rng);
    // Our `TestData` generator doesn't quite build us a nice Stacks
    // blockchain. So we manually make sure that we have consecutive blocks
    // here before writing them to the database. It matters because the
    // data that is generated by default is not a useful blockchain; all
    // blocks have the same height and their parents don't point to blocks
    // that exist.
    for (block_height, block) in test_data.stacks_blocks.iter_mut().enumerate() {
        block.block_height = block_height.into();
        block.parent_hash = parent_hash;
        parent_hash = block.block_hash;
    }
    test_data.write_to(&db).await;

    let bitcoin_chain_tip_ref = db
        .get_bitcoin_canonical_chain_tip_ref()
        .await
        .unwrap()
        .unwrap();
    let stacks_block = test_data.stacks_blocks[1].clone();

    // Okay let's put the withdrawal request to some low block height on
    // the chain.
    assert_eq!(stacks_block.block_height, 1u64.into());
    let withdrawal_request = WithdrawalRequest {
        block_hash: stacks_block.block_hash,
        bitcoin_block_height: bitcoin_chain_tip_ref.block_height,
        ..Faker.fake_with_rng(&mut rng)
    };
    let qualified_id = withdrawal_request.qualified_id();

    db.write_withdrawal_request(&withdrawal_request)
        .await
        .unwrap();

    // Okay now let's pretend that the withdrawal has been swept. For that
    // we need a row in the `bitcoin_withdrawals_outputs` table, and
    // records in the `transactions` and `bitcoin_transactions` tables. We
    // place the sweep on the bitcoin chain tip.
    let swept_output = BitcoinWithdrawalOutput {
        request_id: qualified_id.request_id,
        stacks_txid: qualified_id.txid,
        stacks_block_hash: qualified_id.block_hash,
        bitcoin_chain_tip: bitcoin_chain_tip_ref.block_hash,
        ..Faker.fake_with_rng(&mut rng)
    };

    let sweep_tx_ref = model::BitcoinTxRef {
        txid: swept_output.bitcoin_txid,
        block_hash: bitcoin_chain_tip_ref.block_hash,
    };
    db.write_bitcoin_transaction(&sweep_tx_ref).await.unwrap();
    db.write_bitcoin_withdrawals_outputs(&[swept_output])
        .await
        .unwrap();

    // Alright, the report should say that the withdrawal request has been
    // fulfilled.
    let report = db
        .get_withdrawal_request_report(
            &bitcoin_chain_tip_ref.block_hash,
            &stacks_block.block_hash,
            &qualified_id,
            signer_public_key,
        )
        .await
        .unwrap()
        .unwrap();

    assert_eq!(
        report.status,
        WithdrawalRequestStatus::Fulfilled(sweep_tx_ref)
    );

    let bitcoin_chain_tip_block = db
        .get_bitcoin_block(&bitcoin_chain_tip_ref.block_hash)
        .await
        .unwrap()
        .unwrap();

    // Now let's fork the bitcoin blockchain, generating a sibling block to
    // the current chain tip and a child block, which would then be the
    // current chain tip.
    let bitcoin_block_fork0: BitcoinBlock = BitcoinBlock {
        block_height: bitcoin_chain_tip_block.block_height,
        block_hash: Faker.fake_with_rng(&mut rng),
        parent_hash: bitcoin_chain_tip_block.parent_hash,
    };

    let bitcoin_block_fork1: BitcoinBlock = BitcoinBlock {
        block_height: bitcoin_chain_tip_block.block_height + 1,
        block_hash: Faker.fake_with_rng(&mut rng),
        parent_hash: bitcoin_block_fork0.block_hash,
    };
    db.write_bitcoin_block(&bitcoin_block_fork0).await.unwrap();
    db.write_bitcoin_block(&bitcoin_block_fork1).await.unwrap();

    let bitcoin_chain_tip = db.get_bitcoin_canonical_chain_tip().await.unwrap().unwrap();

    // Well now our sweep is confirmed on an orphan chain, so we still need
    // to sweep out the funds. We haven't changed anything on the stacks
    // side since that transaction was confirmed on a block that was
    // unaffected by the reorg.
    assert_eq!(bitcoin_chain_tip, bitcoin_block_fork1.block_hash);
    let report = db
        .get_withdrawal_request_report(
            &bitcoin_chain_tip,
            &stacks_block.block_hash,
            &qualified_id,
            signer_public_key,
        )
        .await
        .unwrap()
        .unwrap();

    assert_eq!(report.status, WithdrawalRequestStatus::Confirmed);

    testing::storage::drop_db(db).await;
}

/// Check that a reorg on bitcoin that affects the sweep and the bitcoin
/// block anchoring the stacks block confirming the transaction that
/// generated the withdrawal request leads to the report switching the
/// status of the withdrawal from fulfilled to just unconfirmed.
///
/// This situation is supposed to "never" happen but let's see what happens
/// in our code.
#[tokio::test]
async fn withdrawal_report_with_withdrawal_request_swept_but_swept_reorged2() {
    let db = testing::storage::new_test_database().await;
    let mut rng = get_rng();

    // We only want the blockchain to be generated
    let num_signers = 3;
    let test_params = testing::storage::model::Params {
        num_bitcoin_blocks: 50,
        num_stacks_blocks_per_bitcoin_block: 1,
        num_deposit_requests_per_block: 0,
        num_withdraw_requests_per_block: 0,
        num_signers_per_request: num_signers,
        consecutive_blocks: true,
    };

    let signer_public_keys = testing::wsts::generate_signer_set_public_keys(&mut rng, num_signers);
    let signer_public_key = &signer_public_keys[0];
    let mut test_data = TestData::generate(&mut rng, &signer_public_keys, &test_params);
    let mut parent_hash = Faker.fake_with_rng(&mut rng);
    // Our `TestData` generator doesn't quite build us a nice Stacks
    // blockchain. So we manually make sure that we have consecutive blocks
    // here before writing them to the database. It matters because the
    // data that is generated by default is not a useful blockchain; all
    // blocks have the same height and their parents don't point to blocks
    // that exist.
    for (block_height, block) in test_data.stacks_blocks.iter_mut().enumerate() {
        block.block_height = block_height.into();
        block.parent_hash = parent_hash;
        parent_hash = block.block_hash;
    }
    test_data.write_to(&db).await;

    let chain_tip = db.get_bitcoin_canonical_chain_tip().await.unwrap().unwrap();
    let bitcoin_chain_tip = db.get_bitcoin_block(&chain_tip).await.unwrap().unwrap();
    let stacks_chain_tip = db
        .get_stacks_chain_tip(&bitcoin_chain_tip.block_hash)
        .await
        .unwrap()
        .unwrap();

    // Later, we are going to orphan the parent block of the bitcoin chain
    // tip.
    assert_eq!(
        stacks_chain_tip.bitcoin_anchor,
        bitcoin_chain_tip.block_hash
    );

    let withdrawal_request = WithdrawalRequest {
        block_hash: stacks_chain_tip.block_hash,
        bitcoin_block_height: bitcoin_chain_tip.block_height,
        ..Faker.fake_with_rng(&mut rng)
    };
    let qualified_id = withdrawal_request.qualified_id();

    db.write_withdrawal_request(&withdrawal_request)
        .await
        .unwrap();

    // Okay now let's pretend that the withdrawal has been swept. For that
    // we need a row in the `bitcoin_withdrawals_outputs` table, and
    // records in the `transactions` and `bitcoin_transactions` tables. We
    // place the sweep on the bitcoin chain tip.
    let swept_output = BitcoinWithdrawalOutput {
        request_id: qualified_id.request_id,
        stacks_txid: qualified_id.txid,
        stacks_block_hash: qualified_id.block_hash,
        bitcoin_chain_tip: bitcoin_chain_tip.block_hash,
        ..Faker.fake_with_rng(&mut rng)
    };

    let sweep_tx_ref = model::BitcoinTxRef {
        txid: swept_output.bitcoin_txid,
        block_hash: bitcoin_chain_tip.block_hash,
    };
    db.write_bitcoin_transaction(&sweep_tx_ref).await.unwrap();
    db.write_bitcoin_withdrawals_outputs(&[swept_output])
        .await
        .unwrap();

    // Alright, the report should say that the withdrawal request has been
    // fulfilled.
    let report = db
        .get_withdrawal_request_report(
            &bitcoin_chain_tip.block_hash,
            &stacks_chain_tip.block_hash,
            &qualified_id,
            signer_public_key,
        )
        .await
        .unwrap()
        .unwrap();

    assert_eq!(
        report.status,
        WithdrawalRequestStatus::Fulfilled(sweep_tx_ref)
    );

    let bitcoin_chain_tip_parent_block = db
        .get_bitcoin_block(&bitcoin_chain_tip.parent_hash)
        .await
        .unwrap()
        .unwrap();

    // Now let's fork the bitcoin blockchain, generating a sibling block to
    // the parent of the current chain tip and a grandchild block, which
    // would then be the current chain tip.
    let bitcoin_block_fork0: BitcoinBlock = BitcoinBlock {
        block_height: bitcoin_chain_tip_parent_block.block_height,
        block_hash: Faker.fake_with_rng(&mut rng),
        parent_hash: bitcoin_chain_tip_parent_block.parent_hash,
    };
    let bitcoin_block_fork1: BitcoinBlock = BitcoinBlock {
        block_height: bitcoin_chain_tip_parent_block.block_height + 1,
        block_hash: Faker.fake_with_rng(&mut rng),
        parent_hash: bitcoin_block_fork0.block_hash,
    };
    let bitcoin_block_fork2: BitcoinBlock = BitcoinBlock {
        block_height: bitcoin_chain_tip_parent_block.block_height + 2,
        block_hash: Faker.fake_with_rng(&mut rng),
        parent_hash: bitcoin_block_fork1.block_hash,
    };
    db.write_bitcoin_block(&bitcoin_block_fork0).await.unwrap();
    db.write_bitcoin_block(&bitcoin_block_fork1).await.unwrap();
    db.write_bitcoin_block(&bitcoin_block_fork2).await.unwrap();

    let bitcoin_chain_tip = db.get_bitcoin_canonical_chain_tip().await.unwrap().unwrap();
    let stacks_chain_tip = db
        .get_stacks_chain_tip(&bitcoin_chain_tip)
        .await
        .unwrap()
        .unwrap();

    // Well now our sweep is confirmed on an orphan chain. Moreover, the
    // transaction that generated the sweep was affected by the bitcoin
    // reorg, and so has been orphaned as well.
    assert_eq!(bitcoin_chain_tip, bitcoin_block_fork2.block_hash);
    let report = db
        .get_withdrawal_request_report(
            &bitcoin_chain_tip,
            &stacks_chain_tip.block_hash,
            &qualified_id,
            signer_public_key,
        )
        .await
        .unwrap()
        .unwrap();

    assert_eq!(report.status, WithdrawalRequestStatus::Unconfirmed);

    testing::storage::drop_db(db).await;
}

/// Check the normal happy path with a withdrawal request that has been
/// confirmed. Make sure that the values returned match what we would
/// expect given the contents of the withdrawal request.
#[tokio::test]
async fn withdrawal_report_with_withdrawal_request_confirmed() {
    let db = testing::storage::new_test_database().await;
    let mut rng = get_rng();

    // We only want the blockchain to be generated
    let num_signers = 3;
    let test_params = testing::storage::model::Params {
        num_bitcoin_blocks: 10,
        num_stacks_blocks_per_bitcoin_block: 1,
        num_deposit_requests_per_block: 0,
        num_withdraw_requests_per_block: 0,
        num_signers_per_request: num_signers,
        consecutive_blocks: false,
    };

    let signer_public_keys = testing::wsts::generate_signer_set_public_keys(&mut rng, num_signers);
    let signer_public_key = &signer_public_keys[0];
    let test_data = TestData::generate(&mut rng, &signer_public_keys, &test_params);
    test_data.write_to(&db).await;

    // Let's generate a withdrawal request and place it on our canonical
    // blockchain.
    let bitcoin_chain_tip_ref = db
        .get_bitcoin_canonical_chain_tip_ref()
        .await
        .unwrap()
        .unwrap();
    let bitcoin_chain_tip = bitcoin_chain_tip_ref.block_hash;
    let stacks_chain_tip_block = db
        .get_stacks_chain_tip(&bitcoin_chain_tip)
        .await
        .unwrap()
        .unwrap();

    let withdrawal_request = WithdrawalRequest {
        block_hash: stacks_chain_tip_block.block_hash,
        bitcoin_block_height: bitcoin_chain_tip_ref.block_height - 1,
        ..Faker.fake_with_rng(&mut rng)
    };
    let qualified_id = withdrawal_request.qualified_id();

    db.write_withdrawal_request(&withdrawal_request)
        .await
        .unwrap();

    // Let's put a vote in the database. Let's assume that they voted
    // against it, just because we haven't tested false as `is_accepted`
    // yet.
    let withdrawal_decision = WithdrawalSigner {
        request_id: qualified_id.request_id,
        block_hash: qualified_id.block_hash,
        txid: qualified_id.txid,
        signer_pub_key: *signer_public_key,
        is_accepted: false,
    };
    db.write_withdrawal_signer_decision(&withdrawal_decision)
        .await
        .unwrap();

    // Okay, now lets get the report and check the contents.
    let report = db
        .get_withdrawal_request_report(
            &bitcoin_chain_tip,
            &stacks_chain_tip_block.block_hash,
            &qualified_id,
            signer_public_key,
        )
        .await
        .unwrap()
        .unwrap();

    assert_eq!(report.is_accepted, Some(false));
    assert_eq!(report.status, WithdrawalRequestStatus::Confirmed);
    assert_eq!(
        report.bitcoin_block_height,
        withdrawal_request.bitcoin_block_height
    );
    assert_eq!(report.amount, withdrawal_request.amount);
    assert_eq!(report.max_fee, withdrawal_request.max_fee);
    assert_eq!(&report.recipient, withdrawal_request.recipient.deref());
    assert_eq!(report.id, withdrawal_request.qualified_id());

    testing::storage::drop_db(db).await;
}

#[tokio::test]
async fn can_write_and_get_multiple_bitcoin_txs_sighashes() {
    let db = testing::storage::new_test_database().await;

    let sighashes: Vec<BitcoinTxSigHash> = (0..5).map(|_| fake::Faker.fake()).collect();

    db.write_bitcoin_txs_sighashes(&sighashes).await.unwrap();

    let withdrawal_outputs_futures = sighashes
        .iter()
        .map(|sighash| db.will_sign_bitcoin_tx_sighash(&sighash.sighash));

    let results = join_all(withdrawal_outputs_futures).await;

    for (output, result) in sighashes.iter().zip(results) {
        let (result, _) = result.unwrap().unwrap();
        assert_eq!(result, output.will_sign);
    }
    signer::testing::storage::drop_db(db).await;
}

#[tokio::test]
async fn can_write_multiple_bitcoin_withdrawal_outputs() {
    let db = testing::storage::new_test_database().await;

    let outputs: Vec<BitcoinWithdrawalOutput> = (0..5).map(|_| fake::Faker.fake()).collect();

    db.write_bitcoin_withdrawals_outputs(&outputs)
        .await
        .unwrap();

    signer::testing::storage::drop_db(db).await;
}

#[tokio::test]
async fn get_deposit_request_returns_none_for_missing_deposit() {
    let db = testing::storage::new_test_database().await;
    let mut rng = get_rng();

    // Create a random txid
    let txid: model::BitcoinTxId = fake::Faker.fake_with_rng(&mut rng);

    // Fetch the deposit request for the fake txid
    let fetched_deposit = db.get_deposit_request(&txid, 0).await.unwrap();

    // Assert that the fetched fee is None
    assert_eq!(fetched_deposit, None);

    signer::testing::storage::drop_db(db).await;
}

#[tokio::test]
async fn get_deposit_request_returns_returns_inserted_deposit_request() {
    let db = testing::storage::new_test_database().await;
    let mut rng = get_rng();

    // Create multiple deposit requests
    let deposit_request1: model::DepositRequest = fake::Faker.fake_with_rng(&mut rng);
    let deposit_request2: model::DepositRequest = fake::Faker.fake_with_rng(&mut rng);

    // Insert the deposit requests into the database
    db.write_deposit_request(&deposit_request1).await.unwrap();
    db.write_deposit_request(&deposit_request2).await.unwrap();

    // Fetch deposit requests from the database
    let fetched_deposit1 = db
        .get_deposit_request(&deposit_request1.txid, deposit_request1.output_index)
        .await
        .unwrap();
    let fetched_deposit2 = db
        .get_deposit_request(&deposit_request2.txid, deposit_request2.output_index)
        .await
        .unwrap();

    // Assert that the fetched fees match the inserted fees
    assert_eq!(fetched_deposit1, Some(deposit_request1));
    assert_eq!(fetched_deposit2, Some(deposit_request2));

    signer::testing::storage::drop_db(db).await;
}

/// This struct is for testing different conditions when attempting to
/// retrieve the signers' UTXO.
struct ReorgDescription<const N: usize> {
    /// An array that indicates the height that includes at least one sweep
    /// transaction.
    sweep_heights: [BitcoinBlockHeight; N],
    /// This is the height where there is a reorg.
    reorg_height: BitcoinBlockHeight,
    /// This is the height of the donation. It must be less than or equal
    /// to the minimum sweep height indicated by `sweep_heights`.
    donation_height: BitcoinBlockHeight,
    /// The expected height of the UTXO returned by
    /// [`DbRead::get_signer_utxo`].
    utxo_height: Option<BitcoinBlockHeight>,
    /// When we create sweep package, this field controls how many
    /// transactions are created in the package.
    num_transactions: std::ops::Range<u8>,
}

impl<const N: usize> ReorgDescription<N> {
    fn num_blocks(&self) -> u64 {
        *self.sweep_heights.into_iter().max().unwrap_or_default()
    }
}

/// In these tests we check that [`DbRead::get_signer_utxo`] returns the
/// expected UTXO when there is a reorg. The test is set up as follows
/// 1. Populate the database with some minimal bitcoin blockchain data.
/// 2. For each block between the current block and the number-of-blocks to
///    generate, create a random number of transactions where we spend the
///    last output and create a new one.
/// 3. Note the last transaction created in each bitcoin block.
/// 4. Create a new chain starting at the height indicated by
///    `reorg_height`, making sure that it is longer than the current
///    blockchain in the database, so that it is the best chain.
/// 5. Get the signers' UTXO and check that the transaction ID matches the
///    one expected.
#[test_case(ReorgDescription {
    sweep_heights: [0u64.into(), 3u64.into(), 4u64.into(), 5u64.into()],
    reorg_height: 4u64.into(),
    donation_height: 0u64.into(),
    utxo_height: Some(4u64.into()),
    num_transactions: std::ops::Range { start: 1, end: 2 },
}; "vanilla reorg")]
#[test_case(ReorgDescription {
    sweep_heights: [0u64.into(), 3u64.into(), 4u64.into(), 5u64.into()],
    reorg_height: 2u64.into(),
    donation_height: 0u64.into(),
    utxo_height: Some(0u64.into()),
    num_transactions: std::ops::Range { start: 1, end: 2 },
}; "near-complete-reorg")]
#[test_case(ReorgDescription {
    sweep_heights: [0u64.into(), 6u64.into(), 10u64.into(), 12u64.into()],
    reorg_height: 7u64.into(),
    donation_height: 0u64.into(),
    utxo_height: Some(6u64.into()),
    num_transactions: std::ops::Range { start: 1, end: 2 },
}; "partial-reorg")]
#[test_case(ReorgDescription {
    sweep_heights: [0u64.into(), 6u64.into(), 20u64.into(), 21u64.into()],
    reorg_height: 19u64.into(),
    donation_height: 0u64.into(),
    utxo_height: Some(6u64.into()),
    num_transactions: std::ops::Range { start: 1, end: 2 },
}; "long-gap-reorg")]
#[test_case(ReorgDescription {
    sweep_heights: [3u64.into(), 4u64.into(), 5u64.into()],
    reorg_height: 2u64.into(),
    donation_height: 3u64.into(),
    utxo_height: None,
    num_transactions: std::ops::Range { start: 1, end: 2 },
}; "complete-reorg")]
#[test_case(ReorgDescription {
    sweep_heights: [1u64.into(), 7u64.into(), 17u64.into(), 18u64.into(), 19u64.into(), 20u64.into(), 21u64.into()],
    reorg_height: 16u64.into(),
    donation_height: 0u64.into(),
    utxo_height: Some(7u64.into()),
    num_transactions: std::ops::Range { start: 25, end: 26 },
}; "busy-bridge-with-reorg")]
#[tokio::test]
async fn signer_utxo_reorg_suite<const N: usize>(desc: ReorgDescription<N>) {
    let db = testing::storage::new_test_database().await;
    let mut rng = get_rng();

    // We just need some basic data in the database. The only value that
    // matters is `num_bitcoin_blocks`, and it must be positive.
    let num_signers = 3;
    let test_params = testing::storage::model::Params {
        num_bitcoin_blocks: 1,
        num_stacks_blocks_per_bitcoin_block: 1,
        num_deposit_requests_per_block: 0,
        num_withdraw_requests_per_block: 0,
        num_signers_per_request: num_signers,
        consecutive_blocks: false,
    };

    // Let's generate some dummy data and write it into the database.
    let signer_set = testing::wsts::generate_signer_set_public_keys(&mut rng, num_signers);
    let test_data = TestData::generate(&mut rng, &signer_set, &test_params);
    test_data.write_to(&db).await;

    // We need some DKG shares here, since we identify the signers' UTXO by
    // the fact that the signers can sign for the UTXO.
    let dkg_shares: model::EncryptedDkgShares = fake::Faker.fake_with_rng(&mut rng);
    db.write_encrypted_dkg_shares(&dkg_shares).await.unwrap();

    let chain_tip = db.get_bitcoin_canonical_chain_tip().await.unwrap().unwrap();
    let original_chain_tip_ref: model::BitcoinBlockRef = db
        .get_bitcoin_block(&chain_tip)
        .await
        .unwrap()
        .unwrap()
        .into();

    // This will store the last transaction ID for all transaction packages
    // created in a block with a sweep.
    let mut expected_sweep_txids = BTreeMap::new();

    let mut swept_output: model::TxOutput = fake::Faker.fake_with_rng(&mut rng);
    let mut chain_tip_ref = original_chain_tip_ref;
    let mut reorg_block_ref = chain_tip_ref;

    for height in 0..=desc.num_blocks() {
        // We need a UTXO to "bootstrap" the signers, so maybe we should
        // create one now.
        if height == *desc.donation_height {
            swept_output.output_type = model::TxOutputType::Donation;
            swept_output.output_index = 0;
            swept_output.amount = 0;
            swept_output.script_pubkey = dkg_shares.script_pubkey.clone();

            let sweep_tx_ref = model::BitcoinTxRef {
                txid: swept_output.txid,
                block_hash: chain_tip_ref.block_hash,
            };
            db.write_bitcoin_transaction(&sweep_tx_ref).await.unwrap();
            db.write_tx_output(&swept_output).await.unwrap();
        }

        // Maybe there is a sweep package in this bitcoin block. If so
        // let's generate a random number of transactions in a transaction
        // package.
        if desc.sweep_heights.contains(&height.into()) {
            let num_transactions = desc.num_transactions.clone().choose(&mut rng).unwrap();

            for _ in 0..num_transactions {
                let mut swept_prevout: model::TxPrevout = fake::Faker.fake_with_rng(&mut rng);
                swept_prevout.prevout_txid = swept_output.txid;
                swept_prevout.prevout_output_index = 0;
                swept_prevout.prevout_type = model::TxPrevoutType::SignersInput;

                swept_output.txid = swept_prevout.txid;
                swept_output.output_type = model::TxOutputType::SignersOutput;
                swept_output.output_index = 0;
                swept_output.script_pubkey = dkg_shares.script_pubkey.clone();

                let sweep_tx_ref = model::BitcoinTxRef {
                    txid: swept_prevout.txid,
                    block_hash: chain_tip_ref.block_hash,
                };
                db.write_bitcoin_transaction(&sweep_tx_ref).await.unwrap();
                db.write_tx_prevout(&swept_prevout).await.unwrap();
                db.write_tx_output(&swept_output).await.unwrap();

                expected_sweep_txids.insert(height, swept_prevout.txid);
            }
        }

        // We need to note the block that we need to branch from for our reorg.
        if height == *desc.reorg_height {
            reorg_block_ref = chain_tip_ref;
        }

        // And now for the blockchain data.
        let (new_data, new_chain_tip_ref) =
            test_data.new_block(&mut rng, &signer_set, &test_params, Some(&chain_tip_ref));
        chain_tip_ref = new_chain_tip_ref;
        new_data.write_to(&db).await;
    }

    // And now for creating the reorg blocks.
    for _ in 0..=(desc.num_blocks() - *desc.reorg_height) + 1 {
        let (new_data, new_chain_tip_ref) =
            test_data.new_block(&mut rng, &signer_set, &test_params, Some(&reorg_block_ref));
        reorg_block_ref = new_chain_tip_ref;
        new_data.write_to(&db).await;
    }

    let chain_tip = db.get_bitcoin_canonical_chain_tip().await.unwrap().unwrap();

    // Let's make sure we get the expected signer UTXO.
    let utxo = db.get_signer_utxo(&chain_tip).await.unwrap();
    match desc.utxo_height {
        Some(height) => {
            let txid: model::BitcoinTxId = utxo.unwrap().outpoint.txid.into();
            assert_eq!(&txid, expected_sweep_txids.get(&height).unwrap());
        }
        None => {
            assert!(utxo.is_none());
        }
    };

    signer::testing::storage::drop_db(db).await;
}

fn hex_to_block_hash(hash: &str) -> [u8; 32] {
    hex::decode(hash).unwrap().as_slice().try_into().unwrap()
}

#[tokio::test]
async fn compare_in_memory_bitcoin_chain_tip() {
    let mut rng = get_rng();

    let pg_store = testing::storage::new_test_database().await;
    let in_memory_store = storage::memory::Store::new_shared();

    let root: BitcoinBlock = fake::Faker.fake_with_rng(&mut rng);
    let mut blocks = vec![root.clone()];
    for block_hash in [
        "FF00000000000000000000000000000000000000000000000000000000000011",
        "11000000000000000000000000000000000000000000000000000000000000FF",
    ] {
        blocks.push(BitcoinBlock {
            block_hash: hex_to_block_hash(block_hash).into(),
            block_height: root.block_height + 1,
            parent_hash: root.block_hash,
        })
    }

    for block in &blocks {
        pg_store.write_bitcoin_block(block).await.unwrap();
        in_memory_store.write_bitcoin_block(block).await.unwrap();
    }

    assert_eq!(
        in_memory_store
            .get_bitcoin_canonical_chain_tip()
            .await
            .expect("failed to get canonical chain tip")
            .expect("no chain tip"),
        pg_store
            .get_bitcoin_canonical_chain_tip()
            .await
            .expect("failed to get canonical chain tip")
            .expect("no chain tip"),
    );

    signer::testing::storage::drop_db(pg_store).await;
}

#[tokio::test]
async fn compare_in_memory_stacks_chain_tip() {
    let mut rng = get_rng();

    let pg_store = testing::storage::new_test_database().await;
    let in_memory_store = storage::memory::Store::new_shared();

    let root_anchor: BitcoinBlock = fake::Faker.fake_with_rng(&mut rng);

    pg_store.write_bitcoin_block(&root_anchor).await.unwrap();
    in_memory_store
        .write_bitcoin_block(&root_anchor)
        .await
        .unwrap();

    let root: StacksBlock = fake::Faker.fake_with_rng(&mut rng);

    let mut blocks = vec![root.clone()];
    for block_hash in [
        "FF00000000000000000000000000000000000000000000000000000000000011",
        "11000000000000000000000000000000000000000000000000000000000000FF",
    ] {
        blocks.push(StacksBlock {
            block_hash: hex_to_block_hash(block_hash).into(),
            block_height: root.block_height + 1,
            parent_hash: root.block_hash,
            bitcoin_anchor: root_anchor.block_hash,
        })
    }

    for block in &blocks {
        pg_store.write_stacks_block(block).await.unwrap();
        in_memory_store.write_stacks_block(block).await.unwrap();
    }

    assert_eq!(
        in_memory_store
            .get_bitcoin_canonical_chain_tip()
            .await
            .expect("failed to get canonical chain tip")
            .expect("no chain tip"),
        root_anchor.block_hash
    );
    assert_eq!(
        pg_store
            .get_bitcoin_canonical_chain_tip()
            .await
            .expect("failed to get canonical chain tip")
            .expect("no chain tip"),
        root_anchor.block_hash
    );

    assert_eq!(
        in_memory_store
            .get_stacks_chain_tip(&root_anchor.block_hash)
            .await
            .expect("failed to get canonical chain tip")
            .expect("no chain tip"),
        pg_store
            .get_stacks_chain_tip(&root_anchor.block_hash)
            .await
            .expect("failed to get canonical chain tip")
            .expect("no chain tip"),
    );

    signer::testing::storage::drop_db(pg_store).await;
}

#[tokio::test]
async fn write_and_get_dkg_shares_is_pending() {
    let db = testing::storage::new_test_database().await;

    let insert = EncryptedDkgShares {
        aggregate_key: fake::Faker.fake(),
        tweaked_aggregate_key: fake::Faker.fake(),
        encrypted_private_shares: vec![],
        script_pubkey: fake::Faker.fake(),
        public_shares: vec![],
        signer_set_public_keys: vec![],
        signature_share_threshold: 1,
        dkg_shares_status: DkgSharesStatus::Unverified,
        ..fake::Faker.fake()
    };

    db.write_encrypted_dkg_shares(&insert).await.unwrap();

    let select = db
        .get_encrypted_dkg_shares(insert.aggregate_key)
        .await
        .expect("database error")
        .expect("no shares found");

    assert_eq!(insert, select);

    signer::testing::storage::drop_db(db).await;
}

#[test(tokio::test)]
async fn verify_dkg_shares_succeeds() {
    let db = testing::storage::new_test_database().await;

    // We start with a pending entry.
    let insert = EncryptedDkgShares {
        dkg_shares_status: DkgSharesStatus::Unverified,
        ..Faker.fake()
    };

    // Write the dkg_shares entry.
    db.write_encrypted_dkg_shares(&insert).await.unwrap();

    // Now to verify the shares.
    let result = db.verify_dkg_shares(insert.aggregate_key).await.unwrap();
    assert!(result, "verify failed, when it should succeed");

    // Get the dkg_shares entry.
    let select = db
        .get_encrypted_dkg_shares(insert.aggregate_key)
        .await
        .expect("database error")
        .expect("no shares found");

    // Assert that the status is now verified and that the block hash and height
    // are correct, and that the rest of the fields remain the same.
    let compare = EncryptedDkgShares {
        dkg_shares_status: DkgSharesStatus::Verified,
        ..insert.clone()
    };
    assert_eq!(select, compare);

    signer::testing::storage::drop_db(db).await;
}

#[tokio::test]
async fn revoke_dkg_shares_succeeds() {
    let db = testing::storage::new_test_database().await;

    // We start with a pending entry.
    let insert = EncryptedDkgShares {
        dkg_shares_status: DkgSharesStatus::Unverified,
        ..Faker.fake()
    };

    // Write the dkg_shares entry.
    db.write_encrypted_dkg_shares(&insert).await.unwrap();

    // Now try to fail the keys.
    let result = db.revoke_dkg_shares(insert.aggregate_key).await.unwrap();
    assert!(result, "revoke failed, when it should succeed");

    // Get the dkg_shares entry we just inserted.
    let select = db
        .get_encrypted_dkg_shares(insert.aggregate_key)
        .await
        .expect("database error")
        .expect("no shares found");

    // Assert that the status is now revoked and that the rest of the fields
    // remain the same.
    let compare = EncryptedDkgShares {
        dkg_shares_status: DkgSharesStatus::Failed,
        ..insert.clone()
    };
    assert_eq!(select, compare);

    signer::testing::storage::drop_db(db).await;
}

/// This test checks that DKG shares verification status follows a one-way state transition:
///
/// 1. Unverified -> Verified: Once shares are verified, they cannot be revoked
/// 2. Unverified -> Failed: Once shares are marked as failed, they cannot be verified
///
/// The test verifies both transition paths:
/// - Unverified -> Verified -> (attempt revoke, stays Verified)
/// - Unverified -> Failed -> (attempt verify, stays Failed)
#[tokio::test]
async fn verification_status_one_way_street() {
    let db = testing::storage::new_test_database().await;

    // We start with a pending entry.
    let insert = EncryptedDkgShares {
        dkg_shares_status: DkgSharesStatus::Unverified,
        ..Faker.fake()
    };

    // Write the dkg_shares entry.
    db.write_encrypted_dkg_shares(&insert).await.unwrap();

    // Now try to verify.
    let result = db.verify_dkg_shares(insert.aggregate_key).await.unwrap();
    assert!(result, "verify failed, when it should succeed");

    let select1 = db
        .get_encrypted_dkg_shares(insert.aggregate_key)
        .await
        .expect("database error")
        .expect("no shares found");

    assert_eq!(select1.dkg_shares_status, DkgSharesStatus::Verified);

    // Now try to revoke. This shouldn't have any effect because we have
    // verified the shares already.
    let result = db.revoke_dkg_shares(insert.aggregate_key).await.unwrap();
    assert!(!result, "revoking succeeded, when it should fail");

    // Get the dkg_shares entry we just inserted.
    let select2 = db
        .get_encrypted_dkg_shares(insert.aggregate_key)
        .await
        .expect("database error")
        .expect("no shares found");

    let compare = EncryptedDkgShares {
        dkg_shares_status: DkgSharesStatus::Verified,
        ..insert
    };

    assert_eq!(select1, select2);
    assert_eq!(select1, compare);

    // We start with a pending entry.
    let insert = EncryptedDkgShares {
        dkg_shares_status: DkgSharesStatus::Unverified,
        ..Faker.fake()
    };

    // Write the dkg_shares entry.
    db.write_encrypted_dkg_shares(&insert).await.unwrap();

    // Now try to revoke.
    let result = db.revoke_dkg_shares(insert.aggregate_key).await.unwrap();
    assert!(result, "revoke failed, when it should succeed");

    let select1 = db
        .get_encrypted_dkg_shares(insert.aggregate_key)
        .await
        .expect("database error")
        .expect("no shares found");

    assert_eq!(select1.dkg_shares_status, DkgSharesStatus::Failed);

    // Now try to verify them. This should be a no-op, since the keys have
    // already been marked as failed.
    let result = db.verify_dkg_shares(insert.aggregate_key).await.unwrap();
    assert!(!result, "verify succeeded, when it should fail");

    // Get the dkg_shares entry we just inserted.
    let select2 = db
        .get_encrypted_dkg_shares(insert.aggregate_key)
        .await
        .expect("database error")
        .expect("no shares found");

    let compare = EncryptedDkgShares {
        dkg_shares_status: DkgSharesStatus::Failed,
        ..insert
    };

    assert_eq!(select1, select2);
    assert_eq!(select1, compare);

    signer::testing::storage::drop_db(db).await;
}

/// Return a stacks block that is anchored to the bitcoin block with the
/// given block hash that is also on the canonical stacks blockchain, if
/// one exists. If one doesn't exist then panic.
async fn get_stacks_block(
    test_data: &TestData,
    db: &PgStore,
    anchor: &BitcoinBlockHash,
) -> StacksBlockHash {
    let request_stacks_blocks = test_data
        .stacks_blocks
        .iter()
        .filter(|block| &block.bitcoin_anchor == anchor);

    let (_, stacks_chain_tip) = db.get_chain_tips().await;

    for block in request_stacks_blocks {
        let in_canonical_stacks_blockchain = db
            .in_canonical_stacks_blockchain(
                &stacks_chain_tip,
                &block.block_hash,
                block.block_height,
            )
            .await
            .unwrap();

        if in_canonical_stacks_blockchain {
            return block.block_hash;
        }
    }

    panic!("could not find a stacks block with the given anchor: {anchor}");
}

/// Tests that get_pending_rejected_withdrawal_requests correctly return expired
/// requests in case there are no events affecting them.
#[test_log::test(tokio::test)]
async fn pending_rejected_withdrawal_no_events() {
    let db = testing::storage::new_test_database().await;
    let mut rng = get_rng();

    let num_signers = 10;
    let context_window = 1000;
    let test_model_params = testing::storage::model::Params {
        num_bitcoin_blocks: 50,
        num_stacks_blocks_per_bitcoin_block: 3,
        num_deposit_requests_per_block: 0,
        num_withdraw_requests_per_block: 5,
        num_signers_per_request: num_signers,
        consecutive_blocks: false,
    };

    let signer_set = testing::wsts::generate_signer_set_public_keys(&mut rng, num_signers);

    let test_data = TestData::generate(&mut rng, &signer_set, &test_model_params);

    test_data.write_to(&db).await;

    let mut bitcoin_chain_tip = db
        .get_bitcoin_canonical_chain_tip_ref()
        .await
        .expect("failed to get canonical chain tip")
        .expect("no chain tip");

    let chain_depth = bitcoin_chain_tip.block_height - test_data.bitcoin_blocks[0].block_height;

    // Append some blocks to ensure we have expired requests; we expire the
    // requests in the first 5 canonical blocks, while keeping the others valid.
    for _ in chain_depth..WITHDRAWAL_BLOCKS_EXPIRY + 5 {
        let new_block = BitcoinBlock {
            block_hash: fake::Faker.fake_with_rng(&mut rng),
            block_height: bitcoin_chain_tip.block_height + 1,
            parent_hash: bitcoin_chain_tip.block_hash,
        };
        db.write_bitcoin_block(&new_block).await.unwrap();

        bitcoin_chain_tip = new_block.into();
    }

    let pending_rejected = db
        .get_pending_rejected_withdrawal_requests(&bitcoin_chain_tip, context_window)
        .await
        .expect("failed to get pending rejected withdrawals");
    assert!(!pending_rejected.is_empty());

    let stacks_chain_tip = db
        .get_stacks_chain_tip(&bitcoin_chain_tip.block_hash)
        .await
        .expect("failed to get stacks chain tip")
        .expect("no chain tip");

    let mut non_expired = 0;
    for withdrawal in test_data.withdraw_requests {
        if withdrawal.bitcoin_block_height == test_data.bitcoin_blocks[0].block_height {
            // The stacks blocks in the first bitcoin block have an hallucinated
            // anchor, so they are in the canonical chain but have no link to
            // bitcoin chain, making things weird.
            continue;
        }

        let stacks_block = db
            .get_stacks_block(&withdrawal.block_hash)
            .await
            .unwrap()
            .unwrap();

        let in_canonical_stacks = db
            .in_canonical_stacks_blockchain(
                &stacks_chain_tip.block_hash,
                &stacks_block.block_hash,
                stacks_block.block_height,
            )
            .await
            .unwrap();

        if !in_canonical_stacks {
            assert!(!pending_rejected.contains(&withdrawal));
            continue;
        }

        let confirmations = bitcoin_chain_tip.block_height - withdrawal.bitcoin_block_height;
        assert_eq!(
            pending_rejected.contains(&withdrawal),
            confirmations > WITHDRAWAL_BLOCKS_EXPIRY
        );
        non_expired += 1;
    }
    // Sanity check we are testing both cases
    assert_gt!(non_expired, 0);

    signer::testing::storage::drop_db(db).await;
}

/// Test that pending_rejected_withdrawal correctly returns in case of expired
/// requests.
#[test_log::test(tokio::test)]
async fn pending_rejected_withdrawal_expiration() {
    let db = testing::storage::new_test_database().await;
    let mut rng = get_rng();

    let num_signers = 10;

    // Let's start with a fork-less chain
    let test_model_params = testing::storage::model::Params {
        num_bitcoin_blocks: 10,
        num_stacks_blocks_per_bitcoin_block: 3,
        num_deposit_requests_per_block: 0,
        num_withdraw_requests_per_block: 0,
        num_signers_per_request: 0,
        consecutive_blocks: true,
    };
    let signer_set = testing::wsts::generate_signer_set_public_keys(&mut rng, num_signers);
    let test_data = TestData::generate(&mut rng, &signer_set, &test_model_params);
    test_data.write_to(&db).await;

    // Add a withdrawal request not yet confirmed nor expired
    let request_confirmations = 1;
    let request_bitcoin_block = test_data
        .bitcoin_blocks
        .get(test_data.bitcoin_blocks.len() - request_confirmations - 1)
        .unwrap();

    // We want to get a candidate stacks block for our withdrawal request
    // that is anchored to the above bitcoin block.
    let request_stacks_block_hash =
        get_stacks_block(&test_data, &db, &request_bitcoin_block.block_hash).await;

    let request = WithdrawalRequest {
        block_hash: request_stacks_block_hash,
        bitcoin_block_height: request_bitcoin_block.block_height,
        ..fake::Faker.fake_with_rng(&mut rng)
    };
    db.write_withdrawal_request(&request).await.unwrap();

    // Append new blocks up to WITHDRAWAL_BLOCKS_EXPIRY, checking that the
    // request is not considered expired
    for _ in request_confirmations..WITHDRAWAL_BLOCKS_EXPIRY as usize {
        let bitcoin_chain_tip = db
            .get_bitcoin_canonical_chain_tip_ref()
            .await
            .expect("failed to get canonical chain tip")
            .expect("no chain tip");

        let new_block = BitcoinBlock {
            block_hash: fake::Faker.fake_with_rng(&mut rng),
            block_height: bitcoin_chain_tip.block_height + 1,
            parent_hash: bitcoin_chain_tip.block_hash,
        };
        db.write_bitcoin_block(&new_block).await.unwrap();

        assert_le!(
            new_block.block_height - request.bitcoin_block_height,
            WITHDRAWAL_BLOCKS_EXPIRY
        );

        // Check that now we do get it as rejected
        let pending_rejected = db
            .get_pending_rejected_withdrawal_requests(&new_block.into(), 1000)
            .await
            .expect("failed to get pending rejected withdrawals");

        assert!(pending_rejected.is_empty());
    }

    // Append one last block, reaching WITHDRAWAL_BLOCKS_EXPIRY
    let bitcoin_chain_tip = db
        .get_bitcoin_canonical_chain_tip_ref()
        .await
        .expect("failed to get canonical chain tip")
        .expect("no chain tip");

    let new_block = BitcoinBlock {
        block_hash: fake::Faker.fake_with_rng(&mut rng),
        block_height: bitcoin_chain_tip.block_height + 1,
        parent_hash: bitcoin_chain_tip.block_hash,
    };
    db.write_bitcoin_block(&new_block).await.unwrap();

    assert_gt!(
        new_block.block_height - request.bitcoin_block_height,
        WITHDRAWAL_BLOCKS_EXPIRY
    );

    // Check that now we do get it as rejected
    let pending_rejected = db
        .get_pending_rejected_withdrawal_requests(&new_block.into(), 1000)
        .await
        .expect("failed to get pending rejected withdrawals");

    assert_eq!(&pending_rejected.single(), &request);

    signer::testing::storage::drop_db(db).await;
}

/// Check that pending_rejected_withdrawal correctly skips rejected requests
/// that already have a confirmed rejection event.
#[test_log::test(tokio::test)]
async fn pending_rejected_withdrawal_rejected_already_rejected() {
    let db = testing::storage::new_test_database().await;
    let mut rng = get_rng();

    let num_signers = 10;

    // Let's start with a fork-less chain
    let test_model_params = testing::storage::model::Params {
        num_bitcoin_blocks: 30,
        num_stacks_blocks_per_bitcoin_block: 3,
        num_deposit_requests_per_block: 0,
        num_withdraw_requests_per_block: 0,
        num_signers_per_request: 0,
        consecutive_blocks: true,
    };
    let signer_set = testing::wsts::generate_signer_set_public_keys(&mut rng, num_signers);
    let test_data = TestData::generate(&mut rng, &signer_set, &test_model_params);
    test_data.write_to(&db).await;

    // Add a withdrawal request already expired
    let request_confirmations = WITHDRAWAL_BLOCKS_EXPIRY as usize + 1;
    let request_bitcoin_block = test_data
        .bitcoin_blocks
        .get(test_data.bitcoin_blocks.len() - request_confirmations - 1)
        .unwrap();

    // We want to get a candidate stacks block for our withdrawal request
    // that is anchored to the above bitcoin block.
    let request_stacks_block_hash =
        get_stacks_block(&test_data, &db, &request_bitcoin_block.block_hash).await;

    let request = WithdrawalRequest {
        block_hash: request_stacks_block_hash,
        bitcoin_block_height: request_bitcoin_block.block_height,
        ..fake::Faker.fake_with_rng(&mut rng)
    };
    db.write_withdrawal_request(&request).await.unwrap();

    // First, check that the request is pending rejected
    let bitcoin_chain_tip = db
        .get_bitcoin_canonical_chain_tip_ref()
        .await
        .expect("failed to get canonical chain tip")
        .expect("no chain tip");

    let pending_rejected = db
        .get_pending_rejected_withdrawal_requests(&bitcoin_chain_tip, 1000)
        .await
        .expect("failed to get pending rejected withdrawals");

    assert_eq!(&pending_rejected.single(), &request);

    // Now, let's add a rejection event in a fork first
    // As fork base, let's pick stacks tip - 2
    let mut fork_base = db
        .get_stacks_chain_tip(&bitcoin_chain_tip.block_hash)
        .await
        .unwrap()
        .unwrap();
    for _ in 0..2 {
        fork_base = db
            .get_stacks_block(&fork_base.parent_hash)
            .await
            .unwrap()
            .unwrap();
    }

    // Create the forked block that will contain the reject event
    let forked_stacks_block = StacksBlock {
        parent_hash: fork_base.block_hash,
        block_height: fork_base.block_height + 1,
        bitcoin_anchor: fork_base.bitcoin_anchor,
        ..fake::Faker.fake_with_rng(&mut rng)
    };
    db.write_stacks_block(&forked_stacks_block).await.unwrap();

    let stacks_chain_tip = db
        .get_stacks_chain_tip(&bitcoin_chain_tip.block_hash)
        .await
        .unwrap()
        .unwrap();
    assert!(
        db.in_canonical_stacks_blockchain(
            &stacks_chain_tip.block_hash,
            &fork_base.block_hash,
            fork_base.block_height
        )
        .await
        .unwrap()
    );
    assert!(
        !db.in_canonical_stacks_blockchain(
            &stacks_chain_tip.block_hash,
            &forked_stacks_block.block_hash,
            forked_stacks_block.block_height
        )
        .await
        .unwrap()
    );

    let event = WithdrawalRejectEvent {
        request_id: request.request_id,
        block_id: forked_stacks_block.block_hash,
        ..fake::Faker.fake_with_rng(&mut rng)
    };
    db.write_withdrawal_reject_event(&event).await.unwrap();

    // With a forked rejection event, the request is still pending rejected
    let pending_rejected = db
        .get_pending_rejected_withdrawal_requests(&bitcoin_chain_tip, 1000)
        .await
        .expect("failed to get pending rejected withdrawals");

    assert_eq!(&pending_rejected.single(), &request);

    // Now let's add a confirmed rejection event to fork base, so it's in the
    // canonical chain.
    let event = WithdrawalRejectEvent {
        request_id: request.request_id,
        block_id: fork_base.block_hash,
        ..fake::Faker.fake_with_rng(&mut rng)
    };
    db.write_withdrawal_reject_event(&event).await.unwrap();

    // With a confirmed rejection event, we should no longer get the request
    let pending_rejected = db
        .get_pending_rejected_withdrawal_requests(&bitcoin_chain_tip, 1000)
        .await
        .expect("failed to get pending rejected withdrawals");

    assert!(pending_rejected.is_empty());

    signer::testing::storage::drop_db(db).await;
}

/// Check that pending_rejected_withdrawal correctly skips expired requests
/// that have a confirmed withdrawal output.
#[test_log::test(tokio::test)]
async fn pending_rejected_withdrawal_already_accepted() {
    let db = testing::storage::new_test_database().await;
    let mut rng = get_rng();

    let num_signers = 10;

    // Let's start with a fork-less chain
    let test_model_params = testing::storage::model::Params {
        num_bitcoin_blocks: 30,
        num_stacks_blocks_per_bitcoin_block: 3,
        num_deposit_requests_per_block: 0,
        num_withdraw_requests_per_block: 0,
        num_signers_per_request: 0,
        consecutive_blocks: true,
    };
    let signer_set = testing::wsts::generate_signer_set_public_keys(&mut rng, num_signers);
    let test_data = TestData::generate(&mut rng, &signer_set, &test_model_params);
    test_data.write_to(&db).await;

    // Add a withdrawal request already expired
    let request_confirmations = WITHDRAWAL_BLOCKS_EXPIRY as usize + 1;
    let request_bitcoin_block = test_data
        .bitcoin_blocks
        .get(test_data.bitcoin_blocks.len() - request_confirmations - 1)
        .unwrap();
    // We want to get a candidate stacks block for our withdrawal request
    // that is anchored to the above bitcoin block.
    let request_stacks_block_hash =
        get_stacks_block(&test_data, &db, &request_bitcoin_block.block_hash).await;
    let request = WithdrawalRequest {
        block_hash: request_stacks_block_hash,
        bitcoin_block_height: request_bitcoin_block.block_height,
        ..fake::Faker.fake_with_rng(&mut rng)
    };
    db.write_withdrawal_request(&request).await.unwrap();

    // First, check that the request is pending rejected
    let bitcoin_chain_tip = db
        .get_bitcoin_canonical_chain_tip_ref()
        .await
        .expect("failed to get canonical chain tip")
        .expect("no chain tip");

    let pending_rejected = db
        .get_pending_rejected_withdrawal_requests(&bitcoin_chain_tip, 1000)
        .await
        .expect("failed to get pending rejected withdrawals");

    assert_eq!(&pending_rejected.single(), &request);

    // Now, let's add a withdrawal output in a fork (tip - 2)
    let mut fork_base = db
        .get_bitcoin_block(&bitcoin_chain_tip.block_hash)
        .await
        .unwrap()
        .unwrap();
    for _ in 0..2 {
        fork_base = db
            .get_bitcoin_block(&fork_base.parent_hash)
            .await
            .unwrap()
            .unwrap();
    }

    // Create the forked block that will contain the withdrawal output
    let forked_block = BitcoinBlock {
        parent_hash: fork_base.block_hash,
        block_height: fork_base.block_height + 1,
        ..fake::Faker.fake_with_rng(&mut rng)
    };
    db.write_bitcoin_block(&forked_block).await.unwrap();

    let forked_withdrawal_output = BitcoinWithdrawalOutput {
        request_id: request.request_id,
        stacks_block_hash: request.block_hash,
        ..fake::Faker.fake_with_rng(&mut rng)
    };
    db.write_bitcoin_withdrawals_outputs(slice::from_ref(&forked_withdrawal_output))
        .await
        .unwrap();
    db.write_bitcoin_transaction(&model::BitcoinTxRef {
        txid: forked_withdrawal_output.bitcoin_txid,
        block_hash: forked_block.block_hash,
    })
    .await
    .unwrap();

    let bitcoin_chain_tip = db
        .get_bitcoin_canonical_chain_tip_ref()
        .await
        .unwrap()
        .unwrap();
    assert!(
        db.in_canonical_bitcoin_blockchain(&bitcoin_chain_tip, &fork_base.clone().into())
            .await
            .unwrap()
    );
    assert!(
        !db.in_canonical_bitcoin_blockchain(&bitcoin_chain_tip, &forked_block.into())
            .await
            .unwrap()
    );

    // With a forked withdrawal output, the request is still pending rejected
    let pending_rejected = db
        .get_pending_rejected_withdrawal_requests(&bitcoin_chain_tip, 1000)
        .await
        .expect("failed to get pending rejected withdrawals");
    assert_eq!(&pending_rejected.single(), &request);

    // Now let's add a withdrawal output in the canonical chain
    let canonical_withdrawal_output = BitcoinWithdrawalOutput {
        request_id: request.request_id,
        stacks_block_hash: request.block_hash,
        ..fake::Faker.fake_with_rng(&mut rng)
    };
    db.write_bitcoin_withdrawals_outputs(slice::from_ref(&canonical_withdrawal_output))
        .await
        .unwrap();

    // The output is not confirmed yet, so it shouldn't affect the request
    let pending_rejected = db
        .get_pending_rejected_withdrawal_requests(&bitcoin_chain_tip, 1000)
        .await
        .expect("failed to get pending rejected withdrawals");
    assert_eq!(&pending_rejected.single(), &request);

    // Confirming it (putting the output txid in a confirmed block)
    db.write_bitcoin_transaction(&model::BitcoinTxRef {
        txid: canonical_withdrawal_output.bitcoin_txid,
        block_hash: fork_base.block_hash,
    })
    .await
    .unwrap();

    // With a confirmed withdrawal output, we should no longer get the request
    let pending_rejected = db
        .get_pending_rejected_withdrawal_requests(&bitcoin_chain_tip, 1000)
        .await
        .expect("failed to get pending rejected withdrawals");
    assert!(pending_rejected.is_empty());

    signer::testing::storage::drop_db(db).await;
}

/// Check that is_withdrawal_inflight correctly picks up withdrawal
/// requests that have rows associated with sweep transactions that have
/// been proposed by the coordinator.
#[tokio::test]
async fn is_withdrawal_inflight_catches_withdrawals_with_rows_in_table() {
    let db = testing::storage::new_test_database().await;
    let mut rng = get_rng();

    let (rpc, faucet) = sbtc::testing::regtest::initialize_blockchain();

    let signers = TestSignerSet::new(&mut rng);
    let setup = TestSweepSetup2::new_setup(signers, faucet, &[]);

    // Normal: the signer follows the bitcoin blockchain and event observer
    // should be getting new block events from bitcoin-core. We haven't
    // hooked up our block observer, so we need to manually update the
    // database with new bitcoin block headers.
    fetch_canonical_bitcoin_blockchain(&db, rpc).await;

    let chain_tip = db.get_bitcoin_canonical_chain_tip().await.unwrap().unwrap();

    // This is needed for the part of the query that fetches the signers'
    // UTXO.
    setup.store_dkg_shares(&db).await;

    // This donation is currently the signers' UTXO, which is needed in the
    // `is_withdrawal_inflight` implementation.
    setup.store_donation(&db).await;

    let id = QualifiedRequestId {
        request_id: 234,
        block_hash: Faker.fake_with_rng(&mut rng),
        txid: Faker.fake_with_rng(&mut rng),
    };

    assert!(!db.is_withdrawal_inflight(&id, &chain_tip).await.unwrap());

    let bitcoin_txid: model::BitcoinTxId = Faker.fake_with_rng(&mut rng);
    let output = BitcoinWithdrawalOutput {
        request_id: id.request_id,
        stacks_txid: id.txid,
        stacks_block_hash: id.block_hash,
        bitcoin_chain_tip: chain_tip,
        bitcoin_txid,
        is_valid_tx: true,
        validation_result: WithdrawalValidationResult::Ok,
        output_index: 2,
    };
    db.write_bitcoin_withdrawals_outputs(&[output])
        .await
        .unwrap();

    assert!(!db.is_withdrawal_inflight(&id, &chain_tip).await.unwrap());

    let sighash = BitcoinTxSigHash {
        txid: bitcoin_txid,
        prevout_type: model::TxPrevoutType::SignersInput,
        prevout_txid: setup.donation.txid.into(),
        prevout_output_index: setup.donation.vout,
        validation_result: signer::bitcoin::validation::InputValidationResult::Ok,
        aggregate_key: setup.signers.aggregate_key().into(),
        is_valid_tx: false,
        will_sign: false,
        chain_tip,
        sighash: bitcoin::TapSighash::from_byte_array([88; 32]).into(),
    };
    db.write_bitcoin_txs_sighashes(&[sighash]).await.unwrap();

    assert!(db.is_withdrawal_inflight(&id, &chain_tip).await.unwrap());

    signer::testing::storage::drop_db(db).await;
}

/// Check that is_withdrawal_inflight correctly picks up withdrawal
/// requests that are fulfilled further down the chain of sweep
/// transactions that have been proposed by a coordinator.
#[tokio::test]
async fn is_withdrawal_inflight_catches_withdrawals_in_package() {
    let db = testing::storage::new_test_database().await;
    let mut rng = get_rng();
    let (rpc, faucet) = sbtc::testing::regtest::initialize_blockchain();

    // We use TestSweepSetup2 to help set up the signers' UTXO, which needs
    // to be available for this test.
    let signers = TestSignerSet::new(&mut rng);
    let setup = TestSweepSetup2::new_setup(signers, faucet, &[]);

    // Normal: the signer follows the bitcoin blockchain and event observer
    // should be getting new block events from bitcoin-core. We haven't
    // hooked up our block observer, so we need to manually update the
    // database with new bitcoin block headers.
    fetch_canonical_bitcoin_blockchain(&db, rpc).await;
    let chain_tip = db.get_bitcoin_canonical_chain_tip().await.unwrap().unwrap();

    // This is needed for the part of the query that fetches the signers'
    // UTXO.
    setup.store_dkg_shares(&db).await;
    // This donation is currently the signers' UTXO, which is needed in the
    // `is_withdrawal_inflight` implementation.
    setup.store_donation(&db).await;

    let id = QualifiedRequestId {
        request_id: 234,
        block_hash: Faker.fake_with_rng(&mut rng),
        txid: Faker.fake_with_rng(&mut rng),
    };

    assert!(!db.is_withdrawal_inflight(&id, &chain_tip).await.unwrap());

    let bitcoin_txid1: model::BitcoinTxId = Faker.fake_with_rng(&mut rng);
    let bitcoin_txid2: model::BitcoinTxId = Faker.fake_with_rng(&mut rng);
    let bitcoin_txid3: model::BitcoinTxId = Faker.fake_with_rng(&mut rng);

    let output = BitcoinWithdrawalOutput {
        request_id: id.request_id,
        stacks_txid: id.txid,
        stacks_block_hash: id.block_hash,
        bitcoin_chain_tip: chain_tip,
        bitcoin_txid: bitcoin_txid3,
        is_valid_tx: true,
        validation_result: WithdrawalValidationResult::Ok,
        output_index: 2,
    };
    db.write_bitcoin_withdrawals_outputs(&[output])
        .await
        .unwrap();

    // This is the first input of the third transaction in the chain. We
    // write it first to show that the transactions need to be chained in
    // order for the query to pick up the above output.
    let sighash3 = BitcoinTxSigHash {
        txid: bitcoin_txid3,
        prevout_type: model::TxPrevoutType::SignersInput,
        prevout_txid: bitcoin_txid2,
        prevout_output_index: 0,
        validation_result: signer::bitcoin::validation::InputValidationResult::Ok,
        aggregate_key: setup.signers.aggregate_key().into(),
        is_valid_tx: false,
        will_sign: false,
        chain_tip,
        sighash: bitcoin::TapSighash::from_byte_array([66; 32]).into(),
    };
    db.write_bitcoin_txs_sighashes(&[sighash3]).await.unwrap();

    assert!(!db.is_withdrawal_inflight(&id, &chain_tip).await.unwrap());

    let sighash2 = BitcoinTxSigHash {
        txid: bitcoin_txid2,
        prevout_type: model::TxPrevoutType::SignersInput,
        prevout_txid: bitcoin_txid1,
        prevout_output_index: 0,
        validation_result: signer::bitcoin::validation::InputValidationResult::Ok,
        aggregate_key: setup.signers.aggregate_key().into(),
        is_valid_tx: false,
        will_sign: false,
        chain_tip,
        sighash: bitcoin::TapSighash::from_byte_array([77; 32]).into(),
    };
    db.write_bitcoin_txs_sighashes(&[sighash2]).await.unwrap();

    assert!(!db.is_withdrawal_inflight(&id, &chain_tip).await.unwrap());

    // Okay now we add in the first input of the first transaction in the
    // chain. The query should be able to find our output now.
    let sighash1 = BitcoinTxSigHash {
        txid: bitcoin_txid1,
        prevout_type: model::TxPrevoutType::SignersInput,
        prevout_txid: setup.donation.txid.into(),
        prevout_output_index: setup.donation.vout,
        validation_result: signer::bitcoin::validation::InputValidationResult::Ok,
        aggregate_key: setup.signers.aggregate_key().into(),
        is_valid_tx: false,
        will_sign: false,
        chain_tip,
        sighash: bitcoin::TapSighash::from_byte_array([88; 32]).into(),
    };
    db.write_bitcoin_txs_sighashes(&[sighash1]).await.unwrap();

    assert!(db.is_withdrawal_inflight(&id, &chain_tip).await.unwrap());

    signer::testing::storage::drop_db(db).await;
}

/// Check that is_withdrawal_active correctly returns false for unknown
/// withdrawal requests.
#[tokio::test]
async fn is_withdrawal_active_unknown_withdrawal() {
    let db = testing::storage::new_test_database().await;
    let mut rng = get_rng();

    let chain_tip = Faker.fake_with_rng(&mut rng);
    let qualified_id: QualifiedRequestId = Faker.fake_with_rng(&mut rng);
    let active = db
        .is_withdrawal_active(&qualified_id, &chain_tip, 1)
        .await
        .unwrap();
    assert!(!active);

    signer::testing::storage::drop_db(db).await;
}

/// Check that is_withdrawal_active correctly returns true when there is a
/// sweep fulfilling a withdrawal request that might be in the mempool.
#[tokio::test]
async fn is_withdrawal_active_for_considered_withdrawal() {
    let db = testing::storage::new_test_database().await;
    let mut rng = get_rng();

    let chain_tip: model::BitcoinBlock = Faker.fake_with_rng(&mut rng);
    let qualified_id: QualifiedRequestId = Faker.fake_with_rng(&mut rng);

    let output = BitcoinWithdrawalOutput {
        request_id: qualified_id.request_id,
        stacks_txid: qualified_id.txid,
        stacks_block_hash: qualified_id.block_hash,
        bitcoin_chain_tip: chain_tip.block_hash,
        is_valid_tx: true,
        validation_result: WithdrawalValidationResult::Ok,
        output_index: 2,
        bitcoin_txid: Faker.fake_with_rng(&mut rng),
    };
    db.write_bitcoin_withdrawals_outputs(&[output])
        .await
        .unwrap();

    db.write_bitcoin_block(&chain_tip).await.unwrap();

    let chain_tip_ref = chain_tip.into();

    let active = db
        .is_withdrawal_active(&qualified_id, &chain_tip_ref, 1)
        .await
        .unwrap();
    assert!(active);

    signer::testing::storage::drop_db(db).await;
}

/// Check that the query in `compute_withdrawn_total` returns the total
/// amount of withdrawal amounts in the window.
#[tokio::test]
async fn compute_withdrawn_total_gets_all_amounts_in_chain() {
    let db = testing::storage::new_test_database().await;
    let mut rng = get_rng();

    let test_model_params = testing::storage::model::Params {
        num_bitcoin_blocks: 30,
        num_stacks_blocks_per_bitcoin_block: 1,
        num_deposit_requests_per_block: 0,
        num_withdraw_requests_per_block: 0,
        num_signers_per_request: 0,
        consecutive_blocks: true,
    };
    // The number of signers does not matter
    let num_signers = 1;
    let signer_set = testing::wsts::generate_signer_set_public_keys(&mut rng, num_signers);
    let test_data = TestData::generate(&mut rng, &signer_set, &test_model_params);
    test_data.write_to(&db).await;

    let context_window = 10;
    let bitcoin_chain_tip = db
        .get_bitcoin_canonical_chain_tip_ref()
        .await
        .unwrap()
        .unwrap();
    let current_total = db
        .compute_withdrawn_total(&bitcoin_chain_tip.block_hash, context_window)
        .await
        .unwrap();
    assert_eq!(current_total, 0);

    let mut block = db
        .get_bitcoin_block(&bitcoin_chain_tip.block_hash)
        .await
        .unwrap()
        .unwrap();
    let amount = 123_456;

    // Let's add a bunch of withdrawal outputs into our blockchain. Later
    // we will make sure that the query fetches only the ones that it is
    // supposed to.
    for _ in 0..context_window {
        let output = model::TxOutput {
            amount,
            output_type: model::TxOutputType::Withdrawal,
            ..Faker.fake_with_rng(&mut rng)
        };

        let tx = model::BitcoinTxRef {
            txid: output.txid,
            block_hash: block.block_hash,
        };
        db.write_bitcoin_transactions(vec![tx]).await.unwrap();
        db.write_tx_output(&output).await.unwrap();

        block = db
            .get_bitcoin_block(&block.parent_hash)
            .await
            .unwrap()
            .unwrap();
    }

    // The blockchain with a context window of zero is just the chain_tip,
    // same thing as a context window of 1.
    let current_total = db
        .compute_withdrawn_total(&bitcoin_chain_tip.block_hash, 0)
        .await
        .unwrap();

    assert_eq!(current_total, amount);

    // Now let's check that we keep getting more and more outputs as we
    // increase the context window.
    for window in 1..context_window {
        let current_total = db
            .compute_withdrawn_total(&bitcoin_chain_tip.block_hash, window)
            .await
            .unwrap();

        assert_eq!(
            current_total,
            amount * window as u64,
            "Broke at context_window {window}"
        );
    }

    signer::testing::storage::drop_db(db).await;
}

#[tokio::test]
async fn timestamps() {
    let db = testing::storage::new_test_database().await;
    let pool = db.pool();
    let mut rng = get_rng();

    #[derive(sqlx::FromRow, Debug, PartialEq)]
    struct TimestampTest {
        ts: model::Timestamp,
    }

    let timestamp: model::Timestamp = Faker.fake_with_rng(&mut rng);

    // Create a new table specifically for this test
    sqlx::query("CREATE TABLE IF NOT EXISTS timestamp_test (ts TIMESTAMPTZ)")
        .execute(pool)
        .await
        .unwrap();

    // Attempt to insert a `Timestamp` into the table
    sqlx::query("INSERT INTO timestamp_test (ts) VALUES ($1)")
        .bind(timestamp)
        .execute(pool)
        .await
        .unwrap();

    // Attempt to fetch the `Timestamp` back from the table
    let fetched_ts: TimestampTest = sqlx::query_as("SELECT ts FROM timestamp_test WHERE ts = $1")
        .bind(timestamp)
        .fetch_one(pool)
        .await
        .unwrap();

    // Check that the fetched timestamp matches the original
    assert_eq!(fetched_ts.ts, timestamp);

    testing::storage::drop_db(db).await;
}

/// Check that the query in `compute_withdrawn_total` returns the total
/// amount of withdrawal amounts on the identified blockchain.
///
/// This tests that if there are conflicting blockchains, where say, both
/// chains have the same height and there are sweep transactions fulfilling
/// withdrawals confirmed on both of them, then the the query will only
/// return the amounts associated with the one identified by the given
/// chain tip and context window.
#[tokio::test]
async fn compute_withdrawn_total_ignores_withdrawals_not_identified_blockchain() {
    let db = testing::storage::new_test_database().await;
    let mut rng = get_rng();

    let test_model_params = testing::storage::model::Params {
        num_bitcoin_blocks: 30,
        num_stacks_blocks_per_bitcoin_block: 1,
        num_deposit_requests_per_block: 0,
        num_withdraw_requests_per_block: 0,
        num_signers_per_request: 0,
        consecutive_blocks: true,
    };
    // The number of signers does not matter
    let num_signers = 1;
    let signer_set = testing::wsts::generate_signer_set_public_keys(&mut rng, num_signers);
    let test_data = TestData::generate(&mut rng, &signer_set, &test_model_params);
    test_data.write_to(&db).await;

    let context_window = 10;
    let bitcoin_chain_tip = db
        .get_bitcoin_canonical_chain_tip_ref()
        .await
        .unwrap()
        .unwrap();
    let current_total = db
        .compute_withdrawn_total(&bitcoin_chain_tip.block_hash, context_window)
        .await
        .unwrap();
    assert_eq!(current_total, 0);

    // Let's add one withdrawal output into the chain tip of our blockchain
    // and another output on a block at the same height that is not on our
    // blockchain.
    let amount1 = 123_456;
    let output1 = model::TxOutput {
        amount: amount1,
        output_type: model::TxOutputType::Withdrawal,
        ..Faker.fake_with_rng(&mut rng)
    };

    let tx = model::BitcoinTxRef {
        txid: output1.txid,
        block_hash: bitcoin_chain_tip.block_hash,
    };
    db.write_bitcoin_transactions(vec![tx]).await.unwrap();
    db.write_tx_output(&output1).await.unwrap();

    // Okay, and another output on another blockchain
    let amount2 = 789_101;
    let another_block = model::BitcoinBlock {
        block_height: bitcoin_chain_tip.block_height,
        ..Faker.fake_with_rng(&mut rng)
    };

    let output2 = model::TxOutput {
        amount: amount2,
        output_type: model::TxOutputType::Withdrawal,
        ..Faker.fake_with_rng(&mut rng)
    };

    let tx = model::BitcoinTxRef {
        txid: output2.txid,
        block_hash: another_block.block_hash,
    };
    db.write_bitcoin_block(&another_block).await.unwrap();
    db.write_bitcoin_transactions(vec![tx]).await.unwrap();
    db.write_tx_output(&output2).await.unwrap();

    // The blockchain with a context window of zero is just the chain_tip,
    // same thing as a context window of 1. So this checks the "regular"
    // chain tip.
    let current_total = db
        .compute_withdrawn_total(&bitcoin_chain_tip.block_hash, 0)
        .await
        .unwrap();

    assert_eq!(current_total, amount1);

    // Let's check for the withdrawal output on that other blockchain.
    let current_total = db
        .compute_withdrawn_total(&another_block.block_hash, 0)
        .await
        .unwrap();

    assert_eq!(current_total, amount2);

    // The blockchain with a context window of 5 should return the same
    // thing as a context window of zero or 1. Just an additional sanity
    // check.
    let current_total = db
        .compute_withdrawn_total(&bitcoin_chain_tip.block_hash, 5)
        .await
        .unwrap();

    assert_eq!(current_total, amount1);

    let current_total = db
        .compute_withdrawn_total(&another_block.block_hash, 5)
        .await
        .unwrap();

    assert_eq!(current_total, amount2);

    // Sanity check that the test isn't totally busted. It still might be
    // "regular" busted for some other reason though.
    assert_ne!(amount1, amount2);

    signer::testing::storage::drop_db(db).await;
}

/// Check that we can write two events with the same txid but different
/// confirming block hashes to the rotate_keys_transactions table.
#[tokio::test]
async fn writing_key_rotation_transactions() {
    let db = testing::storage::new_test_database().await;
    let mut rng = get_rng();

    // key_rotation2 has the same txid has key_rotation1, just a different
    // block hash.
    let key_rotation1: KeyRotationEvent = Faker.fake_with_rng(&mut rng);
    let key_rotation2 = KeyRotationEvent {
        block_hash: Faker.fake_with_rng(&mut rng),
        ..key_rotation1.clone()
    };

    assert_eq!(key_rotation1.txid, key_rotation2.txid);
    assert_ne!(key_rotation1.block_hash, key_rotation2.block_hash);

    // First check that the table is empty
    let sql = "SELECT COUNT(*) FROM sbtc_signer.rotate_keys_transactions";
    let stored_events = sqlx::query_scalar::<_, i64>(sql)
        .fetch_one(db.pool())
        .await
        .unwrap();

    assert_eq!(stored_events, 0);

    db.write_rotate_keys_transaction(&key_rotation1)
        .await
        .unwrap();
    db.write_rotate_keys_transaction(&key_rotation2)
        .await
        .unwrap();

    let stored_events_again = sqlx::query_scalar::<_, i64>(sql)
        .fetch_one(db.pool())
        .await
        .unwrap();

    // Both should be stored now
    assert_eq!(stored_events_again, 2);

    // This one has the same txid and block hash as key_rotation2, but
    // different contents. However, this one will not be written.
    let key_rotation3 = KeyRotationEvent {
        txid: key_rotation2.txid,
        block_hash: key_rotation2.block_hash,
        ..Faker.fake_with_rng(&mut rng)
    };

    db.write_rotate_keys_transaction(&key_rotation3)
        .await
        .unwrap();

    let stored_event = sqlx::query_as::<_, KeyRotationEvent>(
        r#"
        SELECT
            rkt.txid
          , rkt.block_hash
          , rkt.address
          , rkt.aggregate_key
          , rkt.signer_set
          , rkt.signatures_required
        FROM sbtc_signer.rotate_keys_transactions rkt
        WHERE txid = $1
          AND block_hash = $2"#,
    )
    .bind(key_rotation2.txid)
    .bind(key_rotation2.block_hash)
    .fetch_one(db.pool())
    .await
    .unwrap();

    // This new one is not stored.
    assert_eq!(stored_event, key_rotation2);
    assert_ne!(stored_event, key_rotation3);

    testing::storage::drop_db(db).await;
}

mod p2p_peers {
    use libp2p::{Multiaddr, PeerId};
    use signer::testing::network::MultiaddrExt as _;

    use super::*;

    #[tokio::test]
    async fn write_read_update_p2p_peer() {
        let db = testing::storage::new_test_database().await;
        let rng = &mut get_rng();

        let pub_key: PublicKey = Faker.fake_with_rng(rng);
        let peer_id: PeerId = pub_key.into();
        let multiaddr = Multiaddr::random_memory(rng);
        let utc_now = time::OffsetDateTime::now_utc();

        db.update_peer_connection(&pub_key, &peer_id, multiaddr.clone())
            .await
            .expect("Failed to insert peer connection");

        let peers = db.get_p2p_peers().await.unwrap();
        assert_eq!(peers.len(), 1);
        assert_eq!(*peers[0].peer_id, peer_id);
        assert_eq!(peers[0].public_key, pub_key);
        assert_eq!(*peers[0].address, multiaddr);
        // Ensure that the last_dialed_at timestamp is within a reasonable
        // timespan from utc_now.
        assert!(*peers[0].last_dialed_at - utc_now < time::Duration::seconds(5));

        // Now let's update the peer connection with a new address.
        let multiaddr = Multiaddr::random_memory(rng);
        db.update_peer_connection(&pub_key, &peer_id, multiaddr.clone())
            .await
            .expect("Failed to update peer connection");
        let peers = db.get_p2p_peers().await.unwrap();

        assert_eq!(peers.len(), 1);
        assert_eq!(*peers[0].peer_id, peer_id);
        assert_eq!(peers[0].public_key, pub_key);
        assert_eq!(*peers[0].address, multiaddr);

        testing::storage::drop_db(db).await;
    }
}

/// Module containing a test suite and helpers specific to
/// `DbRead::get_pending_accepted_withdrawal_requests`.
mod get_pending_accepted_withdrawal_requests {
    use signer::{
        bitcoin::validation::WithdrawalValidationResult,
        testing::storage::{self, DbReadTestExt as _, DbWriteTestExt as _},
    };

    use super::*;

    /// Creates [`WithdrawalSigner`]s for each vote in the provided slice and
    /// stores them in the database. The signer public key is randomized.
    async fn store_votes(db: &PgStore, request: &WithdrawalRequest, votes: &[bool]) {
        for vote in votes {
            let signer = model::WithdrawalSigner {
                request_id: request.request_id,
                block_hash: request.block_hash,
                txid: request.txid,
                signer_pub_key: Faker.fake(),
                is_accepted: *vote,
            };
            db.write_withdrawal_signer_decision(&signer)
                .await
                .expect("failed to write signer decision");
        }
    }

    /// Creates and stores a withdrawal request, confirmed in the specified
    /// bitcoin & stacks blocks.
    ///
    /// If votes are provided, signer vote entries are created and stored as
    /// well (with the same number of votes as the length of the `votes` slice).
    /// The votes are stored under random signer public keys.
    async fn store_withdrawal_request(
        db: &PgStore,
        request_id: u64,
        bitcoin_block: &BitcoinBlock,
        stacks_block: &StacksBlock,
        votes: &[bool],
    ) -> WithdrawalRequest {
        let withdrawal_request = WithdrawalRequest {
            request_id,
            block_hash: stacks_block.block_hash,
            bitcoin_block_height: bitcoin_block.block_height,
            ..Faker.fake()
        };

        db.write_withdrawal_request(&withdrawal_request)
            .await
            .expect("failed to write withdrawal request");

        store_votes(db, &withdrawal_request, votes).await;

        withdrawal_request
    }

    /// Creates a withdrawal rejection event in the database at the specified
    /// stacks block.
    async fn reject_withdrawal_request(
        db: &PgStore,
        request: &WithdrawalRequest,
        stacks_block: &StacksBlock,
    ) {
        db.write_withdrawal_reject_event(&WithdrawalRejectEvent {
            request_id: request.request_id,
            block_id: stacks_block.block_hash,
            ..Faker.fake()
        })
        .await
        .expect("failed to write withdrawal reject event");
    }

    /// Creates a sweep transaction that includes the specified withdrawal
    /// request. The sweep transaction is written to the database in the
    /// provided bitcoin block and the transaction ID is returned.
    async fn sweep_withdrawal_request(
        db: &PgStore,
        request: &WithdrawalRequest,
        at_bitcoin_block: &BitcoinBlockHash,
    ) -> BitcoinTxId {
        // Simulate a sweep transaction on the canonical chain which will
        // include the withdrawal request.
        let bitcoin_sweep_tx = model::BitcoinTxRef {
            txid: Faker.fake(),
            block_hash: *at_bitcoin_block,
        };
        db.write_bitcoin_transaction(&bitcoin_sweep_tx)
            .await
            .expect("failed to write bitcoin transaction");

        // Write a fully validated withdrawal output for the request.
        db.write_bitcoin_withdrawals_outputs(&[model::BitcoinWithdrawalOutput {
            bitcoin_txid: bitcoin_sweep_tx.txid,
            bitcoin_chain_tip: *at_bitcoin_block,
            is_valid_tx: true,
            stacks_txid: request.txid,
            stacks_block_hash: request.block_hash,
            request_id: request.request_id,
            validation_result: WithdrawalValidationResult::Ok,
            output_index: 2,
        }])
        .await
        .expect("failed to write bitcoin withdrawal output");

        bitcoin_sweep_tx.txid
    }

    /// Asserts that when there are no withdrawal requests, we return an empty
    /// list (just to make sure we don't error anywhere).
    #[test_log::test(tokio::test)]
    async fn returns_empty_list_when_no_requests() {
        let db = signer::testing::storage::new_test_database().await;

        let requests = db
            .get_pending_accepted_withdrawal_requests(
                &Faker.fake(),
                &Faker.fake(),
                1_000u64.into(),
                0,
            )
            .await
            .expect("failed to query db");
        assert!(requests.is_empty());

        signer::testing::storage::drop_db(db).await;
    }

    /// Asserts that requests which are confirmed in stacks blocks whose anchor
    /// block is, while in the canonical bitcoin chain, too old to be considered
    /// accepted and are not returned.
    ///
    /// The signature threshold/min height we are testing is _inclusive_.
    ///
    /// This test creates blockchains with the following structure:
    ///
    /// ```text
    /// Height:      0           1           2
    ///          ┌────────┐  ┌────────┐  ┌────────┐
    /// Bitcoin: │   B1   ├──►   B2   ├──►   B3   │ The request is confirmed (✔)
    ///          └─▲──────┘  └─▲──────┘  └─▲──────┘ in S2 and we test different
    ///          ┌─┴──────┐  ┌─┴──────┐  ┌─┴──────┐ min heights.
    /// Stacks:  │   S1   ├──►   S2 ✔ ├──►   S3   │
    ///          └────────┘  └────────┘  └────────┘
    /// ```
    #[tokio::test]
    async fn expired_requests_not_returned() {
        let db = signer::testing::storage::new_test_database().await;
        let signature_threshold = 2;

        // Bitcoin blocks:
        let bitcoin_1 = BitcoinBlock::new_genesis();
        let bitcoin_2 = bitcoin_1.new_child();
        let bitcoin_3 = bitcoin_2.new_child();
        // Stacks blocks:
        let stacks_1 = StacksBlock::new_genesis().anchored_to(&bitcoin_1);
        let stacks_2 = stacks_1.new_child().anchored_to(&bitcoin_2);
        let stacks_3 = stacks_2.new_child().anchored_to(&bitcoin_3);

        // Write our bitcoin + stacks blocks.
        db.write_blocks(
            [&bitcoin_1, &bitcoin_2, &bitcoin_2, &bitcoin_3],
            [&stacks_1, &stacks_2, &stacks_2, &stacks_3],
        )
        .await;

        // Get our chain tips.
        let (bitcoin_chain_tip, stacks_chain_tip) = db.get_chain_tips().await;

        // Assert that the chain tips are what we expect.
        assert_eq!(bitcoin_chain_tip.as_ref(), &bitcoin_3.block_hash);
        assert_eq!(&stacks_chain_tip, &stacks_3.block_hash);

        // Store a withdrawal request, confirmed in B2/S2.
        store_withdrawal_request(&db, 1, &bitcoin_2, &stacks_2, &[true, true]).await;

        // NOTE: The bitcoin block heights are 0-indexed, so these have a height
        // of `1`.
        assert_eq!(bitcoin_2.block_height, 1u64.into());
        assert_eq!(stacks_2.block_height, 1u64.into());

        // Min bitcoin height = 0, we should get the request.
        let requests = db
            .get_pending_accepted_withdrawal_requests(
                bitcoin_chain_tip.as_ref(),
                &stacks_chain_tip,
                0u64.into(),
                signature_threshold,
            )
            .await
            .expect("failed to query db");
        assert_eq!(requests.len(), 1, "min height: 0");

        // Min bitcoin height = 1, we should get the request.
        let requests = db
            .get_pending_accepted_withdrawal_requests(
                bitcoin_chain_tip.as_ref(),
                &stacks_chain_tip,
                1u64.into(),
                signature_threshold,
            )
            .await
            .expect("failed to query db");
        assert_eq!(requests.len(), 1, "min height: 1");

        // Min bitcoin height = 2, the request should NOT be returned.
        let requests = db
            .get_pending_accepted_withdrawal_requests(
                bitcoin_chain_tip.as_ref(),
                &stacks_chain_tip,
                2u64.into(),
                signature_threshold,
            )
            .await
            .expect("failed to query db");
        assert!(requests.is_empty(), "min height: 2");

        storage::drop_db(db).await;
    }

    /// Asserts that requests with a confirmed rejection event are not returned.
    ///
    /// This test creates blockchains with the following structure:
    ///
    /// ```text
    ///          ┌────────┐
    /// Bitcoin: │   B1   │
    ///          └─▲──────┘  We both confirm (✔) and reject (✖) the
    ///          ┌─┴──────┐  request in S1.
    /// Stacks:  │  S1 ✔✖ │
    ///          └────────┘
    /// ```
    #[tokio::test]
    async fn request_with_confirmed_rejection_not_returned() {
        let db = signer::testing::storage::new_test_database().await;

        let signature_threshold = 2;
        let min_block_height = 0u64;

        // Bitcoin blocks:
        let bitcoin_block = BitcoinBlock::new_genesis();
        // Stacks blocks:
        let stacks_block = StacksBlock::new_genesis().anchored_to(&bitcoin_block);

        // Write our blocks.
        db.write_blocks([&bitcoin_block], [&stacks_block]).await;

        // Store a withdrawal request.
        let request =
            store_withdrawal_request(&db, 1, &bitcoin_block, &stacks_block, &[true, true]).await;

        // We should get the request as pending accepted.
        let requests = db
            .get_pending_accepted_withdrawal_requests(
                &bitcoin_block.block_hash,
                &stacks_block.block_hash,
                min_block_height.into(),
                signature_threshold,
            )
            .await
            .expect("failed to query db");
        assert_eq!(requests.len(), 1);

        // Now reject the request.
        reject_withdrawal_request(&db, &request, &stacks_block).await;

        // It should no longer be returned.
        let requests = db
            .get_pending_accepted_withdrawal_requests(
                &bitcoin_block.block_hash,
                &stacks_block.block_hash,
                min_block_height.into(),
                signature_threshold,
            )
            .await
            .expect("failed to query db");
        assert!(requests.is_empty());

        storage::drop_db(db).await;
    }

    /// Asserts that a withdrawal request is returned when it has been confirmed
    /// and has a rejection event, but the rejection event has been orphaned.
    ///
    /// This test creates blockchains with the following structure:
    ///
    /// ```text
    ///          ┌────────┐  ┌────────┐  ┌────────┐
    /// Bitcoin: │   B1   ├──►  B2a   ├──►  B3a   │
    ///          └─▲──┬───┘  └─▲──────┘  └─▲──────┘
    ///            ┊  │      ┌─┊──────┐    ┊  The request is confirmed (✔) in S1
    ///            ┊  └──────► ┊ B2b  │    ┊  and rejected (✖) in S2b, but its
    ///            ┊         └─┊────▲─┘    ┊  anchor later gets orphaned by B3a.
    ///            ┊           ┊    ┊      ┊
    ///          ┌─┴──────┐  ┌─┴──────┐  ┌─┴──────┐
    /// Stacks:  │   S1 ✔ ├──►  S2a   ├──►  S3a   │
    ///          └────┬───┘  └────────┘  └────────┘
    ///               │      ┌──────┴─┐
    ///               └─────>│  S2b ✖ │
    ///                      └────────┘
    /// ```
    #[tokio::test]
    async fn request_with_orphaned_rejection_is_returned() {
        let db = storage::new_test_database().await;

        let signature_threshold = 2;
        let min_block_height = 0u64;

        // Bitcoin blocks:
        let bitcoin_1 = BitcoinBlock::new_genesis();
        let bitcoin_2a = bitcoin_1.new_child();
        let bitcoin_2b = bitcoin_1.new_child();
        let bitcoin_3a = bitcoin_2a.new_child();
        // Stacks blocks:
        let stacks_1 = StacksBlock::new_genesis().anchored_to(&bitcoin_1);
        let stacks_2a = stacks_1.new_child().anchored_to(&bitcoin_2a);
        let stacks_2b = stacks_1.new_child().anchored_to(&bitcoin_2b);
        let stacks_3a = stacks_2a.new_child().anchored_to(&bitcoin_3a);

        // Write our bitcoin + stacks blocks.
        db.write_blocks(
            [&bitcoin_1, &bitcoin_2a, &bitcoin_2b, &bitcoin_3a],
            [&stacks_1, &stacks_2a, &stacks_2b, &stacks_3a],
        )
        .await;

        // Get our chain tips.
        let (bitcoin_chain_tip, stacks_chain_tip) = db.get_chain_tips().await;

        // Assert that the chain tips are what we expect.
        assert_eq!(bitcoin_chain_tip.as_ref(), &bitcoin_3a.block_hash);
        assert_eq!(&stacks_chain_tip, &stacks_3a.block_hash);

        // Store a withdrawal request, confirmed in B1/S1.
        let request = store_withdrawal_request(&db, 1, &bitcoin_1, &stacks_1, &[true, true]).await;

        // Reject the withdrawal request in B2b/S2b.
        reject_withdrawal_request(&db, &request, &stacks_2b).await;

        // The request should be returned as the rejection has been orphaned.
        let requests = db
            .get_pending_accepted_withdrawal_requests(
                bitcoin_chain_tip.as_ref(),
                &stacks_chain_tip,
                min_block_height.into(),
                signature_threshold,
            )
            .await
            .expect("failed to query db");
        assert_eq!(requests.len(), 1);

        storage::drop_db(db).await;
    }

    /// Asserts that a withdrawal request is not returned when it has been
    /// confirmed and has both confirmed and orphaned rejection events. This
    /// test is to ensure that an orphaned rejection event does not
    /// "accidentally" override a confirmed rejection event.
    ///
    /// This test creates blockchains with the following structure:
    ///
    /// ```text
    ///          ┌────────┐  ┌────────┐  ┌────────┐
    /// Bitcoin: │   B1   ├──►  B2a   ├──►  B3a   │
    ///          └─▲──┬───┘  └─▲──────┘  └─▲──────┘
    ///            ┊  │      ┌─┊──────┐    ┊  The request is confirmed (✔) in S1
    ///            ┊  └──────► ┊ B2b  │    ┊  and rejected (✖) in both S2a and S2b.
    ///            ┊         └─┊────▲─┘    ┊  B2b is orphaned by B3a, but B2a is
    ///            ┊           ┊    ┊      ┊  still confirming the rejection.
    ///          ┌─┴──────┐  ┌─┴──────┐  ┌─┴──────┐
    /// Stacks:  │   S1 ✔ ├──►  S2a ✖ ├──►  S3a   │
    ///          └────┬───┘  └────────┘  └────────┘
    ///               │      ┌──────┴─┐
    ///               └─────>│  S2b ✖ │
    ///                      └────────┘
    /// ```
    #[tokio::test]
    async fn request_with_both_confirmed_and_orphaned_rejection_not_returned() {
        let db = storage::new_test_database().await;

        let signature_threshold = 2;
        let min_block_height = 0u64;

        // Bitcoin blocks:
        let bitcoin_1 = BitcoinBlock::new_genesis();
        let bitcoin_2a = bitcoin_1.new_child();
        let bitcoin_2b = bitcoin_1.new_child();
        let bitcoin_3a = bitcoin_2a.new_child();
        // Stacks blocks:
        let stacks_1 = StacksBlock::new_genesis().anchored_to(&bitcoin_1);
        let stacks_2a = stacks_1.new_child().anchored_to(&bitcoin_2a);
        let stacks_2b = stacks_1.new_child().anchored_to(&bitcoin_2b);
        let stacks_3a = stacks_2a.new_child().anchored_to(&bitcoin_3a);

        // Write our bitcoin + stacks blocks.
        db.write_blocks(
            [&bitcoin_1, &bitcoin_2a, &bitcoin_2b, &bitcoin_3a],
            [&stacks_1, &stacks_2a, &stacks_2b, &stacks_3a],
        )
        .await;

        // Get our chain tips.
        let (bitcoin_chain_tip, stacks_chain_tip) = db.get_chain_tips().await;

        // Assert that the chain tips are what we expect.
        assert_eq!(bitcoin_chain_tip.as_ref(), &bitcoin_3a.block_hash);
        assert_eq!(&stacks_chain_tip, &stacks_3a.block_hash);

        // Store a withdrawal request, confirmed in B1/S1.
        let request = store_withdrawal_request(&db, 1, &bitcoin_1, &stacks_1, &[true, true]).await;

        // We should get the request as pending accepted.
        let requests = db
            .get_pending_accepted_withdrawal_requests(
                bitcoin_chain_tip.as_ref(),
                &stacks_chain_tip,
                min_block_height.into(),
                signature_threshold,
            )
            .await
            .expect("failed to query db");
        assert_eq!(requests.len(), 1);

        // Reject the withdrawal request in B2a/S2a (canonical).
        reject_withdrawal_request(&db, &request, &stacks_2a).await;
        // Reject the withdrawal request in B2b/S2b (orphaned).
        reject_withdrawal_request(&db, &request, &stacks_2b).await;

        // The request should not be returned as there is a confirmed rejection
        // on the canonical chain.
        let requests = db
            .get_pending_accepted_withdrawal_requests(
                bitcoin_chain_tip.as_ref(),
                &stacks_chain_tip,
                min_block_height.into(),
                signature_threshold,
            )
            .await
            .expect("failed to query db");
        assert!(requests.is_empty());

        storage::drop_db(db).await;
    }

    /// Asserts that we only return requests that have been accepted by the
    /// required number of signers. This test creates one valid withdrawal
    /// request with no votes.
    ///
    /// This test creates blockchains with the following structure:
    ///
    /// ```text
    ///          ┌────────┐
    /// Bitcoin: │   B1 ◆ │
    ///          └─▲──────┘  We both confirm (✔) and sweep (◆) the
    ///          ┌─┴──────┐  request in B1.
    /// Stacks:  │   S1 ✔ │
    ///          └────────┘
    /// ```
    #[tokio::test]
    async fn returns_empty_list_when_no_accepted_requests() {
        let db = signer::testing::storage::new_test_database().await;

        let signature_threshold = 2;
        let min_block_height = 0u64;

        // Bitcoin blocks:
        let bitcoin_block = BitcoinBlock::new_genesis();
        // Stacks blocks:
        let stacks_block = StacksBlock::new_genesis().anchored_to(&bitcoin_block);

        // Write our blocks.
        db.write_blocks([&bitcoin_block], [&stacks_block]).await;

        // Store a withdrawal request.
        store_withdrawal_request(&db, 1, &bitcoin_block, &stacks_block, &[]).await;

        // Ensure that the request is considered "pending".
        let requests = db
            .get_pending_withdrawal_requests(&bitcoin_block.block_hash, 1_000, &Faker.fake())
            .await
            .expect("failed to query db");
        assert_eq!(requests.len(), 1);

        // But it should not be "pending accepted".
        let requests = db
            .get_pending_accepted_withdrawal_requests(
                &bitcoin_block.block_hash,
                &stacks_block.block_hash,
                min_block_height.into(),
                signature_threshold,
            )
            .await
            .expect("failed to query db");
        assert!(requests.is_empty());

        signer::testing::storage::drop_db(db).await;
    }

    /// Asserts that we only return requests that have been accepted by the
    /// required number of signers. This test uses an accept threshold of `2`.
    /// We create two withdrawal requests, one with two yes votes and one with
    /// one yes vote and one no vote and ensure that only the request with two
    /// yes votes is returned.
    ///
    /// This test creates blockchains with the following structure:
    ///
    /// ```text
    ///          ┌────────┐
    /// Bitcoin: │   B1 ◆ │
    ///          └─▲──────┘  We both confirm (✔) and sweep (◆) the
    ///          ┌─┴──────┐  request in B1.
    /// Stacks:  │   S1 ✔ │
    ///          └────────┘
    /// ```
    #[tokio::test]
    async fn returns_only_withdrawals_accepted_by_threshold_signers() {
        let db = signer::testing::storage::new_test_database().await;

        let signature_threshold = 2;
        let min_block_height = 0u64;

        // Bitcoin blocks:
        let bitcoin_block = BitcoinBlock::new_genesis();
        // Stacks blocks:
        let stacks_block = StacksBlock::new_genesis().anchored_to(&bitcoin_block);

        // Write our blocks.
        db.write_blocks([&bitcoin_block], [&stacks_block]).await;

        // Setup withdrawal request 1: no votes
        store_withdrawal_request(&db, 1, &bitcoin_block, &stacks_block, &[]).await;
        // Setup withdrawal request 2: two yes votes
        let withdrawal_request_2 =
            store_withdrawal_request(&db, 2, &bitcoin_block, &stacks_block, &[true, true]).await;
        // Setup withdrawal request 3: one yes vote, one no vote
        store_withdrawal_request(&db, 3, &bitcoin_block, &stacks_block, &[true, false]).await;

        // Get the pending accepted withdrawal requests. We should only
        // get withdrawal_request2.
        let requests = db
            .get_pending_accepted_withdrawal_requests(
                &bitcoin_block.block_hash,
                &stacks_block.block_hash,
                min_block_height.into(),
                signature_threshold,
            )
            .await
            .expect("failed to query db");

        assert_eq!(requests.single(), withdrawal_request_2);

        storage::drop_db(db).await;
    }

    /// Asserts that we only return withdrawal requests that have been confirmed
    /// in a stacks block which is anchored to a bitcoin block in the canonical
    /// bitcoin blockchain.
    ///
    /// We achieve this by creating three withdrawal requests, one of which is
    /// confirmed in a stacks block which is anchored to a bitcoin block which
    /// is orphaned. We then ensure that only the requests confirmed in the
    /// canonical chain are returned.
    ///
    /// This test creates blockchains with the following structure:
    ///
    /// ```text
    ///          ┌────────┐  ┌────────┐  ┌────────┐
    /// Bitcoin: │   B1   ├──►  B2a   ├──►  B3a   │
    ///          └─▲──┬───┘  └─▲──────┘  └─▲──────┘
    ///            ┊  │      ┌─┊──────┐    ┊  We create requests in each
    ///            ┊  └──────► ┊B2b   │    ┊  stacks block, however B2b (and
    ///            ┊         └─┊────▲─┘    ┊  thus S2b) will be orphaned by
    ///            ┊           ┊    ┊      ┊  B3a+S3a.
    ///          ┌─┴──────┐  ┌─┴──────┐  ┌─┴──────┐
    /// Stacks:  │   S1 ✔ ├──►  S2a ✔ ├──►  S3a ✔ │
    ///          └────┬───┘  └────────┘  └────────┘
    ///               │      ┌──────┴─┐  The requests are each confirmed (✔) in
    ///               └─────>│  S2b ✔ │  their respective block.
    ///                      └────────┘
    /// ```
    #[tokio::test]
    async fn returns_only_requests_on_canonical_chains() {
        let db = storage::new_test_database().await;

        let signature_threshold = 2;
        let min_block_height = 0u64;

        // Bitcoin blocks:
        let bitcoin_1 = BitcoinBlock::new_genesis();
        let bitcoin_2a = bitcoin_1.new_child();
        let bitcoin_2b = bitcoin_1.new_child();
        let bitcoin_3a = bitcoin_2a.new_child();
        // Stacks blocks:
        let stacks_1 = StacksBlock::new_genesis().anchored_to(&bitcoin_1);
        let stacks_2a = stacks_1.new_child().anchored_to(&bitcoin_2a);
        let stacks_2b = stacks_1.new_child().anchored_to(&bitcoin_2b);
        let stacks_3a = stacks_2a.new_child().anchored_to(&bitcoin_3a);

        // Write our bitcoin + stacks blocks.
        db.write_blocks(
            [&bitcoin_1, &bitcoin_2a, &bitcoin_2b, &bitcoin_3a],
            [&stacks_1, &stacks_2a, &stacks_2b, &stacks_3a],
        )
        .await;

        // Get our chain tips.
        let (bitcoin_chain_tip, stacks_chain_tip) = db.get_chain_tips().await;

        // Assert that the chain tips are what we expect.
        assert_eq!(bitcoin_chain_tip.as_ref(), &bitcoin_3a.block_hash);
        assert_eq!(&stacks_chain_tip, &stacks_3a.block_hash);

        // Give all requests enough 'yes' votes.
        let votes = [true, true];

        // Setup withdrawal request 1 (canonical: block 1)
        let request_1 = store_withdrawal_request(&db, 1, &bitcoin_1, &stacks_1, &votes).await;
        // Setup withdrawal request 2a (canonical: block 2a)
        let request_2a = store_withdrawal_request(&db, 2, &bitcoin_2a, &stacks_2a, &votes).await;
        // Setup withdrawal request 2b (orphaned fork: block 2b)
        store_withdrawal_request(&db, 3, &bitcoin_2b, &stacks_2b, &votes).await;
        // Setup withdrawal request 3a (canonical: block 3a)
        let request_3a = store_withdrawal_request(&db, 4, &bitcoin_3a, &stacks_3a, &votes).await;

        // Get the pending accepted withdrawal requests. We should only
        // get requests on the canonical chains.
        let requests = db
            .get_pending_accepted_withdrawal_requests(
                bitcoin_chain_tip.as_ref(),
                &stacks_chain_tip,
                min_block_height.into(),
                signature_threshold,
            )
            .await
            .expect("failed to query db");

        // We expect to receive requests `1`, `2a`, and `3a`. `2b` should be
        // orphaned.
        assert_eq!(requests.len(), 3);
        // We assert them in reverse order since we use `pop()` to remove them.
        assert_eq!(requests, [request_1, request_2a, request_3a]);

        storage::drop_db(db).await;
    }

    /// Asserts that requests which have been swept on the canonical chain are
    /// not returned by the query.
    ///
    /// We achieve this by creating a withdrawal request and then simulating a
    /// sweep transaction on the canonical chain which includes the request and
    /// then ensuring that the request is not returned by the query.
    ///
    /// This test creates blockchains with the following structure:
    ///
    /// ```text
    ///          ┌────────┐
    /// Bitcoin: │   B1 ◆ │
    ///          └─▲──────┘  We both confirm (✔) and sweep (◆) the
    ///          ┌─┴──────┐  request in S1.
    /// Stacks:  │   S1 ✔ │
    ///          └────────┘
    /// ```
    #[tokio::test]
    async fn requests_swept_on_canonical_chain_are_not_returned() {
        let db = storage::new_test_database().await;

        let signature_threshold = 2;
        let min_block_height = 0u64;

        // Bitcoin blocks:
        let bitcoin_block_1 = BitcoinBlock::new_genesis();
        // Stacks blocks:
        let stacks_block_1 = StacksBlock::new_genesis().anchored_to(&bitcoin_block_1);

        // Write our blocks to the database.
        db.write_blocks([&bitcoin_block_1], [&stacks_block_1]).await;

        // Create and store a withdrawal request confirmed in block 1 (both
        // bitcoin and stacks) and give it enough 'yes' votes.
        let request_1 =
            store_withdrawal_request(&db, 1, &bitcoin_block_1, &stacks_block_1, &[true, true])
                .await;

        // The request hasn't been swept yet, so it should be returned.
        let requests = db
            .get_pending_accepted_withdrawal_requests(
                &bitcoin_block_1.block_hash,
                &stacks_block_1.block_hash,
                min_block_height.into(),
                signature_threshold,
            )
            .await
            .expect("failed to query db");
        assert_eq!(requests.len(), 1);

        // Simulate a sweep transaction on the canonical chain which will
        // include the withdrawal request.
        sweep_withdrawal_request(&db, &request_1, &bitcoin_block_1.block_hash).await;

        // The request should be considered swept now, so we should get empty
        // results here.
        let requests = db
            .get_pending_accepted_withdrawal_requests(
                &bitcoin_block_1.block_hash,
                &stacks_block_1.block_hash,
                min_block_height.into(),
                signature_threshold,
            )
            .await
            .expect("failed to query db");
        assert_eq!(requests.len(), 0);

        storage::drop_db(db).await;
    }

    /// Asserts that requests which have been swept in orphaned bitcoin blocks
    /// are returned by the query.
    ///
    /// We achieve this by creating a withdrawal request, simulating the
    /// request being serviced by a sweep transaction in an orphaned bitcoin
    /// block and then ensuring that the request is returned by the query.
    ///
    /// This test creates blockchains with the following structure:
    ///
    /// ```text
    ///          ┌────────┐  ┌────────┐  ┌────────┐
    /// Bitcoin: │   B1   ├──►  B2a   ├──►  B3a   │
    ///          └─▲──┬───┘  └────────┘  └────────┘
    ///            ┊  │      ┌────────┐  We sweep (◆) the request in B2b,
    ///            ┊  └──────►  B2b ◆ │  which is orphaned by B3a.
    ///            ┊         └────────┘
    ///          ┌─┴──────┐
    /// Stacks:  │   S1 ✔ │  The request is confirmed (✔) in S1.
    ///          └────────┘
    /// ```
    #[tokio::test]
    async fn returns_request_swept_in_orphaned_bitcoin_block() {
        let db = storage::new_test_database().await;

        let signature_threshold = 2;
        let min_block_height = 0u64;

        // Bitcoin blocks:
        let bitcoin_1 = BitcoinBlock::new_genesis();
        let bitcoin_2a = bitcoin_1.new_child();
        let bitcoin_2b = bitcoin_1.new_child();
        let bitcoin_3a = bitcoin_2a.new_child();
        // Stacks blocks:
        let stacks_1 = StacksBlock::new_genesis().anchored_to(&bitcoin_1);

        // Write the blocks to the database.
        db.write_blocks(
            [&bitcoin_1, &bitcoin_2a, &bitcoin_2b, &bitcoin_3a],
            [&stacks_1],
        )
        .await;

        // Get our chain tips and assert they're what we expect.
        let (bitcoin_chain_tip, stacks_chain_tip) = db.get_chain_tips().await;
        assert_eq!(bitcoin_chain_tip.as_ref(), &bitcoin_3a.block_hash);
        assert_eq!(&stacks_chain_tip, &stacks_1.block_hash);

        // Create and store a withdrawal request confirmed in block 1 (both
        // bitcoin and stacks).
        let request = store_withdrawal_request(&db, 1, &bitcoin_1, &stacks_1, &[true, true]).await;

        // The request confirmed in the canonical chain and not swept, so we
        // should get it back here.
        let requests = db
            .get_pending_accepted_withdrawal_requests(
                bitcoin_chain_tip.as_ref(),
                &stacks_chain_tip,
                min_block_height.into(),
                signature_threshold,
            )
            .await
            .expect("failed to query db");
        assert_eq!(requests.len(), 1);

        // Sweep the request on the orphaned chain (block 2b).
        sweep_withdrawal_request(&db, &request, &bitcoin_2b.block_hash).await;

        // The request confirmed in the canonical chain and swept in an
        // orphaned bitcoin block, so we should get it back here.
        let requests = db
            .get_pending_accepted_withdrawal_requests(
                bitcoin_chain_tip.as_ref(),
                &stacks_chain_tip,
                min_block_height.into(),
                signature_threshold,
            )
            .await
            .expect("failed to query db");
        assert_eq!(requests.single(), request);

        storage::drop_db(db).await;
    }

    /// Asserts that a single request is not returned if it is swept in any
    /// canonical bitcoin block, despite also being swept in orphaned block(s).
    ///
    /// This test creates blockchains with the following structure:
    ///
    /// ```text
    ///          ┌────────┐  ┌────────┐  ┌────────┐
    /// Bitcoin: │   B1   ├──►  B2a ◆ ├──►  B3a   │
    ///          └─▲──┬───┘  └─▲──────┘  └─▲──────┘
    ///            ┊  │      ┌─┊──────┐    ┊  We sweep (◆) the request in
    ///            ┊  └──────► ┊B2b ◆ │    ┊  both B2a and B2b, but B2b is
    ///            ┊         └─┊────▲─┘    ┊  orphaned by B3a.
    ///            ┊           ┊    ┊      ┊
    ///          ┌─┴──────┐  ┌─┴──────┐  ┌─┴──────┐
    /// Stacks:  │   S1 ✔ ├──►  S2a   ├──►  S3a   │
    ///          └────┬───┘  └────────┘  └────────┘
    ///               │      ┌──────┴─┐
    ///               └──────►  S2b   │  We confirm (✔) the request in S1.
    ///                      └────────┘
    /// ```
    #[tokio::test]
    async fn does_not_return_request_swept_in_both_canonical_and_orphaned_blocks() {
        let db = storage::new_test_database().await;

        let signature_threshold = 2;
        let min_block_height = 0u64;

        // Bitcoin blocks:
        let bitcoin_1 = BitcoinBlock::new_genesis();
        let bitcoin_2a = bitcoin_1.new_child();
        let bitcoin_2b = bitcoin_1.new_child();
        let bitcoin_3a = bitcoin_2a.new_child();
        // Stacks blocks:
        let stacks_1 = StacksBlock::new_genesis().anchored_to(&bitcoin_1);
        let stacks_2a = stacks_1.new_child().anchored_to(&bitcoin_2a);
        let stacks_2b = stacks_1.new_child().anchored_to(&bitcoin_2b);
        let stacks_3a = stacks_2a.new_child().anchored_to(&bitcoin_3a);

        // Write the blocks to the database.
        db.write_blocks(
            [&bitcoin_1, &bitcoin_2a, &bitcoin_2b, &bitcoin_3a],
            [&stacks_1, &stacks_2a, &stacks_2b, &stacks_3a],
        )
        .await;

        // Get our chain tips and assert they're what we expect.
        let (bitcoin_chain_tip, stacks_chain_tip) = db.get_chain_tips().await;
        assert_eq!(bitcoin_chain_tip.as_ref(), &bitcoin_3a.block_hash);
        assert_eq!(&stacks_chain_tip, &stacks_3a.block_hash);

        // Create and store a withdrawal request confirmed in block 1 (both
        // bitcoin and stacks).
        let request = store_withdrawal_request(&db, 1, &bitcoin_1, &stacks_1, &[true, true]).await;

        // Sweep the request on the canonical chain (B2a).
        sweep_withdrawal_request(&db, &request, &bitcoin_2a.block_hash).await;
        // Sweep the request on the orphaned chain (B2b).
        sweep_withdrawal_request(&db, &request, &bitcoin_2b.block_hash).await;

        // The request is both confirmed (B1) and swept (B2a) in the canonical
        // bitcoin chain. It is also swept in an orphaned block (B2b). The query
        // should not return the request as it is considered swept due to B2a.
        let requests = db
            .get_pending_accepted_withdrawal_requests(
                bitcoin_chain_tip.as_ref(),
                &stacks_chain_tip,
                min_block_height.into(),
                signature_threshold,
            )
            .await
            .expect("failed to query db");
        assert_eq!(requests.len(), 0);

        storage::drop_db(db).await;
    }

    /// Asserts that, for two requests with the same `request_id` confirmed in
    /// both a canonical and orphaned stacks block, that only the request
    /// confirmed in the canonical stacks block is returned. Both stacks blocks
    /// are anchored to the same bitcoin block in the canonical bitcoin chain.
    ///
    /// This test creates blockchains with the following structure:
    ///
    /// ```text
    ///          ┌────────────────────────────────┐
    /// Bitcoin: │                B1              │
    ///          └─▲───────────▲────▲──────▲──────┘
    ///            ┊           ┊    ┊      ┊
    ///          ┌─┴──────┐  ┌─┴──────┐  ┌─┴──────┐
    /// Stacks:  │   S1   ├──►  S2a ✔ ├──►  S3a   │
    ///          └────┬───┘  └────────┘  └────────┘
    ///               │      ┌──────┴─┐  We confirm (✔) a withdrawal request in
    ///               └──────►  S2b ✔ │  both S2a and S2b with the same id.
    ///                      └────────┘
    /// ```
    #[tokio::test]
    async fn requests_with_same_id_in_different_stacks_forks() {
        let db = storage::new_test_database().await;

        let signature_threshold = 2;
        let min_block_height = 0u64;

        // Bitcoin blocks:
        let bitcoin_1 = BitcoinBlock::new_genesis();
        // Stacks blocks:
        let stacks_1 = StacksBlock::new_genesis().anchored_to(&bitcoin_1);
        let stacks_2a = stacks_1.new_child();
        let stacks_2b = stacks_1.new_child();
        let stacks_3a = stacks_2a.new_child();

        // Write our blocks.
        db.write_blocks(
            [&bitcoin_1],
            [&stacks_1, &stacks_2a, &stacks_2b, &stacks_3a],
        )
        .await;

        // Get our chain tips and assert they're what we expect.
        let (bitcoin_chain_tip, stacks_chain_tip) = db.get_chain_tips().await;
        assert_eq!(bitcoin_chain_tip.as_ref(), &bitcoin_1.block_hash);
        assert_eq!(&stacks_chain_tip, &stacks_3a.block_hash);

        // Create withdrawal requests in both stacks forks using the same `request_id`.
        let expected =
            store_withdrawal_request(&db, 1, &bitcoin_1, &stacks_2a, &[true, true]).await;
        store_withdrawal_request(&db, 1, &bitcoin_1, &stacks_2b, &[true, true]).await;

        // Get the pending requests. The requests are both in blocks anchored to
        // the same canonical bitcoin block, but in different stacks forks. Only
        // the request in the canonical chain should be returned.
        let requests = db
            .get_pending_accepted_withdrawal_requests(
                bitcoin_chain_tip.as_ref(),
                &stacks_chain_tip,
                min_block_height.into(),
                signature_threshold,
            )
            .await
            .expect("failed to query db");
        assert_eq!(requests.single(), expected);

        storage::drop_db(db).await;
    }

    /// In this test, the request is confirmed in S2, but the request's
    /// specified bitcoin block height is `2`. We use the request's specified
    /// bitcoin height as the actual block height. In this case, the
    /// confirmation block height (1) is lower than the specified bitcoin block
    /// height (2).
    ///
    /// The query will fetch the blockchains to a height of `min - 1`, so we
    /// would expect the following results based on the minimum height:
    ///
    /// - `0`: confirmation and block height above the minimum, request
    ///        returned.
    /// - `1`: confirmation at minimum, block height above minimum, request
    ///        returned..
    /// - `2`: confirmation at minimum - 1, block height at minimum. Given that
    ///        the blockchains will fetch to a height of `1` in this case, we
    ///        expect the request to be returned.
    /// - `3`: confirmation and block height below the minimum, nothing
    ///        returned.
    ///
    /// This test creates blockchains with the following structure:
    ///
    /// ```text
    /// Height:       0           1           2          3
    ///          ┌────────┐  ┌────────┐  ┌────────┐  ┌────────┐
    /// Bitcoin: │   B1   ├──►   B2   ├──►   B3   ├──►   B4   │  We create a withdrawal
    ///          └─▲──────┘  └─▲──────┘  └─▲──────┘  └─▲──────┘  request which is confirmed
    ///          ┌─┴──────┐  ┌─┴──────┐  ┌─┴──────┐  ┌─┴──────┐  in S2, but we set its
    /// Stacks:  │   S1   ├──►   S2 ✔ ├──►   S3 ⚠️ ├──►   S4   │  bitcoin height to 3.
    ///          └────────┘  └────────┘  └────────┘  └────────┘
    /// ```
    #[tokio::test]
    async fn test_confirmed_anchor_block_lower_than_block_height() {
        let db = storage::new_test_database().await;

        let signature_threshold = 2;

        // Bitcoin blocks:
        let bitcoin_1 = BitcoinBlock::new_genesis();
        let bitcoin_2 = bitcoin_1.new_child();
        let bitcoin_3 = bitcoin_2.new_child();
        // Stacks blocks:
        let stacks_1 = StacksBlock::new_genesis().anchored_to(&bitcoin_1);
        let stacks_2 = stacks_1.new_child().anchored_to(&bitcoin_2);
        let stacks_3 = stacks_2.new_child().anchored_to(&bitcoin_3);

        // Write the blocks to the database.
        db.write_blocks(
            [&bitcoin_1, &bitcoin_2, &bitcoin_3],
            [&stacks_1, &stacks_2, &stacks_3],
        )
        .await;

        // Get our chain tips and assert they're what we expect.
        let (bitcoin_chain_tip, stacks_chain_tip) = db.get_chain_tips().await;
        assert_eq!(bitcoin_chain_tip.as_ref(), &bitcoin_3.block_hash);
        assert_eq!(&stacks_chain_tip, &stacks_3.block_hash);

        // Create a withdrawal request that has a bitcoin block height of `2`,
        // but is actually confirmed in S2 (which has a height of `1`).
        let request = WithdrawalRequest {
            request_id: 1,
            block_hash: stacks_2.block_hash, // Anchored to B2 with height of 1.
            bitcoin_block_height: 2u64.into(),
            ..Faker.fake()
        };

        // Store the request in the database and give it enough votes.
        db.write_withdrawal_request(&request)
            .await
            .expect("failed to store request");
        store_votes(&db, &request, &[true, true]).await;

        // Min bitcoin height of `0`: both confirmation and block height above
        // the minimum; the request should be returned.
        let requests = db
            .get_pending_accepted_withdrawal_requests(
                bitcoin_chain_tip.as_ref(),
                &stacks_chain_tip,
                0u64.into(),
                signature_threshold,
            )
            .await
            .expect("failed to query db");

        assert_eq!(requests.len(), 1);

        // Min bitcoin height of `1`: confirmation at minimum, block height
        // above minimum; the request should be returned.
        let requests = db
            .get_pending_accepted_withdrawal_requests(
                bitcoin_chain_tip.as_ref(),
                &stacks_chain_tip,
                1u64.into(),
                signature_threshold,
            )
            .await
            .expect("failed to query db");

        assert_eq!(requests.len(), 1);

        // Min bitcoin height of `2`; confirmation at minimum - 1, block height
        // at minimum; the request should be returned.
        let requests = db
            .get_pending_accepted_withdrawal_requests(
                bitcoin_chain_tip.as_ref(),
                &stacks_chain_tip,
                2u64.into(),
                signature_threshold,
            )
            .await
            .expect("failed to query db");

        assert_eq!(requests.len(), 1);

        // Min bitcoin height of `3`; both confirmation and block height below
        // the minimum; the request should NOT be returned.
        let requests = db
            .get_pending_accepted_withdrawal_requests(
                bitcoin_chain_tip.as_ref(),
                &stacks_chain_tip,
                3u64.into(),
                signature_threshold,
            )
            .await
            .expect("failed to query db");

        assert_eq!(requests.len(), 0);

        storage::drop_db(db).await;
    }

    /// In this test, the request is confirmed in S2, but the request's
    /// specified bitcoin block height is `0`. We use the request's specified
    /// bitcoin height as the actual block height. In this case, the
    /// confirmation block height (1) is higher than the specified bitcoin block
    /// height (0), so we would expect all fetches where the min bitcoin height
    /// is greater than 0 to not return the request, however a min height of `0`
    /// should as both the request height and confirmation block height meet the
    /// criteria.
    ///
    /// This test creates blockchains with the following structure:
    ///
    /// ```text
    ///
    /// Height:       0           1           2
    ///          ┌────────┐  ┌────────┐  ┌────────┐
    /// Bitcoin: │   B1   ├──►   B2   ├──►   B3   │  We create a withdrawal
    ///          └─▲──────┘  └─▲──────┘  └─▲──────┘  request which is confirmed
    ///          ┌─┴──────┐  ┌─┴──────┐  ┌─┴──────┐  (✔) in S2, but we set its
    /// Stacks:  │   S1 ⚠️ ├──►   S2 ✔ ├──►   S3   │  bitcoin height (⚠️) to 0.
    ///          └────────┘  └────────┘  └────────┘
    /// ```
    #[tokio::test]
    async fn test_confirmed_anchor_block_higher_than_block_height() {
        let db = storage::new_test_database().await;

        let signature_threshold = 2;

        // Bitcoin blocks:
        let bitcoin_1 = BitcoinBlock::new_genesis();
        let bitcoin_2 = bitcoin_1.new_child();
        let bitcoin_3 = bitcoin_2.new_child();
        // Stacks blocks:
        let stacks_1 = StacksBlock::new_genesis().anchored_to(&bitcoin_1);
        let stacks_2 = stacks_1.new_child().anchored_to(&bitcoin_2);
        let stacks_3 = stacks_2.new_child().anchored_to(&bitcoin_3);

        // Write the blocks to the database.
        db.write_blocks(
            [&bitcoin_1, &bitcoin_2, &bitcoin_3],
            [&stacks_1, &stacks_2, &stacks_3],
        )
        .await;

        // Get our chain tips and assert they're what we expect.
        let (bitcoin_chain_tip, stacks_chain_tip) = db.get_chain_tips().await;
        assert_eq!(bitcoin_chain_tip.as_ref(), &bitcoin_3.block_hash);
        assert_eq!(&stacks_chain_tip, &stacks_3.block_hash);

        // Create a withdrawal request that has a bitcoin block height of `0`,
        // but is actually confirmed in S2 (which has a height of `1`).
        let request = WithdrawalRequest {
            request_id: 1,
            block_hash: stacks_2.block_hash, // Anchored to B2 with height of 1.
            bitcoin_block_height: 0u64.into(),
            ..Faker.fake()
        };

        // Store the request in the database and give it enough votes.
        db.write_withdrawal_request(&request)
            .await
            .expect("failed to store request");
        store_votes(&db, &request, &[true, true]).await;

        // Min height is 0, so we should get the request.
        let requests = db
            .get_pending_accepted_withdrawal_requests(
                bitcoin_chain_tip.as_ref(),
                &stacks_chain_tip,
                0u64.into(),
                signature_threshold,
            )
            .await
            .expect("failed to query db");

        assert_eq!(requests.len(), 1);

        // Min height is 1, which is above the request height, so we should not
        // get the request.
        let requests = db
            .get_pending_accepted_withdrawal_requests(
                bitcoin_chain_tip.as_ref(),
                &stacks_chain_tip,
                1u64.into(),
                signature_threshold,
            )
            .await
            .expect("failed to query db");

        assert_eq!(requests.len(), 0);

        // Min height is 2, which is above the request height, so we should not
        // get the request.
        let requests = db
            .get_pending_accepted_withdrawal_requests(
                bitcoin_chain_tip.as_ref(),
                &stacks_chain_tip,
                2u64.into(),
                signature_threshold,
            )
            .await
            .expect("failed to query db");

        assert_eq!(requests.len(), 0);

        storage::drop_db(db).await;
    }
}

mod sqlx_transactions {
    use super::*;

    use signer::{
        storage::{Transactable as _, TransactionHandle as _},
        testing::{
            blocks::{BitcoinChain, StacksChain},
            storage,
        },
    };
    use test_log::test;

    #[tokio::test]
    async fn test_pgsql_transaction_commit() -> Result<(), Box<Error>> {
        let db = storage::new_test_database().await;

        let bitcoin_chain = BitcoinChain::default();
        let stacks_chain = StacksChain::new_anchored(&bitcoin_chain);
        let btc_1 = bitcoin_chain.first_block();
        let stx_a = stacks_chain.first_block();
        let stx_b = stx_a.new_child().anchored_to(btc_1);
        let btc_2 = btc_1.new_child();
        let stx_c = stx_b.new_child().anchored_to(&btc_2);

        // Start transaction
        let tx = db.begin_transaction().await?;

        // Write data within transaction
        tx.write_bitcoin_block(btc_1).await?;
        tx.write_stacks_block(stx_a).await?;
        tx.write_stacks_block(&stx_b).await?;

        tx.write_bitcoin_block(&btc_2).await?;
        tx.write_stacks_block(&stx_c).await?;

        // Commit transaction
        tx.commit().await?;

        // Verify data in original store
        assert_eq!(
            db.get_bitcoin_block(&btc_1.block_hash).await?,
            Some(btc_1.clone())
        );
        assert_eq!(
            db.get_stacks_block(&stx_a.block_hash).await?,
            Some(stx_a.clone())
        );
        assert_eq!(
            db.get_stacks_block(&stx_b.block_hash).await?,
            Some(stx_b.clone())
        );

        assert_eq!(
            db.get_bitcoin_block(&btc_2.block_hash).await?,
            Some(btc_2.clone())
        );
        assert_eq!(
            db.get_stacks_block(&stx_c.block_hash).await?,
            Some(stx_c.clone())
        );

        Ok(())
    }

    #[tokio::test]
    async fn test_pgsql_transaction_rollback() -> Result<(), Box<Error>> {
        let db = storage::new_test_database().await;

        let bitcoin_chain = BitcoinChain::default();
        let stacks_chain = StacksChain::new_anchored(&bitcoin_chain);
        let btc_1 = bitcoin_chain.first_block();
        let stx_a = stacks_chain.first_block();

        // Start transaction
        let tx = db.begin_transaction().await?;

        // Write data within transaction
        tx.write_bitcoin_block(btc_1).await?;
        tx.write_stacks_block(stx_a).await?;

        // Rollback transaction
        tx.rollback().await?;

        // Verify data is NOT in original store
        assert!(db.get_bitcoin_block(&btc_1.block_hash).await?.is_none());
        assert!(db.get_stacks_block(&stx_a.block_hash).await?.is_none());

        Ok(())
    }

    #[test(tokio::test)]
    async fn test_pgsql_transaction_implicit_rollback_on_drop() -> Result<(), Box<Error>> {
        let db = storage::new_test_database().await;

        let bitcoin_chain = BitcoinChain::default();
        let stacks_chain = StacksChain::new_anchored(&bitcoin_chain);
        let btc_1 = bitcoin_chain.first_block();
        let stx_a = stacks_chain.first_block();

        // Scope for the transaction. The transaction is dropped at the end of
        // the scope and should be implicitly rolled-back.
        {
            let tx = db.begin_transaction().await?;
            tx.write_bitcoin_block(btc_1).await?;
            tx.write_stacks_block(stx_a).await?;
        }

        // Verify data is NOT in original store
        assert!(db.get_bitcoin_block(&btc_1.block_hash).await?.is_none());
        assert!(db.get_stacks_block(&stx_a.block_hash).await?.is_none());

        Ok(())
    }
}<|MERGE_RESOLUTION|>--- conflicted
+++ resolved
@@ -2,12 +2,8 @@
 use std::collections::BTreeSet;
 use std::collections::HashSet;
 use std::io::Read as _;
-<<<<<<< HEAD
-use std::ops::Deref;
+use std::ops::Deref as _;
 use std::slice;
-=======
-use std::ops::Deref as _;
->>>>>>> 1e3c86ba
 use std::time::Duration;
 
 use bitcoin::hashes::Hash as _;
