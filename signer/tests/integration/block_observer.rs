use std::collections::BTreeSet;
use std::collections::HashSet;
use std::ops::Deref;
use std::sync::Arc;
use std::sync::atomic::AtomicBool;
use std::sync::atomic::Ordering;
use std::time::Duration;

use bitcoin::Address;
use bitcoin::AddressType;
use bitcoin::Amount;
use bitcoin::OutPoint;
use bitcoin::consensus::encode::serialize_hex;
use bitcoincore_rpc::RpcApi as _;
use blockstack_lib::chainstate::nakamoto::NakamotoBlock;
use blockstack_lib::chainstate::nakamoto::NakamotoBlockHeader;
use blockstack_lib::net::api::getpoxinfo::RPCPoxInfoData;
use clarity::types::chainstate::StacksAddress;
use clarity::vm::types::PrincipalData;
use emily_client::apis::deposit_api;
use emily_client::models::CreateDepositRequestBody;
use fake::Fake as _;
use fake::Faker;
use sbtc::deposits::CreateDepositRequest;
use sbtc::deposits::DepositScriptInputs;
use sbtc::deposits::ReclaimScriptInputs;
use sbtc::testing::regtest;
use sbtc::testing::regtest::Recipient;
use signer::bitcoin::utxo::SbtcRequests;
use signer::bitcoin::utxo::SignerBtcState;
use signer::block_observer::get_signer_set_and_aggregate_key;
use signer::context::SbtcLimits;
use signer::emily_client::EmilyClient;
use signer::error::Error;
use signer::keys::PublicKey;
use signer::keys::SignerScriptPubKey as _;
use signer::stacks::api::TenureBlocks;
use signer::storage::DbWrite;
use signer::storage::model;
use signer::storage::model::BitcoinBlockHash;
use signer::storage::model::DkgSharesStatus;
use signer::storage::model::EncryptedDkgShares;
use signer::storage::model::KeyRotationEvent;
use signer::storage::model::StacksBlock;
use signer::storage::model::TxOutput;
use signer::storage::model::TxOutputType;
use signer::storage::model::TxPrevout;
use signer::storage::model::TxPrevoutType;
use signer::storage::postgres::PgStore;
use signer::testing::stacks::DUMMY_SORTITION_INFO;
use signer::testing::stacks::DUMMY_TENURE_INFO;
use testing_emily_client::apis::testing_api;

use signer::block_observer::BlockObserver;
use signer::context::Context as _;
use signer::context::SignerEvent;
use signer::context::SignerSignal;
use signer::stacks::api::StacksClient;
use signer::storage::DbRead as _;
use signer::testing;
use signer::testing::context::TestContext;
use signer::testing::context::*;
use signer::testing::get_rng;
use signer::testing::storage::model::TestData;
use signer::transaction_coordinator::should_coordinate_dkg;
use signer::transaction_signer::assert_allow_dkg_begin;
use url::Url;

use crate::setup::IntoEmilyTestingConfig as _;
use crate::setup::TestSweepSetup;
use crate::transaction_coordinator::mock_reqwests_status_code_error;
use crate::utxo_construction::make_deposit_request;
use crate::zmq::BITCOIN_CORE_ZMQ_ENDPOINT;

pub const GET_POX_INFO_JSON: &str =
    include_str!("../../tests/fixtures/stacksapi-get-pox-info-test-data.json");

/// The [`BlockObserver::load_latest_deposit_requests`] function is
/// supposed to fetch all deposit requests from Emily and persist the ones
/// that pass validation, regardless of when they were confirmed.
#[test_case::test_case(1; "one block ago")]
#[test_case::test_case(5; "five blocks ago")]
#[test_log::test(tokio::test)]
async fn load_latest_deposit_requests_persists_requests_from_past(blocks_ago: u64) {
    // We start with the typical setup with a fresh database and context
    // with a real bitcoin core client and a real connection to our
    // database.
    let mut rng = get_rng();
    let (rpc, faucet) = regtest::initialize_blockchain();
    let db = testing::storage::new_test_database().await;
    let mut ctx = TestContext::builder()
        .with_storage(db.clone())
        .with_first_bitcoin_core_client()
        .with_mocked_emily_client()
        .with_mocked_stacks_client()
        .build();
    ctx.state().update_current_limits(SbtcLimits::unlimited());

    // We're going to create two confirmed deposits. This also generates
    // sweep transactions, but this information is not in our database, so
    // it doesn't matter for this test.
    let setup0 = TestSweepSetup::new_setup(rpc, faucet, 100_000, &mut rng);
    let setup1 = TestSweepSetup::new_setup(rpc, faucet, 200_000, &mut rng);

    // Let's prep Emily with information about these deposits.
    ctx.with_emily_client(|client| {
        let emily_client_response = vec![
            setup0.emily_deposit_request(),
            setup1.emily_deposit_request(),
        ];
        client
            .expect_get_deposits()
            .times(1..)
            .returning(move || Box::pin(std::future::ready(Ok(emily_client_response.clone()))));

        client
            .expect_get_limits()
            .times(1..)
            .returning(|| Box::pin(async { Ok(SbtcLimits::unlimited()) }));
    })
    .await;

    // We need to set up the stacks client as well. We use it to fetch
    // information about the Stacks blockchain, so we need to prep it, even
    // though it isn't necessary for our test.
    ctx.with_stacks_client(|client| {
        client
            .expect_get_tenure_info()
            .returning(move || Box::pin(std::future::ready(Ok(DUMMY_TENURE_INFO.clone()))));

        client.expect_get_block().returning(|_| {
            let response = Ok(NakamotoBlock {
                header: NakamotoBlockHeader::empty(),
                txs: Vec::new(),
            });
            Box::pin(std::future::ready(response))
        });

        client
            .expect_get_tenure()
            .returning(|_| Box::pin(std::future::ready(TenureBlocks::nearly_empty())));

        client.expect_get_pox_info().returning(|| {
            let response = serde_json::from_str::<RPCPoxInfoData>(GET_POX_INFO_JSON)
                .map_err(Error::JsonSerialize);
            Box::pin(std::future::ready(response))
        });

        client
            .expect_get_sortition_info()
            .returning(move |_| Box::pin(std::future::ready(Ok(DUMMY_SORTITION_INFO.clone()))));
    })
    .await;

    faucet.generate_blocks(blocks_ago);

    // We only proceed with the test after the BlockObserver "process" has
    // started, and we use this counter to notify us when that happens.
    let start_flag = Arc::new(AtomicBool::new(false));
    let flag = start_flag.clone();

    let block_observer = BlockObserver {
        context: ctx.clone(),
        bitcoin_blocks: testing::btc::new_zmq_block_hash_stream(BITCOIN_CORE_ZMQ_ENDPOINT).await,
    };

    // We need at least one receiver
    let _signal = ctx.get_signal_receiver();

    // Our database shouldn't have any deposit requests. In fact, our
    // database doesn't have any blockchain data at all.
    let db2 = &ctx.storage;
    assert!(
        db2.get_bitcoin_canonical_chain_tip()
            .await
            .unwrap()
            .is_none()
    );

    tokio::spawn(async move {
        flag.store(true, Ordering::Relaxed);
        block_observer.run().await
    });

    // Wait for the task to start.
    while !start_flag.load(Ordering::SeqCst) {
        tokio::time::sleep(Duration::from_millis(10)).await;
    }

    let chain_tip_info = rpc.get_chain_tips().unwrap().pop().unwrap();
    let deposit_requests = db2
        .get_deposit_requests(&chain_tip_info.hash.into(), 100)
        .await
        .unwrap();

    assert!(deposit_requests.is_empty());

    // Let's generate a new block and wait for our block observer to send a
    // BitcoinBlockObserved signal.
    let chain_tip: BitcoinBlockHash = faucet.generate_blocks(1).pop().unwrap().into();

    // We need to wait for the bitcoin-core to send us all the
    // notifications so that we are up to date with the expected chain tip.
    // For that we just wait until we know that we're up-to-date
    let mut current_chain_tip = db2.get_bitcoin_canonical_chain_tip().await.unwrap();

    let waiting_fut = async {
        let db2 = db2.clone();
        while current_chain_tip != Some(chain_tip) {
            current_chain_tip = db2.get_bitcoin_canonical_chain_tip().await.unwrap();
            tokio::time::sleep(Duration::from_millis(250)).await;
        }
    };

    tokio::time::timeout(Duration::from_secs(3), waiting_fut)
        .await
        .unwrap();

    // Okay now lets check if we have these deposit requests in our
    // database. It should also have bitcoin blockchain data

    assert!(
        db2.get_bitcoin_canonical_chain_tip()
            .await
            .unwrap()
            .is_some()
    );
    let deposit_requests = db2.get_deposit_requests(&chain_tip, 100).await.unwrap();

    assert_eq!(deposit_requests.len(), 2);
    let req_outpoints: HashSet<OutPoint> =
        deposit_requests.iter().map(|req| req.outpoint()).collect();

    assert!(req_outpoints.contains(&setup0.deposit_info.outpoint));
    assert!(req_outpoints.contains(&setup1.deposit_info.outpoint));

    testing::storage::drop_db(db).await;
}

/// Integration test for bitcoin and stack blocks link.
///
/// To run this test first run:
///  - docker compose -f docker/docker-compose.yml up
/// and wait for nakamoto to kick in.
#[ignore = "This is an integration test that requires devenv running"]
#[tokio::test]
async fn link_blocks() {
    let db = testing::storage::new_test_database().await;

    let stacks_client = StacksClient::new(Url::parse("http://localhost:20443").unwrap()).unwrap();

    let mut ctx = TestContext::builder()
        .with_storage(db.clone())
        .with_first_bitcoin_core_client()
        .with_stacks_client(stacks_client.clone())
        .with_mocked_emily_client()
        .build();

    // No need for deposits here
    ctx.with_emily_client(|client| {
        client
            .expect_get_deposits()
            .returning(move || Box::pin(std::future::ready(Ok(vec![]))));
    })
    .await;

    let block_observer = BlockObserver {
        context: ctx.clone(),
        bitcoin_blocks: testing::btc::new_zmq_block_hash_stream(BITCOIN_CORE_ZMQ_ENDPOINT).await,
    };

    let mut signal_rx = ctx.get_signal_receiver();
    let block_observer_handle = tokio::spawn(async move { block_observer.run().await });

    // Wait for new block; when running in devenv, it should take <30s
    loop {
        let signal = signal_rx.recv().await.expect("failed to get signal");
        if let SignerSignal::Event(SignerEvent::BitcoinBlockObserved) = signal {
            break;
        }
    }
    block_observer_handle.abort();

    // Check blocks are linked
    let bitcoin_tip_hash = ctx
        .get_storage()
        .get_bitcoin_canonical_chain_tip()
        .await
        .expect("missing bitcoin tip")
        .expect("missing bitcoin tip");

    let stacks_tip = ctx
        .get_storage()
        .get_stacks_chain_tip(&bitcoin_tip_hash)
        .await
        .expect("error getting stacks tip")
        .expect("missing stacks tip");

    let bitcoin_tip_block = ctx
        .get_storage()
        .get_bitcoin_block(&bitcoin_tip_hash)
        .await
        .expect("missing parent block")
        .expect("missing parent block");

    assert_eq!(stacks_tip.bitcoin_anchor, bitcoin_tip_block.parent_hash);

    testing::storage::drop_db(db).await;
}

async fn fetch_output(db: &PgStore, output_type: TxOutputType) -> Vec<TxOutput> {
    sqlx::query_as::<_, TxOutput>(
        r#"
        SELECT
            txid
          , output_index
          , amount
          , script_pubkey
          , output_type
        FROM sbtc_signer.bitcoin_tx_outputs
        WHERE output_type = $1
        "#,
    )
    .bind(output_type)
    .fetch_all(db.pool())
    .await
    .unwrap()
}

async fn fetch_input(db: &PgStore, output_type: TxPrevoutType) -> Vec<TxPrevout> {
    sqlx::query_as::<_, TxPrevout>(
        r#"
        SELECT
            txid
          , prevout_txid
          , prevout_output_index
          , amount
          , script_pubkey
          , prevout_type
        FROM sbtc_signer.bitcoin_tx_inputs
        WHERE prevout_type = $1
        "#,
    )
    .bind(output_type)
    .fetch_all(db.pool())
    .await
    .unwrap()
}

/// The function tests that the block observer:
/// 1. picks up donations and inserts the expected rows into the
///    `bitcoin_tx_outputs` table,
/// 2. for sbtc transactions it picks out the signers' UTXO, deposits, and
///    sbtc related outputs and puts them in either the
///    `bitcoin_tx_inputs` or `bitcoin_tx_outputs` tables.
///
/// To run the test first do:
/// - make integration-env-up-ci
///
/// Then you should be good to go.
#[tokio::test]
async fn block_observer_stores_donation_and_sbtc_utxos() {
    let mut rng = get_rng();
    let (rpc, faucet) = regtest::initialize_blockchain();

    // We need to populate our databases, so let's fetch the data.
    let emily_client = EmilyClient::try_new(
        &Url::parse("http://testApiKey@localhost:3031").unwrap(),
        Duration::from_secs(1),
        None,
    )
    .unwrap();

    testing_api::wipe_databases(&emily_client.config().as_testing())
        .await
        .unwrap();

    let chain_tip_info = rpc.get_chain_tips().unwrap().pop().unwrap();

    // 1. Create a database, an associated context for the block observer.

    let db = testing::storage::new_test_database().await;
    let mut ctx = TestContext::builder()
        .with_storage(db.clone())
        .with_first_bitcoin_core_client()
        .with_emily_client(emily_client.clone())
        .with_mocked_stacks_client()
        .build();

    let mut signal_receiver = ctx.get_signal_receiver();

    // The block observer reaches out to the stacks node to get the most
    // up-to-date information. We don't have stacks-core running so we mock
    // these calls.
    ctx.with_stacks_client(|client| {
        client
            .expect_get_tenure_info()
            .returning(move || Box::pin(std::future::ready(Ok(DUMMY_TENURE_INFO.clone()))));

        let chain_tip = BitcoinBlockHash::from(chain_tip_info.hash);
        client.expect_get_tenure().returning(move |_| {
            let mut tenure = TenureBlocks::nearly_empty().unwrap();
            tenure.anchor_block_hash = chain_tip;
            Box::pin(std::future::ready(Ok(tenure)))
        });

        client.expect_get_pox_info().returning(|| {
            let response = serde_json::from_str::<RPCPoxInfoData>(GET_POX_INFO_JSON)
                .map_err(Error::JsonSerialize);
            Box::pin(std::future::ready(response))
        });
    })
    .await;

    // ** Step 2 **
    //
    // Start the BlockObserver
    //
    // We only proceed with the test after the process has started, and
    // we use this counter to notify us when that happens.
    let start_flag = Arc::new(AtomicBool::new(false));
    let flag = start_flag.clone();

    let block_observer = BlockObserver {
        context: ctx.clone(),
        bitcoin_blocks: testing::btc::new_zmq_block_hash_stream(BITCOIN_CORE_ZMQ_ENDPOINT).await,
    };

    tokio::spawn(async move {
        flag.store(true, Ordering::Relaxed);
        block_observer.run().await
    });

    while !start_flag.load(Ordering::SeqCst) {
        tokio::time::sleep(Duration::from_millis(10)).await;
    }

    // Let's do a sanity check that we do not have any rows in our output
    // tables.
    assert!(fetch_output(&db, TxOutputType::Donation).await.is_empty());
    assert!(
        fetch_output(&db, TxOutputType::SignersOpReturn)
            .await
            .is_empty()
    );
    assert!(
        fetch_output(&db, TxOutputType::SignersOutput)
            .await
            .is_empty()
    );
    assert!(fetch_input(&db, TxPrevoutType::Deposit).await.is_empty());
    assert!(
        fetch_input(&db, TxPrevoutType::SignersInput)
            .await
            .is_empty()
    );

    // ** Step 3 **
    //
    // Make a donation to the address controlled by signers. In this case
    // there is only one signer in the signer set.
    let signer = Recipient::new(AddressType::P2tr);

    // We need to have run DKG in order for the block observer to know
    // which addresses to filter on.
    let mut shares: EncryptedDkgShares = Faker.fake_with_rng(&mut rng);
    shares.aggregate_key = signer.keypair.public_key().into();
    shares.script_pubkey = shares.aggregate_key.signers_script_pubkey().into();
    shares.dkg_shares_status = model::DkgSharesStatus::Verified;
    db.write_encrypted_dkg_shares(&shares).await.unwrap();

    // Okay, now to make the actual donation. We send some funds to their
    // address.
    let script_pub_key = shares.script_pubkey.deref();
    let network = bitcoin::Network::Regtest;
    let address = Address::from_script(script_pub_key, network).unwrap();

    let donation_amount = 100_000;
    let donation_outpoint = faucet.send_to(donation_amount, &address);

    faucet.generate_blocks(1);

    // Let's wait for the block observer to signal that it has finished
    // processing everything.
    let signal = signal_receiver.recv();
    let Ok(SignerSignal::Event(SignerEvent::BitcoinBlockObserved)) = signal.await else {
        panic!("Not the right signal")
    };

    // Okay now we check whether the we have a donation. The details should
    // match what we expect. All other input and output types should not be
    // in the database.
    assert!(
        fetch_output(&db, TxOutputType::SignersOpReturn)
            .await
            .is_empty()
    );
    assert!(
        fetch_output(&db, TxOutputType::SignersOutput)
            .await
            .is_empty()
    );
    assert!(fetch_input(&db, TxPrevoutType::Deposit).await.is_empty());
    assert!(
        fetch_input(&db, TxPrevoutType::SignersInput)
            .await
            .is_empty()
    );

    let TxOutput { txid, output_index, amount, .. } =
        fetch_output(&db, TxOutputType::Donation).await[0];

    assert_eq!(amount, donation_amount);
    assert_eq!(output_index, donation_outpoint.vout);
    assert_eq!(txid.deref(), &donation_outpoint.txid);

    // ** Step 4 **
    //
    // Setup an actual deposit.
    //
    // For a real deposit we need to create a depositor and have them make
    // an actual deposit. For this step we create the sweep transaction
    // "manually".
    let depositor = Recipient::new(AddressType::P2tr);

    // Start off with some initial UTXOs to work with.
    faucet.send_to(50_000_000, &depositor.address);

    let chain_tip = faucet.generate_blocks(1).pop().unwrap().into();

    let signal = signal_receiver.recv();
    let Ok(SignerSignal::Event(SignerEvent::BitcoinBlockObserved)) = signal.await else {
        panic!("Not the right signal")
    };

    // Now lets make a deposit transaction and submit it. First we get some
    // sats.
    let depositor_utxo = depositor.get_utxos(rpc, None).pop().unwrap();

    let deposit_amount = 2_500_000;
    let max_fee = deposit_amount / 2;
    let signers_public_key = shares.aggregate_key.into();
    let (deposit_tx, deposit_request, _) = make_deposit_request(
        &depositor,
        deposit_amount,
        depositor_utxo,
        max_fee,
        signers_public_key,
    );
    rpc.send_raw_transaction(&deposit_tx).unwrap();

    // Now build the struct with the outstanding peg-in and peg-out requests.
    let requests = SbtcRequests {
        deposits: vec![deposit_request.clone()],
        withdrawals: Vec::new(),
        signer_state: SignerBtcState {
            utxo: db.get_signer_utxo(&chain_tip).await.unwrap().unwrap(),
            fee_rate: 10.0,
            public_key: signers_public_key,
            last_fees: None,
            magic_bytes: [b'T', b'3'],
        },
        accept_threshold: 4,
        num_signers: 7,
        sbtc_limits: SbtcLimits::unlimited(),
        max_deposits_per_bitcoin_tx: ctx.config().signer.max_deposits_per_bitcoin_tx.get(),
    };

    let mut transactions = requests.construct_transactions().unwrap();
    assert_eq!(transactions.len(), 1);
    let mut unsigned = transactions.pop().unwrap();

    // Add the signature and/or other required information to the witness data.
    signer::testing::set_witness_data(&mut unsigned, signer.keypair);

    // Does the network accept the transaction? It had better.
    rpc.send_raw_transaction(&unsigned.tx).unwrap();

    // ** Step 5 **
    //
    // Inform emily about the deposit
    let body = CreateDepositRequestBody {
        bitcoin_tx_output_index: deposit_request.outpoint.vout,
        bitcoin_txid: deposit_request.outpoint.txid.to_string(),
        deposit_script: deposit_request.deposit_script.to_hex_string(),
        reclaim_script: deposit_request.reclaim_script.to_hex_string(),
        transaction_hex: serialize_hex(&deposit_tx),
    };
    deposit_api::create_deposit(emily_client.config(), body)
        .await
        .unwrap();

    // ** Step 6 **
    //
    // Check that the block observer populates the tables correctly
    faucet.generate_blocks(1);

    // Okay now there is a deposit, and it has been confirmed. We should
    // pick it up automatically.
    let signal = signal_receiver.recv();
    let Ok(SignerSignal::Event(SignerEvent::BitcoinBlockObserved)) = signal.await else {
        panic!("Not the right signal")
    };

    // Okay now we should see the signers output with the expected values.
    let TxOutput { txid, output_index, amount, .. } =
        fetch_output(&db, TxOutputType::SignersOutput).await[0];

    assert_eq!(amount, unsigned.tx.output[0].value.to_sat());
    assert_eq!(output_index, 0);
    assert_eq!(txid.deref(), &unsigned.tx.compute_txid());

    // We should also pick up the OP_RETURN output.
    let TxOutput { txid, output_index, amount, .. } =
        fetch_output(&db, TxOutputType::SignersOpReturn).await[0];

    assert_eq!(amount, unsigned.tx.output[1].value.to_sat());
    assert_eq!(amount, 0);
    assert_eq!(output_index, 1);
    assert_eq!(txid.deref(), &unsigned.tx.compute_txid());

    // We should also have a row in the inputs table.
    let TxPrevout {
        txid,
        prevout_txid,
        prevout_output_index,
        amount,
        ..
    } = fetch_input(&db, TxPrevoutType::SignersInput).await[0];

    assert_eq!(amount, donation_amount);
    assert_eq!(prevout_txid.deref(), &donation_outpoint.txid);
    assert_eq!(prevout_output_index, donation_outpoint.vout);
    assert_eq!(txid.deref(), &unsigned.tx.compute_txid());

    let TxPrevout { txid, prevout_txid, amount, .. } =
        fetch_input(&db, TxPrevoutType::Deposit).await[0];

    assert_eq!(amount, deposit_amount);
    assert_eq!(prevout_txid.deref(), &deposit_tx.compute_txid());
    assert_eq!(txid.deref(), &unsigned.tx.compute_txid());

    testing::storage::drop_db(db).await;
}

#[test_case::test_case(false, SbtcLimits::unlimited(); "no contracts, default limits")]
#[test_case::test_case(false, SbtcLimits::new(Some(bitcoin::Amount::from_sat(1_000)), None, None, None, None, None, None, None); "no contracts, total cap limit")]
#[test_case::test_case(true, SbtcLimits::unlimited(); "deployed contracts, default limits")]
#[test_case::test_case(true, SbtcLimits::new(Some(bitcoin::Amount::from_sat(1_000)), None, None, None, None, None, None, None); "deployed contracts, total cap limit")]
#[tokio::test]
async fn block_observer_handles_update_limits(deployed: bool, sbtc_limits: SbtcLimits) {
    // We start with the typical setup with a fresh database and context
    // with a real bitcoin core client and a real connection to our
    // database.
    let (_, faucet) = regtest::initialize_blockchain();
    let db = testing::storage::new_test_database().await;
    let mut ctx = TestContext::builder()
        .with_storage(db.clone())
        .with_first_bitcoin_core_client()
        .with_mocked_emily_client()
        .with_mocked_stacks_client()
        .build();

    // We need to set up the stacks client as well. We use it to fetch
    // information about the Stacks blockchain, so we need to prep it, even
    // though it isn't necessary for our test.
    ctx.with_stacks_client(|client| {
        client
            .expect_get_tenure_info()
            .returning(move || Box::pin(std::future::ready(Ok(DUMMY_TENURE_INFO.clone()))));
        client.expect_get_block().returning(|_| {
            let response = Ok(NakamotoBlock {
                header: NakamotoBlockHeader::empty(),
                txs: Vec::new(),
            });
            Box::pin(std::future::ready(response))
        });
        client
            .expect_get_tenure()
            .returning(|_| Box::pin(std::future::ready(TenureBlocks::nearly_empty())));
        client.expect_get_pox_info().returning(|| {
            let response = serde_json::from_str::<RPCPoxInfoData>(GET_POX_INFO_JSON)
                .map_err(Error::JsonSerialize);
            Box::pin(std::future::ready(response))
        });
        client
            .expect_get_sortition_info()
            .returning(move |_| Box::pin(std::future::ready(Ok(DUMMY_SORTITION_INFO.clone()))));
    })
    .await;

    ctx.with_emily_client(|client| {
        client
            .expect_get_deposits()
            .returning(move || Box::pin(std::future::ready(Ok(vec![]))));
    })
    .await;

    // Now we do the actual test case setup.

    ctx.with_emily_client(|client| {
        client
            .expect_get_limits()
            .once()
            .returning(move || Box::pin(std::future::ready(Ok(sbtc_limits.clone()))));
    })
    .await;

    if deployed {
        ctx.with_stacks_client(move |client| {
            client
                .expect_get_sbtc_total_supply()
                .returning(|_| Box::pin(std::future::ready(Ok(Amount::from_sat(1)))));
        })
        .await;
        ctx.state().set_sbtc_contracts_deployed();
    } else {
        ctx.with_stacks_client(|client| {
            client.expect_get_sbtc_total_supply().returning(|_| {
                // The real error is `UnexpectedStacksResponse`: error decoding
                // response body: missing field `result` at line 1 column 108
                Box::pin(std::future::ready(Err(Error::InvalidStacksResponse(""))))
            });
            client.expect_get_contract_source().returning(|_, _| {
                Box::pin(async {
                    Err(Error::StacksNodeResponse(
                        mock_reqwests_status_code_error(404).await,
                    ))
                })
            });
        })
        .await;
    }

    // We only proceed with the test after the BlockObserver "process" has
    // started, and we use this counter to notify us when that happens.
    let start_flag = Arc::new(AtomicBool::new(false));
    let flag = start_flag.clone();

    let block_observer = BlockObserver {
        context: ctx.clone(),
        bitcoin_blocks: testing::btc::new_zmq_block_hash_stream(BITCOIN_CORE_ZMQ_ENDPOINT).await,
    };

    let mut signal_receiver = ctx.get_signal_receiver();

    tokio::spawn(async move {
        flag.store(true, Ordering::Relaxed);
        block_observer.run().await
    });

    // Wait for the task to start.
    while !start_flag.load(Ordering::SeqCst) {
        tokio::time::sleep(Duration::from_millis(10)).await;
    }

    // Let's generate a new block and wait for our block observer to send a
    // BitcoinBlockObserved signal.
    let expected_tip = faucet.generate_blocks(1).pop().unwrap();

    let waiting_fut = async {
        let signal = signal_receiver.recv();
        let Ok(SignerSignal::Event(SignerEvent::BitcoinBlockObserved)) = signal.await else {
            panic!("Not the right signal")
        };
    };

    tokio::time::timeout(Duration::from_secs(3), waiting_fut)
        .await
        .unwrap();

    // If we pass the above without panicking it should be fine, this is just a
    // sanity check.
    let db_chain_tip = db
        .get_bitcoin_canonical_chain_tip()
        .await
        .expect("cannot get chain tip");
    assert_eq!(db_chain_tip, Some(expected_tip.into()));

    testing::storage::drop_db(db).await;
}

#[tokio::test]
async fn next_headers_to_process_gets_all_headers() {
    // We start with the typical setup with a fresh database and context
    // with a real bitcoin core client and a real connection to our
    // database.
    const START_HEIGHT: u64 = 103;

    let (_, faucet) = regtest::initialize_blockchain();
    let db = testing::storage::new_test_database().await;

    let ctx = TestContext::builder()
        .with_storage(db.clone())
        .modify_settings(|settings| {
            settings.signer.sbtc_bitcoin_start_height = Some(START_HEIGHT.into())
        })
        .with_first_bitcoin_core_client()
        .with_mocked_emily_client()
        .with_mocked_stacks_client()
        .build();

    // We set the start height to 103 above but only starts with 101
    // blocks, so we need to create two more blocks.
    let chain_tip = faucet.generate_blocks(2)[1];

    let block_observer = BlockObserver {
        context: ctx.clone(),
        bitcoin_blocks: (),
    };

    let headers = block_observer
        .next_headers_to_process(chain_tip)
        .await
        .unwrap();
    assert!(!headers.is_empty());

    // The headers should be sorted by block height ascending, let's
    // check.
    let mut sorted_headers = headers.clone();
    sorted_headers.sort_by_key(|header| header.height);
    assert_eq!(headers, sorted_headers);

    let start_height = ctx.state().get_sbtc_bitcoin_start_height();
    assert_eq!(start_height, START_HEIGHT.into());
    assert_eq!(START_HEIGHT, *headers[0].height);
    assert_eq!(headers.last().map(|header| header.hash), Some(chain_tip));

    // Let's make sure that if we generate a new block, that we
    // `next_headers_to_process` picks up the new block headers all the way
    // back to the start height.
    let chain_tip = faucet.generate_blocks(1)[0];

    let headers2 = block_observer
        .next_headers_to_process(chain_tip)
        .await
        .unwrap();
    assert_eq!(START_HEIGHT, *headers[0].height);
    assert_eq!(headers2.len(), headers.len() + 1);
    assert_eq!(headers2.last().map(|header| header.hash), Some(chain_tip));

    testing::storage::drop_db(db).await;
}

#[tokio::test]
async fn next_headers_to_process_ignores_known_headers() {
    // We start with the typical setup with a fresh database and context
    // with a real bitcoin core client and a real connection to our
    // database.
    let (rpc, _) = regtest::initialize_blockchain();
    let db = testing::storage::new_test_database().await;
    let context = TestContext::builder()
        .with_storage(db.clone())
        .with_first_bitcoin_core_client()
        .with_mocked_emily_client()
        .with_mocked_stacks_client()
        .build();

    let block_observer = BlockObserver { context, bitcoin_blocks: () };

    let chain_tip_block_hash = rpc.get_best_block_hash().unwrap();
    let headers = block_observer
        .next_headers_to_process(chain_tip_block_hash)
        .await
        .unwrap();
    let last_header = headers.last().map(|header| header.hash);

    assert_eq!(last_header, Some(chain_tip_block_hash));

    // Okay let's make sure that we don't get blocks that are already
    // known.
    let chain_tip_header = headers.last().cloned().unwrap();
    let block = model::BitcoinBlock::from(chain_tip_header);
    db.write_bitcoin_block(&block).await.unwrap();

    // We know about the chain tip now, so we should return an empty vector
    // of next headers to processes.
    let headers = block_observer
        .next_headers_to_process(chain_tip_block_hash)
        .await
        .unwrap();
    assert!(headers.is_empty());

    testing::storage::drop_db(db).await;
}

/// The [`get_signer_set_and_aggregate_key`] function is supposed to fetch
/// the "current" signing set and the aggregate key to use for bitcoin
/// transactions. It attempts to get the latest rotate-keys contract call
/// transaction confirmed on the canonical Stacks blockchain and falls back
/// to the DKG shares table if no such transaction can be found.
///
/// This tests that we prefer rotate keys transactions if it's available
/// but will use the DKG shares behavior is indeed the case.
#[tokio::test]
async fn get_signer_public_keys_and_aggregate_key_falls_back() {
    let db = testing::storage::new_test_database().await;

    let mut rng = get_rng();

    let ctx = TestContext::builder()
        .with_storage(db.clone())
        .with_mocked_clients()
        .build();

    // We need stacks blocks for the rotate-keys transactions.
    let test_params = testing::storage::model::Params {
        num_bitcoin_blocks: 10,
        num_stacks_blocks_per_bitcoin_block: 1,
        num_deposit_requests_per_block: 0,
        num_withdraw_requests_per_block: 0,
        num_signers_per_request: 0,
        consecutive_blocks: false,
    };
    let test_data = TestData::generate(&mut rng, &[], &test_params);
    test_data.write_to(&db).await;

    // We always need the chain tip.
    let chain_tip = db.get_bitcoin_canonical_chain_tip().await.unwrap().unwrap();

    // We have no rows in the DKG shares table and no rotate-keys
    // transactions, so there should be no aggregate key, since that only
    // happens after DKG, but we should always know the current signer set.
    let (maybe_aggregate_key, signer_set) = get_signer_set_and_aggregate_key(&ctx, chain_tip)
        .await
        .unwrap();
    assert!(maybe_aggregate_key.is_none());
    assert!(!signer_set.is_empty());

    // Alright, lets write some DKG shares into the database. When we do
    // that the signer set should be considered whatever the signer set is
    // from our DKG shares.
    let mut shares: EncryptedDkgShares = Faker.fake_with_rng(&mut rng);
    shares.dkg_shares_status = model::DkgSharesStatus::Verified;
    db.write_encrypted_dkg_shares(&shares).await.unwrap();

    let (aggregate_key, signer_set) = get_signer_set_and_aggregate_key(&ctx, chain_tip)
        .await
        .unwrap();

    let shares_signer_set: BTreeSet<PublicKey> =
        shares.signer_set_public_keys.iter().copied().collect();

    assert_eq!(shares.aggregate_key, aggregate_key.unwrap());
    assert_eq!(shares_signer_set, signer_set);

    // Okay now we write a rotate-keys transaction into the database. To do
    // that we need the stacks chain tip, and a something in 3 different
    // tables...
    let stacks_chain_tip = db.get_stacks_chain_tip(&chain_tip).await.unwrap().unwrap();

    let mut rotate_keys: KeyRotationEvent = Faker.fake_with_rng(&mut rng);
    rotate_keys.block_hash = stacks_chain_tip.block_hash;
<<<<<<< HEAD
=======
    let transaction = model::Transaction {
        txid: rotate_keys.txid.into_bytes(),
        tx_type: model::TransactionType::RotateKeys,
        block_hash: stacks_chain_tip.block_hash.into_bytes(),
    };
    let tx = model::StacksTransaction {
        txid: rotate_keys.txid,
        block_hash: stacks_chain_tip.block_hash,
    };
>>>>>>> 654de808

    db.write_rotate_keys_transaction(&rotate_keys)
        .await
        .unwrap();

    // Alright, now that we have a rotate-keys transaction, we can check if
    // it is preferred over the DKG shares table.
    let (aggregate_key, signer_set) = get_signer_set_and_aggregate_key(&ctx, chain_tip)
        .await
        .unwrap();

    let rotate_keys_signer_set: BTreeSet<PublicKey> =
        rotate_keys.signer_set.iter().copied().collect();

    assert_eq!(rotate_keys.aggregate_key, aggregate_key.unwrap());
    assert_eq!(rotate_keys_signer_set, signer_set);

    testing::storage::drop_db(db).await;
}

/// This test checks that the signer state is updated with the latest the
/// sbtc limits, current signer set, and current aggregate key after the
/// block observer processes a bitcoin block.
#[tokio::test]
async fn block_observer_updates_state_after_observing_bitcoin_block() {
    let mut rng = get_rng();
    // We start with the typical setup with a fresh database and context
    // with a real bitcoin core client and a real connection to our
    // database.
    let (_, faucet) = regtest::initialize_blockchain();
    let db = testing::storage::new_test_database().await;
    let mut ctx = TestContext::builder()
        .with_storage(db.clone())
        .with_first_bitcoin_core_client()
        .with_mocked_emily_client()
        .with_mocked_stacks_client()
        .build();

    // We need to set up the stacks client as well. We use it to fetch
    // information about the Stacks blockchain, so we need to prep it, even
    // though it isn't necessary for our test.
    ctx.with_stacks_client(|client| {
        client
            .expect_get_tenure_info()
            .returning(|| Box::pin(std::future::ready(Ok(DUMMY_TENURE_INFO.clone()))));
        client.expect_get_block().returning(|_| {
            let response = Ok(NakamotoBlock {
                header: NakamotoBlockHeader::empty(),
                txs: Vec::new(),
            });
            Box::pin(std::future::ready(response))
        });
        client
            .expect_get_tenure()
            .returning(|_| Box::pin(std::future::ready(TenureBlocks::nearly_empty())));
        client.expect_get_pox_info().returning(|| {
            let response = serde_json::from_str::<RPCPoxInfoData>(GET_POX_INFO_JSON)
                .map_err(Error::JsonSerialize);
            Box::pin(std::future::ready(response))
        });
        client
            .expect_get_sortition_info()
            .returning(|_| Box::pin(std::future::ready(Ok(DUMMY_SORTITION_INFO.clone()))));
    })
    .await;

    ctx.with_emily_client(|client| {
        client
            .expect_get_deposits()
            .returning(|| Box::pin(std::future::ready(Ok(vec![]))));

        client
            .expect_get_limits()
            .returning(|| Box::pin(std::future::ready(Ok(SbtcLimits::unlimited()))));
    })
    .await;

    // We only proceed with the test after the BlockObserver "process" has
    // started, and we use this counter to notify us when that happens.
    let start_flag = Arc::new(AtomicBool::new(false));
    let flag = start_flag.clone();

    let block_observer = BlockObserver {
        context: ctx.clone(),
        bitcoin_blocks: testing::btc::new_zmq_block_hash_stream(BITCOIN_CORE_ZMQ_ENDPOINT).await,
    };

    // In this test the signer set public keys start empty. When running
    // the signer binary the signer starts as the bootstrap signing set.
    // Also, the sbtc limits start off as "zero" and then get updated by
    // the block observer.
    let state = ctx.state();
    assert_eq!(state.get_current_limits(), SbtcLimits::zero());
    assert!(state.current_signer_public_keys().is_empty());
    assert!(state.current_aggregate_key().is_none());

    tokio::spawn(async move {
        flag.store(true, Ordering::Relaxed);
        block_observer.run().await
    });

    // Wait for the task to start.
    while !start_flag.load(Ordering::SeqCst) {
        tokio::time::sleep(Duration::from_millis(10)).await;
    }

    // Let's generate a new block and wait for our block observer to send a
    // BitcoinBlockObserved signal.
    let chain_tip = faucet.generate_blocks(1).pop().unwrap().into();

    ctx.wait_for_signal(Duration::from_secs(3), |signal| {
        matches!(
            signal,
            SignerSignal::Event(SignerEvent::BitcoinBlockObserved)
        )
    })
    .await
    .unwrap();

    // If we pass the above without panicking it should be fine, this is just a
    // sanity check.
    let db_chain_tip = db
        .get_bitcoin_canonical_chain_tip()
        .await
        .expect("cannot get chain tip");
    assert_eq!(db_chain_tip, Some(chain_tip));

    // There is no aggregate key since there aren't any key rotation
    // contract calls and no DKG shares. But the current signer set should
    // be the bootstrap signing set now.
    let bootstrap_signing_set = ctx.config().signer.bootstrap_signing_set();
    assert_eq!(state.get_current_limits(), SbtcLimits::unlimited());
    assert!(state.current_aggregate_key().is_none());
    assert_eq!(state.current_signer_public_keys(), bootstrap_signing_set);

    // Okay now let's add in some DKG shares into the database. This should
    // take precedence over what is configured as the bootstrap signing
    // set.
    let mut dkg_shares: EncryptedDkgShares = Faker.fake_with_rng(&mut rng);
    let mut public_keys: Vec<PublicKey> = std::iter::repeat_with(|| Faker.fake_with_rng(&mut rng))
        .take(12)
        .collect();
    public_keys.sort();
    dkg_shares.signer_set_public_keys = public_keys;
    dkg_shares.dkg_shares_status = model::DkgSharesStatus::Verified;
    db.write_encrypted_dkg_shares(&dkg_shares).await.unwrap();

    // Sanity check that the signing set in the DKG shares are different
    // from the bootstrap signing set.
    let dkg_public_keys = dkg_shares.signer_set_public_keys.iter().copied().collect();
    assert_ne!(dkg_public_keys, bootstrap_signing_set);

    // Let's generate a new block and wait for our block observer to send a
    // BitcoinBlockObserved signal. Then after we received the signal that
    // a bitcoin block has been observed we check the signer state.
    let chain_tip = faucet.generate_blocks(1).pop().unwrap().into();

    ctx.wait_for_signal(Duration::from_secs(3), |signal| {
        matches!(
            signal,
            SignerSignal::Event(SignerEvent::BitcoinBlockObserved)
        )
    })
    .await
    .unwrap();

    // Check that the chain tip has been updated.
    let db_chain_tip = db
        .get_bitcoin_canonical_chain_tip()
        .await
        .expect("cannot get chain tip");
    assert_eq!(db_chain_tip, Some(chain_tip));

    let dkg_aggregate_key = Some(dkg_shares.aggregate_key);
    assert_eq!(state.get_current_limits(), SbtcLimits::unlimited());
    assert_eq!(state.current_aggregate_key(), dkg_aggregate_key);
    assert_eq!(state.current_signer_public_keys(), dkg_public_keys);

    // Okay now we're going to show what happens if we have received a key
    // rotation event. Such events take priority over DKG shares, even if
    // the DKG shares are newer. So let's add such an event to the
    // database. First we need a stacks block for the join.
    let stacks_block = StacksBlock {
        bitcoin_anchor: chain_tip,
        ..Faker.fake_with_rng(&mut rng)
    };

    db.write_stacks_block(&stacks_block).await.unwrap();

    let mut rotate_keys: KeyRotationEvent = Faker.fake_with_rng(&mut rng);
    rotate_keys.block_hash = stacks_block.block_hash;
<<<<<<< HEAD
=======
    let transaction = model::Transaction {
        txid: rotate_keys.txid.into_bytes(),
        tx_type: model::TransactionType::RotateKeys,
        block_hash: stacks_block.block_hash.into_bytes(),
    };
    let tx = model::StacksTransaction {
        txid: rotate_keys.txid,
        block_hash: stacks_block.block_hash,
    };
>>>>>>> 654de808

    db.write_rotate_keys_transaction(&rotate_keys)
        .await
        .unwrap();

    // Let's add some DKG shares after the insertion of the rotate keys
    // transaction.
    let mut dkg_shares: EncryptedDkgShares = Faker.fake_with_rng(&mut rng);
    dkg_shares.dkg_shares_status = model::DkgSharesStatus::Verified;
    db.write_encrypted_dkg_shares(&dkg_shares).await.unwrap();

    // Let's generate a new block and wait for our block observer to send a
    // BitcoinBlockObserved signal.
    let chain_tip = faucet.generate_blocks(1).pop().unwrap().into();

    ctx.wait_for_signal(Duration::from_secs(3), |signal| {
        matches!(
            signal,
            SignerSignal::Event(SignerEvent::BitcoinBlockObserved)
        )
    })
    .await
    .unwrap();

    let db_chain_tip = db
        .get_bitcoin_canonical_chain_tip()
        .await
        .expect("cannot get chain tip");
    assert_eq!(db_chain_tip, Some(chain_tip));

    // We expect the signer state to be the same as what is in the rotate
    // keys event in the database.
    let rotate_keys_aggregate_key = Some(rotate_keys.aggregate_key);
    let rotate_keys_public_keys = rotate_keys.signer_set.iter().copied().collect();

    assert_eq!(state.current_aggregate_key(), rotate_keys_aggregate_key);
    assert_eq!(state.current_signer_public_keys(), rotate_keys_public_keys);
    assert_ne!(rotate_keys_public_keys, dkg_public_keys);
    assert_ne!(rotate_keys_aggregate_key, dkg_aggregate_key);

    testing::storage::drop_db(db).await;
}

/// This test checks that the block observer correctly update the state of
/// pending DKG shares once they exit the verification window
#[tokio::test]
async fn block_observer_updates_dkg_shares_after_observing_bitcoin_block() {
    let mut rng = get_rng();
    // We start with the typical setup with a fresh database and context
    // with a real bitcoin core client and a real connection to our
    // database.
    let (_, faucet) = regtest::initialize_blockchain();
    let db = testing::storage::new_test_database().await;
    let verification_window = 5;
    let mut ctx = TestContext::builder()
        .modify_settings(|config| config.signer.dkg_verification_window = verification_window)
        .with_storage(db.clone())
        .with_first_bitcoin_core_client()
        .with_mocked_emily_client()
        .with_mocked_stacks_client()
        .build();

    // We need to set up the stacks client as well. We use it to fetch
    // information about the Stacks blockchain, so we need to prep it, even
    // though it isn't necessary for our test.
    ctx.with_stacks_client(|client| {
        client
            .expect_get_tenure_info()
            .returning(|| Box::pin(std::future::ready(Ok(DUMMY_TENURE_INFO.clone()))));
        client.expect_get_block().returning(|_| {
            let response = Ok(NakamotoBlock {
                header: NakamotoBlockHeader::empty(),
                txs: Vec::new(),
            });
            Box::pin(std::future::ready(response))
        });
        client
            .expect_get_tenure()
            .returning(|_| Box::pin(std::future::ready(TenureBlocks::nearly_empty())));
        client.expect_get_pox_info().returning(|| {
            let response = serde_json::from_str::<RPCPoxInfoData>(GET_POX_INFO_JSON)
                .map_err(Error::JsonSerialize);
            Box::pin(std::future::ready(response))
        });
        client
            .expect_get_sortition_info()
            .returning(|_| Box::pin(std::future::ready(Ok(DUMMY_SORTITION_INFO.clone()))));
    })
    .await;

    ctx.with_emily_client(|client| {
        client
            .expect_get_deposits()
            .returning(|| Box::pin(std::future::ready(Ok(vec![]))));

        client
            .expect_get_limits()
            .returning(|| Box::pin(std::future::ready(Ok(SbtcLimits::unlimited()))));
    })
    .await;

    // We only proceed with the test after the BlockObserver "process" has
    // started, and we use this counter to notify us when that happens.
    let start_flag = Arc::new(AtomicBool::new(false));
    let flag = start_flag.clone();

    let block_observer = BlockObserver {
        context: ctx.clone(),
        bitcoin_blocks: testing::btc::new_zmq_block_hash_stream(BITCOIN_CORE_ZMQ_ENDPOINT).await,
    };

    // In this test the signer set public keys start empty. When running
    // the signer binary the signer starts as the bootstrap signing set.
    // Also, the sbtc limits start off as "zero" and then get updated by
    // the block observer.
    let state = ctx.state();
    assert_eq!(state.get_current_limits(), SbtcLimits::zero());
    assert!(state.current_signer_public_keys().is_empty());
    assert!(state.current_aggregate_key().is_none());

    let storage = ctx.get_storage();
    // Initially, we have no dkg shares
    assert!(
        storage
            .get_latest_encrypted_dkg_shares()
            .await
            .unwrap()
            .is_none()
    );

    tokio::spawn(async move {
        flag.store(true, Ordering::Relaxed);
        block_observer.run().await
    });

    // Wait for the task to start.
    while !start_flag.load(Ordering::SeqCst) {
        tokio::time::sleep(Duration::from_millis(10)).await;
    }

    // Let's generate a new block and wait for our block observer to send a
    // BitcoinBlockObserved signal.
    let chain_tip = faucet.generate_blocks(1).pop().unwrap().into();

    ctx.wait_for_signal(Duration::from_secs(3), |signal| {
        matches!(
            signal,
            SignerSignal::Event(SignerEvent::BitcoinBlockObserved)
        )
    })
    .await
    .unwrap();

    // If we pass the above without panicking it should be fine, this is just a
    // sanity check.
    let db_chain_tip = db
        .get_bitcoin_canonical_chain_tip_ref()
        .await
        .expect("cannot get chain tip")
        .expect("missing chain tip");
    assert_eq!(db_chain_tip.block_hash, chain_tip);

    // Still no dkg shares
    assert!(
        storage
            .get_latest_encrypted_dkg_shares()
            .await
            .unwrap()
            .is_none()
    );
    assert_eq!(storage.get_encrypted_dkg_shares_count().await.unwrap(), 0);

    // Signers and coordinator should allow DKG
    assert!(should_coordinate_dkg(&ctx, &db_chain_tip).await.unwrap());
    assert!(assert_allow_dkg_begin(&ctx, &db_chain_tip).await.is_ok());

    // Okay now let's add in some DKG shares into the database.
    let mut dkg_shares: EncryptedDkgShares = Faker.fake_with_rng(&mut rng);
    dkg_shares.started_at_bitcoin_block_height = db_chain_tip.block_height;
    dkg_shares.dkg_shares_status = DkgSharesStatus::Unverified;

    db.write_encrypted_dkg_shares(&dkg_shares).await.unwrap();

    // Now we have a DKG shares entry
    assert_eq!(storage.get_encrypted_dkg_shares_count().await.unwrap(), 1);

    // Signers and coordinator should NOT allow DKG
    assert!(!should_coordinate_dkg(&ctx, &db_chain_tip).await.unwrap());
    assert!(assert_allow_dkg_begin(&ctx, &db_chain_tip).await.is_err());

    // While in the verification window, we expect the share to stay in pending
    for _ in 0..verification_window {
        let chain_tip = faucet.generate_blocks(1).pop().unwrap().into();

        ctx.wait_for_signal(Duration::from_secs(3), |signal| {
            matches!(
                signal,
                SignerSignal::Event(SignerEvent::BitcoinBlockObserved)
            )
        })
        .await
        .unwrap();

        // Check that the chain tip has been updated (sanity check)
        let db_chain_tip = db
            .get_bitcoin_canonical_chain_tip_ref()
            .await
            .expect("cannot get chain tip")
            .expect("missing chain tip");
        assert_eq!(db_chain_tip.block_hash, chain_tip);

        let latest_dkg = storage
            .get_latest_encrypted_dkg_shares()
            .await
            .expect("cannot get latest dkg shares")
            .expect("missing latest dkg shares");
        assert_eq!(latest_dkg, dkg_shares);
        assert_eq!(storage.get_encrypted_dkg_shares_count().await.unwrap(), 1);

        // Signers and coordinator should NOT allow DKG
        assert!(!should_coordinate_dkg(&ctx, &db_chain_tip).await.unwrap());
        assert!(assert_allow_dkg_begin(&ctx, &db_chain_tip).await.is_err());
    }

    // With this block we exit the verification window
    let chain_tip = faucet.generate_blocks(1).pop().unwrap().into();

    ctx.wait_for_signal(Duration::from_secs(3), |signal| {
        matches!(
            signal,
            SignerSignal::Event(SignerEvent::BitcoinBlockObserved)
        )
    })
    .await
    .unwrap();

    // Check that the chain tip has been updated (sanity check)
    let db_chain_tip = db
        .get_bitcoin_canonical_chain_tip_ref()
        .await
        .expect("cannot get chain tip")
        .expect("missing chain tip");
    assert_eq!(db_chain_tip.block_hash, chain_tip);

    let latest_dkg = storage
        .get_latest_encrypted_dkg_shares()
        .await
        .expect("cannot get latest dkg shares")
        .expect("missing latest dkg shares");

    // And now the DKG shares should be marked as failed
    assert_eq!(latest_dkg.dkg_shares_status, DkgSharesStatus::Failed);
    assert_eq!(storage.get_encrypted_dkg_shares_count().await.unwrap(), 0);

    // Signers and coordinator should allow again DKG
    assert!(should_coordinate_dkg(&ctx, &db_chain_tip).await.unwrap());
    assert!(assert_allow_dkg_begin(&ctx, &db_chain_tip).await.is_ok());

    testing::storage::drop_db(db).await;
}

#[test_log::test(tokio::test)]
async fn block_observer_ignores_coinbase() {
    let mut rng = get_rng();
    let (rpc, faucet) = regtest::initialize_blockchain();

    let emily_client = EmilyClient::try_new(
        &Url::parse("http://testApiKey@localhost:3031").unwrap(),
        Duration::from_secs(1),
        None,
    )
    .unwrap();

    testing_api::wipe_databases(&emily_client.config().as_testing())
        .await
        .unwrap();

    // Generate a block to ensure we start with an empty mempool
    faucet.generate_block();

    let chain_tip_info = rpc.get_chain_tips().unwrap().pop().unwrap();

    // 1. Create a database, an associated context for the block observer.

    let db = testing::storage::new_test_database().await;
    let mut ctx = TestContext::builder()
        .with_storage(db.clone())
        .with_first_bitcoin_core_client()
        .with_emily_client(emily_client.clone())
        .with_mocked_stacks_client()
        .build();

    let mut signal_receiver = ctx.get_signal_receiver();

    // The block observer reaches out to the stacks node to get the most
    // up-to-date information. We don't have stacks-core running so we mock
    // these calls.
    ctx.with_stacks_client(|client| {
        client
            .expect_get_tenure_info()
            .returning(move || Box::pin(std::future::ready(Ok(DUMMY_TENURE_INFO.clone()))));

        let chain_tip = BitcoinBlockHash::from(chain_tip_info.hash);
        client.expect_get_tenure().returning(move |_| {
            let mut tenure = TenureBlocks::nearly_empty().unwrap();
            tenure.anchor_block_hash = chain_tip;
            Box::pin(std::future::ready(Ok(tenure)))
        });

        client.expect_get_pox_info().returning(|| {
            let response = serde_json::from_str::<RPCPoxInfoData>(GET_POX_INFO_JSON)
                .map_err(Error::JsonSerialize);
            Box::pin(std::future::ready(response))
        });
    })
    .await;

    // ** Step 2 **
    //
    // Start the BlockObserver
    //
    // We only proceed with the test after the process has started, and
    // we use this counter to notify us when that happens.
    let start_flag = Arc::new(AtomicBool::new(false));
    let flag = start_flag.clone();

    let block_observer = BlockObserver {
        context: ctx.clone(),
        bitcoin_blocks: testing::btc::new_zmq_block_hash_stream(BITCOIN_CORE_ZMQ_ENDPOINT).await,
    };

    tokio::spawn(async move {
        flag.store(true, Ordering::Relaxed);
        block_observer.run().await
    });

    while !start_flag.load(Ordering::SeqCst) {
        tokio::time::sleep(Duration::from_millis(10)).await;
    }

    // Let's do a sanity check that we do not have any donation or deposit.
    assert!(fetch_output(&db, TxOutputType::Donation).await.is_empty());
    assert!(fetch_input(&db, TxPrevoutType::Deposit).await.is_empty());

    // ** Step 3 **
    //
    // Create a coinbase tx sending funds to the signers. In this case there is
    // only one signer in the signer set.
    let signer = Recipient::new(AddressType::P2tr);

    // We need to have run DKG in order for the block observer to know
    // which addresses to filter on.
    let mut shares: EncryptedDkgShares = Faker.fake_with_rng(&mut rng);
    shares.aggregate_key = signer.keypair.public_key().into();
    shares.script_pubkey = shares.aggregate_key.signers_script_pubkey().into();
    shares.dkg_shares_status = model::DkgSharesStatus::Verified;
    db.write_encrypted_dkg_shares(&shares).await.unwrap();

    // Okay, now to make the actual coinbase donation. We send some funds to
    // their address.
    let script_pub_key = shares.script_pubkey.deref();
    let address = Address::from_script(script_pub_key, bitcoin::Network::Regtest).unwrap();

    // We include also another donation to ensure we correctly process the block
    let donation_amount = 123_456;
    let donation_outpoint = faucet.send_to(donation_amount, &address);

    rpc.generate_to_address(1, &address).unwrap();

    // Let's wait for the block observer to signal that it has finished
    // processing everything.
    let signal = signal_receiver.recv();
    let Ok(SignerSignal::Event(SignerEvent::BitcoinBlockObserved)) = signal.await else {
        panic!("Not the right signal")
    };

    // Okay now we check we ignored the coinbase donation but processed the
    // block as expected and have the second donation.
    let donations = fetch_output(&db, TxOutputType::Donation).await;
    assert_eq!(donations.len(), 1);
    let TxOutput { txid, output_index, amount, .. } = donations[0];

    assert_eq!(amount, donation_amount);
    assert_eq!(output_index, donation_outpoint.vout);
    assert_eq!(txid.deref(), &donation_outpoint.txid);

    // ** Step 4 **
    //
    // Create a deposit from coinbase.

    // First, we also send a donation (that will end up in the same block as the
    // deposit) to ensure we process the block just fine.
    let donation_amount_2 = 123_456 + 1;
    let donation_outpoint_2 = faucet.send_to(donation_amount_2, &address);

    let max_fee = 100_042;
    let signers_public_key = shares.aggregate_key.into();
    let (deposit_tx, deposit_request) =
        make_coinbase_deposit_request(&rpc, max_fee, signers_public_key);

    // `make_coinbase_deposit_request` will generate a block, ensure we process
    // it just fine.
    let signal = signal_receiver.recv();
    let Ok(SignerSignal::Event(SignerEvent::BitcoinBlockObserved)) = signal.await else {
        panic!("Not the right signal")
    };

    // ** Step 5 **
    //
    // Inform emily about the deposit
    let body = CreateDepositRequestBody {
        bitcoin_tx_output_index: deposit_request.outpoint.vout,
        bitcoin_txid: deposit_request.outpoint.txid.to_string(),
        deposit_script: deposit_request.deposit_script.to_hex_string(),
        reclaim_script: deposit_request.reclaim_script.to_hex_string(),
        transaction_hex: serialize_hex(&deposit_tx),
    };
    deposit_api::create_deposit(emily_client.config(), body)
        .await
        .unwrap();

    // ** Step 6 **
    //
    // Check that the block observer populates the tables correctly
    faucet.generate_blocks(1);

    // Okay now there is a deposit, and it has been confirmed. We should
    // pick it up automatically.
    let signal = signal_receiver.recv();
    let Ok(SignerSignal::Event(SignerEvent::BitcoinBlockObserved)) = signal.await else {
        panic!("Not the right signal")
    };

    // We should have two donations if we processed both blocks correctly
    let donations = fetch_output(&db, TxOutputType::Donation).await;
    assert_eq!(donations.len(), 2);

    let TxOutput { txid, output_index, amount, .. } = donations[0];
    assert_eq!(amount, donation_amount);
    assert_eq!(output_index, donation_outpoint.vout);
    assert_eq!(txid.deref(), &donation_outpoint.txid);

    let TxOutput { txid, output_index, amount, .. } = donations[1];
    assert_eq!(amount, donation_amount_2);
    assert_eq!(output_index, donation_outpoint_2.vout);
    assert_eq!(txid.deref(), &donation_outpoint_2.txid);

    // But we should have no deposits
    assert!(fetch_input(&db, TxPrevoutType::Deposit).await.is_empty());

    // Since the deposit check is buried in the logs, we also manually check
    // that the deposit request validation in the block observer failed as
    // expected.
    let request = CreateDepositRequest {
        outpoint: deposit_request.outpoint.clone(),
        reclaim_script: deposit_request.reclaim_script.clone(),
        deposit_script: deposit_request.deposit_script.clone(),
    };
    let bitcoin_client = ctx.get_bitcoin_client();
    let validate_result =
        signer::block_observer::DepositRequestValidator::validate(&request, &bitcoin_client, false);
    match validate_result.await {
        Err(Error::BitcoinTxCoinbase(tx)) if tx == deposit_request.outpoint.txid => {}
        _ => panic!("Expected a err, got something else"),
    }

    testing::storage::drop_db(db).await;
}

fn make_coinbase_deposit_request(
    rpc: &bitcoincore_rpc::Client,
    max_fee: u64,
    signers_public_key: bitcoin::XOnlyPublicKey,
) -> (bitcoin::Transaction, signer::bitcoin::utxo::DepositRequest) {
    let deposit_inputs = DepositScriptInputs {
        signers_public_key,
        max_fee,
        recipient: PrincipalData::from(StacksAddress::burn_address(false)),
    };
    let reclaim_inputs = ReclaimScriptInputs::try_new(50, bitcoin::ScriptBuf::new()).unwrap();

    let deposit_script = deposit_inputs.deposit_script();
    let reclaim_script = reclaim_inputs.reclaim_script();

    let script_pub_key =
        sbtc::deposits::to_script_pubkey(deposit_script.clone(), reclaim_script.clone());
    let address = Address::from_script(&script_pub_key, bitcoin::Network::Regtest).unwrap();

    let block_hash = rpc.generate_to_address(1, &address).unwrap()[0];
    let transactions = rpc.get_block(&block_hash).unwrap();

    let deposit_tx = transactions
        .txdata
        .iter()
        .find(|tx| tx.is_coinbase())
        .expect("missing coinbase")
        .clone();

    let req = signer::bitcoin::utxo::DepositRequest {
        outpoint: OutPoint::new(deposit_tx.compute_txid(), 0),
        max_fee: max_fee,
        signer_bitmap: bitvec::array::BitArray::ZERO,
        amount: deposit_tx.output[0].value.to_sat(),
        deposit_script: deposit_script,
        reclaim_script: reclaim_script,
        signers_public_key: signers_public_key,
    };
    (deposit_tx, req)
}<|MERGE_RESOLUTION|>--- conflicted
+++ resolved
@@ -951,18 +951,6 @@
 
     let mut rotate_keys: KeyRotationEvent = Faker.fake_with_rng(&mut rng);
     rotate_keys.block_hash = stacks_chain_tip.block_hash;
-<<<<<<< HEAD
-=======
-    let transaction = model::Transaction {
-        txid: rotate_keys.txid.into_bytes(),
-        tx_type: model::TransactionType::RotateKeys,
-        block_hash: stacks_chain_tip.block_hash.into_bytes(),
-    };
-    let tx = model::StacksTransaction {
-        txid: rotate_keys.txid,
-        block_hash: stacks_chain_tip.block_hash,
-    };
->>>>>>> 654de808
 
     db.write_rotate_keys_transaction(&rotate_keys)
         .await
@@ -1154,18 +1142,6 @@
 
     let mut rotate_keys: KeyRotationEvent = Faker.fake_with_rng(&mut rng);
     rotate_keys.block_hash = stacks_block.block_hash;
-<<<<<<< HEAD
-=======
-    let transaction = model::Transaction {
-        txid: rotate_keys.txid.into_bytes(),
-        tx_type: model::TransactionType::RotateKeys,
-        block_hash: stacks_block.block_hash.into_bytes(),
-    };
-    let tx = model::StacksTransaction {
-        txid: rotate_keys.txid,
-        block_hash: stacks_block.block_hash,
-    };
->>>>>>> 654de808
 
     db.write_rotate_keys_transaction(&rotate_keys)
         .await
