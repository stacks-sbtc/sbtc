--- conflicted
+++ resolved
@@ -45,11 +45,6 @@
 use signer::storage::model::BitcoinBlockHash;
 use signer::storage::model::DkgSharesStatus;
 use signer::storage::model::EncryptedDkgShares;
-<<<<<<< HEAD
-use signer::storage::model::KeyRotationEvent;
-use signer::storage::model::StacksBlock;
-=======
->>>>>>> 468b4a66
 use signer::storage::model::TaprootScriptHash;
 use signer::storage::model::TxOutput;
 use signer::storage::model::TxOutputType;
@@ -1844,11 +1839,7 @@
 
     let deposit_script = deposit_inputs.deposit_script();
     let reclaim_script = reclaim_inputs.reclaim_script();
-<<<<<<< HEAD
-    let reclaim_script_hash = TaprootScriptHash::from_script_buf(&reclaim_script);
-=======
     let reclaim_script_hash = TaprootScriptHash::from(&reclaim_script);
->>>>>>> 468b4a66
 
     let script_pub_key =
         sbtc::deposits::to_script_pubkey(deposit_script.clone(), reclaim_script.clone());
@@ -1879,7 +1870,6 @@
         amount: req.amount,
         deposit_script,
         reclaim_script,
-        reclaim_script_hash: Some(reclaim_script_hash),
         signers_public_key,
         recipient: deposit_inputs.recipient,
         lock_time: bitcoin::relative::LockTime::Blocks((reclaim_inputs.lock_time() as u16).into()),
