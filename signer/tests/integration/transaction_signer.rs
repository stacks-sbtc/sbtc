use std::num::NonZeroUsize;
use std::time::Duration;

use bitcoin::hashes::Hash;
use bitcoincore_rpc::RpcApi;
use fake::Fake as _;
use fake::Faker;
use lru::LruCache;
use rand::SeedableRng as _;
use rand::rngs::OsRng;
use signer::bitcoin::MockBitcoinInteract;
use signer::emily_client::MockEmilyInteract;
use signer::network::in_memory2::SignerNetworkInstance;
use signer::stacks::api::MockStacksInteract;
use signer::stacks::api::SignerSetInfo;
use signer::stacks::wallet::MultisigTx;
use signer::stacks::wallet::SignerWallet;
use signer::storage::DbRead;
use signer::storage::DbWrite;
use signer::storage::postgres::PgStore;
use signer::testing::btc::get_canonical_chain_tip;
use signer::transaction_signer::STACKS_SIGN_REQUEST_LRU_SIZE;
use test_case::test_case;

use signer::bitcoin::utxo::RequestRef;
use signer::bitcoin::utxo::Requests;
use signer::bitcoin::utxo::UnsignedTransaction;
use signer::bitcoin::validation::TxRequestIds;
use signer::context::Context;
use signer::context::SbtcLimits;
use signer::error::Error;
use signer::keys::PrivateKey;
use signer::keys::PublicKey;
use signer::message::BitcoinPreSignRequest;
use signer::message::StacksTransactionSignRequest;
use signer::message::WstsMessage;
use signer::message::WstsMessageId;
use signer::network::InMemoryNetwork;
use signer::network::MessageTransfer;
use signer::network::in_memory2::WanNetwork;
use signer::stacks::contracts::ContractCall;
use signer::storage::model;
use signer::storage::model::BitcoinBlockHash;
use signer::storage::model::BitcoinBlockRef;
use signer::storage::model::BitcoinTxId;
use signer::storage::model::BitcoinTxSigHash;
use signer::storage::model::DkgSharesStatus;
use signer::storage::model::SigHash;
use signer::storage::model::StacksTxId;
use signer::testing;
use signer::testing::context::*;
use signer::testing::get_rng;
use signer::transaction_signer::ChainTipStatus;
use signer::transaction_signer::MsgChainTipReport;
use signer::transaction_signer::TxSignerEventLoop;
use signer::wsts_state_machine::StateMachineId;
use wsts::net::DkgBegin;
use wsts::net::NonceRequest;

use crate::setup::SweepAmounts;
use crate::setup::TestSignerSet;
use crate::setup::TestSweepSetup;
use crate::setup::TestSweepSetup2;
use crate::setup::backfill_bitcoin_blocks;
use crate::setup::fetch_canonical_bitcoin_blockchain;
use crate::setup::fill_signers_utxo;
use crate::setup::set_deposit_incomplete;
use crate::setup::set_verification_status;

type MockedTxSigner = TxSignerEventLoop<
    TestContext<
        PgStore,
        WrappedMock<MockBitcoinInteract>,
        WrappedMock<MockStacksInteract>,
        WrappedMock<MockEmilyInteract>,
    >,
    SignerNetworkInstance,
    OsRng,
>;

/// Test that [`TxSignerEventLoop::assert_valid_stacks_tx_sign_request`]
/// errors when the signer is not in the signer set.
#[tokio::test]
async fn signing_set_validation_check_for_stacks_transactions() {
    let db = testing::storage::new_test_database().await;

    let mut rng = get_rng();

    let mut ctx = TestContext::builder()
        .with_storage(db.clone())
        .with_first_bitcoin_core_client()
        .with_mocked_emily_client()
        .with_mocked_stacks_client()
        .modify_settings(|settings| {
            settings.signer.bootstrap_signatures_required = 2;
        })
        .build();
    let (rpc, faucet) = sbtc::testing::regtest::initialize_blockchain();

    // This confirms a deposit transaction, and has a nice helper function
    // for storing a real deposit.
    let mut setup = TestSweepSetup::new_setup(rpc, faucet, 10000, &mut rng);

    // Let's get the blockchain data into the database.
    let chain_tip = BitcoinBlockRef {
        block_hash: setup.sweep_block_hash.into(),
        block_height: setup.sweep_block_height,
    };
    backfill_bitcoin_blocks(&db, rpc, &chain_tip.block_hash).await;

    // This is all normal things that need to happen in order to pass
    // validation.
    setup.store_happy_path_data(&db).await;

    let (mut req, _) = crate::complete_deposit::make_complete_deposit(&setup);

    req.deployer = ctx.config().signer.deployer;
    let network = InMemoryNetwork::new();
    let mut tx_signer = TxSignerEventLoop {
        network: network.connect(),
        context: ctx.clone(),
        context_window: 10000,
        wsts_state_machines: LruCache::new(NonZeroUsize::new(100).unwrap()),
        signer_private_key: setup.aggregated_signer.keypair.secret_key().into(),
<<<<<<< HEAD
=======
        threshold: 2,
        last_presign_block: None,
>>>>>>> cd37a43d
        rng: rand::rngs::StdRng::seed_from_u64(51),
        dkg_begin_pause: None,
        dkg_verification_state_machines: LruCache::new(NonZeroUsize::new(5).unwrap()),
        stacks_sign_request: LruCache::new(STACKS_SIGN_REQUEST_LRU_SIZE),
    };

    // Let's create a proper sign request.
    let request = StacksTransactionSignRequest {
        aggregate_key: None,
        contract_tx: ContractCall::CompleteDepositV1(Box::new(req)).into(),
        // The nonce and tx_fee aren't really validated against anything at
        // the moment.
        nonce: 1,
        tx_fee: 100_000,
        txid: Faker.fake_with_rng::<StacksTxId, _>(&mut rng).into(),
    };

    // We need this or the contract call will fail validation with an
    // unrelated error, since we mock reaching out to the stacks node.
    set_deposit_incomplete(&mut ctx).await;

    // We can sign a transaction generated by a coordinator who is not in
    // the signer set, so the origin doesn't matter much for this function
    // call.
    let origin_public_key: PublicKey = Faker.fake_with_rng(&mut rng);
    // This is all happy path, there shouldn't be any errors here
    tx_signer
        .assert_valid_stacks_tx_sign_request(&request, &chain_tip, &origin_public_key)
        .await
        .unwrap();

    // Now we make sure that the current signer is not in the current
    // signing set.
    tx_signer.signer_private_key = PrivateKey::new(&mut rng);

    // Okay now that we have changed the fact that we are not in the
    // signing set, we should get an error now.
    let validation = tx_signer
        .assert_valid_stacks_tx_sign_request(&request, &chain_tip, &origin_public_key)
        .await
        .unwrap_err();
    assert!(matches!(validation, Error::ValidationSignerSet(_)));

    testing::storage::drop_db(db).await;
}

/// Test that [`TxSignerEventLoop::assert_valid_stacks_tx_sign_request`]
/// ignores the `aggregate_key` field in the
/// [`StacksTransactionSignRequest`].
#[tokio::test]
async fn signing_set_validation_ignores_aggregate_key_in_request() {
    let db = testing::storage::new_test_database().await;

    let mut rng = get_rng();

    let mut ctx = TestContext::builder()
        .with_storage(db.clone())
        .with_first_bitcoin_core_client()
        .with_mocked_emily_client()
        .with_mocked_stacks_client()
        .modify_settings(|settings| {
            settings.signer.bootstrap_signatures_required = 2;
        })
        .build();
    let (rpc, faucet) = sbtc::testing::regtest::initialize_blockchain();

    // This confirms a deposit transaction, and has a nice helper function
    // for storing a real deposit.
    let mut setup = TestSweepSetup::new_setup(rpc, faucet, 10000, &mut rng);

    // Let's get the blockchain data into the database.
    let chain_tip = BitcoinBlockRef {
        block_hash: setup.sweep_block_hash.into(),
        block_height: setup.sweep_block_height,
    };
    backfill_bitcoin_blocks(&db, rpc, &chain_tip.block_hash).await;

    // This is all normal things that need to happen in order to pass
    // validation.
    setup.store_happy_path_data(&db).await;

    let (mut req, _) = crate::complete_deposit::make_complete_deposit(&setup);

    req.deployer = ctx.config().signer.deployer;
    let network = InMemoryNetwork::new();
    let mut tx_signer = TxSignerEventLoop {
        network: network.connect(),
        context: ctx.clone(),
        context_window: 10000,
        wsts_state_machines: LruCache::new(NonZeroUsize::new(100).unwrap()),
        signer_private_key: setup.aggregated_signer.keypair.secret_key().into(),
<<<<<<< HEAD
=======
        threshold: 2,
        last_presign_block: None,
>>>>>>> cd37a43d
        rng: rand::rngs::StdRng::seed_from_u64(51),
        dkg_begin_pause: None,
        dkg_verification_state_machines: LruCache::new(NonZeroUsize::new(5).unwrap()),
        stacks_sign_request: LruCache::new(STACKS_SIGN_REQUEST_LRU_SIZE),
    };

    // Let's create a proper sign request.
    let mut request = StacksTransactionSignRequest {
        aggregate_key: None,
        contract_tx: ContractCall::CompleteDepositV1(Box::new(req)).into(),
        // The nonce and tx_fee aren't really validated against anything at
        // the moment.
        nonce: 1,
        tx_fee: 100_000,
        txid: Faker.fake_with_rng::<StacksTxId, _>(&mut rng).into(),
    };

    // We need this or the contract call will fail validation with an
    // unrelated error, since we mock reaching out to the stacks node.
    set_deposit_incomplete(&mut ctx).await;

    // We can sign a transaction generated by a coordinator who is not in
    // the signer set, so the origin doesn't matter much for this function
    // call.
    let origin_public_key: PublicKey = Faker.fake_with_rng(&mut rng);
    // This is all happy path, there shouldn't be any errors here
    tx_signer
        .assert_valid_stacks_tx_sign_request(&request, &chain_tip, &origin_public_key)
        .await
        .unwrap();

    // Now we make sure that the aggregate key is not one that the
    // signer knows about.
    request.aggregate_key = Some(PublicKey::from_private_key(&PrivateKey::new(&mut rng)));

    // Okay now that we have changed the request to include a bogus
    // aggregate key, but this should still validate because we should
    // ignore the aggregate key field.
    tx_signer
        .assert_valid_stacks_tx_sign_request(&request, &chain_tip, &origin_public_key)
        .await
        .unwrap();

    testing::storage::drop_db(db).await;
}

#[test_case(1, false ; "fee-too-high")]
#[test_case(0, true ; "fee-okay")]
#[tokio::test]
async fn signer_rejects_stacks_txns_with_too_high_a_fee(
    fee_relative_to_configured_limit: u64,
    should_accept: bool,
) {
    let db = testing::storage::new_test_database().await;

    let mut rng = get_rng();

    let mut ctx = TestContext::builder()
        .with_storage(db.clone())
        .with_first_bitcoin_core_client()
        .with_mocked_emily_client()
        .with_mocked_stacks_client()
        .modify_settings(|settings| {
            settings.signer.bootstrap_signatures_required = 2;
        })
        .build();

    // We need this or the contract call will fail validation with an
    // unrelated error, since we mock reaching out to the stacks node.
    set_deposit_incomplete(&mut ctx).await;

    let (rpc, faucet) = sbtc::testing::regtest::initialize_blockchain();

    // This confirms a deposit transaction, and has a nice helper function
    // for storing a real deposit.
    let mut setup = TestSweepSetup::new_setup(rpc, faucet, 10000, &mut rng);

    // Let's get the blockchain data into the database.
    let chain_tip = BitcoinBlockRef {
        block_hash: setup.sweep_block_hash.into(),
        block_height: setup.sweep_block_height,
    };
    backfill_bitcoin_blocks(&db, rpc, &chain_tip.block_hash).await;

    // This is all normal things that need to happen in order to pass
    // validation.
    setup.store_happy_path_data(&db).await;

    let (mut req, _) = crate::complete_deposit::make_complete_deposit(&setup);

    req.deployer = ctx.config().signer.deployer;
    let network = InMemoryNetwork::new();
    let mut tx_signer = TxSignerEventLoop {
        network: network.connect(),
        context: ctx.clone(),
        context_window: 10000,
        wsts_state_machines: LruCache::new(NonZeroUsize::new(100).unwrap()),
        signer_private_key: setup.aggregated_signer.keypair.secret_key().into(),
        rng: rand::rngs::StdRng::seed_from_u64(51),
        last_presign_block: None,
        dkg_begin_pause: None,
        dkg_verification_state_machines: LruCache::new(NonZeroUsize::new(5).unwrap()),
        stacks_sign_request: LruCache::new(STACKS_SIGN_REQUEST_LRU_SIZE),
    };

    // Setup the transaction fee to be the maximum fee configured plus one, so that it
    // exceeds the configured value.
    let stacks_fees_max_ustx = ctx.config().signer.stacks_fees_max_ustx;
    let tx_fee = stacks_fees_max_ustx.get() + fee_relative_to_configured_limit;

    // Let's create a proper sign request.
    let request = StacksTransactionSignRequest {
        aggregate_key: None,
        contract_tx: ContractCall::CompleteDepositV1(Box::new(req)).into(),
        // The nonce isn't really validated against anything at the moment.
        nonce: 1,
        tx_fee,
        txid: Faker.fake_with_rng::<StacksTxId, _>(&mut rng).into(),
    };

    // We can sign a transaction generated by a coordinator who is not in
    // the signer set, so the origin doesn't matter much for this function
    // call.
    let origin_public_key: PublicKey = Faker.fake_with_rng(&mut rng);
    let result = tx_signer
        .assert_valid_stacks_tx_sign_request(&request, &chain_tip, &origin_public_key)
        .await;

    if should_accept {
        assert!(matches!(result, Ok(())));
    } else {
        // We cannot enable partial eq for the error type because it contains many
        // internal types that don't implement it, so we have to match on the error
        // and ensure that it is the correct one.
        assert!(matches!(result, Err(Error::StacksFeeLimitExceeded(_, _))));
    }

    testing::storage::drop_db(db).await;
}

#[tokio::test]
async fn signer_rejects_multiple_attempts_in_tenure() {
    let db = testing::storage::new_test_database().await;

    let mut rng = get_rng();

    let mut ctx = TestContext::builder()
        .with_storage(db.clone())
        .with_first_bitcoin_core_client()
        .with_mocked_emily_client()
        .with_mocked_stacks_client()
        .modify_settings(|settings| {
            settings.signer.bootstrap_signatures_required = 2;
        })
        .build();

    // We need this or the contract call will fail validation with an
    // unrelated error, since we mock reaching out to the stacks node.
    set_deposit_incomplete(&mut ctx).await;

    let (rpc, faucet) = sbtc::testing::regtest::initialize_blockchain();

    // This confirms a deposit transaction, and has a nice helper function
    // for storing a real deposit.
    let mut setup = TestSweepSetup::new_setup(rpc, faucet, 10000, &mut rng);

    // Let's get the blockchain data into the database.
    let chain_tip = BitcoinBlockRef {
        block_hash: setup.sweep_block_hash.into(),
        block_height: setup.sweep_block_height,
    };
    backfill_bitcoin_blocks(&db, rpc, &chain_tip.block_hash).await;

    // This is all normal things that need to happen in order to pass
    // validation.
    setup.store_happy_path_data(&db).await;

    let (mut req, _) = crate::complete_deposit::make_complete_deposit(&setup);

    req.deployer = ctx.config().signer.deployer;
    let network = InMemoryNetwork::new();
    let mut tx_signer = TxSignerEventLoop {
        network: network.connect(),
        context: ctx.clone(),
        context_window: 10000,
        wsts_state_machines: LruCache::new(NonZeroUsize::new(100).unwrap()),
        signer_private_key: setup.aggregated_signer.keypair.secret_key().into(),
<<<<<<< HEAD
=======
        threshold: 2,
        last_presign_block: None,
>>>>>>> cd37a43d
        rng: rand::rngs::StdRng::seed_from_u64(51),
        dkg_begin_pause: None,
        dkg_verification_state_machines: LruCache::new(NonZeroUsize::new(5).unwrap()),
        stacks_sign_request: LruCache::new(STACKS_SIGN_REQUEST_LRU_SIZE),
    };

    // We need this so that there is a live "network". Otherwise will error when
    // trying to send a message at the end.
    let _rec = ctx.get_signal_receiver();

    // We need the wallet to get the real txid to pass the final checks
    let wallet = SignerWallet::load(&ctx).await.unwrap();

    // We can sign a transaction generated by a coordinator who is not in
    // the signer set, so the origin doesn't matter much for this function
    // call.
    let origin_public_key: PublicKey = Faker.fake_with_rng(&mut rng);

    // Let's create a proper sign request.
    let mut request = StacksTransactionSignRequest {
        aggregate_key: None,
        contract_tx: ContractCall::CompleteDepositV1(Box::new(req.clone())).into(),
        nonce: 1,
        tx_fee: 100_000,
        txid: Faker.fake_with_rng::<StacksTxId, _>(&mut rng).into(),
    };
    wallet.set_nonce(request.nonce);
    request.txid = MultisigTx::new_tx(&request.contract_tx, &wallet, request.tx_fee)
        .tx()
        .txid();

    // Try to sign the sign request for the first time in this tenure
    let result = tx_signer
        .handle_stacks_transaction_sign_request(&request, &chain_tip, &origin_public_key)
        .await;
    assert!(result.is_ok());

    // Now create a different sign request for the same deposit
    let mut new_request = StacksTransactionSignRequest {
        aggregate_key: None,
        contract_tx: ContractCall::CompleteDepositV1(Box::new(req)).into(),
        nonce: 2,
        tx_fee: 123_000,
        txid: Faker.fake_with_rng::<StacksTxId, _>(&mut rng).into(),
    };
    wallet.set_nonce(new_request.nonce);
    new_request.txid = MultisigTx::new_tx(&new_request.contract_tx, &wallet, new_request.tx_fee)
        .tx()
        .txid();

    assert_ne!(new_request.tx_fee, request.tx_fee);
    assert_ne!(new_request.nonce, request.nonce);
    assert_ne!(new_request.txid, request.txid);

    // And try to sign it in the same tenure as the previous attempt
    let result = tx_signer
        .handle_stacks_transaction_sign_request(&new_request, &chain_tip, &origin_public_key)
        .await;
    assert!(matches!(
        result,
        Err(Error::StacksRequestAlreadySigned(_, _))
    ));

    // Now generate a new block and backfill
    faucet.generate_block();
    fetch_canonical_bitcoin_blockchain(&db, rpc).await;
    let new_chain_tip = db
        .get_bitcoin_canonical_chain_tip_ref()
        .await
        .unwrap()
        .unwrap();
    assert_ne!(new_chain_tip, chain_tip);

    // Then try to sign it again in a new tenure
    let result = tx_signer
        .handle_stacks_transaction_sign_request(&new_request, &new_chain_tip, &origin_public_key)
        .await;
    assert!(result.is_ok());

    testing::storage::drop_db(db).await;
}

#[tokio::test]
async fn assert_should_be_able_to_handle_sbtc_requests() {
    let db = testing::storage::new_test_database().await;

    let mut rng = get_rng();
    let fee_rate = 1.3;
    // Build the test context with mocked clients
    let ctx = TestContext::builder()
        .with_storage(db.clone())
<<<<<<< HEAD
        .with_mocked_bitcoin_client()
        .with_mocked_emily_client()
        .with_mocked_stacks_client()
        .modify_settings(|settings| {
            settings.signer.bootstrap_signatures_required = 2;
        })
=======
        .with_mocked_clients()
>>>>>>> cd37a43d
        .build();
    ctx.state().update_current_limits(SbtcLimits::unlimited());

    let (rpc, faucet) = sbtc::testing::regtest::initialize_blockchain();

    // Create a test setup with a confirmed deposit transaction
    let setup = TestSweepSetup::new_setup(rpc, faucet, 10000, &mut rng);
    // Backfill the blockchain data into the database
    let chain_tip = BitcoinBlockRef {
        block_hash: setup.sweep_block_hash.into(),
        block_height: setup.sweep_block_height,
    };
    backfill_bitcoin_blocks(&db, rpc, &chain_tip.block_hash).await;
    let bitcoin_block = db.get_bitcoin_block(&chain_tip.block_hash).await.unwrap();

    let public_aggregate_key = setup.aggregated_signer.keypair.public_key().into();

    // // Fill the signer's UTXO in the database
    fill_signers_utxo(&db, bitcoin_block.unwrap(), &public_aggregate_key, &mut rng).await;

    // Store the necessary data for passing validation
    setup.store_stacks_genesis_block(&db).await;
    setup.store_deposit_tx(&db).await;
    setup.store_dkg_shares(&db).await;
    setup.store_rotate_keys_event(&db).await;
    setup.store_deposit_request(&db).await;
    setup.store_deposit_decisions(&db).await;

    let shares = db.get_latest_encrypted_dkg_shares().await.unwrap().unwrap();
    let signer_set_info = SignerSetInfo::from(shares);

    let state = ctx.state();
    state.update_current_signer_set(signer_set_info.signer_set.clone());
    state.update_registry_signer_set_info(signer_set_info);

    // Initialize the transaction signer event loop
    let network = WanNetwork::default();

    let net = network.connect(&ctx);
    let mut tx_signer = TxSignerEventLoop {
        network: net.spawn(),
        context: ctx.clone(),
        context_window: 10000,
        wsts_state_machines: LruCache::new(NonZeroUsize::new(100).unwrap()),
        signer_private_key: setup.aggregated_signer.keypair.secret_key().into(),
<<<<<<< HEAD
=======
        threshold: 2,
        last_presign_block: None,
>>>>>>> cd37a43d
        rng: rand::rngs::StdRng::seed_from_u64(51),
        dkg_begin_pause: None,
        dkg_verification_state_machines: LruCache::new(NonZeroUsize::new(5).unwrap()),
        stacks_sign_request: LruCache::new(STACKS_SIGN_REQUEST_LRU_SIZE),
    };

    let sbtc_requests: TxRequestIds = TxRequestIds {
        deposits: vec![setup.deposit_request.outpoint],
        withdrawals: vec![],
    };

    let sbtc_context = BitcoinPreSignRequest {
        request_package: vec![sbtc_requests],
        fee_rate,
        last_fees: None,
    };

    let sbtc_state = signer::bitcoin::utxo::SignerBtcState {
        utxo: ctx
            .get_storage()
            .get_signer_utxo(&chain_tip.block_hash)
            .await
            .unwrap()
            .unwrap(),
        fee_rate,
        last_fees: None,
        public_key: setup.aggregated_signer.keypair.public_key().into(),
        magic_bytes: [b'T', b'3'],
    };

    // Create an unsigned transaction with the deposit request
    // to obtain the sighashes and corresponding txid that should
    // be stored in the database
    let unsigned_tx = UnsignedTransaction::new(
        Requests::new(vec![RequestRef::Deposit(&setup.deposit_request)]),
        &sbtc_state,
    )
    .unwrap();

    let digests = unsigned_tx.construct_digests().unwrap();
    let signer_digest = digests.signer_sighash();
    let deposit_digest = digests.deposit_sighashes();
    assert_eq!(deposit_digest.len(), 1);
    let deposit_digest = deposit_digest[0];

    let mut handle = network.connect(&ctx).spawn();

    tx_signer
        .handle_bitcoin_pre_sign_request(&sbtc_context, &chain_tip)
        .await
        .unwrap();

    // Check if we are receiving an Ack from the signer
    tokio::time::timeout(Duration::from_secs(2), async move {
        handle.receive().await.unwrap();
    })
    .await
    .unwrap();

    // Check that the intentions to sign the requests sighashes
    // are stored in the database
    let (will_sign, _) = db
        .will_sign_bitcoin_tx_sighash(&signer_digest.sighash.into())
        .await
        .expect("query to check if signer sighash is stored failed")
        .expect("signer sighash not stored");

    assert!(will_sign);
    let (will_sign, _) = db
        .will_sign_bitcoin_tx_sighash(&deposit_digest.sighash.into())
        .await
        .expect("query to check if deposit sighash is stored failed")
        .expect("deposit sighash not stored");

    assert!(will_sign);

    testing::storage::drop_db(db).await;
}

#[test_case(DkgSharesStatus::Verified, true ; "verified-shares-okay")]
#[test_case(DkgSharesStatus::Unverified, false ; "unverified-shares-not-okay")]
#[test_case(DkgSharesStatus::Failed, false ; "failed-shares-not-okay")]
#[tokio::test]
async fn presign_requests_with_dkg_shares_status(status: DkgSharesStatus, is_ok: bool) {
    let db = testing::storage::new_test_database().await;

    let mut rng = get_rng();
    // Build the test context with mocked clients
    let ctx = TestContext::builder()
        .with_storage(db.clone())
<<<<<<< HEAD
        .with_mocked_bitcoin_client()
        .with_mocked_emily_client()
        .with_mocked_stacks_client()
        .modify_settings(|settings| {
            settings.signer.bootstrap_signatures_required = 2;
        })
=======
        .with_mocked_clients()
>>>>>>> cd37a43d
        .build();

    let (rpc, faucet) = sbtc::testing::regtest::initialize_blockchain();

    let signers = TestSignerSet::new(&mut rng);
    // Create a test setup object so that we can easily create proper DKG
    // shares in the database. Note that calling TestSweepSetup2::new_setup
    // creates two bitcoin blocks.
    let amounts = SweepAmounts {
        amount: 100000,
        max_fee: 10000,
        is_deposit: true,
    };
    let setup = TestSweepSetup2::new_setup(signers, faucet, &[amounts]);

    let block_header = rpc
        .get_block_header_info(&setup.deposit_block_hash)
        .unwrap();
    let chain_tip = BitcoinBlockRef {
        block_hash: block_header.hash.into(),
        block_height: block_header.height.into(),
    };

    // Store the necessary data for passing validation
    let aggregate_key = setup.signers.aggregate_key();

    backfill_bitcoin_blocks(&db, rpc, &setup.deposit_block_hash).await;

    setup.store_stacks_genesis_block(&db).await;
    setup.store_dkg_shares(&db).await;
    setup.store_rotate_keys_event(&db).await;
    setup.store_donation(&db).await;
    setup.store_deposit_txs(&db).await;
    setup.store_deposit_request(&db).await;
    setup.store_deposit_decisions(&db).await;

    set_verification_status(&db, aggregate_key, status).await;

    let shares = db.get_latest_encrypted_dkg_shares().await.unwrap().unwrap();
    let signer_set_info = SignerSetInfo::from(shares);

    ctx.state().update_registry_signer_set_info(signer_set_info);
    ctx.state().update_current_limits(SbtcLimits::unlimited());

    // Initialize the transaction signer event loop
    let network = WanNetwork::default();

    let net = network.connect(&ctx);
    let mut tx_signer = TxSignerEventLoop {
        network: net.spawn(),
        context: ctx.clone(),
        context_window: 10000,
        wsts_state_machines: LruCache::new(NonZeroUsize::new(100).unwrap()),
        // We use this private key because it needs to be associated with
        // one of the public keys that we stored in the DKG shares table.
        signer_private_key: setup.signers.private_key(),
        rng: rand::rngs::StdRng::seed_from_u64(51),
        last_presign_block: None,
        dkg_begin_pause: None,
        dkg_verification_state_machines: LruCache::new(NonZeroUsize::new(5).unwrap()),
        stacks_sign_request: LruCache::new(STACKS_SIGN_REQUEST_LRU_SIZE),
    };

    let sbtc_requests: TxRequestIds = TxRequestIds {
        deposits: setup.deposit_outpoints(),
        withdrawals: vec![],
    };

    let sbtc_context = BitcoinPreSignRequest {
        request_package: vec![sbtc_requests],
        fee_rate: 2.0,
        last_fees: None,
    };

    let result = tx_signer
        .handle_bitcoin_pre_sign_request(&sbtc_context, &chain_tip)
        .await;

    match result {
        Ok(()) => assert!(is_ok),
        Err(Error::NoVerifiedDkgShares) => assert!(!is_ok),
        Err(error) => panic!("{error}, got an unexpected result"),
    }

    testing::storage::drop_db(db).await;
}

#[tokio::test]
pub async fn presign_request_ignore_request_if_already_processed_this_block() {
    let db = testing::storage::new_test_database().await;

    let mut rng = get_rng();
    // Build the test context with mocked clients
    let ctx = TestContext::builder()
        .with_storage(db.clone())
        .with_mocked_clients()
        .build();

    let (rpc, faucet) = sbtc::testing::regtest::initialize_blockchain();

    let signers = TestSignerSet::new(&mut rng);
    // Create a test setup object so that we can easily create proper DKG
    // shares in the database. Note that calling TestSweepSetup2::new_setup
    // creates two bitcoin blocks.
    let amounts = SweepAmounts {
        amount: 100000,
        max_fee: 10000,
        is_deposit: true,
    };
    let setup = TestSweepSetup2::new_setup(signers, faucet, &[amounts]);

    let block_header = rpc
        .get_block_header_info(&setup.deposit_block_hash)
        .unwrap();
    let chain_tip = BitcoinBlockRef {
        block_hash: block_header.hash.into(),
        block_height: block_header.height.into(),
    };

    // Store the necessary data for passing validation
    let aggregate_key = setup.signers.aggregate_key();

    backfill_bitcoin_blocks(&db, rpc, &setup.deposit_block_hash).await;

    setup.store_stacks_genesis_block(&db).await;
    setup.store_dkg_shares(&db).await;
    setup.store_rotate_keys_event(&db).await;
    setup.store_donation(&db).await;
    setup.store_deposit_txs(&db).await;
    setup.store_deposit_request(&db).await;
    setup.store_deposit_decisions(&db).await;

    set_verification_status(&db, aggregate_key, DkgSharesStatus::Verified).await;

    let shares = db.get_latest_encrypted_dkg_shares().await.unwrap().unwrap();
    let signer_set_info = SignerSetInfo::from(shares);

    ctx.state().update_registry_signer_set_info(signer_set_info);
    ctx.state().update_current_limits(SbtcLimits::unlimited());

    // Initialize the transaction signer event loop
    let network = WanNetwork::default();

    let net = network.connect(&ctx);
    let mut tx_signer = TxSignerEventLoop {
        network: net.spawn(),
        context: ctx.clone(),
        context_window: 10000,
        wsts_state_machines: LruCache::new(NonZeroUsize::new(100).unwrap()),
        // We use this private key because it needs to be associated with
        // one of the public keys that we stored in the DKG shares table.
        signer_private_key: setup.signers.private_key(),
        threshold: 2,
        rng: rand::rngs::StdRng::seed_from_u64(51),
        last_presign_block: None,
        dkg_begin_pause: None,
        dkg_verification_state_machines: LruCache::new(NonZeroUsize::new(5).unwrap()),
        stacks_sign_request: LruCache::new(STACKS_SIGN_REQUEST_LRU_SIZE),
    };

    let sbtc_requests: TxRequestIds = TxRequestIds {
        deposits: setup.deposit_outpoints(),
        withdrawals: vec![],
    };

    let sbtc_context = BitcoinPreSignRequest {
        request_package: vec![sbtc_requests],
        fee_rate: 2.0,
        last_fees: None,
    };

    let result = tx_signer
        .handle_bitcoin_pre_sign_request(&sbtc_context, &chain_tip)
        .await;

    // We are processing this block with verified shares and thus it should be ok.
    assert!(result.is_ok());

    // Check that we store information that we processed this block
    assert_eq!(tx_signer.last_presign_block, Some(chain_tip.block_hash));

    // Now we will try to process the same block again, but since we already
    // processed it, we should get an error.
    let result = tx_signer
        .handle_bitcoin_pre_sign_request(&sbtc_context, &chain_tip)
        .await;

    let err = result.unwrap_err();
    match err {
        Error::InvalidPresignRequest(hash) => {
            assert_eq!(hash, chain_tip.block_hash)
        }
        _ => panic!("Expected InvalidPresignRequest error, got: {err}"),
    }

    // Sanity check: if we clear information about already processed blocks this is ok again

    tx_signer.last_presign_block = None;
    let result = tx_signer
        .handle_bitcoin_pre_sign_request(&sbtc_context, &chain_tip)
        .await;

    assert!(result.is_ok());

    testing::storage::drop_db(db).await;
}

#[test_log::test(tokio::test)]
async fn new_state_machine_per_valid_sighash() {
    let db = testing::storage::new_test_database().await;

    let mut rng = get_rng();
    // Build the test context with mocked clients
    let ctx = TestContext::builder()
        .with_storage(db.clone())
<<<<<<< HEAD
        .with_mocked_bitcoin_client()
        .with_mocked_emily_client()
        .with_mocked_stacks_client()
        .modify_settings(|settings| {
            settings.signer.bootstrap_signatures_required = 2;
        })
=======
        .with_mocked_clients()
>>>>>>> cd37a43d
        .build();

    let (_, faucet) = sbtc::testing::regtest::initialize_blockchain();

    let signers = TestSignerSet::new(&mut rng);
    // Create a test setup object so that we can easily create proper DKG
    // shares in the database. Note that calling TestSweepSetup2::new_setup
    // creates two bitcoin blocks.
    let setup = TestSweepSetup2::new_setup(signers, faucet, &[]);

    setup.store_dkg_shares(&db).await;

    // Initialize the transaction signer event loop
    let network = WanNetwork::default();

    let net = network.connect(&ctx);
    let mut tx_signer = TxSignerEventLoop {
        network: net.spawn(),
        context: ctx.clone(),
        context_window: 10000,
        wsts_state_machines: LruCache::new(NonZeroUsize::new(100).unwrap()),
        // We use this private key because it needs to be associated with
        // one of the public keys that we stored in the DKG shares table.
        signer_private_key: setup.signers.private_key(),
<<<<<<< HEAD
=======
        threshold: 2,
        last_presign_block: None,
>>>>>>> cd37a43d
        rng: rand::rngs::StdRng::seed_from_u64(51),
        dkg_begin_pause: None,
        dkg_verification_state_machines: LruCache::new(NonZeroUsize::new(5).unwrap()),
        stacks_sign_request: LruCache::new(STACKS_SIGN_REQUEST_LRU_SIZE),
    };

    // We need to convince the signer event loop that it should accept the
    // message that we are going to send it.
    let report = MsgChainTipReport {
        sender_is_coordinator: true,
        chain_tip_status: ChainTipStatus::Canonical,
        chain_tip: BitcoinBlockRef {
            block_hash: BitcoinBlockHash::from([0; 32]),
            block_height: 0u64.into(),
        },
    };

    // The message that we will send is for the following sighash. We'll
    // need to make sure that it is in our database first
    let txid: BitcoinTxId = Faker.fake_with_rng(&mut rng);
    let sighash: SigHash = Faker.fake_with_rng(&mut rng);

    let row = BitcoinTxSigHash {
        txid,
        chain_tip: BitcoinBlockHash::from([0; 32]),
        prevout_txid: BitcoinTxId::from([0; 32]),
        prevout_output_index: 0,
        sighash,
        prevout_type: model::TxPrevoutType::Deposit,
        validation_result: signer::bitcoin::validation::InputValidationResult::Ok,
        is_valid_tx: true,
        will_sign: true,
        aggregate_key: PublicKey::from_private_key(&tx_signer.signer_private_key).into(),
    };

    db.write_bitcoin_txs_sighashes(&[row]).await.unwrap();

    // Now for the nonce request message
    let mut nonce_request_msg = WstsMessage {
        id: WstsMessageId::Sweep(*txid),
        inner: wsts::net::Message::NonceRequest(NonceRequest {
            dkg_id: 1,
            sign_id: 1,
            sign_iter_id: 1,
            message: sighash.to_byte_array().to_vec(),
            signature_type: wsts::net::SignatureType::Schnorr,
        }),
    };
    let msg_public_key = PublicKey::from_private_key(&PrivateKey::new(&mut rng));

    // Sanity check, the state machines cache should be empty.
    assert!(tx_signer.wsts_state_machines.is_empty());

    tx_signer
        .handle_wsts_message(&nonce_request_msg, msg_public_key, &report)
        .await
        .unwrap();

    // We should have a state machine associated with the sighash nonce
    // request message that we just received.
    let id1 = StateMachineId::BitcoinSign(sighash);
    assert!(tx_signer.wsts_state_machines.contains(&id1));
    assert_eq!(tx_signer.wsts_state_machines.len(), 1);

    // Now let's see what happens when we receive a nonce request message
    // for a sighash that we do not know about. Since the nonce request is
    // not in the database we should return an error, and the state machine
    // should not be in the local cache.
    let random_sighash: SigHash = Faker.fake_with_rng(&mut rng);
    match &mut nonce_request_msg.inner {
        wsts::net::Message::NonceRequest(NonceRequest { message, .. }) => {
            *message = random_sighash.as_byte_array().to_vec();
        }
        _ => panic!("You forgot to update the variant"),
    };

    let response = tx_signer
        .handle_wsts_message(&nonce_request_msg, msg_public_key, &report)
        .await;

    let id2 = StateMachineId::BitcoinSign(random_sighash);
    assert!(response.is_err());
    assert!(tx_signer.wsts_state_machines.contains(&id1));
    assert!(!tx_signer.wsts_state_machines.contains(&id2));
    assert_eq!(tx_signer.wsts_state_machines.len(), 1);

    testing::storage::drop_db(db).await;
}

#[tokio::test]
async fn max_one_state_machine_per_bitcoin_block_hash_for_dkg() {
    let db = testing::storage::new_test_database().await;

    let mut rng = get_rng();
    // Build the test context with mocked clients
    let ctx = TestContext::builder()
        .with_storage(db.clone())
<<<<<<< HEAD
        .with_mocked_bitcoin_client()
        .with_mocked_emily_client()
        .with_mocked_stacks_client()
        .modify_settings(|settings| {
            settings.signer.bootstrap_signatures_required = 2;
        })
=======
        .with_mocked_clients()
>>>>>>> cd37a43d
        .build();

    // Let's make sure that the database has the chain tip.
    let (rpc, _) = sbtc::testing::regtest::initialize_blockchain();
    let headers = &get_canonical_chain_tip(rpc);
    let chain_tip = BitcoinBlockRef {
        block_hash: headers.hash.into(),
        block_height: headers.height.into(),
    };
    backfill_bitcoin_blocks(&db, rpc, &chain_tip.block_hash).await;

    let signer_set_public_keys = ctx.config().signer.bootstrap_signing_set.clone();

    ctx.state()
        .update_current_signer_set(signer_set_public_keys);

    // Initialize the transaction signer event loop
    let network = WanNetwork::default();
    let net = network.connect(&ctx);
    let mut tx_signer = TxSignerEventLoop {
        network: net.spawn(),
        context: ctx.clone(),
        context_window: 10000,
        wsts_state_machines: LruCache::new(NonZeroUsize::new(100).unwrap()),
        signer_private_key: ctx.config().signer.private_key,
<<<<<<< HEAD
=======
        threshold: 2,
        last_presign_block: None,
>>>>>>> cd37a43d
        rng: rand::rngs::StdRng::seed_from_u64(51),
        dkg_begin_pause: None,
        dkg_verification_state_machines: LruCache::new(NonZeroUsize::new(5).unwrap()),
        stacks_sign_request: LruCache::new(STACKS_SIGN_REQUEST_LRU_SIZE),
    };

    // We need to convince the signer event loop that it should accept the
    // message that we are going to send it. DkgBegin messages are only
    // accepted from the coordinator on the canonical chain tip.
    let mut report = MsgChainTipReport {
        sender_is_coordinator: true,
        chain_tip_status: ChainTipStatus::Canonical,
        chain_tip,
    };

    // Now for the DKG begin message. We pick an arbitrary dkg_id, and an
    // arbitrary transaction ID.
    let dkg_id = 2;
    let dkg_begin_msg = WstsMessage {
        id: bitcoin::Txid::all_zeros().into(),
        inner: wsts::net::Message::DkgBegin(DkgBegin { dkg_id }),
    };
    let msg_public_key = PublicKey::from_private_key(&PrivateKey::new(&mut rng));

    // Sanity check, the state machines cache should be empty.
    assert!(tx_signer.wsts_state_machines.is_empty());

    tx_signer
        .handle_wsts_message(&dkg_begin_msg, msg_public_key, &report)
        .await
        .unwrap();

    // We should have a state machine associated with the current chain tip
    // request message that we just received.
    let id1 = StateMachineId::from(&chain_tip);
    let state_machine = tx_signer.wsts_state_machines.get(&id1).unwrap();
    assert_eq!(state_machine.dkg_id, dkg_id);
    assert_eq!(tx_signer.wsts_state_machines.len(), 1);

    // Now let's see what happens when we receive another dkg message with
    // a different `dkg_id`. The expected behavior is that a new state
    // machine gets created, overwriting any existing one.
    let dkg_id = 1234;
    let dkg_begin_msg = WstsMessage {
        id: bitcoin::Txid::from_byte_array(Faker.fake_with_rng(&mut rng)).into(),
        inner: wsts::net::Message::DkgBegin(DkgBegin { dkg_id }),
    };

    tx_signer
        .handle_wsts_message(&dkg_begin_msg, msg_public_key, &report)
        .await
        .unwrap();

    let state_machine = tx_signer.wsts_state_machines.get(&id1).unwrap();
    assert_eq!(state_machine.dkg_id, dkg_id);
    assert_eq!(tx_signer.wsts_state_machines.len(), 1);

    // If we say the current chain tip is something else, a new state
    // machine will be created associated with that chain tip
    report.chain_tip = Faker.fake_with_rng(&mut rng);

    tx_signer
        .handle_wsts_message(&dkg_begin_msg, msg_public_key, &report)
        .await
        .unwrap();

    let id2 = StateMachineId::from(&report.chain_tip);
    let state_machine = tx_signer.wsts_state_machines.get(&id2).unwrap();
    assert_eq!(state_machine.dkg_id, dkg_id);
    assert_eq!(tx_signer.wsts_state_machines.len(), 2);

    testing::storage::drop_db(db).await;
}

/// Module containing tests for the
/// [`MockedTxSigner::validate_dkg_verification_message`] function. See
/// [`MockedTxSigner`] for information on the validations that these tests
/// are asserting.
mod validate_dkg_verification_message {
    use secp256k1::Keypair;

    use signer::{
        bitcoin::utxo::UnsignedMockTransaction, keys::PublicKeyXOnly,
        storage::model::EncryptedDkgShares,
    };

    use super::*;

    /// Helper struct for testing
    /// [`MockedTxSigner::validate_dkg_verification_message`].
    struct TestParams {
        pub new_aggregate_key: PublicKeyXOnly,
        pub dkg_verification_window: u16,
        pub bitcoin_chain_tip: BitcoinBlockRef,
        pub message: Option<Vec<u8>>,
    }

    impl Default for TestParams {
        fn default() -> Self {
            let new_aggregate_key = Keypair::new_global(&mut OsRng).x_only_public_key().into();
            Self {
                new_aggregate_key,
                dkg_verification_window: 0,
                bitcoin_chain_tip: BitcoinBlockRef {
                    block_hash: BitcoinBlockHash::from([0; 32]),
                    block_height: 0u64.into(),
                },
                message: None,
            }
        }
    }

    impl TestParams {
        fn new(new_aggregate_key: PublicKeyXOnly) -> Self {
            Self {
                new_aggregate_key,
                ..Self::default()
            }
        }
        /// Executes [`MockedTxSigner::validate_dkg_verification_message`] with
        /// the values in this [`TestParams`] instance.
        async fn execute(&self, db: &PgStore) -> Result<(), Error> {
            MockedTxSigner::validate_dkg_verification_message::<PgStore>(
                db,
                &self.new_aggregate_key,
                self.message.as_deref(),
                self.dkg_verification_window,
                &self.bitcoin_chain_tip,
            )
            .await
        }
    }

    #[tokio::test]
    async fn no_dkg_shares() {
        let db = testing::storage::new_test_database().await;

        // Just use default since we don't even have stored shares.
        let params = TestParams::default();

        let result = params.execute(&db).await.unwrap_err();
        assert!(matches!(result, Error::NoDkgShares));

        testing::storage::drop_db(db).await;
    }

    #[tokio::test]
    async fn latest_key_mismatch() {
        let mut rng = get_rng();
        let db = testing::storage::new_test_database().await;
        let latest_aggregate_key = Keypair::new_global(&mut rng).public_key().into();
        let new_aggregate_key = Keypair::new_global(&mut rng).x_only_public_key().into();

        // Create new DKG shares and store them in the database. We expect the
        // aggregate keys to not match, so we set them to values we explicitly
        // know won't match.
        let shares = EncryptedDkgShares {
            aggregate_key: latest_aggregate_key,
            ..Faker.fake()
        };
        db.write_encrypted_dkg_shares(&shares).await.unwrap();

        // Just to show that these two aren't equal.
        assert_ne!(new_aggregate_key, shares.aggregate_key.into());

        // New params with the new aggregate key which won't match.
        let params = TestParams::new(new_aggregate_key);

        let result = params.execute(&db).await.unwrap_err();

        if let Error::AggregateKeyMismatch { actual, expected } = result {
            let actual = *actual;
            let expected = *expected;

            assert_eq!(actual, latest_aggregate_key.into());
            assert_eq!(expected, new_aggregate_key);
            assert_ne!(actual, expected);
        } else {
            panic!("Expected an AggregateKeyMismatch error, got: {:?}", result);
        }

        testing::storage::drop_db(db).await;
    }

    #[tokio::test]
    async fn latest_key_in_failed_state() {
        let db = testing::storage::new_test_database().await;
        let aggregate_key: PublicKey = Keypair::new_global(&mut OsRng).public_key().into();
        let aggregate_key_x_only = aggregate_key.into();

        // Create new DKG shares and store them in the database. We expect the
        // aggregate keys to match but validation to fail due to the latest shares
        // being marked as `Failed`.
        let shares = EncryptedDkgShares {
            aggregate_key,
            dkg_shares_status: DkgSharesStatus::Failed,
            ..Faker.fake()
        };
        db.write_encrypted_dkg_shares(&shares).await.unwrap();

        // Setup the test parameters.
        let params = TestParams::new(aggregate_key_x_only);

        let result = params.execute(&db).await.unwrap_err();

        assert!(matches!(
            result,
            Error::DkgVerificationFailed(key) if aggregate_key_x_only == key
        ));

        testing::storage::drop_db(db).await;
    }

    #[tokio::test]
    async fn verification_window_elapsed() {
        let db = testing::storage::new_test_database().await;
        let aggregate_key: PublicKey = Keypair::new_global(&mut OsRng).public_key().into();

        // Create new DKG shares and store them in the database. We expect the
        // aggregate keys to match and the status to be allowed. We use 0 as the
        // starting block.
        let shares = EncryptedDkgShares {
            aggregate_key,
            dkg_shares_status: DkgSharesStatus::Unverified,
            started_at_bitcoin_block_height: 0u64.into(),
            ..Faker.fake()
        };
        db.write_encrypted_dkg_shares(&shares).await.unwrap();

        // Setup the test parameters with a verification window of 10 blocks and
        // the actual time elapsed being 11 blocks.
        let params = TestParams {
            new_aggregate_key: aggregate_key.into(),
            dkg_verification_window: 10,
            bitcoin_chain_tip: BitcoinBlockRef {
                block_hash: BitcoinBlockHash::from([0; 32]),
                block_height: 11u64.into(),
            },
            ..Default::default()
        };

        let result = params.execute(&db).await.unwrap_err();

        assert!(matches!(
            result,
            Error::DkgVerificationWindowElapsed(key) if aggregate_key == key
        ));

        testing::storage::drop_db(db).await;
    }

    #[tokio::test]
    async fn verification_window_is_inclusive() {
        let db = testing::storage::new_test_database().await;
        let aggregate_key: PublicKey = Keypair::new_global(&mut OsRng).public_key().into();

        // Create new DKG shares and store them in the database. We expect the
        // aggregate keys to match and the status to be allowed. We use 0 as the
        // starting block.
        let shares = EncryptedDkgShares {
            aggregate_key,
            dkg_shares_status: DkgSharesStatus::Unverified,
            started_at_bitcoin_block_height: 0u64.into(),
            ..Faker.fake()
        };
        db.write_encrypted_dkg_shares(&shares).await.unwrap();

        // Setup the test parameters with a verification window of 10 blocks and
        // the actual time elapsed being 10 blocks. Tests that the verification
        // window is inclusive.
        let params = TestParams {
            new_aggregate_key: aggregate_key.into(),
            dkg_verification_window: 10,
            bitcoin_chain_tip: BitcoinBlockRef {
                block_hash: BitcoinBlockHash::from([0; 32]),
                block_height: 10u64.into(),
            },
            ..Default::default()
        };

        params.execute(&db).await.unwrap();

        testing::storage::drop_db(db).await;
    }

    #[tokio::test]
    async fn expected_sighash_succeeds() {
        let db = testing::storage::new_test_database().await;
        let aggregate_key: PublicKey = Keypair::new_global(&mut OsRng).public_key().into();

        // Create new DKG shares and store them in the database. We expect
        // all other verifications to succeed.
        let shares = EncryptedDkgShares {
            aggregate_key,
            dkg_shares_status: DkgSharesStatus::Unverified,
            started_at_bitcoin_block_height: 0u64.into(),
            ..Faker.fake()
        };
        db.write_encrypted_dkg_shares(&shares).await.unwrap();

        let sighash = UnsignedMockTransaction::new(aggregate_key.into())
            .compute_sighash()
            .unwrap();

        // Setup the test parameters using the expected sighash.
        let params = TestParams {
            new_aggregate_key: aggregate_key.into(),
            message: Some(sighash.as_byte_array().to_vec()),
            ..Default::default()
        };

        params.execute(&db).await.unwrap();

        testing::storage::drop_db(db).await;
    }

    #[tokio::test]
    async fn unexpected_sighash_fails() {
        let db = testing::storage::new_test_database().await;
        let aggregate_key: PublicKey = Keypair::new_global(&mut OsRng).public_key().into();

        // Create new DKG shares and store them in the database. We expect
        // all other verifications to succeed.
        let shares = EncryptedDkgShares {
            aggregate_key,
            dkg_shares_status: DkgSharesStatus::Unverified,
            started_at_bitcoin_block_height: 0u64.into(),
            ..Faker.fake()
        };
        db.write_encrypted_dkg_shares(&shares).await.unwrap();

        // Setup the test parameters using a random sighash, which we expect
        // to fail validation.
        let params = TestParams {
            new_aggregate_key: aggregate_key.into(),
            dkg_verification_window: 10,
            bitcoin_chain_tip: BitcoinBlockRef {
                block_hash: BitcoinBlockHash::from([0; 32]),
                block_height: 10u64.into(),
            },
            message: Some(Faker.fake()),
        };

        let result = params.execute(&db).await.unwrap_err();

        assert!(matches!(result, Error::InvalidSigHash(_)));

        testing::storage::drop_db(db).await;
    }
}<|MERGE_RESOLUTION|>--- conflicted
+++ resolved
@@ -122,11 +122,7 @@
         context_window: 10000,
         wsts_state_machines: LruCache::new(NonZeroUsize::new(100).unwrap()),
         signer_private_key: setup.aggregated_signer.keypair.secret_key().into(),
-<<<<<<< HEAD
-=======
-        threshold: 2,
         last_presign_block: None,
->>>>>>> cd37a43d
         rng: rand::rngs::StdRng::seed_from_u64(51),
         dkg_begin_pause: None,
         dkg_verification_state_machines: LruCache::new(NonZeroUsize::new(5).unwrap()),
@@ -218,11 +214,7 @@
         context_window: 10000,
         wsts_state_machines: LruCache::new(NonZeroUsize::new(100).unwrap()),
         signer_private_key: setup.aggregated_signer.keypair.secret_key().into(),
-<<<<<<< HEAD
-=======
-        threshold: 2,
         last_presign_block: None,
->>>>>>> cd37a43d
         rng: rand::rngs::StdRng::seed_from_u64(51),
         dkg_begin_pause: None,
         dkg_verification_state_machines: LruCache::new(NonZeroUsize::new(5).unwrap()),
@@ -410,11 +402,7 @@
         context_window: 10000,
         wsts_state_machines: LruCache::new(NonZeroUsize::new(100).unwrap()),
         signer_private_key: setup.aggregated_signer.keypair.secret_key().into(),
-<<<<<<< HEAD
-=======
-        threshold: 2,
         last_presign_block: None,
->>>>>>> cd37a43d
         rng: rand::rngs::StdRng::seed_from_u64(51),
         dkg_begin_pause: None,
         dkg_verification_state_machines: LruCache::new(NonZeroUsize::new(5).unwrap()),
@@ -506,16 +494,10 @@
     // Build the test context with mocked clients
     let ctx = TestContext::builder()
         .with_storage(db.clone())
-<<<<<<< HEAD
-        .with_mocked_bitcoin_client()
-        .with_mocked_emily_client()
-        .with_mocked_stacks_client()
+        .with_mocked_clients()
         .modify_settings(|settings| {
             settings.signer.bootstrap_signatures_required = 2;
         })
-=======
-        .with_mocked_clients()
->>>>>>> cd37a43d
         .build();
     ctx.state().update_current_limits(SbtcLimits::unlimited());
 
@@ -561,11 +543,7 @@
         context_window: 10000,
         wsts_state_machines: LruCache::new(NonZeroUsize::new(100).unwrap()),
         signer_private_key: setup.aggregated_signer.keypair.secret_key().into(),
-<<<<<<< HEAD
-=======
-        threshold: 2,
         last_presign_block: None,
->>>>>>> cd37a43d
         rng: rand::rngs::StdRng::seed_from_u64(51),
         dkg_begin_pause: None,
         dkg_verification_state_machines: LruCache::new(NonZeroUsize::new(5).unwrap()),
@@ -656,16 +634,10 @@
     // Build the test context with mocked clients
     let ctx = TestContext::builder()
         .with_storage(db.clone())
-<<<<<<< HEAD
-        .with_mocked_bitcoin_client()
-        .with_mocked_emily_client()
-        .with_mocked_stacks_client()
+        .with_mocked_clients()
         .modify_settings(|settings| {
             settings.signer.bootstrap_signatures_required = 2;
         })
-=======
-        .with_mocked_clients()
->>>>>>> cd37a43d
         .build();
 
     let (rpc, faucet) = sbtc::testing::regtest::initialize_blockchain();
@@ -818,7 +790,6 @@
         // We use this private key because it needs to be associated with
         // one of the public keys that we stored in the DKG shares table.
         signer_private_key: setup.signers.private_key(),
-        threshold: 2,
         rng: rand::rngs::StdRng::seed_from_u64(51),
         last_presign_block: None,
         dkg_begin_pause: None,
@@ -881,16 +852,10 @@
     // Build the test context with mocked clients
     let ctx = TestContext::builder()
         .with_storage(db.clone())
-<<<<<<< HEAD
-        .with_mocked_bitcoin_client()
-        .with_mocked_emily_client()
-        .with_mocked_stacks_client()
+        .with_mocked_clients()
         .modify_settings(|settings| {
             settings.signer.bootstrap_signatures_required = 2;
         })
-=======
-        .with_mocked_clients()
->>>>>>> cd37a43d
         .build();
 
     let (_, faucet) = sbtc::testing::regtest::initialize_blockchain();
@@ -915,11 +880,7 @@
         // We use this private key because it needs to be associated with
         // one of the public keys that we stored in the DKG shares table.
         signer_private_key: setup.signers.private_key(),
-<<<<<<< HEAD
-=======
-        threshold: 2,
         last_presign_block: None,
->>>>>>> cd37a43d
         rng: rand::rngs::StdRng::seed_from_u64(51),
         dkg_begin_pause: None,
         dkg_verification_state_machines: LruCache::new(NonZeroUsize::new(5).unwrap()),
@@ -1017,16 +978,10 @@
     // Build the test context with mocked clients
     let ctx = TestContext::builder()
         .with_storage(db.clone())
-<<<<<<< HEAD
-        .with_mocked_bitcoin_client()
-        .with_mocked_emily_client()
-        .with_mocked_stacks_client()
+        .with_mocked_clients()
         .modify_settings(|settings| {
             settings.signer.bootstrap_signatures_required = 2;
         })
-=======
-        .with_mocked_clients()
->>>>>>> cd37a43d
         .build();
 
     // Let's make sure that the database has the chain tip.
@@ -1052,11 +1007,7 @@
         context_window: 10000,
         wsts_state_machines: LruCache::new(NonZeroUsize::new(100).unwrap()),
         signer_private_key: ctx.config().signer.private_key,
-<<<<<<< HEAD
-=======
-        threshold: 2,
         last_presign_block: None,
->>>>>>> cd37a43d
         rng: rand::rngs::StdRng::seed_from_u64(51),
         dkg_begin_pause: None,
         dkg_verification_state_machines: LruCache::new(NonZeroUsize::new(5).unwrap()),
