use std::collections::HashMap;
use std::sync::atomic::Ordering;
use std::time::Duration;

use fake::Fake as _;
use fake::Faker;
use futures::future::join_all;
use rand::SeedableRng as _;

use secp256k1::Keypair;
use signer::context::Context;
use signer::context::SignerEvent;
use signer::context::SignerSignal;
use signer::context::TxSignerEvent;
use signer::ecdsa::SignEcdsa as _;
use signer::emily_client::MockEmilyInteract;
use signer::error::Error;
use signer::keys::PrivateKey;
use signer::keys::PublicKey;
use signer::message;
use signer::message::StacksTransactionSignRequest;
use signer::network::in_memory2::WanNetwork;
use signer::network::InMemoryNetwork;
use signer::network::MessageTransfer;
use signer::stacks::api::MockStacksInteract;
use signer::stacks::contracts::ContractCall;
use signer::storage::model;
use signer::storage::model::BitcoinBlockHash;
use signer::storage::model::RotateKeysTransaction;
use signer::storage::model::StacksTxId;
use signer::storage::DbRead as _;
use signer::storage::DbWrite as _;
use signer::testing;
use signer::testing::context::*;
use signer::testing::storage::model::TestData;
use signer::testing::transaction_signer::TestEnvironment;
use signer::transaction_coordinator;
use signer::transaction_signer::TxSignerEventLoop;
use signer::{bitcoin::MockBitcoinInteract, storage::postgres::PgStore};
use test_log::test;

use crate::setup::backfill_bitcoin_blocks;
use crate::setup::TestSweepSetup;
use crate::DATABASE_NUM;

async fn test_environment(
    db: PgStore,
    signing_threshold: u32,
    num_signers: usize,
) -> TestEnvironment<
    TestContext<
        PgStore,
        WrappedMock<MockBitcoinInteract>,
        WrappedMock<MockStacksInteract>,
        WrappedMock<MockEmilyInteract>,
    >,
> {
    let context_window = 6;

    let test_model_parameters = testing::storage::model::Params {
        num_bitcoin_blocks: 20,
        num_stacks_blocks_per_bitcoin_block: 3,
        num_deposit_requests_per_block: 5,
        num_withdraw_requests_per_block: 5,
        num_signers_per_request: 0,
    };

    let context = TestContext::builder()
        .with_storage(db)
        .with_mocked_clients()
        .build();

    testing::transaction_signer::TestEnvironment {
        context,
        num_signers,
        context_window,
        signing_threshold,
        test_model_parameters,
    }
}

async fn create_signer_database() -> PgStore {
    let db_num = DATABASE_NUM.fetch_add(1, Ordering::SeqCst);
    signer::testing::storage::new_test_database(db_num, true).await
}

fn sweep_transaction_info<R: rand::RngCore>(
    rng: &mut R,
    created_at_block_hash: bitcoin::BlockHash,
    deposit_requests: &[model::DepositRequest],
    withdrawal_requests: &[model::WithdrawalRequest],
) -> message::SweepTransactionInfo {
    let txid = testing::dummy::txid(&fake::Faker, rng);
    message::SweepTransactionInfo {
        txid,
        created_at_block_hash,
        amount: 100,
        fee: 1,
        vsize: 50,
        market_fee_rate: 1.2,
        signer_prevout_txid: testing::dummy::txid(&fake::Faker, rng),
        signer_prevout_amount: 1,
        signer_prevout_output_index: 0,
        signer_prevout_script_pubkey: bitcoin::ScriptBuf::default(),
        swept_deposits: deposit_requests
            .iter()
            .enumerate()
            .map(|(ix, req)| message::SweptDeposit {
                deposit_request_output_index: req.output_index,
                deposit_request_txid: *req.txid,
                input_index: ix as u32 + 1,
            })
            .collect(),
        swept_withdrawals: withdrawal_requests
            .iter()
            .enumerate()
            .map(|(ix, req)| message::SweptWithdrawal {
                withdrawal_request_id: req.request_id,
                output_index: ix as u32 + 2,
                withdrawal_request_block_hash: *req.block_hash.as_bytes(),
            })
            .collect(),
    }
}

<<<<<<< HEAD
#[ignore = "this test will be fixed shortly"]
=======
#[cfg_attr(not(feature = "integration-tests"), ignore)]
>>>>>>> f3f35391
#[tokio::test]
async fn should_respond_to_bitcoin_transaction_sign_request() {
    let num_signers = 3;
    let signing_threshold = 2;

    let db = create_signer_database().await;
    // We need to clone the connection so that we can drop the associated
    // databases later.
    test_environment(db.clone(), signing_threshold, num_signers)
        .await
        .assert_should_respond_to_bitcoin_transaction_sign_requests()
        .await;

    // Now drop the database that we just created.
    signer::testing::storage::drop_db(db).await;
}

#[cfg_attr(not(feature = "integration-tests"), ignore)]
#[tokio::test]
async fn should_be_able_to_participate_in_signing_round() {
    let num_signers = 3;
    let signing_threshold = 2;

    let db = create_signer_database().await;
    // We need to clone the connection so that we can drop the associated
    // databases later.
    test_environment(db.clone(), signing_threshold, num_signers)
        .await
        .assert_should_be_able_to_participate_in_signing_round()
        .await;

    // Now drop the database that we just created.
    signer::testing::storage::drop_db(db).await;
}

/// Test that transaction signers can receive [`SweepTransactionInfo`] messages
/// from other signers and store the information in their respective databases.
#[cfg_attr(not(feature = "integration-tests"), ignore)]
#[test(tokio::test)]
async fn should_store_sweep_transaction_info_from_other_signers() {
    let (_, signer_key_pairs): (_, [Keypair; 3]) = testing::wallet::regtest_bootstrap_wallet();
    let mut rng = rand::rngs::StdRng::seed_from_u64(46);
    let network = WanNetwork::default();
    let signer_set_pubkeys = signer_key_pairs
        .iter()
        .map(|kp| kp.public_key().into())
        .collect();

    let mut signers = Vec::new();
    let mut contexts = Vec::new();

    // Instantiate a new database for each signer. This must be done sequentially,
    // it fails if done concurrently.
    //
    // Create a new event-loop for each signer, based on the number of signers
    // defined in `self.num_signers`. Note that it is important that each
    // signer has its own context (and thus storage and signalling channel).
    //
    // Each signer also gets its own `MpscBroadcaster` instance, which is
    // backed by the `network` instance, simulating a network connection.
    for key_pair in signer_key_pairs {
        let db = create_signer_database().await;
        let private_key = key_pair.secret_key().into();
        let ctx = TestContext::builder()
            .with_storage(db.clone())
            .with_mocked_clients()
            .modify_settings(|settings| {
                settings.signer.private_key = private_key;
                settings.signer.bootstrap_signing_set = signer_key_pairs
                    .iter()
                    .map(|kp| kp.public_key().into())
                    .collect();
            })
            .build();

        let net = network.connect();

        let ev = TxSignerEventLoop {
            network: net.spawn(),
            context: ctx.clone(),
            context_window: 10000,
            wsts_state_machines: HashMap::new(),
            signer_private_key: private_key,
            threshold: 2,
            rng: rand::rngs::StdRng::seed_from_u64(51),
        };

        contexts.push((ctx, db, net));
        signers.push(ev);
    }

    // Generate test data. We'll generate two blocks and include all outstanding
    // deposit and withdraw requests in the sweep transaction info we broadcast.
    let test_params = testing::storage::model::Params {
        num_bitcoin_blocks: 2,
        num_stacks_blocks_per_bitcoin_block: 1,
        num_deposit_requests_per_block: 2,
        num_withdraw_requests_per_block: 2,
        num_signers_per_request: 0,
    };
    let test_data = TestData::generate(&mut rng, &[], &test_params);

    // Write the same test data to each signer's storage
    for (_, db, _) in contexts.iter() {
        test_data.write_to(db).await;
    }

    // Get the bitcoin chain tip from the first signer's storage
    let bitcoin_chain_tip = contexts
        .first()
        .unwrap()
        .0
        .get_storage()
        .get_bitcoin_canonical_chain_tip()
        .await
        .expect("failed to get bitcoin chain tip")
        .expect("no bitcoin chain tip found");

    // Find the coordinator signer
    let coordinator_signer_info = signer_key_pairs
        .iter()
        .find(|kep_pair| {
            let pk = kep_pair.public_key().into();
            transaction_coordinator::given_key_is_coordinator(
                pk,
                &bitcoin_chain_tip,
                &signer_set_pubkeys,
            )
        })
        .expect("could not determine coordinator");

    // Start listening for the signers' `EventLoopStarted` signals with a 1s
    // timeout. We use `join_all` to wait for all signers to signal their start.
    let wait_for_signers = signers
        .iter()
        .map(|signer| {
            let ctx = signer.context.clone();
            tokio::spawn(async move {
                tokio::time::timeout(Duration::from_secs(1), async {
                    let mut recv = ctx.get_signal_receiver();
                    while let Ok(signal) = recv.recv().await {
                        if let SignerSignal::Event(SignerEvent::TxSigner(
                            TxSignerEvent::EventLoopStarted,
                        )) = signal
                        {
                            break;
                        }
                    }
                })
                .await
                .expect("failed to start event loop");
            })
        })
        .collect::<Vec<_>>();

    // Start the event loops for each signer
    let _ = signers
        .into_iter()
        .map(|signer| tokio::spawn(signer.run()))
        .collect::<Vec<_>>();

    // Wait for all signers to signal that they have started
    join_all(wait_for_signers).await;

    // Create a `SweepTransactionInfo` message and broadcast it to the network
    let sweep_tx_info = sweep_transaction_info(
        &mut rng,
        *bitcoin_chain_tip,
        &test_data.deposit_requests,
        &test_data.withdraw_requests,
    );

    // Convert the `SweepTransactionInfo` into a `Payload` and sign it using
    // the coordinator's keys.
    let payload: message::Payload = sweep_tx_info.clone().into();
    let msg = payload
        .to_message(bitcoin_chain_tip)
        .sign_ecdsa(&coordinator_signer_info.secret_key().into())
        .expect("failed to sign message");

    // Broadcast the message to the network. We create a new instance so
    // that the message gets broadcast to all signers.
    let new_signer = network.connect();
    let mut net = new_signer.spawn();
    net.broadcast(msg).await.expect("broadcast failed");

    // Give the event loops some time to process the message
    tokio::time::sleep(tokio::time::Duration::from_millis(500)).await;

    // Ensure that the sweep transaction info has been stored in each signer's
    // database and is the "latest" sweep transaction.
    for (_, db, _) in contexts.iter() {
        let retrieved_tx = db
            .get_latest_sweep_transaction(&bitcoin_chain_tip, 10)
            .await
            .expect("failed to get sweep transaction")
            .expect("no sweep transaction found");

        assert_eq!(retrieved_tx, (&sweep_tx_info).into());
    }

    // Drop the databases
    for (_, db, _) in contexts.into_iter() {
        signer::testing::storage::drop_db(db).await;
    }
}

/// Test that [`TxSignerEventLoop::get_signer_public_keys`] falls back to
/// the bootstrap config if there is no rotate-keys transaction in the
/// database.
#[cfg_attr(not(feature = "integration-tests"), ignore)]
#[tokio::test]
async fn get_signer_public_keys_and_aggregate_key_falls_back() {
    let db_num = DATABASE_NUM.fetch_add(1, Ordering::SeqCst);
    let db = testing::storage::new_test_database(db_num, true).await;

    let mut rng = rand::rngs::StdRng::seed_from_u64(51);

    let ctx = TestContext::builder()
        .with_storage(db.clone())
        .with_mocked_clients()
        .build();

    let network = InMemoryNetwork::new();

    let coord = TxSignerEventLoop {
        network: network.connect(),
        context: ctx.clone(),
        context_window: 10000,
        wsts_state_machines: HashMap::new(),
        signer_private_key: ctx.config().signer.private_key,
        threshold: 2,
        rng: rand::rngs::StdRng::seed_from_u64(51),
    };

    // We need stacks blocks for the rotate-keys transactions.
    let test_params = testing::storage::model::Params {
        num_bitcoin_blocks: 10,
        num_stacks_blocks_per_bitcoin_block: 1,
        num_deposit_requests_per_block: 0,
        num_withdraw_requests_per_block: 0,
        num_signers_per_request: 0,
    };
    let test_data = TestData::generate(&mut rng, &[], &test_params);
    test_data.write_to(&db).await;

    // We always need the chain tip.
    let chain_tip = db.get_bitcoin_canonical_chain_tip().await.unwrap().unwrap();

    // We have no transactions in the database, just blocks header hashes
    // and block heights. The `get_signer_public_keys` function falls back
    // to the config for keys if no rotate-keys transaction can be found.
    // So this function almost never errors.
    let bootstrap_signer_set = coord.get_signer_public_keys(&chain_tip).await.unwrap();
    // We check that the signer set can form a valid wallet when we load
    // the config. In particular, the signing set should not be empty.
    assert!(!bootstrap_signer_set.is_empty());

    let config_signer_set = ctx.config().signer.bootstrap_signing_set();
    assert_eq!(bootstrap_signer_set, config_signer_set);

    // Okay now we write a rotate-keys transaction into the database. To do
    // that we need the stacks chain tip, and a something in 3 different
    // tables...
    let stacks_chain_tip = db.get_stacks_chain_tip(&chain_tip).await.unwrap().unwrap();

    let rotate_keys: RotateKeysTransaction = Faker.fake_with_rng(&mut rng);
    let transaction = model::Transaction {
        txid: rotate_keys.txid.into_bytes(),
        tx: Vec::new(),
        tx_type: model::TransactionType::RotateKeys,
        block_hash: stacks_chain_tip.block_hash.into_bytes(),
    };
    let tx = model::StacksTransaction {
        txid: rotate_keys.txid,
        block_hash: stacks_chain_tip.block_hash,
    };

    db.write_transaction(&transaction).await.unwrap();
    db.write_stacks_transaction(&tx).await.unwrap();
    db.write_rotate_keys_transaction(&rotate_keys)
        .await
        .unwrap();

    // Alright, now that we have a rotate-keys transaction, we can check if
    // it is preferred over the config.
    let signer_set: Vec<PublicKey> = coord
        .get_signer_public_keys(&chain_tip)
        .await
        .unwrap()
        .into_iter()
        .collect();

    let mut rotate_keys_signer_set = rotate_keys.signer_set.clone();
    rotate_keys_signer_set.sort();

    assert_eq!(rotate_keys_signer_set, signer_set);

    testing::storage::drop_db(db).await;
}

/// Test that [`TxSignerEventLoop::assert_valid_stacks_tx_sign_request`]
/// errors when the signer is not in the signer set.
#[cfg_attr(not(feature = "integration-tests"), ignore)]
#[tokio::test]
async fn signing_set_validation_check_for_stacks_transactions() {
    let db_num = DATABASE_NUM.fetch_add(1, Ordering::SeqCst);
    let db = testing::storage::new_test_database(db_num, true).await;

    let mut rng = rand::rngs::StdRng::seed_from_u64(51);

    let ctx = TestContext::builder()
        .with_storage(db.clone())
        .with_first_bitcoin_core_client()
        .with_mocked_emily_client()
        .with_mocked_stacks_client()
        .build();
    let (rpc, faucet) = sbtc::testing::regtest::initialize_blockchain();

    // This confirms a deposit transaction, and has a nice helper function
    // for storing a real deposit.
    let mut setup = TestSweepSetup::new_setup(rpc, faucet, 10000, &mut rng);

    // Let's get the blockchain data into the database.
    let chain_tip: BitcoinBlockHash = setup.sweep_block_hash.into();
    backfill_bitcoin_blocks(&db, rpc, &chain_tip).await;

    // This is all normal things that need to happen in order to pass
    // validation.
    setup.store_happy_path_data(&db).await;

    let (mut req, _) = crate::complete_deposit::make_complete_deposit(&setup);

    req.deployer = ctx.config().signer.deployer;
    let network = InMemoryNetwork::new();
    let mut tx_signer = TxSignerEventLoop {
        network: network.connect(),
        context: ctx.clone(),
        context_window: 10000,
        wsts_state_machines: HashMap::new(),
        signer_private_key: setup.aggregated_signer.keypair.secret_key().into(),
        threshold: 2,
        rng: rand::rngs::StdRng::seed_from_u64(51),
    };

    // Let's create a proper sign request.
    let request = StacksTransactionSignRequest {
        aggregate_key: setup.aggregated_signer.keypair.public_key().into(),
        contract_tx: ContractCall::CompleteDepositV1(req).into(),
        // The nonce and tx_fee aren't really validated against anything at
        // the moment.
        nonce: 1,
        tx_fee: 100_000,
        // TODO(412): This can probably be removed, but it's not important
        // to remove now, we should switch to protobuf messages and remove
        // it then.
        digest: [0; 32],
        txid: Faker.fake_with_rng::<StacksTxId, _>(&mut rng).into(),
    };

    // We can sign a transaction generated by a coordinator who is not in
    // the signer set, so the origin doesn't matter much for this function
    // call.
    let origin_public_key: PublicKey = Faker.fake_with_rng(&mut rng);
    // This is all happy path, there shouldn't be any errors here
    tx_signer
        .assert_valid_stacks_tx_sign_request(&request, &chain_tip, &origin_public_key)
        .await
        .unwrap();

    // Now we make sure that the current signer is not in the current
    // signing set.
    tx_signer.signer_private_key = PrivateKey::new(&mut rng);

    // Okay now that we have changed the fact that we are not in the
    // signing set, we should get an error now.
    let validation = tx_signer
        .assert_valid_stacks_tx_sign_request(&request, &chain_tip, &origin_public_key)
        .await
        .unwrap_err();
    assert!(matches!(validation, Error::ValidationSignerSet(_)));

    testing::storage::drop_db(db).await;
}<|MERGE_RESOLUTION|>--- conflicted
+++ resolved
@@ -123,11 +123,7 @@
     }
 }
 
-<<<<<<< HEAD
-#[ignore = "this test will be fixed shortly"]
-=======
 #[cfg_attr(not(feature = "integration-tests"), ignore)]
->>>>>>> f3f35391
 #[tokio::test]
 async fn should_respond_to_bitcoin_transaction_sign_request() {
     let num_signers = 3;
