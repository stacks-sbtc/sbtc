use std::collections::HashMap;
use std::sync::atomic::Ordering;
use std::time::Duration;

use fake::Fake as _;
use fake::Faker;
use futures::future::join_all;
use rand::SeedableRng as _;

use secp256k1::Keypair;
use signer::bitcoin::utxo::RequestRef;
use signer::bitcoin::utxo::Requests;
use signer::bitcoin::utxo::UnsignedTransaction;
use signer::bitcoin::validation::TxRequestIds;
use signer::context::Context;
use signer::context::SignerEvent;
use signer::context::SignerSignal;
use signer::context::TxSignerEvent;
use signer::ecdsa::SignEcdsa as _;
use signer::emily_client::MockEmilyInteract;
use signer::error::Error;
use signer::keys::PrivateKey;
use signer::keys::PublicKey;
use signer::message;
use signer::message::BitcoinPreSignRequest;
use signer::message::StacksTransactionSignRequest;
use signer::network::in_memory2::SignerNetwork;
use signer::network::in_memory2::WanNetwork;
use signer::network::InMemoryNetwork;
use signer::network::MessageTransfer;
use signer::stacks::api::MockStacksInteract;
use signer::stacks::contracts::ContractCall;
use signer::storage::model;
use signer::storage::model::BitcoinBlockHash;
use signer::storage::model::RotateKeysTransaction;
use signer::storage::model::StacksTxId;
use signer::storage::DbRead as _;
use signer::storage::DbWrite as _;
use signer::testing;
use signer::testing::context::*;
use signer::testing::storage::model::TestData;
use signer::testing::transaction_signer::TestEnvironment;
use signer::transaction_coordinator;
use signer::transaction_signer::TxSignerEventLoop;
use signer::{bitcoin::MockBitcoinInteract, storage::postgres::PgStore};
use test_log::test;

use crate::setup::backfill_bitcoin_blocks;
use crate::setup::fill_signers_utxo;
use crate::setup::TestSweepSetup;
use crate::DATABASE_NUM;

async fn test_environment(
    db: PgStore,
    signing_threshold: u32,
    num_signers: usize,
) -> TestEnvironment<
    TestContext<
        PgStore,
        WrappedMock<MockBitcoinInteract>,
        WrappedMock<MockStacksInteract>,
        WrappedMock<MockEmilyInteract>,
    >,
> {
    let context_window = 6;

    let test_model_parameters = testing::storage::model::Params {
        num_bitcoin_blocks: 20,
        num_stacks_blocks_per_bitcoin_block: 3,
        num_deposit_requests_per_block: 5,
        num_withdraw_requests_per_block: 5,
        num_signers_per_request: 0,
    };

    let context = TestContext::builder()
        .with_storage(db)
        .with_mocked_clients()
        .build();

    testing::transaction_signer::TestEnvironment {
        context,
        num_signers,
        context_window,
        signing_threshold,
        test_model_parameters,
    }
}

async fn create_signer_database() -> PgStore {
    let db_num = DATABASE_NUM.fetch_add(1, Ordering::SeqCst);
    signer::testing::storage::new_test_database(db_num, true).await
}

fn sweep_transaction_info<R: rand::RngCore>(
    rng: &mut R,
    created_at_block_hash: bitcoin::BlockHash,
    deposit_requests: &[model::DepositRequest],
    withdrawal_requests: &[model::WithdrawalRequest],
) -> message::SweepTransactionInfo {
    let txid = testing::dummy::txid(&fake::Faker, rng);
    message::SweepTransactionInfo {
        txid,
        created_at_block_hash,
        amount: 100,
        fee: 1,
        vsize: 50,
        market_fee_rate: 1.2,
        signer_prevout_txid: testing::dummy::txid(&fake::Faker, rng),
        signer_prevout_amount: 1,
        signer_prevout_output_index: 0,
        signer_prevout_script_pubkey: bitcoin::ScriptBuf::default(),
        swept_deposits: deposit_requests
            .iter()
            .enumerate()
            .map(|(ix, req)| message::SweptDeposit {
                deposit_request_output_index: req.output_index,
                deposit_request_txid: *req.txid,
                input_index: ix as u32 + 1,
            })
            .collect(),
        swept_withdrawals: withdrawal_requests
            .iter()
            .enumerate()
            .map(|(ix, req)| message::SweptWithdrawal {
                withdrawal_request_id: req.request_id,
                output_index: ix as u32 + 2,
                withdrawal_request_block_hash: *req.block_hash.as_bytes(),
            })
            .collect(),
    }
}

#[ignore = "we have a test for this"]
#[tokio::test]
async fn should_respond_to_bitcoin_transaction_sign_request() {
    let num_signers = 3;
    let signing_threshold = 2;

    let db = create_signer_database().await;
    // We need to clone the connection so that we can drop the associated
    // databases later.
    test_environment(db.clone(), signing_threshold, num_signers)
        .await
        .assert_should_respond_to_bitcoin_transaction_sign_requests()
        .await;

    // Now drop the database that we just created.
    signer::testing::storage::drop_db(db).await;
}

#[ignore = "we have a test for this"]
#[tokio::test]
async fn should_be_able_to_participate_in_signing_round() {
    let num_signers = 3;
    let signing_threshold = 2;

    let db = create_signer_database().await;
    // We need to clone the connection so that we can drop the associated
    // databases later.
    test_environment(db.clone(), signing_threshold, num_signers)
        .await
        .assert_should_be_able_to_participate_in_signing_round()
        .await;

    // Now drop the database that we just created.
    signer::testing::storage::drop_db(db).await;
}

/// Test that transaction signers can receive [`SweepTransactionInfo`] messages
/// from other signers and store the information in their respective databases.
#[cfg_attr(not(feature = "integration-tests"), ignore)]
#[test(tokio::test)]
async fn should_store_sweep_transaction_info_from_other_signers() {
    let (_, signer_key_pairs): (_, [Keypair; 3]) = testing::wallet::regtest_bootstrap_wallet();
    let mut rng = rand::rngs::StdRng::seed_from_u64(46);
    let network = WanNetwork::default();
    let signer_set_pubkeys = signer_key_pairs
        .iter()
        .map(|kp| kp.public_key().into())
        .collect();

    let mut signers = Vec::new();
    let mut contexts = Vec::new();

    // Instantiate a new database for each signer. This must be done sequentially,
    // it fails if done concurrently.
    //
    // Create a new event-loop for each signer, based on the number of signers
    // defined in `self.num_signers`. Note that it is important that each
    // signer has its own context (and thus storage and signalling channel).
    //
    // Each signer also gets its own `MpscBroadcaster` instance, which is
    // backed by the `network` instance, simulating a network connection.
    for key_pair in signer_key_pairs {
        let db = create_signer_database().await;
        let private_key = key_pair.secret_key().into();
        let ctx = TestContext::builder()
            .with_storage(db.clone())
            .with_mocked_clients()
            .modify_settings(|settings| {
                settings.signer.private_key = private_key;
                settings.signer.bootstrap_signing_set = signer_key_pairs
                    .iter()
                    .map(|kp| kp.public_key().into())
                    .collect();
            })
            .build();

        let net = network.connect(&ctx);

        let ev = TxSignerEventLoop {
            network: net.spawn(),
            context: ctx.clone(),
            context_window: 10000,
            wsts_state_machines: HashMap::new(),
            signer_private_key: private_key,
            threshold: 2,
            rng: rand::rngs::StdRng::seed_from_u64(51),
            dkg_begin_pause: None,
        };

        contexts.push((ctx, db, net));
        signers.push(ev);
    }

    // Generate test data. We'll generate two blocks and include all outstanding
    // deposit and withdraw requests in the sweep transaction info we broadcast.
    let test_params = testing::storage::model::Params {
        num_bitcoin_blocks: 2,
        num_stacks_blocks_per_bitcoin_block: 1,
        num_deposit_requests_per_block: 2,
        num_withdraw_requests_per_block: 2,
        num_signers_per_request: 0,
    };
    let test_data = TestData::generate(&mut rng, &[], &test_params);

    // Write the same test data to each signer's storage
    for (_, db, _) in contexts.iter() {
        test_data.write_to(db).await;
    }

    // Get the bitcoin chain tip from the first signer's storage
    let bitcoin_chain_tip = contexts
        .first()
        .unwrap()
        .0
        .get_storage()
        .get_bitcoin_canonical_chain_tip()
        .await
        .expect("failed to get bitcoin chain tip")
        .expect("no bitcoin chain tip found");

    // Find the coordinator signer
    let coordinator_signer_info = signer_key_pairs
        .iter()
        .find(|kep_pair| {
            let pk = kep_pair.public_key().into();
            transaction_coordinator::given_key_is_coordinator(
                pk,
                &bitcoin_chain_tip,
                &signer_set_pubkeys,
            )
        })
        .expect("could not determine coordinator");

    // Start listening for the signers' `EventLoopStarted` signals with a 1s
    // timeout. We use `join_all` to wait for all signers to signal their start.
    let wait_for_signers = signers
        .iter()
        .map(|signer| {
            let ctx = signer.context.clone();
            tokio::spawn(async move {
                tokio::time::timeout(Duration::from_secs(1), async {
                    let mut recv = ctx.get_signal_receiver();
                    while let Ok(signal) = recv.recv().await {
                        if let SignerSignal::Event(SignerEvent::TxSigner(
                            TxSignerEvent::EventLoopStarted,
                        )) = signal
                        {
                            break;
                        }
                    }
                })
                .await
                .expect("failed to start event loop");
            })
        })
        .collect::<Vec<_>>();

    // Start the event loops for each signer
    let _ = signers
        .into_iter()
        .map(|signer| tokio::spawn(signer.run()))
        .collect::<Vec<_>>();

    // Wait for all signers to signal that they have started
    join_all(wait_for_signers).await;

    // Create a `SweepTransactionInfo` message and broadcast it to the network
    let sweep_tx_info = sweep_transaction_info(
        &mut rng,
        *bitcoin_chain_tip,
        &test_data.deposit_requests,
        &test_data.withdraw_requests,
    );

    // Convert the `SweepTransactionInfo` into a `Payload` and sign it using
    // the coordinator's keys.
    let payload: message::Payload = sweep_tx_info.clone().into();
    let msg = payload
        .to_message(bitcoin_chain_tip)
        .sign_ecdsa(&coordinator_signer_info.secret_key().into())
        .expect("failed to sign message");

    // Broadcast the message to the network. We create a new instance so
    // that the message gets broadcast to all signers.
    let ctx = TestContext::default_mocked();
    let new_signer = network.connect(&ctx);
    let mut net = new_signer.spawn();
    net.broadcast(msg).await.expect("broadcast failed");

    // Give the event loops some time to process the message
    tokio::time::sleep(tokio::time::Duration::from_millis(500)).await;

    // Ensure that the sweep transaction info has been stored in each signer's
    // database and is the "latest" sweep transaction.
    for (_, db, _) in contexts.iter() {
        let retrieved_tx = db
            .get_latest_sweep_transaction(&bitcoin_chain_tip, 10)
            .await
            .expect("failed to get sweep transaction")
            .expect("no sweep transaction found");

        assert_eq!(retrieved_tx, (&sweep_tx_info).into());
    }

    // Drop the databases
    for (_, db, _) in contexts.into_iter() {
        signer::testing::storage::drop_db(db).await;
    }
}

/// Test that [`TxSignerEventLoop::get_signer_public_keys`] falls back to
/// the bootstrap config if there is no rotate-keys transaction in the
/// database.
#[cfg_attr(not(feature = "integration-tests"), ignore)]
#[tokio::test]
async fn get_signer_public_keys_and_aggregate_key_falls_back() {
    let db_num = DATABASE_NUM.fetch_add(1, Ordering::SeqCst);
    let db = testing::storage::new_test_database(db_num, true).await;

    let mut rng = rand::rngs::StdRng::seed_from_u64(51);

    let ctx = TestContext::builder()
        .with_storage(db.clone())
        .with_mocked_clients()
        .build();

    let network = InMemoryNetwork::new();

    let coord = TxSignerEventLoop {
        network: network.connect(),
        context: ctx.clone(),
        context_window: 10000,
        wsts_state_machines: HashMap::new(),
        signer_private_key: ctx.config().signer.private_key,
        threshold: 2,
        rng: rand::rngs::StdRng::seed_from_u64(51),
        dkg_begin_pause: None,
    };

    // We need stacks blocks for the rotate-keys transactions.
    let test_params = testing::storage::model::Params {
        num_bitcoin_blocks: 10,
        num_stacks_blocks_per_bitcoin_block: 1,
        num_deposit_requests_per_block: 0,
        num_withdraw_requests_per_block: 0,
        num_signers_per_request: 0,
    };
    let test_data = TestData::generate(&mut rng, &[], &test_params);
    test_data.write_to(&db).await;

    // We always need the chain tip.
    let chain_tip = db.get_bitcoin_canonical_chain_tip().await.unwrap().unwrap();

    // We have no transactions in the database, just blocks header hashes
    // and block heights. The `get_signer_public_keys` function falls back
    // to the config for keys if no rotate-keys transaction can be found.
    // So this function almost never errors.
    let bootstrap_signer_set = coord.get_signer_public_keys(&chain_tip).await.unwrap();
    // We check that the signer set can form a valid wallet when we load
    // the config. In particular, the signing set should not be empty.
    assert!(!bootstrap_signer_set.is_empty());

    let config_signer_set = ctx.config().signer.bootstrap_signing_set();
    assert_eq!(bootstrap_signer_set, config_signer_set);

    // Okay now we write a rotate-keys transaction into the database. To do
    // that we need the stacks chain tip, and a something in 3 different
    // tables...
    let stacks_chain_tip = db.get_stacks_chain_tip(&chain_tip).await.unwrap().unwrap();

    let rotate_keys: RotateKeysTransaction = Faker.fake_with_rng(&mut rng);
    let transaction = model::Transaction {
        txid: rotate_keys.txid.into_bytes(),
        tx: Vec::new(),
        tx_type: model::TransactionType::RotateKeys,
        block_hash: stacks_chain_tip.block_hash.into_bytes(),
    };
    let tx = model::StacksTransaction {
        txid: rotate_keys.txid,
        block_hash: stacks_chain_tip.block_hash,
    };

    db.write_transaction(&transaction).await.unwrap();
    db.write_stacks_transaction(&tx).await.unwrap();
    db.write_rotate_keys_transaction(&rotate_keys)
        .await
        .unwrap();

    // Alright, now that we have a rotate-keys transaction, we can check if
    // it is preferred over the config.
    let signer_set: Vec<PublicKey> = coord
        .get_signer_public_keys(&chain_tip)
        .await
        .unwrap()
        .into_iter()
        .collect();

    let mut rotate_keys_signer_set = rotate_keys.signer_set.clone();
    rotate_keys_signer_set.sort();

    assert_eq!(rotate_keys_signer_set, signer_set);

    testing::storage::drop_db(db).await;
}

/// Test that [`TxSignerEventLoop::assert_valid_stacks_tx_sign_request`]
/// errors when the signer is not in the signer set.
#[cfg_attr(not(feature = "integration-tests"), ignore)]
#[tokio::test]
async fn signing_set_validation_check_for_stacks_transactions() {
    let db_num = DATABASE_NUM.fetch_add(1, Ordering::SeqCst);
    let db = testing::storage::new_test_database(db_num, true).await;

    let mut rng = rand::rngs::StdRng::seed_from_u64(51);

    let ctx = TestContext::builder()
        .with_storage(db.clone())
        .with_first_bitcoin_core_client()
        .with_mocked_emily_client()
        .with_mocked_stacks_client()
        .build();
    let (rpc, faucet) = sbtc::testing::regtest::initialize_blockchain();

    // This confirms a deposit transaction, and has a nice helper function
    // for storing a real deposit.
    let mut setup = TestSweepSetup::new_setup(rpc, faucet, 10000, &mut rng);

    // Let's get the blockchain data into the database.
    let chain_tip: BitcoinBlockHash = setup.sweep_block_hash.into();
    backfill_bitcoin_blocks(&db, rpc, &chain_tip).await;

    // This is all normal things that need to happen in order to pass
    // validation.
    setup.store_happy_path_data(&db).await;

    let (mut req, _) = crate::complete_deposit::make_complete_deposit(&setup);

    req.deployer = ctx.config().signer.deployer;
    let network = InMemoryNetwork::new();
    let mut tx_signer = TxSignerEventLoop {
        network: network.connect(),
        context: ctx.clone(),
        context_window: 10000,
        wsts_state_machines: HashMap::new(),
        signer_private_key: setup.aggregated_signer.keypair.secret_key().into(),
        threshold: 2,
        rng: rand::rngs::StdRng::seed_from_u64(51),
        dkg_begin_pause: None,
    };

    // Let's create a proper sign request.
    let request = StacksTransactionSignRequest {
        aggregate_key: setup.aggregated_signer.keypair.public_key().into(),
        contract_tx: ContractCall::CompleteDepositV1(req).into(),
        // The nonce and tx_fee aren't really validated against anything at
        // the moment.
        nonce: 1,
        tx_fee: 100_000,
        // TODO(412): This can probably be removed, but it's not important
        // to remove now, we should switch to protobuf messages and remove
        // it then.
        digest: [0; 32],
        txid: Faker.fake_with_rng::<StacksTxId, _>(&mut rng).into(),
    };

    // We can sign a transaction generated by a coordinator who is not in
    // the signer set, so the origin doesn't matter much for this function
    // call.
    let origin_public_key: PublicKey = Faker.fake_with_rng(&mut rng);
    // This is all happy path, there shouldn't be any errors here
    tx_signer
        .assert_valid_stacks_tx_sign_request(&request, &chain_tip, &origin_public_key)
        .await
        .unwrap();

    // Now we make sure that the current signer is not in the current
    // signing set.
    tx_signer.signer_private_key = PrivateKey::new(&mut rng);

    // Okay now that we have changed the fact that we are not in the
    // signing set, we should get an error now.
    let validation = tx_signer
        .assert_valid_stacks_tx_sign_request(&request, &chain_tip, &origin_public_key)
        .await
        .unwrap_err();
    assert!(matches!(validation, Error::ValidationSignerSet(_)));

    testing::storage::drop_db(db).await;
}

#[cfg_attr(not(feature = "integration-tests"), ignore)]
#[tokio::test]
pub async fn assert_should_be_able_to_handle_sbtc_requests() {
    let db_num = DATABASE_NUM.fetch_add(1, Ordering::SeqCst);
    let db = testing::storage::new_test_database(db_num, true).await;

    let mut rng = rand::rngs::StdRng::seed_from_u64(51);
    let fee_rate = 1.3;
    // Build the test context with mocked clients
<<<<<<< HEAD
    let mut ctx = TestContext::builder()
=======
    let ctx = TestContext::builder()
>>>>>>> 00982622
        .with_storage(db.clone())
        .with_mocked_bitcoin_client()
        .with_mocked_emily_client()
        .with_mocked_stacks_client()
        .build();

<<<<<<< HEAD
    // Build the test context with mocked clients
    ctx.with_bitcoin_client(|client| {
        client
            .expect_estimate_fee_rate()
            .times(2)
            .returning(move || Box::pin(async move { Ok(fee_rate) }));
    })
    .await;

=======
>>>>>>> 00982622
    let (rpc, faucet) = sbtc::testing::regtest::initialize_blockchain();

    // Create a test setup with a confirmed deposit transaction
    let setup = TestSweepSetup::new_setup(rpc, faucet, 10000, &mut rng);
    // Backfill the blockchain data into the database
    let chain_tip: BitcoinBlockHash = setup.sweep_block_hash.into();
    backfill_bitcoin_blocks(&db, rpc, &chain_tip).await;
    let bitcoin_block = db.get_bitcoin_block(&chain_tip).await.unwrap();

    let public_aggregate_key = setup.aggregated_signer.keypair.public_key().into();

    // // Fill the signer's UTXO in the database
    fill_signers_utxo(&db, bitcoin_block.unwrap(), &public_aggregate_key, &mut rng).await;

    // Store the necessary data for passing validation
    setup.store_deposit_tx(&db).await;
    setup.store_dkg_shares(&db).await;
    setup.store_deposit_request(&db).await;
    setup.store_deposit_decisions(&db).await;

    // Initialize the transaction signer event loop
    let network = SignerNetwork::single(&ctx);
    let mut tx_signer = TxSignerEventLoop {
        network: network.spawn(),
        context: ctx.clone(),
        context_window: 10000,
        wsts_state_machines: HashMap::new(),
        signer_private_key: setup.aggregated_signer.keypair.secret_key().into(),
        threshold: 2,
        rng: rand::rngs::StdRng::seed_from_u64(51),
<<<<<<< HEAD
=======
        dkg_begin_pause: None,
>>>>>>> 00982622
    };

    let sbtc_requests: TxRequestIds = TxRequestIds {
        deposits: vec![setup.deposit_request.outpoint.into()],
        withdrawals: vec![],
    };

    let sbtc_context = BitcoinPreSignRequest {
<<<<<<< HEAD
        requests: vec![sbtc_requests],
        fee_rate: fee_rate,
        last_fees: None,
    };

    let sbtc_state = tx_signer
        .get_btc_state(&chain_tip, &public_aggregate_key)
        .await
        .unwrap();
=======
        request_package: vec![sbtc_requests],
        fee_rate,
        last_fees: None,
    };

    let sbtc_state = signer::bitcoin::utxo::SignerBtcState {
        utxo: ctx
            .get_storage()
            .get_signer_utxo(&chain_tip, 10000)
            .await
            .unwrap()
            .unwrap(),
        fee_rate,
        last_fees: None,
        public_key: setup.aggregated_signer.keypair.public_key().into(),
        magic_bytes: [b'T', b'3'],
    };
>>>>>>> 00982622

    // Create an unsigned transaction with the deposit request
    // to obtain the sighashes and corresponding txid that should
    // be stored in the database
    let unsigned_tx = UnsignedTransaction::new(
        Requests::new(vec![RequestRef::Deposit(&setup.deposit_request)]),
        &sbtc_state,
    )
    .unwrap();

    let digests = unsigned_tx.construct_digests().unwrap();
    let signer_digest = digests.signer_sighash();
    let deposit_digest = digests.deposit_sighashes();
    assert_eq!(deposit_digest.len(), 1);
    let deposit_digest = deposit_digest[0];

    let result = tx_signer
<<<<<<< HEAD
        .handle_sbtc_requests_context_message(&sbtc_context, &chain_tip)
=======
        .handle_bitcoin_pre_sign_request(&sbtc_context, &chain_tip)
>>>>>>> 00982622
        .await;

    assert!(result.is_ok());

    // Check that the intentions to sign the requests sighashes
    // are stored in the database
    let will_sign = db
        .will_sign_bitcoin_tx_sighash(&signer_digest.sighash.into())
        .await
        .expect("query to check if signer sighash is stored failed")
        .expect("signer sighash not stored");

    assert!(will_sign);
    let will_sign = db
        .will_sign_bitcoin_tx_sighash(&deposit_digest.sighash.into())
        .await
        .expect("query to check if deposit sighash is stored failed")
        .expect("deposit sighash not stored");

    assert!(will_sign);
<<<<<<< HEAD
=======

    testing::storage::drop_db(db).await;
>>>>>>> 00982622
}<|MERGE_RESOLUTION|>--- conflicted
+++ resolved
@@ -529,29 +529,13 @@
     let mut rng = rand::rngs::StdRng::seed_from_u64(51);
     let fee_rate = 1.3;
     // Build the test context with mocked clients
-<<<<<<< HEAD
-    let mut ctx = TestContext::builder()
-=======
     let ctx = TestContext::builder()
->>>>>>> 00982622
         .with_storage(db.clone())
         .with_mocked_bitcoin_client()
         .with_mocked_emily_client()
         .with_mocked_stacks_client()
         .build();
 
-<<<<<<< HEAD
-    // Build the test context with mocked clients
-    ctx.with_bitcoin_client(|client| {
-        client
-            .expect_estimate_fee_rate()
-            .times(2)
-            .returning(move || Box::pin(async move { Ok(fee_rate) }));
-    })
-    .await;
-
-=======
->>>>>>> 00982622
     let (rpc, faucet) = sbtc::testing::regtest::initialize_blockchain();
 
     // Create a test setup with a confirmed deposit transaction
@@ -582,10 +566,7 @@
         signer_private_key: setup.aggregated_signer.keypair.secret_key().into(),
         threshold: 2,
         rng: rand::rngs::StdRng::seed_from_u64(51),
-<<<<<<< HEAD
-=======
         dkg_begin_pause: None,
->>>>>>> 00982622
     };
 
     let sbtc_requests: TxRequestIds = TxRequestIds {
@@ -594,17 +575,6 @@
     };
 
     let sbtc_context = BitcoinPreSignRequest {
-<<<<<<< HEAD
-        requests: vec![sbtc_requests],
-        fee_rate: fee_rate,
-        last_fees: None,
-    };
-
-    let sbtc_state = tx_signer
-        .get_btc_state(&chain_tip, &public_aggregate_key)
-        .await
-        .unwrap();
-=======
         request_package: vec![sbtc_requests],
         fee_rate,
         last_fees: None,
@@ -622,7 +592,6 @@
         public_key: setup.aggregated_signer.keypair.public_key().into(),
         magic_bytes: [b'T', b'3'],
     };
->>>>>>> 00982622
 
     // Create an unsigned transaction with the deposit request
     // to obtain the sighashes and corresponding txid that should
@@ -640,11 +609,7 @@
     let deposit_digest = deposit_digest[0];
 
     let result = tx_signer
-<<<<<<< HEAD
-        .handle_sbtc_requests_context_message(&sbtc_context, &chain_tip)
-=======
         .handle_bitcoin_pre_sign_request(&sbtc_context, &chain_tip)
->>>>>>> 00982622
         .await;
 
     assert!(result.is_ok());
@@ -665,9 +630,6 @@
         .expect("deposit sighash not stored");
 
     assert!(will_sign);
-<<<<<<< HEAD
-=======
 
     testing::storage::drop_db(db).await;
->>>>>>> 00982622
 }