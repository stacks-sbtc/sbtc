--- conflicted
+++ resolved
@@ -201,44 +201,7 @@
     tokio::time::sleep(std::time::Duration::from_secs(5)).await;
 
     let txid = signer.sign_and_submit(&contract).await;
-<<<<<<< HEAD
-
-    // The submitted transaction tends to linger in the mempool for quite
-    // some time before being confirmed in a Nakamoto block (best guess is
-    // 5-10 minutes). It's not clear why this is the case.
-    if true {
-        println!("{}", txid);
-        return;
-    }
-
-    let client = stacks_client();
-
-    // We need a block id
-    let info = client.get_tenure_info().await.unwrap();
-    let storage = Store::new_shared();
-
-    let tenures = stacks::api::fetch_unknown_ancestors(&client, &storage, info.tip_block_id)
-        .await
-        .unwrap();
-
-    let blocks = tenures
-        .into_iter()
-        .flat_map(|tenure| tenure.into_blocks())
-        .collect::<Vec<_>>();
-
-    let transactions = postgres::extract_relevant_transactions(&blocks, signer.wallet.address());
-    assert!(!transactions.is_empty());
-
-    let txids = transactions
-        .iter()
-        .map(|stx| blockstack_lib::burnchains::Txid::from_bytes(&stx.txid))
-        .collect::<Option<HashSet<_>>>()
-        .unwrap();
-
-    assert!(txids.contains(&txid));
-=======
     println!("{txid}");
->>>>>>> 4f634cb5
 }
 
 #[ignore = "This is an integration test that requires a stacks-node to work"]
