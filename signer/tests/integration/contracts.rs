--- conflicted
+++ resolved
@@ -311,11 +311,7 @@
         deployer: *testing::wallet::WALLET.0.address(),
         sweep_txid: BitcoinTxId::from([0; 32]),
         sweep_block_hash: BitcoinBlockHash::from(chain_tip_info.best_block_hash),
-<<<<<<< HEAD
-        sweep_block_height: chain_tip_info.blocks,
-=======
-        sweep_block_height: (chain_tip_info.blocks as u64).into(),
->>>>>>> 1413a5d2
+        sweep_block_height: (chain_tip_info.blocks).into(),
     };
 
     signers.sign_and_submit(&complete_deposit).await;
