--- conflicted
+++ resolved
@@ -1822,12 +1822,7 @@
 /// ```
 ///
 /// then, once everything is up and running, run the test.
-<<<<<<< HEAD
-#[cfg_attr(not(feature = "integration-tests"), ignore)]
 #[test(tokio::test)]
-=======
-#[tokio::test]
->>>>>>> 8b0dd859
 async fn sign_bitcoin_transaction_multiple_locking_keys() {
     let (_, signer_key_pairs): (_, [Keypair; 3]) = testing::wallet::regtest_bootstrap_wallet();
     let (rpc, faucet) = regtest::initialize_blockchain();
