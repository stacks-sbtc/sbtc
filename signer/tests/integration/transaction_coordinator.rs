--- conflicted
+++ resolved
@@ -15,6 +15,7 @@
 use bitcoin::Transaction;
 use bitcoin::hashes::Hash as _;
 use bitcoincore_rpc::RpcApi as _;
+use bitvec::array::BitArray;
 use blockstack_lib::chainstate::nakamoto::NakamotoBlock;
 use blockstack_lib::chainstate::nakamoto::NakamotoBlockHeader;
 use blockstack_lib::chainstate::stacks::StacksTransaction;
@@ -38,6 +39,9 @@
 use more_asserts::assert_lt;
 use rand::rngs::OsRng;
 
+use sbtc::deposits::CreateDepositRequest;
+use sbtc::deposits::DepositScriptInputs;
+use sbtc::deposits::ReclaimScriptInputs;
 use sbtc::testing::regtest;
 use sbtc::testing::regtest::AsUtxo as _;
 use sbtc::testing::regtest::Recipient;
@@ -47,6 +51,7 @@
 use signer::bitcoin::BitcoinInteract as _;
 use signer::bitcoin::rpc::BitcoinCoreClient;
 use signer::bitcoin::utxo::BitcoinInputsOutputs;
+use signer::bitcoin::utxo::DepositRequest;
 use signer::bitcoin::utxo::Fees;
 use signer::bitcoin::utxo::TxDeconstructor as _;
 use signer::bitcoin::validation::WithdrawalValidationResult;
@@ -67,11 +72,7 @@
 use signer::testing::FutureExt as _;
 use signer::testing::FuturesIterExt as _;
 use signer::testing::Sleep;
-<<<<<<< HEAD
 use signer::testing::wsts::SelectCoordinatorPrivateKey as _;
-=======
-use signer::transaction_coordinator::given_key_is_coordinator;
->>>>>>> fc7f818c
 use signer::transaction_coordinator::should_coordinate_dkg;
 use signer::transaction_signer::STACKS_SIGN_REQUEST_LRU_SIZE;
 use signer::transaction_signer::assert_allow_dkg_begin;
@@ -108,10 +109,6 @@
 use signer::testing::stacks::DUMMY_TENURE_INFO;
 use signer::testing::storage::DbReadTestExt as _;
 use signer::testing::storage::DbWriteTestExt as _;
-<<<<<<< HEAD
-=======
-use signer::testing::transaction_coordinator::select_coordinator;
->>>>>>> fc7f818c
 use signer::testing::wsts::SignerInfo;
 use stacks_common::types::chainstate::BurnchainHeaderHash;
 use stacks_common::types::chainstate::ConsensusHash;
@@ -162,7 +159,6 @@
 use crate::setup::set_deposit_incomplete;
 use crate::utxo_construction::generate_withdrawal;
 use crate::utxo_construction::make_deposit_request;
-use crate::utxo_construction::make_deposit_requests;
 use crate::zmq::BITCOIN_CORE_ZMQ_ENDPOINT;
 
 type IntegrationTestContext<Stacks> = TestContext<PgStore, BitcoinCoreClient, Stacks, EmilyClient>;
@@ -4253,13 +4249,8 @@
     let signers_keys: BTreeSet<PublicKey> = setup.signers.signer_keys().iter().copied().collect();
     let signer_0_pubkey = signers[0].2.public_key();
     loop {
-<<<<<<< HEAD
         let chain_tip = faucet.generate_block();
         if signers_keys.is_public_key_coordinator_for(signer_0_pubkey, chain_tip) {
-=======
-        let chain_tip: BitcoinBlockHash = faucet.generate_blocks(1).pop().unwrap().into();
-        if given_key_is_coordinator(signers[0].2.public_key().into(), &chain_tip, &signers_key) {
->>>>>>> fc7f818c
             break;
         }
     }
@@ -5790,6 +5781,80 @@
     .unwrap()
 }
 
+fn make_deposit_requests<U>(
+    depositor: &Recipient,
+    amounts: &[u64],
+    utxo: U,
+    max_fee: u64,
+    signers_public_key: bitcoin::XOnlyPublicKey,
+) -> (Transaction, Vec<DepositRequest>)
+where
+    U: regtest::AsUtxo,
+{
+    let deposit_inputs = DepositScriptInputs {
+        signers_public_key,
+        max_fee,
+        recipient: PrincipalData::from(StacksAddress::burn_address(false)),
+    };
+    let reclaim_inputs = ReclaimScriptInputs::try_new(50, bitcoin::ScriptBuf::new()).unwrap();
+
+    let deposit_script = deposit_inputs.deposit_script();
+    let reclaim_script = reclaim_inputs.reclaim_script();
+
+    let mut outputs = vec![];
+    for amount in amounts {
+        outputs.push(bitcoin::TxOut {
+            value: Amount::from_sat(*amount),
+            script_pubkey: sbtc::deposits::to_script_pubkey(
+                deposit_script.clone(),
+                reclaim_script.clone(),
+            ),
+        })
+    }
+
+    let fee = regtest::BITCOIN_CORE_FALLBACK_FEE.to_sat();
+    outputs.push(bitcoin::TxOut {
+        value: utxo.amount() - Amount::from_sat(amounts.iter().sum::<u64>() + fee),
+        script_pubkey: depositor.address.script_pubkey(),
+    });
+
+    let mut deposit_tx = Transaction {
+        version: bitcoin::transaction::Version::ONE,
+        lock_time: bitcoin::absolute::LockTime::ZERO,
+        input: vec![bitcoin::TxIn {
+            previous_output: bitcoin::OutPoint::new(utxo.txid(), utxo.vout()),
+            sequence: bitcoin::Sequence::ZERO,
+            script_sig: bitcoin::ScriptBuf::new(),
+            witness: bitcoin::Witness::new(),
+        }],
+        output: outputs,
+    };
+
+    regtest::p2tr_sign_transaction(&mut deposit_tx, 0, &[utxo], &depositor.keypair);
+
+    let mut requests = vec![];
+    for (index, amount) in amounts.iter().enumerate() {
+        let req = CreateDepositRequest {
+            outpoint: bitcoin::OutPoint::new(deposit_tx.compute_txid(), index as u32),
+            deposit_script: deposit_script.clone(),
+            reclaim_script: reclaim_script.clone(),
+        };
+
+        requests.push(DepositRequest {
+            outpoint: req.outpoint,
+            max_fee,
+            signer_bitmap: BitArray::ZERO,
+            amount: *amount,
+            deposit_script: deposit_script.clone(),
+            reclaim_script: reclaim_script.clone(),
+            reclaim_script_hash: Some(model::TaprootScriptHash::from(&reclaim_script)),
+            signers_public_key,
+        });
+    }
+
+    (deposit_tx, requests)
+}
+
 /// This test requires a running stacks node.
 /// To run this test first run devenv:
 /// ```bash
