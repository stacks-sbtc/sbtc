--- conflicted
+++ resolved
@@ -42,6 +42,7 @@
 use rand::rngs::OsRng;
 
 use sbtc::deposits::CreateDepositRequest;
+use sbtc::deposits::DepositInfo;
 use sbtc::deposits::DepositScriptInputs;
 use sbtc::deposits::ReclaimScriptInputs;
 use sbtc::testing::regtest;
@@ -1765,14 +1766,6 @@
     //   5 the new shares will be saved.
     // =========================================================================
 
-<<<<<<< HEAD
-    let amount = 2_500_000;
-    let signers_public_key = shares.aggregate_key.into();
-    let max_fee = amount / 2;
-    let (deposit_tx, deposit_request, deposit_info) =
-        make_deposit_request(&depositor, amount, utxo, max_fee, signers_public_key);
-    rpc.send_raw_transaction(&deposit_tx).unwrap();
-=======
     // Okay, now let's see what happens if we run DKG a second time
     // assuming the same bitcoin block hash and height are used as part of
     // the process. To kick this off, we just trigger each of the
@@ -1782,22 +1775,14 @@
         .iter()
         .try_for_each(|(ctx, _, _, _)| ctx.signal(event.clone().into()))
         .unwrap();
->>>>>>> 468b4a66
 
     wait_for_signers(&signers).await;
 
-<<<<<<< HEAD
-    let body = deposit_request.as_emily_request(&deposit_tx, deposit_info.reclaim_script);
-    let _ = deposit_api::create_deposit(emily_client.config(), body)
-        .await
-        .unwrap();
-=======
     // Okay, DKG should have run for a second time. The generated keys
     // should be identical to the keys generated the first time.
     for (_, db, keypair, _) in signers.iter() {
         let count = db.get_encrypted_dkg_shares_count().await.unwrap();
         assert_eq!(count, 2);
->>>>>>> 468b4a66
 
         let new_shares = db.get_latest_encrypted_dkg_shares().await.unwrap().unwrap();
         let data = &new_shares.encrypted_private_shares;
@@ -2152,13 +2137,8 @@
     let amount = 2_500_000;
     let signers_public_key = shares.aggregate_key.into();
     let max_fee = amount / 2;
-<<<<<<< HEAD
     let (deposit_tx, deposit_request, deposit_info) =
-        make_deposit_request(&depositor1, amount, utxo, max_fee, signers_public_key);
-=======
-    let (deposit_tx, deposit_request, _) =
         make_deposit_request(&depositor, amount, utxo, max_fee, signers_public_key);
->>>>>>> 468b4a66
     rpc.send_raw_transaction(&deposit_tx).unwrap();
 
     assert_eq!(deposit_tx.compute_txid(), deposit_request.outpoint.txid);
@@ -2255,247 +2235,6 @@
     }
 }
 
-<<<<<<< HEAD
-    // =========================================================================
-    // Step 9 - Run DKG Again
-    // -------------------------------------------------------------------------
-    // - The signers should run DKG again after they see the next bitcoin
-    //   block, this was configured above.
-    // =========================================================================
-    for (_, db, _, _) in signers.iter() {
-        let dkg_share_count: i64 = sqlx::query_scalar("SELECT COUNT(*) FROM dkg_shares;")
-            .fetch_one(db.pool())
-            .await
-            .unwrap();
-
-        assert_eq!(dkg_share_count, 1);
-    }
-
-    // After the next bitcoin block, each of the signers will think that
-    // DKG needs to be run. So we need to wait for it.
-    let chain_tip: BitcoinBlockHash = faucet.generate_blocks(1).pop().unwrap().into();
-
-    // We first need to wait for bitcoin-core to send us all the
-    // notifications so that we are up-to-date with the chain tip.
-    let db_update_futs = signers
-        .iter()
-        .map(|(_, db, _, _)| testing::storage::wait_for_chain_tip(db, chain_tip));
-    futures::future::join_all(db_update_futs).await;
-
-    // We wait for DKG to successfully complete again. For that we just
-    // watch the dkg_shares table.
-    let dkg_futs = signers
-        .iter()
-        .map(|(_, db, _, _)| testing::storage::wait_for_dkg(db, 2));
-    futures::future::join_all(dkg_futs).await;
-    let (_, db, _, _) = signers.first().unwrap();
-    let shares2 = db.get_latest_encrypted_dkg_shares().await.unwrap().unwrap();
-
-    // Check that we have new DKG shares for each of the signers.
-    for (_, db, _, _) in signers.iter() {
-        let dkg_share_count: i64 = sqlx::query_scalar("SELECT COUNT(*) FROM dkg_shares;")
-            .fetch_one(db.pool())
-            .await
-            .unwrap();
-
-        assert_eq!(dkg_share_count, 2);
-    }
-
-    // =========================================================================
-    // Step 10 - Make two proper deposits
-    // -------------------------------------------------------------------------
-    // - Use the UTXOs generated in step (4) to construct two proper
-    //   deposit request transactions. Submit them to the bitcoin network
-    //   and then inform Emily.
-    // - The two deposits are locked using two different aggregate keys,
-    //   the old one and the new one.
-    // =========================================================================
-    // Now lets make a deposit transaction and submit it
-    let utxo = depositor2.get_utxos(rpc, None).pop().unwrap();
-
-    let amount = 3_500_000;
-    let signers_public_key2 = shares2.aggregate_key.into();
-    let max_fee = amount / 2;
-    let (deposit_tx, deposit_request, deposit_info) =
-        make_deposit_request(&depositor2, amount, utxo, max_fee, signers_public_key2);
-    rpc.send_raw_transaction(&deposit_tx).unwrap();
-
-    let body = deposit_request.as_emily_request(&deposit_tx, deposit_info.reclaim_script);
-    deposit_api::create_deposit(emily_client.config(), body)
-        .await
-        .unwrap();
-
-    let utxo = depositor1.get_utxos(rpc, None).pop().unwrap();
-    let amount = 4_500_000;
-    let signers_public_key1 = shares1.aggregate_key.into();
-    let max_fee = amount / 2;
-    let (deposit_tx, deposit_request, deposit_info) =
-        make_deposit_request(&depositor1, amount, utxo, max_fee, signers_public_key1);
-    rpc.send_raw_transaction(&deposit_tx).unwrap();
-
-    let body = deposit_request.as_emily_request(&deposit_tx, deposit_info.reclaim_script);
-    deposit_api::create_deposit(emily_client.config(), body)
-        .await
-        .unwrap();
-
-    // =========================================================================
-    // Step 11 - Confirm the deposit and wait for the signers to do their
-    //           job.
-    // -------------------------------------------------------------------------
-    // - Confirm the deposit request. This will trigger the block observer
-    //   to reach out to Emily about deposits. It will have two so the
-    //   signers should do basic validations and store the deposit request.
-    // - Each TxSigner process should vote on the deposit request and
-    //   submit the votes to each other.
-    // - The coordinator should submit a sweep transaction. We check the
-    //   mempool for its existence.
-    // =========================================================================
-    faucet.generate_blocks(1);
-
-    wait_for_signers(&signers).await;
-
-    let (ctx, _, _, _) = signers.first().unwrap();
-    let mut txids = ctx.bitcoin_client.inner_client().get_raw_mempool().unwrap();
-
-    assert_eq!(txids.len(), 1);
-
-    let block_hash = faucet.generate_blocks(1).pop().unwrap();
-
-    wait_for_signers(&signers).await;
-
-    // =========================================================================
-    // Step 12 - Assertions
-    // -------------------------------------------------------------------------
-    // - During each bitcoin block, the signers should sign and broadcast a
-    //   rotate keys contract call. This is because they haven't received a
-    //   rotate-keys event, so they think that they haven't confirmed a
-    //   rotate-keys contract call.
-    // - After each sweep transaction is confirmed, the coordinator should
-    //   also broadcast a complete-deposit contract call. There should be
-    //   duplicates here as well since the signers do not receive events
-    //   about the success of the contract call.
-    // - They should have sweep transactions in their database.
-    // - Check that the sweep transaction spend to the signers'
-    //   scriptPubKey.
-    // =========================================================================
-    let sleep_fut = tokio::time::sleep(Duration::from_secs(5));
-    let broadcast_stacks_txs: Vec<StacksTransaction> = stacks_tx_stream
-        .take_until(sleep_fut)
-        .collect::<Vec<_>>()
-        .await
-        .into_iter()
-        .collect::<Result<Vec<_>, _>>()
-        .unwrap();
-
-    let mut complete_deposit_txs: Vec<StacksTransaction> = broadcast_stacks_txs
-        .iter()
-        .filter(|tx| match &tx.payload {
-            TransactionPayload::ContractCall(cc) => {
-                cc.function_name.as_str() == CompleteDepositV1::FUNCTION_NAME
-            }
-            _ => false,
-        })
-        .cloned()
-        .collect();
-
-    // We should try to mint for each of the three deposits. But since the
-    // signers continually submit Stacks transaction for each swept
-    // deposit, we need to deduplicate the contract calls before checking.
-    complete_deposit_txs.sort_by_key(|tx| match &tx.payload {
-        // The first argument in the contract call is the transaction ID
-        // of the deposit
-        TransactionPayload::ContractCall(cc) => match cc.function_args.first() {
-            Some(ClarityValue::Sequence(SequenceData::Buffer(buff))) => buff.data.clone(),
-            _ => Vec::new(),
-        },
-        _ => Vec::new(),
-    });
-    complete_deposit_txs.dedup_by_key(|tx| match &tx.payload {
-        TransactionPayload::ContractCall(cc) => cc.function_args.first().cloned(),
-        _ => None,
-    });
-
-    // We ran DKG twice, so we should observe two distinct rotate-keys
-    // contract calls. Since we call rotate keys with each bitcoin block we
-    // need to filter out the duplicates.
-    let mut rotate_keys_txs: Vec<StacksTransaction> = broadcast_stacks_txs
-        .iter()
-        .filter(|tx| match &tx.payload {
-            TransactionPayload::ContractCall(cc) => {
-                cc.function_name.as_str() == RotateKeysV1::FUNCTION_NAME
-            }
-            _ => false,
-        })
-        .cloned()
-        .collect();
-    rotate_keys_txs.dedup_by_key(|tx| match &tx.payload {
-        // The second argument in the contract call is the aggregate key
-        TransactionPayload::ContractCall(cc) => cc.function_args.get(1).cloned(),
-        _ => None,
-    });
-
-    // These should all be rotate-keys contract calls.
-    for tx in rotate_keys_txs.iter() {
-        assert_stacks_transaction_kind::<RotateKeysV1>(tx);
-    }
-    // We ran DKG twice, so two rotate-keys contract calls.
-    assert_eq!(rotate_keys_txs.len(), 2);
-
-    // Check that these are all complete-deposit contract calls.
-    for tx in complete_deposit_txs.iter() {
-        assert_stacks_transaction_kind::<CompleteDepositV1>(tx);
-    }
-    // There were three deposits, so three distinct complete-deposit
-    // contract calls.
-    assert_eq!(complete_deposit_txs.len(), 3);
-
-    // Now lets check the bitcoin transaction, first we get it.
-    let txid = txids.pop().unwrap();
-    let tx_info = ctx
-        .bitcoin_client
-        .get_tx_info(&txid, &block_hash)
-        .unwrap()
-        .unwrap();
-    // We check that the scriptPubKey of the first input is the signers'
-    // old ScriptPubkey
-    let actual_script_pub_key = tx_info.prevout(0).unwrap().script_pubkey.as_bytes();
-    assert_eq!(actual_script_pub_key, script_pub_key1.as_bytes());
-
-    // The scriptPubkey of the new signer UTXO should be from the new
-    // aggregate key.
-    let script_pub_key2 = shares2.aggregate_key.signers_script_pubkey();
-    assert_eq!(&tx_info.tx.output[0].script_pubkey, &script_pub_key2);
-    // The transaction should sweep two deposits, so 3 inputs total because
-    // of the signers' UTXO.
-    assert_eq!(tx_info.inputs().len(), 3);
-    // No withdrawals, so 2 outputs
-    assert_eq!(tx_info.outputs().len(), 2);
-
-    for (_, db, _, _) in signers {
-        // Lastly we check that our database has the sweep transaction
-        let script_pubkey = sqlx::query_scalar::<_, model::ScriptPubKey>(
-            r#"
-            SELECT script_pubkey
-            FROM sbtc_signer.bitcoin_tx_outputs
-            WHERE txid = $1
-              AND output_type = 'signers_output'
-            "#,
-        )
-        .bind(txid.to_byte_array())
-        .fetch_one(db.pool())
-        .await
-        .unwrap();
-
-        assert!(db.is_signer_script_pub_key(&script_pubkey).await.unwrap());
-        testing::storage::drop_db(db).await;
-    }
-}
-
-/// Check that we do not try to deploy the smart contracts or rotate keys
-/// if we think things are up-to-date.
-#[tokio::test]
-async fn skip_smart_contract_deployment_and_key_rotation_if_up_to_date() {
-=======
 /// Test that three signers can successfully sign and broadcast a bitcoin
 /// transaction where the inputs are locked by different aggregate keys.
 ///
@@ -2532,7 +2271,6 @@
 /// then, once everything is up and running, run the test.
 #[test(tokio::test)]
 async fn sign_bitcoin_transaction_multiple_locking_keys() {
->>>>>>> 468b4a66
     let (_, signer_key_pairs): (_, [Keypair; 3]) = testing::wallet::regtest_bootstrap_wallet();
     let (rpc, faucet) = regtest::initialize_blockchain();
 
@@ -2742,13 +2480,13 @@
     let amount = 2_500_000;
     let signers_public_key = shares1.aggregate_key.into();
     let max_fee = amount / 2;
-    let (deposit_tx, deposit_request, _) =
+    let (deposit_tx, deposit_request, deposit_info) =
         make_deposit_request(&depositor1, amount, utxo, max_fee, signers_public_key);
     rpc.send_raw_transaction(&deposit_tx).unwrap();
 
     assert_eq!(deposit_tx.compute_txid(), deposit_request.outpoint.txid);
 
-    let body = deposit_request.as_emily_request(&deposit_tx);
+    let body = deposit_request.as_emily_request(&deposit_tx, deposit_info.reclaim_script);
     let _ = deposit_api::create_deposit(emily_client.config(), body)
         .await
         .unwrap();
@@ -2859,11 +2597,11 @@
     let amount = 3_500_000;
     let signers_public_key2 = shares2.aggregate_key.into();
     let max_fee = amount / 2;
-    let (deposit_tx, deposit_request, _) =
+    let (deposit_tx, deposit_request, deposit_info) =
         make_deposit_request(&depositor2, amount, utxo, max_fee, signers_public_key2);
     rpc.send_raw_transaction(&deposit_tx).unwrap();
 
-    let body = deposit_request.as_emily_request(&deposit_tx);
+    let body = deposit_request.as_emily_request(&deposit_tx, deposit_info.reclaim_script);
     deposit_api::create_deposit(emily_client.config(), body)
         .await
         .unwrap();
@@ -2872,11 +2610,11 @@
     let amount = 4_500_000;
     let signers_public_key1 = shares1.aggregate_key.into();
     let max_fee = amount / 2;
-    let (deposit_tx, deposit_request, _) =
+    let (deposit_tx, deposit_request, deposit_info) =
         make_deposit_request(&depositor1, amount, utxo, max_fee, signers_public_key1);
     rpc.send_raw_transaction(&deposit_tx).unwrap();
 
-    let body = deposit_request.as_emily_request(&deposit_tx);
+    let body = deposit_request.as_emily_request(&deposit_tx, deposit_info.reclaim_script);
     deposit_api::create_deposit(emily_client.config(), body)
         .await
         .unwrap();
@@ -3296,13 +3034,15 @@
     let amount = 2_500_000;
     let signers_public_key = shares.aggregate_key.into();
     let max_fee = amount / 2;
-    let (deposit_tx, deposit_request, _) =
+    let (deposit_tx, deposit_request, deposit_info) =
         make_deposit_request(&depositor, amount, utxo, max_fee, signers_public_key);
     rpc.send_raw_transaction(&deposit_tx).unwrap();
 
     assert_eq!(deposit_tx.compute_txid(), deposit_request.outpoint.txid);
 
-    let body = deposit_request.as_emily_request(&deposit_tx);
+    let reclaim_script = deposit_info.reclaim_script;
+
+    let body = deposit_request.as_emily_request(&deposit_tx, reclaim_script);
     let _ = deposit_api::create_deposit(emily_client.config(), body)
         .await
         .unwrap();
@@ -3625,13 +3365,15 @@
     let amount = 2_500_000;
     let signers_public_key = shares1.aggregate_key.into();
     let max_fee = amount / 2;
-    let (deposit_tx, deposit_request, _) =
+    let (deposit_tx, deposit_request, deposit_info) =
         make_deposit_request(&depositor1, amount, utxo, max_fee, signers_public_key);
     rpc.send_raw_transaction(&deposit_tx).unwrap();
 
     assert_eq!(deposit_tx.compute_txid(), deposit_request.outpoint.txid);
 
-    let body = deposit_request.as_emily_request(&deposit_tx);
+    let reclaim_script = deposit_info.reclaim_script;
+
+    let body = deposit_request.as_emily_request(&deposit_tx, reclaim_script);
     let _ = deposit_api::create_deposit(emily_client.config(), body)
         .await
         .unwrap();
@@ -3721,11 +3463,12 @@
 
     let amount = 3_500_000;
     let max_fee = amount / 2;
-    let (deposit_tx, deposit_request, _) =
+    let (deposit_tx, deposit_request, deposit_info) =
         make_deposit_request(&depositor2, amount, utxo, max_fee, signers_public_key);
     rpc.send_raw_transaction(&deposit_tx).unwrap();
-
-    let body = deposit_request.as_emily_request(&deposit_tx);
+    let reclaim_script = deposit_info.reclaim_script;
+
+    let body = deposit_request.as_emily_request(&deposit_tx, reclaim_script);
     deposit_api::create_deposit(emily_client.config(), body)
         .await
         .unwrap();
@@ -6366,7 +6109,7 @@
     utxo: U,
     max_fee: u64,
     signers_public_key: bitcoin::XOnlyPublicKey,
-) -> (Transaction, Vec<DepositRequest>)
+) -> (Transaction, Vec<DepositRequest>, Vec<DepositInfo>)
 where
     U: regtest::AsUtxo,
 {
@@ -6412,6 +6155,7 @@
     regtest::p2tr_sign_transaction(&mut deposit_tx, 0, &[utxo], &depositor.keypair);
 
     let mut requests = vec![];
+    let mut infos = vec![];
     for (index, amount) in amounts.iter().enumerate() {
         let req = CreateDepositRequest {
             outpoint: bitcoin::OutPoint::new(deposit_tx.compute_txid(), index as u32),
@@ -6419,19 +6163,29 @@
             reclaim_script: reclaim_script.clone(),
         };
 
+        infos.push(DepositInfo {
+            outpoint: req.outpoint,
+            max_fee,
+            deposit_script: req.deposit_script,
+            amount: *amount,
+            reclaim_script: req.reclaim_script,
+            signers_public_key,
+            recipient: deposit_inputs.recipient.clone(),
+            lock_time: bitcoin::relative::LockTime::ZERO,
+        });
+
         requests.push(DepositRequest {
             outpoint: req.outpoint,
             max_fee,
             signer_bitmap: BitArray::ZERO,
             amount: *amount,
             deposit_script: deposit_script.clone(),
-            reclaim_script: reclaim_script.clone(),
-            reclaim_script_hash: Some(model::TaprootScriptHash::from(&reclaim_script)),
+            reclaim_script_hash: model::TaprootScriptHash::from(&reclaim_script),
             signers_public_key,
         });
     }
 
-    (deposit_tx, requests)
+    (deposit_tx, requests, infos)
 }
 
 /// This test requires a running stacks node.
@@ -6665,15 +6419,15 @@
     let signers_public_key = shares.aggregate_key.into();
     let max_fee = 50_000;
 
-    let (deposit_tx, deposit_requests) =
+    let (deposit_tx, deposit_requests, deposit_infos) =
         make_deposit_requests(&depositor, &amounts, utxo, max_fee, signers_public_key);
 
     rpc.send_raw_transaction(&deposit_tx).unwrap();
 
-    for request in &deposit_requests {
+    for (request, info) in deposit_requests.iter().zip(deposit_infos.iter()) {
         assert_eq!(deposit_tx.compute_txid(), request.outpoint.txid);
 
-        let body = request.as_emily_request(&deposit_tx);
+        let body = request.as_emily_request(&deposit_tx, info.reclaim_script.clone());
         let _ = deposit_api::create_deposit(emily_client.config(), body)
             .await
             .unwrap();
