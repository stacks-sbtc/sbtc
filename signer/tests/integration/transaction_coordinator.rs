use std::collections::BTreeSet;
use std::num::NonZeroU16;
use std::num::NonZeroU32;
use std::num::NonZeroUsize;
use std::ops::Deref as _;
use std::sync::Arc;
use std::sync::RwLock;
use std::sync::atomic::AtomicBool;
use std::sync::atomic::AtomicU8;
use std::sync::atomic::Ordering;
use std::time::Duration;

use assert_matches::assert_matches;
use bitcoin::Address;
use bitcoin::AddressType;
use bitcoin::Amount;
use bitcoin::BlockHash;
use bitcoin::Transaction;
use bitcoin::hashes::Hash as _;
use bitcoincore_rpc::RpcApi as _;
use bitcoincore_rpc_json::GetChainTipsResultTip;
use bitvec::array::BitArray;
use blockstack_lib::chainstate::nakamoto::NakamotoBlock;
use blockstack_lib::chainstate::nakamoto::NakamotoBlockHeader;
use blockstack_lib::chainstate::stacks::StacksTransaction;
use blockstack_lib::chainstate::stacks::TokenTransferMemo;
use blockstack_lib::chainstate::stacks::TransactionPayload;
use blockstack_lib::net::api::getcontractsrc::ContractSrcResponse;
use blockstack_lib::net::api::getpoxinfo::RPCPoxInfoData;
use blockstack_lib::net::api::getsortition::SortitionInfo;
use clarity::types::chainstate::StacksAddress;
use clarity::types::chainstate::StacksBlockId;
use clarity::vm::Value as ClarityValue;
use clarity::vm::types::PrincipalData;
use clarity::vm::types::SequenceData;
use clarity::vm::types::StacksAddressExtensions;
use clarity::vm::types::StandardPrincipalData;
use emily_client::apis::deposit_api;
use fake::Fake as _;
use fake::Faker;
use futures::StreamExt as _;
use lru::LruCache;
use more_asserts::assert_lt;
use rand::rngs::OsRng;

use sbtc::deposits::CreateDepositRequest;
use sbtc::deposits::DepositScriptInputs;
use sbtc::deposits::ReclaimScriptInputs;
use sbtc::testing::regtest;
use sbtc::testing::regtest::AsUtxo as _;
use sbtc::testing::regtest::Recipient;
use sbtc::testing::regtest::p2wpkh_sign_transaction;
use secp256k1::Keypair;
use secp256k1::SECP256K1;
use signer::bitcoin::BitcoinInteract as _;
use signer::bitcoin::rpc::BitcoinCoreClient;
use signer::bitcoin::utxo::BitcoinInputsOutputs;
use signer::bitcoin::utxo::DepositRequest;
use signer::bitcoin::utxo::Fees;
use signer::bitcoin::utxo::TxDeconstructor as _;
use signer::bitcoin::validation::WithdrawalValidationResult;
use signer::block_observer;
use signer::context::P2PEvent;
use signer::context::RequestDeciderEvent;
use signer::context::SignerEvent;
use signer::context::SignerSignal;
use signer::message::Payload;
use signer::network::MessageTransfer;
use signer::stacks::api::SignerSetInfo;
use signer::stacks::api::StacksClient;
use signer::stacks::api::StacksInteract;
use signer::stacks::wallet::SignerWallet;
use signer::storage::model::BitcoinTxId;
use signer::storage::model::KeyRotationEvent;
use signer::storage::model::WithdrawalTxOutput;
use signer::testing::btc::get_canonical_chain_tip;
use signer::testing::get_rng;

use signer::testing::FutureExt as _;
use signer::testing::FuturesIterExt as _;
use signer::testing::Sleep;
use signer::transaction_coordinator::given_key_is_coordinator;
use signer::transaction_coordinator::should_coordinate_dkg;
use signer::transaction_signer::STACKS_SIGN_REQUEST_LRU_SIZE;
use signer::transaction_signer::assert_allow_dkg_begin;
use signer::wsts_state_machine::construct_signing_round_id;
use testing_emily_client::apis::chainstate_api;
use testing_emily_client::apis::testing_api;
use testing_emily_client::apis::withdrawal_api;
use testing_emily_client::models::Chainstate;
use testing_emily_client::models::WithdrawalStatus as TestingEmilyWithdrawalStatus;

use signer::WITHDRAWAL_BLOCKS_EXPIRY;
use signer::WITHDRAWAL_MIN_CONFIRMATIONS;
use signer::context::SbtcLimits;
use signer::context::TxCoordinatorEvent;
use signer::keys::PrivateKey;
use signer::network::in_memory2::SignerNetwork;
use signer::network::in_memory2::WanNetwork;
use signer::request_decider::RequestDeciderEventLoop;
use signer::stacks::api::TenureBlocks;
use signer::stacks::contracts::AcceptWithdrawalV1;
use signer::stacks::contracts::AsContractCall;
use signer::stacks::contracts::RejectWithdrawalV1;
use signer::stacks::contracts::RotateKeysV1;
use signer::storage::DbRead as _;
use signer::storage::DbWrite as _;
use signer::storage::model::BitcoinBlockHash;
use signer::storage::model::BitcoinTxSigHash;
use signer::storage::model::DkgSharesStatus;
use signer::storage::model::StacksTxId;
use signer::storage::model::WithdrawalRequest;
use signer::storage::postgres::PgStore;
use signer::testing::IterTestExt as _;
use signer::testing::stacks::DUMMY_SORTITION_INFO;
use signer::testing::stacks::DUMMY_TENURE_INFO;
use signer::testing::storage::DbReadTestExt as _;
use signer::testing::storage::DbWriteTestExt as _;
use signer::testing::transaction_coordinator::select_coordinator;
use signer::testing::wsts::SignerInfo;
use stacks_common::types::chainstate::BurnchainHeaderHash;
use stacks_common::types::chainstate::ConsensusHash;
use stacks_common::types::chainstate::SortitionId;
use test_case::test_case;
use test_log::test;
use tokio::task::JoinHandle;
use tokio::time::error::Elapsed;
use tokio_stream::wrappers::BroadcastStream;
use url::Url;

use signer::block_observer::BlockObserver;
use signer::context::Context;
use signer::emily_client::EmilyClient;
use signer::error::Error;
use signer::keys;
use signer::keys::PublicKey;
use signer::keys::SignerScriptPubKey as _;
use signer::network;
use signer::network::in_memory::InMemoryNetwork;
use signer::stacks::api::AccountInfo;
use signer::stacks::api::MockStacksInteract;
use signer::stacks::api::SubmitTxResponse;
use signer::stacks::contracts::CompleteDepositV1;
use signer::stacks::contracts::SMART_CONTRACTS;
use signer::storage::model;
use signer::storage::model::EncryptedDkgShares;
use signer::testing;
use signer::testing::context::*;
use signer::testing::storage::model::TestData;
use signer::testing::transaction_signer::TxSignerEventLoopHarness;
use signer::testing::wsts::SignerSet;
use signer::transaction_coordinator;
use signer::transaction_coordinator::TxCoordinatorEventLoop;
use signer::transaction_signer::TxSignerEventLoop;
use tokio::sync::broadcast::Sender;

use crate::complete_deposit::make_complete_deposit;
use crate::contracts::SignerStxState;
use crate::setup::AsBlockRef as _;
use crate::setup::IntoEmilyTestingConfig as _;
use crate::setup::SweepAmounts;
use crate::setup::TestSignerSet;
use crate::setup::TestSweepSetup;
use crate::setup::TestSweepSetup2;
use crate::setup::WithdrawalTriple;
use crate::setup::backfill_bitcoin_blocks;
use crate::setup::fetch_canonical_bitcoin_blockchain;
use crate::setup::set_deposit_completed;
use crate::setup::set_deposit_incomplete;
use crate::utxo_construction::generate_withdrawal;
use crate::utxo_construction::make_deposit_request;
use crate::zmq::BITCOIN_CORE_ZMQ_ENDPOINT;

type IntegrationTestContext<Stacks> = TestContext<PgStore, BitcoinCoreClient, Stacks, EmilyClient>;

pub const GET_POX_INFO_JSON: &str =
    include_str!("../../tests/fixtures/stacksapi-get-pox-info-test-data.json");

async fn run_dkg<Rng, C>(
    ctx: &C,
    rng: &mut Rng,
    signer_set: &mut SignerSet,
) -> (keys::PublicKey, model::BitcoinBlockRef)
where
    C: Context + Send + Sync,
    Rng: rand::CryptoRng + rand::RngCore,
{
    let storage = ctx.get_storage_mut();

    let bitcoin_chain_tip = storage
        .get_bitcoin_canonical_chain_tip()
        .await
        .expect("storage error")
        .expect("no chain tip");

    let bitcoin_chain_tip_ref = storage
        .get_bitcoin_block(&bitcoin_chain_tip)
        .await
        .expect("storage failure")
        .expect("missing block")
        .into();

    let dkg_txid = testing::dummy::txid(&fake::Faker, rng);
    let (aggregate_key, all_dkg_shares) = signer_set
        .run_dkg(
            bitcoin_chain_tip,
            dkg_txid.into(),
            model::DkgSharesStatus::Verified,
        )
        .await;

    let encrypted_dkg_shares = all_dkg_shares.first().unwrap();
    signer_set
        .write_as_rotate_keys_tx(&storage, &bitcoin_chain_tip, encrypted_dkg_shares, rng)
        .await;

    let encrypted_dkg_shares = all_dkg_shares.first().unwrap();

    storage
        .write_encrypted_dkg_shares(encrypted_dkg_shares)
        .await
        .expect("failed to write encrypted shares");

    (aggregate_key, bitcoin_chain_tip_ref)
}

async fn push_utxo_donation<C>(ctx: &C, aggregate_key: &PublicKey, block_hash: &bitcoin::BlockHash)
where
    C: Context + Send + Sync,
{
    let tx = Transaction {
        version: bitcoin::transaction::Version::ONE,
        lock_time: bitcoin::absolute::LockTime::ZERO,
        input: vec![],
        output: vec![bitcoin::TxOut {
            value: bitcoin::Amount::from_sat(1_337_000_000_000),
            script_pubkey: aggregate_key.signers_script_pubkey(),
        }],
    };

    let bitcoin_transaction = model::BitcoinTxRef {
        txid: tx.compute_txid().into(),
        block_hash: (*block_hash).into(),
    };

    ctx.get_storage_mut()
        .write_bitcoin_transaction(&bitcoin_transaction)
        .await
        .unwrap();
}

pub async fn mock_reqwests_status_code_error(status_code: usize) -> reqwest::Error {
    let mut server: mockito::ServerGuard = mockito::Server::new_async().await;
    let _mock = server.mock("GET", "/").with_status(status_code).create();
    reqwest::get(server.url())
        .await
        .unwrap()
        .error_for_status()
        .expect_err("expected error")
}

fn assert_stacks_transaction_kind<T>(tx: &StacksTransaction)
where
    T: AsContractCall,
{
    let TransactionPayload::ContractCall(contract_call) = &tx.payload else {
        panic!("expected a contract call, got something else");
    };

    assert_eq!(contract_call.contract_name.as_str(), T::CONTRACT_NAME);
    assert_eq!(contract_call.function_name.as_str(), T::FUNCTION_NAME);
}

fn is_stacks_transaction_kind<T>(tx: &StacksTransaction) -> bool
where
    T: AsContractCall,
{
    if let TransactionPayload::ContractCall(contract_call) = &tx.payload {
        return contract_call.contract_name.as_str() == T::CONTRACT_NAME
            && contract_call.function_name.as_str() == T::FUNCTION_NAME;
    };
    false
}

/// Wait for all signers to finish their coordinator duties and do this
/// concurrently so that we don't miss anything (not sure if we need to do
/// it concurrently).
async fn wait_for_signers<S>(signers: &[IntegrationTestContext<S>])
where
    S: StacksInteract + Clone + Send + Sync + 'static,
{
    let wait_duration = Duration::from_secs(15);

    let expected = TxCoordinatorEvent::TenureCompleted.into();
    signers
        .iter()
        .map(|ctx| async {
            ctx.wait_for_signal(wait_duration, |signal| signal == &expected)
                .await
                .unwrap();
        })
        .join_all()
        .await;

    // It's not entirely clear why this sleep is helpful, but it appears to
    // be necessary in CI.
    Sleep::for_secs(1).await;
}

/// For the signer who is coordinator for the given bitcoin block hash to
/// finish their tenure duties.
pub async fn wait_for_coordinator<DB, B, S, E>(
    signers: &[TestContext<DB, B, S, E>],
    chain_tip: &BitcoinBlockHash,
) -> Result<(), Elapsed>
where
    TestContext<DB, B, S, E>: Context,
{
    // Each signer uses their bootstrap signing set to determine who is in
    // the signing set.
    let signer_public_keys = signers[0].config().signer.bootstrap_signing_set.clone();

    // We only care about the coordinator's context.
    let coordinator_ctx = signers
        .iter()
        .find(|ctx| {
            let public_key = ctx.config().signer.public_key();
            given_key_is_coordinator(public_key, chain_tip, &signer_public_keys)
        })
        .unwrap();

    let expected_signal = TxCoordinatorEvent::TenureCompleted.into();
    let wait_duration = Duration::from_secs(10);

    coordinator_ctx
        .wait_for_signal(wait_duration, |signal| signal == &expected_signal)
        .await
}

fn mock_deploy_all_contracts() -> Box<dyn FnOnce(&mut MockStacksInteract)> {
    Box::new(move |client: &mut MockStacksInteract| {
        // TODO: There are a few changes that we plan to make soon that
        // will require us to add or change the mocks here.
        // 1. DKG verification should take place immediately after DKG, not
        //    after the smart contract deployment.
        // 2. Submitting the rotate keys transaction should take place
        //    after we have deployed the smart contracts, but separate from
        //    DKG verification.
        // 3. We should probably return an error when asking for the
        //    current aggregate key and the smart contracts have not been
        //    deployed.
        client.expect_get_contract_source().returning(|_, _| {
            Box::pin(async {
                Err(Error::StacksNodeResponse(
                    mock_reqwests_status_code_error(404).await,
                ))
            })
        });

        // TODO: add another mock for get_current_signer_set_info when that
        // lands on main.
        client
            .expect_get_current_signers_aggregate_key()
            .returning(|_| Box::pin(std::future::ready(Ok(None))));
    })
}

#[test(tokio::test)]
async fn process_complete_deposit() {
    let db = testing::storage::new_test_database().await;
    let mut rng = get_rng();
    let (rpc, faucet) = regtest::initialize_blockchain();

    let setup = TestSweepSetup::new_setup(rpc, faucet, 1_000_000, &mut rng);

    backfill_bitcoin_blocks(&db, rpc, &setup.sweep_block_hash).await;
    setup.store_deposit_tx(&db).await;
    setup.store_sweep_tx(&db).await;
    setup.store_dkg_shares(&db).await;
    setup.store_deposit_request(&db).await;
    setup.store_deposit_decisions(&db).await;

    // Ensure a stacks tip exists
    let stacks_block = model::StacksBlock {
        block_hash: Faker.fake_with_rng(&mut OsRng),
        block_height: Faker.fake_with_rng(&mut OsRng),
        parent_hash: Faker.fake_with_rng(&mut OsRng),
        bitcoin_anchor: setup.sweep_block_hash.into(),
    };
    db.write_stacks_block(&stacks_block).await.unwrap();

    let num_signers = 7;
    let signing_threshold: u32 = 5;
    let context_window: u16 = 10;

    let mut context = TestContext::builder()
        .with_storage(db.clone())
        .with_first_bitcoin_core_client()
        .with_mocked_stacks_client()
        .with_mocked_emily_client()
        .modify_settings(|settings| {
            settings.signer.bootstrap_signatures_required = signing_threshold as u16;
        })
        .build();

    let nonce = 12;
    // Mock required stacks client functions
    context
        .with_stacks_client(|client| {
            client.expect_get_account().once().returning(move |_| {
                Box::pin(async move {
                    Ok(AccountInfo {
                        balance: 0,
                        locked: 0,
                        unlock_height: 0u64.into(),
                        // The nonce is used to create the stacks tx
                        nonce,
                    })
                })
            });

            // Dummy value
            client
                .expect_estimate_fees()
                .once()
                .returning(move |_, _, _| Box::pin(async move { Ok(25505) }));

            client
                .expect_is_deposit_completed()
                .returning(move |_, _| Box::pin(async move { Ok(false) }));
        })
        .await;

    let network = network::in_memory::InMemoryNetwork::new();
    let signer_info = testing::wsts::generate_signer_info(&mut rng, num_signers);

    let mut testing_signer_set =
        testing::wsts::SignerSet::new(&signer_info, signing_threshold, || network.connect());

    let (aggregate_key, bitcoin_chain_tip) =
        run_dkg(&context, &mut rng, &mut testing_signer_set).await;

    // We do not want the coordinator to think that we need to run DKG
    // because it "detects" that the signer set has changed.
    let signer_set_public_keys: BTreeSet<PublicKey> =
        testing_signer_set.signer_keys().into_iter().collect();
    let state = context.state();
    let signer_set_info = SignerSetInfo {
        aggregate_key,
        signer_set: signer_set_public_keys.clone(),
        signatures_required: signing_threshold as u16,
    };
    state.update_registry_signer_set_info(signer_set_info.clone());
    state.update_current_signer_set(signer_set_public_keys);
    state.set_bitcoin_chain_tip(bitcoin_chain_tip);

    // Ensure we have a signers UTXO (as a donation, to not mess with the current
    // temporary `get_swept_deposit_requests` implementation)
    push_utxo_donation(&context, &aggregate_key, &setup.sweep_block_hash).await;

    assert_eq!(
        context
            .get_storage()
            .get_swept_deposit_requests(&bitcoin_chain_tip.block_hash, context_window)
            .await
            .expect("failed to get swept deposits")
            .len(),
        1
    );

    let (broadcasted_transaction_tx, _broadcasted_transaction_rx) =
        tokio::sync::broadcast::channel(1);

    // This task logs all transactions broadcasted by the coordinator.
    let mut wait_for_transaction_rx = broadcasted_transaction_tx.subscribe();
    let wait_for_transaction_task =
        tokio::spawn(async move { wait_for_transaction_rx.recv().await });

    // Setup the stacks client mock to broadcast the transaction to our channel.
    context
        .with_stacks_client(|client| {
            client.expect_submit_tx().once().returning(move |tx| {
                let tx = tx.clone();
                let txid = tx.txid();
                let broadcasted_transaction_tx = broadcasted_transaction_tx.clone();
                Box::pin(async move {
                    broadcasted_transaction_tx
                        .send(tx)
                        .expect("Failed to send result");
                    Ok(SubmitTxResponse::Acceptance(txid))
                })
            });
            client
                .expect_get_current_signer_set_info()
                .returning(move |_| {
                    Box::pin(std::future::ready(Ok(Some(signer_set_info.clone()))))
                });
        })
        .await;

    // Get the private key of the coordinator of the signer set.
    let private_key = select_coordinator(&setup.sweep_block_hash.into(), &signer_info);
    let config = context.config_mut();
    config.signer.bootstrap_signing_set = signer_info
        .first()
        .map(|signer| signer.signer_public_keys.clone())
        .unwrap();

    prevent_dkg_on_changed_signer_set_info(&context, aggregate_key);

    // Bootstrap the tx coordinator event loop
    context.state().set_sbtc_contracts_deployed();
    let tx_coordinator = transaction_coordinator::TxCoordinatorEventLoop {
        context: context.clone(),
        network: network.connect(),
        private_key,
        context_window,
        signing_round_max_duration: Duration::from_secs(10),
        bitcoin_presign_request_max_duration: Duration::from_secs(10),
        dkg_max_duration: Duration::from_secs(10),
        is_epoch3: true,
    };
    let tx_coordinator_handle = tokio::spawn(async move { tx_coordinator.run().await });

    // TODO: here signers use all the same storage, should we use separate ones?
    let _event_loop_handles: Vec<_> = signer_info
        .clone()
        .into_iter()
        .map(|signer_info| {
            let event_loop_harness = TxSignerEventLoopHarness::create(
                context.clone(),
                network.connect(),
                context_window,
                signer_info.signer_private_key,
                rng.clone(),
            );

            event_loop_harness.start()
        })
        .collect();

    // Yield to get signers ready
    Sleep::for_millis(100).await;

    // Wake coordinator up
    context
        .signal(RequestDeciderEvent::NewRequestsHandled.into())
        .expect("failed to signal");

    // Await the `wait_for_tx_task` to receive the first transaction broadcasted.
    let broadcasted_tx = tokio::time::timeout(Duration::from_secs(10), wait_for_transaction_task)
        .await
        .unwrap()
        .expect("failed to receive message")
        .expect("no message received");

    // Stop event loops
    tx_coordinator_handle.abort();

    broadcasted_tx.verify().unwrap();

    assert_eq!(broadcasted_tx.get_origin_nonce(), nonce);

    let (complete_deposit, _) = make_complete_deposit(&setup);
    let TransactionPayload::ContractCall(contract_call) = broadcasted_tx.payload else {
        panic!("unexpected tx payload")
    };
    assert_eq!(
        contract_call.contract_name.to_string(),
        CompleteDepositV1::CONTRACT_NAME
    );
    assert_eq!(
        contract_call.function_name.to_string(),
        CompleteDepositV1::FUNCTION_NAME
    );
    assert_eq!(
        contract_call.function_args,
        complete_deposit.as_contract_args()
    );

    testing::storage::drop_db(db).await;
}

/// This function is used to watch for rotate keys transactions and update
/// the signer set info variable.
///
/// We assume that every contract call gets confirmed immediately. In
/// particular, key-rotation contract calls are confirmed and the smart
/// contract is immediately updated. To mock this, we create a shared
/// variable that we update when we receive a rotate keys transaction. This
/// same variable is read when we call `get_current_signer_set_info`. Below
/// we set up a task to watch for the submission of a rotate keys
/// transaction and update the signer set info variable if so.
fn watch_for_rotate_keys_transaction(
    tx_broadcaster: &Sender<StacksTransaction>,
    signer_set_data: Arc<RwLock<Option<SignerSetInfo>>>,
) {
    let mut tx_receiver = tx_broadcaster.subscribe();

    tokio::spawn(async move {
        while let Ok(tx) = tx_receiver.recv().await {
            if is_stacks_transaction_kind::<RotateKeysV1>(&tx) {
                let TransactionPayload::ContractCall(payload) = &tx.payload else {
                    panic!("expected a contract call payload");
                };
                let signer_set = payload.function_args[0]
                    .clone()
                    .expect_list()
                    .unwrap()
                    .iter()
                    .map(|buff| {
                        PublicKey::from_slice(&buff.clone().expect_buff(33).unwrap()).unwrap()
                    })
                    .collect::<BTreeSet<_>>();

                let aggregate_key_bytes = payload.function_args[1].clone().expect_buff(33).unwrap();
                let signatures_required = payload.function_args[2].clone().expect_u128().unwrap();
                let signer_set_info = SignerSetInfo {
                    aggregate_key: PublicKey::from_slice(&aggregate_key_bytes).unwrap(),
                    signer_set,
                    signatures_required: signatures_required as u16,
                };
                signer_set_data.write().unwrap().replace(signer_set_info);
            }
        }
    });
}

/// Mock the stacks client to return dummy data for the given context.
async fn mock_stacks_core<D, B, E>(
    ctx: &mut TestContext<D, B, WrappedMock<MockStacksInteract>, E>,
    chain_tip_info: GetChainTipsResultTip,
    signer_set_data: Arc<RwLock<Option<SignerSetInfo>>>,
    tx_broadcaster: Sender<StacksTransaction>,
) {
    ctx.with_stacks_client(|client| {
        client
            .expect_get_tenure_info()
            .returning(move || Box::pin(std::future::ready(Ok(DUMMY_TENURE_INFO.clone()))));

        client.expect_get_block().returning(|_| {
            let response = Ok(NakamotoBlock {
                header: NakamotoBlockHeader::empty(),
                txs: vec![],
            });
            Box::pin(std::future::ready(response))
        });

        let chain_tip = model::BitcoinBlockHash::from(chain_tip_info.hash);
        client.expect_get_tenure().returning(move |_| {
            let mut tenure = TenureBlocks::nearly_empty().unwrap();
            tenure.anchor_block_hash = chain_tip;
            Box::pin(std::future::ready(Ok(tenure)))
        });

        client.expect_get_pox_info().returning(|| {
            let response = serde_json::from_str::<RPCPoxInfoData>(GET_POX_INFO_JSON)
                .map_err(Error::JsonSerialize);
            Box::pin(std::future::ready(response))
        });

        client
            .expect_estimate_fees()
            .returning(|_, _, _| Box::pin(std::future::ready(Ok(25))));

        // The coordinator will try to further process the deposit to submit
        // the stacks tx, but we are not interested (for the current test iteration).
        client.expect_get_account().returning(|_| {
            let response = Ok(AccountInfo {
                balance: 0,
                locked: 0,
                unlock_height: 0u64.into(),
                // this is the only part used to create the Stacks transaction.
                nonce: 12,
            });
            Box::pin(std::future::ready(response))
        });
        client.expect_get_sortition_info().returning(move |_| {
            let response = Ok(SortitionInfo {
                burn_block_hash: BurnchainHeaderHash::from(chain_tip),
                burn_block_height: chain_tip_info.height,
                burn_header_timestamp: 0,
                sortition_id: SortitionId([0; 32]),
                parent_sortition_id: SortitionId([0; 32]),
                consensus_hash: ConsensusHash([0; 20]),
                was_sortition: true,
                miner_pk_hash160: None,
                stacks_parent_ch: None,
                last_sortition_ch: None,
                committed_block_hash: None,
            });
            Box::pin(std::future::ready(response))
        });

        // The coordinator broadcasts a rotate keys transaction if it
        // is not up-to-date with their view of the current aggregate
        // key. The response of here means that the stacks node has a
        // record of a rotate keys contract call being executed once we
        // have verified shares.
        let signer_set_info = signer_set_data.clone();
        client
            .expect_get_current_signer_set_info()
            .returning(move |_| {
                let signer_set_info = signer_set_info.read().unwrap().clone();
                Box::pin(std::future::ready(Ok(signer_set_info)))
            });

        // Only the client that corresponds to the coordinator will
        // submit a transaction, so we don't make explicit the
        // expectation here.
        client.expect_submit_tx().returning(move |tx| {
            let tx = tx.clone();
            let txid = tx.txid();
            let tx_broadcaster = tx_broadcaster.clone();
            Box::pin(async move {
                tx_broadcaster.send(tx).unwrap();
                Ok(SubmitTxResponse::Acceptance(txid))
            })
        });

        // The coordinator will get the total supply of sBTC to
        // determine the amount of mintable sBTC.
        client
            .expect_get_sbtc_total_supply()
            .returning(move |_| Box::pin(async move { Ok(Amount::ZERO) }));

        client
            .expect_is_deposit_completed()
            .returning(move |_, _| Box::pin(async move { Ok(false) }));

        // We use this during validation to check if the withdrawal
        // request completed in the smart contract.
        client
            .expect_is_withdrawal_completed()
            .returning(|_, _| Box::pin(std::future::ready(Ok(false))));
    })
    .await;
}

/// Start the signers event loops and return the join handles.
async fn start_event_loops<C>(ctx: &C, network: &WanNetwork) -> Vec<JoinHandle<Result<(), Error>>>
where
    C: Context + 'static,
{
    let start_count = Arc::new(AtomicU8::new(0));
    let mut handles: Vec<JoinHandle<Result<(), Error>>> = Vec::new();

    let private_key = ctx.config().signer.private_key;
    let net = network.connect(ctx);
    let signer_config = &ctx.config().signer;

    let ev = TxCoordinatorEventLoop {
        network: net.spawn(),
        context: ctx.clone(),
        context_window: 10000,
        private_key,
        signing_round_max_duration: Duration::from_secs(10),
        bitcoin_presign_request_max_duration: signer_config.bitcoin_presign_request_max_duration,
        dkg_max_duration: Duration::from_secs(10),
        is_epoch3: true,
    };
    let counter = start_count.clone();
    handles.push(tokio::spawn(async move {
        counter.fetch_add(1, Ordering::Relaxed);
        ev.run().await
    }));

    let ev = TxSignerEventLoop {
        network: net.spawn(),
        context: ctx.clone(),
        context_window: 10000,
        wsts_state_machines: LruCache::new(NonZeroUsize::new(100).unwrap()),
        signer_private_key: private_key,
        rng: rand::rngs::OsRng,
        dkg_begin_pause: None,
        last_presign_block: None,
        dkg_verification_state_machines: LruCache::new(NonZeroUsize::new(5).unwrap()),
        stacks_sign_request: LruCache::new(STACKS_SIGN_REQUEST_LRU_SIZE),
    };
    let counter = start_count.clone();
    handles.push(tokio::spawn(async move {
        counter.fetch_add(1, Ordering::Relaxed);
        ev.run().await
    }));

    let ev = RequestDeciderEventLoop {
        network: net.spawn(),
        context: ctx.clone(),
        context_window: 10000,
        deposit_decisions_retry_window: 1,
        withdrawal_decisions_retry_window: 1,
        blocklist_checker: Some(()),
        signer_private_key: private_key,
    };
    let counter = start_count.clone();
    handles.push(tokio::spawn(async move {
        counter.fetch_add(1, Ordering::Relaxed);
        ev.run().await
    }));

    let block_observer = BlockObserver {
        context: ctx.clone(),
        bitcoin_blocks: testing::btc::new_zmq_block_hash_stream(BITCOIN_CORE_ZMQ_ENDPOINT).await,
    };
    let counter = start_count.clone();
    handles.push(tokio::spawn(async move {
        counter.fetch_add(1, Ordering::Relaxed);
        block_observer.run().await
    }));

    // We wait to make sure that all spawned tasks have started.
    while start_count.load(Ordering::SeqCst) < 4 {
        tokio::time::sleep(Duration::from_millis(10)).await;
    }

    handles
}

/// Tests that the coordinator deploys the smart contracts in the correct
/// order if none are deployed.
#[tokio::test]
async fn deploy_smart_contracts_coordinator() {
    let (_, signer_key_pairs): (_, [Keypair; 3]) = testing::wallet::regtest_bootstrap_wallet();
    let (rpc, faucet) = regtest::initialize_blockchain();

    // We need to populate our databases, so let's fetch the data.
    let emily_client = EmilyClient::new_test_client();

    testing_api::wipe_databases(&emily_client.config().as_testing())
        .await
        .unwrap();

    let network = WanNetwork::default();

    let chain_tip_info = get_canonical_chain_tip(rpc);

    // =========================================================================
    // Step 1 - Create a database, an associated context, and a Keypair for
    //          each of the signers in the signing set.
    // -------------------------------------------------------------------------
    // - We load the database with a bitcoin blocks going back to some
    //   genesis block.
    // =========================================================================
    let mut signers = Vec::new();
    for kp in signer_key_pairs.iter() {
        let db = testing::storage::new_test_database().await;
        let ctx = TestContext::builder()
            .with_storage(db.clone())
            .with_first_bitcoin_core_client()
            .with_emily_client(emily_client.clone())
            .with_mocked_stacks_client()
            .modify_settings(|config| {
                config.signer.private_key = kp.secret_key().into();
            })
            .build();

        backfill_bitcoin_blocks(&db, rpc, &chain_tip_info.hash).await;

        signers.push(ctx);
    }

    // =========================================================================
    // Step 2 - Setup the stacks client mocks.
    // -------------------------------------------------------------------------
    // - Set up the mocks to that the block observer fetches at least one
    //   Stacks block. This is necessary because we need the stacks chain
    //   tip in the transaction coordinator.
    // - Set up the current-aggregate-key response to be `None`. This means
    //   that each coordinator will broadcast a rotate keys transaction.
    // =========================================================================
    let (tx_broadcaster, rx) = tokio::sync::broadcast::channel(10);
    let stacks_tx_stream = BroadcastStream::new(rx);
    let signer_set_data = Arc::new(RwLock::new(None));
    watch_for_rotate_keys_transaction(&tx_broadcaster, signer_set_data.clone());

    for ctx in signers.iter_mut() {
        let tx_broadcaster = tx_broadcaster.clone();
        let signer_set_data = signer_set_data.clone();
        let chain_tip_info = chain_tip_info.clone();

        ctx.with_stacks_client(|client| mock_deploy_all_contracts()(client))
            .await;

        mock_stacks_core(ctx, chain_tip_info, signer_set_data, tx_broadcaster).await;
    }

    // =========================================================================
    // Step 3 - Start the TxCoordinatorEventLoop, TxSignerEventLoop and
    //          BlockObserver processes for each signer.
    // -------------------------------------------------------------------------
    // - We only proceed with the test after all processes have started, and
    //   we use a counter to notify us when that happens.
    // =========================================================================
    for ctx in signers.iter() {
        start_event_loops(ctx, &network).await;
    }

    // =========================================================================
    // Step 4 - Wait for DKG
    // -------------------------------------------------------------------------
    // - Once they are all running, generate a bitcoin block to kick off
    //   the database updating process.
    // - After they have the same view of the canonical bitcoin blockchain,
    //   the signers should all participate in DKG.
    // =========================================================================
    faucet.generate_block();
    wait_for_signers(&signers).await;

    for ctx in signers.iter() {
        let db = ctx.inner_storage();
        let count = db.get_encrypted_dkg_shares_count().await.unwrap();
        assert_eq!(count, 1);
    }

    let sleep_fut = tokio::time::sleep(Duration::from_secs(5));
    let broadcast_stacks_txs: Vec<StacksTransaction> = stacks_tx_stream
        .take_until(sleep_fut)
        .collect::<Vec<_>>()
        .await
        .into_iter()
        .collect::<Result<Vec<_>, _>>()
        .unwrap();

    assert_eq!(broadcast_stacks_txs.len(), SMART_CONTRACTS.len());

    // Check that the contracts were deployed
    for (deployed, broadcasted_tx) in SMART_CONTRACTS.iter().zip(broadcast_stacks_txs) {
        // Await the `wait_for_tx_task` to receive the first transaction broadcasted.
        broadcasted_tx.verify().unwrap();

        let TransactionPayload::SmartContract(contract, _) = broadcasted_tx.payload else {
            panic!("unexpected tx payload")
        };
        assert_eq!(contract.name.as_str(), deployed.contract_name());
        assert_eq!(&contract.code_body.to_string(), deployed.contract_body());
    }

    for ctx in signers {
        let db = ctx.inner_storage();
        testing::storage::drop_db(db).await;
    }
}

/// Test that we run DKG if the coordinator notices that DKG has not been
/// run yet.
///
/// This test proceeds by doing the following:
/// 1. Create a database, an associated context, and a Keypair for each of
///    the signers in the signing set.
/// 2. Populate each database with the same data, so that they have the
///    same view of the canonical bitcoin blockchain. This ensures that
///    they participate in DKG.
/// 3. Check that there are no DKG shares in the database.
/// 4. Start the [`TxCoordinatorEventLoop`] and [`TxSignerEventLoop`]
///    processes for each signer.
/// 5. Once they are all running, signal that DKG should be run. We signal
///    them all because we do not know which one is the coordinator.
/// 6. Check that we have exactly one row in the `dkg_shares` table.
/// 7. Check that they all have the same aggregate key in the `dkg_shares`
///    table.
/// 8. Check that the coordinator broadcast a rotate key tx
///
/// Some of the preconditions for this test to run successfully includes
/// having bootstrap public keys that align with the [`Keypair`] returned
/// from the [`testing::wallet::regtest_bootstrap_wallet`] function.
#[test(tokio::test)]
async fn run_dkg_from_scratch() {
    let mut rng = get_rng();
    let (signer_wallet, signer_key_pairs): (_, [Keypair; 3]) =
        testing::wallet::regtest_bootstrap_wallet();

    // We need to populate our databases, so let's generate some data.
    let test_params = testing::storage::model::Params {
        num_bitcoin_blocks: 10,
        num_stacks_blocks_per_bitcoin_block: 1,
        num_deposit_requests_per_block: 0,
        num_withdraw_requests_per_block: 0,
        num_signers_per_request: 0,
        consecutive_blocks: false,
    };
    let test_data = TestData::generate(&mut rng, &[], &test_params);

    let (tx_broadcaster, _rx) = tokio::sync::broadcast::channel(1);

    let mut stacks_tx_receiver = tx_broadcaster.subscribe();
    let stacks_tx_receiver_task = tokio::spawn(async move { stacks_tx_receiver.recv().await });

    let iter: Vec<(Keypair, TestData)> = signer_key_pairs
        .iter()
        .copied()
        .zip(std::iter::repeat_with(|| test_data.clone()))
        .collect();

    // 1. Create a database, an associated context, and a Keypair for each of
    //    the signers in the signing set.
    let network = WanNetwork::default();
    let mut signers: Vec<_> = Vec::new();

    for (kp, data) in iter {
        let tx_broadcaster = tx_broadcaster.clone();
        let db = testing::storage::new_test_database().await;
        let ctx = TestContext::builder()
            .with_storage(db.clone())
            .with_mocked_clients()
            .modify_settings(|config| {
                config.signer.private_key = kp.secret_key().into();
            })
            .build();

        ctx.with_stacks_client(|client| {
            client
                .expect_estimate_fees()
                .returning(|_, _, _| Box::pin(async { Ok(123000) }));

            client.expect_get_account().returning(|_| {
                Box::pin(async {
                    Ok(AccountInfo {
                        balance: 1_000_000,
                        locked: 0,
                        unlock_height: 0u64.into(),
                        nonce: 1,
                    })
                })
            });

            client.expect_submit_tx().returning(move |tx| {
                let tx = tx.clone();
                let txid = tx.txid();
                let tx_broadcaster = tx_broadcaster.clone();
                Box::pin(async move {
                    tx_broadcaster.send(tx).expect("Failed to send result");
                    Ok(SubmitTxResponse::Acceptance(txid))
                })
            });

            client
                .expect_get_current_signer_set_info()
                .returning(move |_| Box::pin(std::future::ready(Ok(None))));
        })
        .await;

        // 2. Populate each database with the same data, so that they
        //    have the same view of the canonical bitcoin blockchain.
        //    This ensures that they participate in DKG.
        data.write_to(&db).await;

        let network = network.connect(&ctx);

        let chain_tip_ref = db
            .get_bitcoin_canonical_chain_tip_ref()
            .await
            .unwrap()
            .unwrap();
        ctx.state().set_bitcoin_chain_tip(chain_tip_ref);

        signers.push((ctx, db, kp, network));
    }

    // 3. Check that there are no DKG shares in the database.
    for (_, db, _, _) in signers.iter() {
        let some_shares = db.get_latest_encrypted_dkg_shares().await.unwrap();
        assert!(some_shares.is_none());
    }

    // 4. Start the [`TxCoordinatorEventLoop`] and [`TxSignerEventLoop`]
    //    processes for each signer.
    let tx_coordinator_processes = signers.iter().map(|(ctx, _, kp, net)| {
        ctx.state().set_sbtc_contracts_deployed(); // Skip contract deployment
        TxCoordinatorEventLoop {
            network: net.spawn(),
            context: ctx.clone(),
            context_window: 10000,
            private_key: kp.secret_key().into(),
            signing_round_max_duration: Duration::from_secs(10),
            bitcoin_presign_request_max_duration: Duration::from_secs(10),
            dkg_max_duration: Duration::from_secs(10),
            is_epoch3: true,
        }
    });

    let tx_signer_processes = signers.iter().map(|(context, _, _, net)| {
        TxSignerEventLoop::new(context.clone(), net.spawn(), OsRng)
            .expect("failed to create TxSignerEventLoop")
    });

    // We only proceed with the test after all processes have started, and
    // we use this counter to notify us when that happens.
    let start_count = Arc::new(AtomicU8::new(0));

    tx_coordinator_processes.for_each(|ev| {
        let counter = start_count.clone();
        tokio::spawn(async move {
            counter.fetch_add(1, Ordering::Relaxed);
            ev.run().await
        });
    });

    tx_signer_processes.for_each(|ev| {
        let counter = start_count.clone();
        tokio::spawn(async move {
            counter.fetch_add(1, Ordering::Relaxed);
            ev.run().await
        });
    });

    while start_count.load(Ordering::SeqCst) < 6 {
        Sleep::for_millis(10).await;
    }

    // 5. Once they are all running, signal that DKG should be run. We
    //    signal them all because we do not know which one is the
    //    coordinator.
    signers.iter().for_each(|(ctx, _, _, _)| {
        ctx.get_signal_sender()
            .send(RequestDeciderEvent::NewRequestsHandled.into())
            .unwrap();
    });

    // Await the `stacks_tx_receiver_task` to receive the first transaction broadcasted.
    let broadcast_stacks_txs =
        tokio::time::timeout(Duration::from_secs(10), stacks_tx_receiver_task)
            .await
            .unwrap()
            .expect("failed to receive message")
            .expect("no message received");

    let mut aggregate_keys = BTreeSet::new();

    for (_, db, _, _) in signers.iter() {
        let mut aggregate_key =
            sqlx::query_as::<_, (PublicKey,)>("SELECT aggregate_key FROM sbtc_signer.dkg_shares")
                .fetch_all(db.pool())
                .await
                .unwrap();

        // 6. Check that we have exactly one row in the `dkg_shares` table.
        assert_eq!(aggregate_key.len(), 1);

        // An additional sanity check that the query in
        // get_last_encrypted_dkg_shares gets the right thing (which is the
        // only thing in this case.)
        let key = aggregate_key.pop().unwrap().0;
        let shares = db.get_latest_encrypted_dkg_shares().await.unwrap().unwrap();
        assert_eq!(shares.aggregate_key, key);
        aggregate_keys.insert(key);
    }

    // 7. Check that they all have the same aggregate key in the
    //    `dkg_shares` table.
    assert_eq!(aggregate_keys.len(), 1);

    // 8. Check that the coordinator broadcast a rotate key tx
    broadcast_stacks_txs.verify().unwrap();

    let TransactionPayload::ContractCall(contract_call) = broadcast_stacks_txs.payload else {
        panic!("unexpected tx payload")
    };
    assert_eq!(
        contract_call.contract_name.to_string(),
        RotateKeysV1::CONTRACT_NAME
    );
    assert_eq!(
        contract_call.function_name.to_string(),
        RotateKeysV1::FUNCTION_NAME
    );
    let rotate_keys = RotateKeysV1::new(
        &signer_wallet,
        signers.first().unwrap().0.config().signer.deployer,
        aggregate_keys.iter().next().unwrap(),
    );
    assert_eq!(contract_call.function_args, rotate_keys.as_contract_args());

    for (_ctx, db, _, _) in signers {
        testing::storage::drop_db(db).await;
    }
}

/// Tests that dkg will be triggered if signer set changes
#[test_case(true; "signatures_required_changed")]
#[test_case(false; "signatures_required_unchanged")]
#[tokio::test]
async fn run_dkg_if_signer_set_changes(signer_set_changed: bool) {
    let mut rng = get_rng();
    let db = testing::storage::new_test_database().await;
    let ctx = TestContext::builder()
        .with_storage(db.clone())
        .with_mocked_clients()
        .modify_settings(|settings| {
            settings.signer.dkg_target_rounds = std::num::NonZero::<u32>::new(1).unwrap();
        })
        .build();

    let mut config_signer_set = ctx.config().signer.bootstrap_signing_set.clone();
    // Sanity check
    assert!(!config_signer_set.is_empty());

    // Make sure that in very beginning of the test config and context signer sets are same.
    ctx.inner
        .state()
        .update_current_signer_set(config_signer_set.iter().cloned().collect());

    // Write dkg shares so it won't be a reason to trigger dkg.
    let dkg_shares = model::EncryptedDkgShares {
        dkg_shares_status: model::DkgSharesStatus::Verified,
        ..Faker.fake_with_rng(&mut rng)
    };
    db.write_encrypted_dkg_shares(&dkg_shares)
        .await
        .expect("failed to write dkg shares");

    // Remove one signer
    if signer_set_changed {
        let _removed_signer = config_signer_set
            .pop_first()
            .expect("This signer set should not be empty");
    }
    // Create chaintip
    let chaintip: model::BitcoinBlockRef = Faker.fake_with_rng(&mut rng);

    prevent_dkg_on_changed_signer_set_info(&ctx, dkg_shares.aggregate_key);

    // Before we actually change the signer set, the DKG won't be triggered
    assert!(!should_coordinate_dkg(&ctx, &chaintip).await.unwrap());
    assert!(assert_allow_dkg_begin(&ctx, &chaintip).await.is_err());

    // Now we change context signer set.
    let signer_set_info = SignerSetInfo {
        aggregate_key: dkg_shares.aggregate_key,
        signatures_required: ctx.config().signer.bootstrap_signatures_required,
        signer_set: config_signer_set,
    };

    ctx.state().update_registry_signer_set_info(signer_set_info);

    if signer_set_changed {
        assert!(should_coordinate_dkg(&ctx, &chaintip).await.unwrap());
        assert!(assert_allow_dkg_begin(&ctx, &chaintip).await.is_ok());
    } else {
        assert!(!should_coordinate_dkg(&ctx, &chaintip).await.unwrap());
        assert!(assert_allow_dkg_begin(&ctx, &chaintip).await.is_err());
    }
    testing::storage::drop_db(db).await;
}

/// Tests that dkg will be triggered if signatures required parameter changes
#[test_case(true; "signatures_required_changed")]
#[test_case(false; "signatures_required_unchanged")]
#[tokio::test]
async fn run_dkg_if_signatures_required_changes(change_signatures_required: bool) {
    let mut rng = get_rng();
    let db = testing::storage::new_test_database().await;
    let mut ctx = TestContext::builder()
        .with_storage(db.clone())
        .with_mocked_clients()
        .modify_settings(|settings| {
            settings.signer.dkg_target_rounds = std::num::NonZero::<u32>::new(1).unwrap();
            settings.signer.bootstrap_signatures_required = 1;
        })
        .build();
    let config_signer_set = ctx.config().signer.bootstrap_signing_set.clone();

    // Sanity check, since we want change bootstrap_signatures_required during this test
    // we need at least two valid values.
    assert!(config_signer_set.len() > 1);

    // Write dkg shares so it won't be a reason to trigger dkg.
    let dkg_shares = model::EncryptedDkgShares {
        dkg_shares_status: model::DkgSharesStatus::Verified,
        ..Faker.fake_with_rng(&mut rng)
    };
    db.write_encrypted_dkg_shares(&dkg_shares)
        .await
        .expect("failed to write dkg shares");

    let signer_set_info = SignerSetInfo {
        aggregate_key: dkg_shares.aggregate_key,
        // This matches the value we set for the bootstrap_signatures_required
        signatures_required: ctx.config().signer.bootstrap_signatures_required,
        signer_set: config_signer_set,
    };

    ctx.state().update_registry_signer_set_info(signer_set_info);

    // Create chaintip
    let chaintip: model::BitcoinBlockRef = Faker.fake_with_rng(&mut rng);

    // Before we actually change the signatures_required, the DKG won't be triggered
    assert!(!should_coordinate_dkg(&ctx, &chaintip).await.unwrap());
    assert!(assert_allow_dkg_begin(&ctx, &chaintip).await.is_err());

    // Change bootstrap_signatures_required to trigger dkg
    if change_signatures_required {
        ctx.config_mut().signer.bootstrap_signatures_required = 2;

        assert!(should_coordinate_dkg(&ctx, &chaintip).await.unwrap());
        assert!(assert_allow_dkg_begin(&ctx, &chaintip).await.is_ok());
    } else {
        assert!(!should_coordinate_dkg(&ctx, &chaintip).await.unwrap());
        assert!(assert_allow_dkg_begin(&ctx, &chaintip).await.is_err());
    }
    testing::storage::drop_db(db).await;
}

/// Tests that DKG will not run if latest shares are unverified
#[test_case(DkgSharesStatus::Unverified, false; "unverified")]
#[test_case(DkgSharesStatus::Verified, true; "verified")]
#[test_case(DkgSharesStatus::Failed, true; "failed")]
#[tokio::test]
async fn skip_dkg_if_latest_shares_unverified(
    latest_shares_status: DkgSharesStatus,
    should_run_dkg: bool,
) {
    let mut rng = get_rng();
    let db = testing::storage::new_test_database().await;
    let ctx = TestContext::builder()
        .with_storage(db.clone())
        .with_mocked_clients()
        .modify_settings(|settings| {
            // We want to run DKG twice
            settings.signer.dkg_target_rounds = std::num::NonZero::<u32>::new(2).unwrap();
            settings.signer.dkg_min_bitcoin_block_height = Some(0u64.into());
        })
        .build();

    // First DKG run result
    let dkg_shares = model::EncryptedDkgShares {
        dkg_shares_status: latest_shares_status,
        ..Faker.fake_with_rng(&mut rng)
    };
    db.write_encrypted_dkg_shares(&dkg_shares)
        .await
        .expect("failed to write dkg shares");

    let chaintip: model::BitcoinBlockRef = Faker.fake_with_rng(&mut rng);

    if should_run_dkg {
        assert!(should_coordinate_dkg(&ctx, &chaintip).await.unwrap());
        assert!(assert_allow_dkg_begin(&ctx, &chaintip).await.is_ok());
    } else {
        assert!(!should_coordinate_dkg(&ctx, &chaintip).await.unwrap());
        assert!(assert_allow_dkg_begin(&ctx, &chaintip).await.is_err());
    }

    testing::storage::drop_db(db).await;
}

/// Test that we can run multiple DKG rounds.
/// This test is very similar to the `run_dkg_from_scratch` test, but it
/// simulates that DKG has been run once before and uses a signer configuration
/// that allows for multiple DKG rounds.
#[test(tokio::test)]
async fn run_subsequent_dkg() {
    let mut rng = get_rng();
    let (signer_wallet, signer_key_pairs): (_, [Keypair; 3]) =
        testing::wallet::regtest_bootstrap_wallet();

    // We need to populate our databases, so let's generate some data.
    let test_params = testing::storage::model::Params {
        num_bitcoin_blocks: 10,
        num_stacks_blocks_per_bitcoin_block: 1,
        num_deposit_requests_per_block: 0,
        num_withdraw_requests_per_block: 0,
        num_signers_per_request: 0,
        consecutive_blocks: false,
    };
    let test_data = TestData::generate(&mut rng, &[], &test_params);

    let (tx_broadcaster, _rx) = tokio::sync::broadcast::channel(1);

    let mut stacks_tx_receiver = tx_broadcaster.subscribe();
    let stacks_tx_receiver_task = tokio::spawn(async move { stacks_tx_receiver.recv().await });

    let iter: Vec<(Keypair, TestData)> = signer_key_pairs
        .iter()
        .copied()
        .zip(std::iter::repeat_with(|| test_data.clone()))
        .collect();

    // 1. Create a database, an associated context, and a Keypair for each of
    //    the signers in the signing set.
    let network = WanNetwork::default();
    let mut signers: Vec<_> = Vec::new();

    // The aggregate key we will use for the first DKG shares entry.
    let aggregate_key_1: PublicKey = Faker.fake_with_rng(&mut rng);
    let signer_set_public_keys: BTreeSet<PublicKey> = signer_key_pairs
        .iter()
        .map(|kp| kp.public_key().into())
        .collect();

    for (kp, data) in iter {
        let tx_broadcaster = tx_broadcaster.clone();
        let db = testing::storage::new_test_database().await;
        let ctx = TestContext::builder()
            .with_storage(db.clone())
            .with_mocked_clients()
            .modify_settings(|settings| {
                settings.signer.dkg_target_rounds = NonZeroU32::new(2).unwrap();
                settings.signer.dkg_min_bitcoin_block_height = Some(10u64.into());
            })
            .build();

        // 2. Populate each database with the same data, so that they
        //    have the same view of the canonical bitcoin blockchain.
        //    This ensures that they participate in DKG.
        data.write_to(&db).await;

        // Write one DKG shares entry to the signer's database simulating that
        // DKG has been successfully run once.
        db.write_encrypted_dkg_shares(&EncryptedDkgShares {
            aggregate_key: aggregate_key_1,
            signer_set_public_keys: signer_set_public_keys.iter().copied().collect(),
            dkg_shares_status: DkgSharesStatus::Verified,
            ..Faker.fake()
        })
        .await
        .expect("failed to write dkg shares");

        ctx.with_stacks_client(|client| {
            client
                .expect_estimate_fees()
                .returning(|_, _, _| Box::pin(async { Ok(123000) }));

            client.expect_get_account().returning(|_| {
                Box::pin(async {
                    Ok(AccountInfo {
                        balance: 1_000_000,
                        locked: 0,
                        unlock_height: 0u64.into(),
                        nonce: 1,
                    })
                })
            });

            client.expect_submit_tx().returning(move |tx| {
                let tx = tx.clone();
                let txid = tx.txid();
                let tx_broadcaster = tx_broadcaster.clone();
                Box::pin(async move {
                    tx_broadcaster.send(tx).expect("Failed to send result");
                    Ok(SubmitTxResponse::Acceptance(txid))
                })
            });

            client
                .expect_get_current_signer_set_info()
                .returning(move |_| Box::pin(std::future::ready(Ok(None))));
        })
        .await;

        let network = network.connect(&ctx);

        let chain_tip_ref = db
            .get_bitcoin_canonical_chain_tip_ref()
            .await
            .unwrap()
            .unwrap();
        ctx.state().set_bitcoin_chain_tip(chain_tip_ref);

        signers.push((ctx, db, kp, network));
    }

    // 4. Start the [`TxCoordinatorEventLoop`] and [`TxSignerEventLoop`]
    //    processes for each signer.
    let tx_coordinator_processes = signers.iter().map(|(ctx, _, kp, net)| {
        ctx.state().set_sbtc_contracts_deployed(); // Skip contract deployment
        TxCoordinatorEventLoop {
            network: net.spawn(),
            context: ctx.clone(),
            context_window: 10000,
            private_key: kp.secret_key().into(),
            signing_round_max_duration: Duration::from_secs(10),
            bitcoin_presign_request_max_duration: Duration::from_secs(10),
            dkg_max_duration: Duration::from_secs(10),
            is_epoch3: true,
        }
    });

    let tx_signer_processes = signers
        .iter()
        .map(|(context, _, kp, net)| TxSignerEventLoop {
            network: net.spawn(),
            context: context.clone(),
            context_window: 10000,
            wsts_state_machines: LruCache::new(NonZeroUsize::new(100).unwrap()),
            signer_private_key: kp.secret_key().into(),
            rng: rand::rngs::OsRng,
            last_presign_block: None,
            dkg_begin_pause: None,
            dkg_verification_state_machines: LruCache::new(NonZeroUsize::new(5).unwrap()),
            stacks_sign_request: LruCache::new(STACKS_SIGN_REQUEST_LRU_SIZE),
        });

    // We only proceed with the test after all processes have started, and
    // we use this counter to notify us when that happens.
    let start_count = Arc::new(AtomicU8::new(0));

    tx_coordinator_processes.for_each(|ev| {
        let counter = start_count.clone();
        tokio::spawn(async move {
            counter.fetch_add(1, Ordering::Relaxed);
            ev.run().await
        });
    });

    tx_signer_processes.for_each(|ev| {
        let counter = start_count.clone();
        tokio::spawn(async move {
            counter.fetch_add(1, Ordering::Relaxed);
            ev.run().await
        });
    });

    while start_count.load(Ordering::SeqCst) < 6 {
        Sleep::for_millis(10).await;
    }

    // 5. Once they are all running, signal that DKG should be run. We
    //    signal them all because we do not know which one is the
    //    coordinator.
    signers.iter().for_each(|(ctx, _, _, _)| {
        ctx.get_signal_sender()
            .send(RequestDeciderEvent::NewRequestsHandled.into())
            .unwrap();
    });

    // Await the `stacks_tx_receiver_task` to receive the first transaction broadcasted.
    let broadcast_stacks_txs =
        tokio::time::timeout(Duration::from_secs(10), stacks_tx_receiver_task)
            .await
            .unwrap()
            .expect("failed to receive message")
            .expect("no message received");

    // A BTreeSet to uniquely hold all the aggregate keys we find in the database.
    let mut all_aggregate_keys = BTreeSet::new();

    for (_, db, _, _) in signers.iter() {
        // Get the aggregate keys from this signer's database.
        let mut aggregate_keys =
            sqlx::query_as::<_, (PublicKey,)>("SELECT aggregate_key FROM sbtc_signer.dkg_shares")
                .fetch_all(db.pool())
                .await
                .unwrap();

        // 6. Check that we have exactly one row in the `dkg_shares` table.
        assert_eq!(aggregate_keys.len(), 2);
        for key in aggregate_keys.iter() {
            all_aggregate_keys.insert(key.0);
        }

        // An additional sanity check that the query in
        // get_last_encrypted_dkg_shares gets the right thing (which is the
        // only thing in this case).
        let key = aggregate_keys.pop().unwrap().0;
        let shares = db.get_latest_encrypted_dkg_shares().await.unwrap().unwrap();
        assert_eq!(shares.aggregate_key, key);
    }

    // 7. Check that they all have the same aggregate keys in the
    //    `dkg_shares` table.
    assert_eq!(all_aggregate_keys.len(), 2);
    let new_aggregate_key = *all_aggregate_keys
        .iter()
        .find(|k| *k != &aggregate_key_1)
        .unwrap();
    assert_ne!(aggregate_key_1, new_aggregate_key);

    // 8. Check that the coordinator broadcast a rotate key tx
    broadcast_stacks_txs.verify().unwrap();

    let TransactionPayload::ContractCall(contract_call) = broadcast_stacks_txs.payload else {
        panic!("unexpected tx payload")
    };
    assert_eq!(
        contract_call.contract_name.to_string(),
        RotateKeysV1::CONTRACT_NAME
    );
    assert_eq!(
        contract_call.function_name.to_string(),
        RotateKeysV1::FUNCTION_NAME
    );
    let rotate_keys = RotateKeysV1::new(
        &signer_wallet,
        signers.first().unwrap().0.config().signer.deployer,
        &new_aggregate_key,
    );

    assert_eq!(contract_call.function_args, rotate_keys.as_contract_args());

    for (_ctx, db, _, _) in signers {
        testing::storage::drop_db(db).await;
    }
}

/// Test that three signers can generate the same DKG shares if DKG is run
/// with the same signer set during the same bitcoin block.
///
/// The test setup is as follows:
/// 1. There are three "signers" contexts. Each context points to its own
///    real postgres database, and they have their own private key. Each
///    database is populated with the same data.
/// 2. Each context is given to a block observer, a tx signer, and a tx
///    coordinator, where these event loops are spawned as separate tasks.
/// 3. The signers communicate with our in-memory network struct.
/// 4. A real Emily server is running in the background.
/// 5. A real bitcoin-core node is running in the background.
/// 6. Stacks-core is mocked.
///
/// After the setup, the signers observe a bitcoin block and update their
/// databases. The coordinator then runs DKG. We then modify the aggregate
/// key for the DKG shares and trigger the cooridnators so that they run
/// DKG again and observe that the same secret shares are generated. Then
/// we observe a bitcoin block so that DKG runs a third time and note that
/// completely new shares are generated.
///
/// To start the test environment do:
/// ```bash
/// make integration-env-up
/// ```
///
/// then, once everything is up and running, run the test.
#[tokio::test]
async fn pseudo_random_dkg() {
    let (_, signer_key_pairs): (_, [Keypair; 3]) = testing::wallet::regtest_bootstrap_wallet();
    let (rpc, faucet) = regtest::initialize_blockchain();

    // We need to populate our databases, so let's fetch the data.
    let emily_client = EmilyClient::new_test_client();

    testing_api::wipe_databases(&emily_client.config().as_testing())
        .await
        .unwrap();

    let network = WanNetwork::default();

    let chain_tip_info = get_canonical_chain_tip(rpc);

    // =========================================================================
    // Step 1 - Create a database, an associated context, and a Keypair for
    //          each of the signers in the signing set.
    // -------------------------------------------------------------------------
    // - We load the database with a bitcoin blocks going back to some
    //   genesis block.
    // =========================================================================
    let mut signers = Vec::new();
    for kp in signer_key_pairs.iter() {
        let db = testing::storage::new_test_database().await;
        let ctx = TestContext::builder()
            .with_storage(db.clone())
            .with_first_bitcoin_core_client()
            .with_emily_client(emily_client.clone())
            .with_mocked_stacks_client()
            .modify_settings(|settings| {
<<<<<<< HEAD
                settings.signer.private_key = kp.secret_key().into();
=======
                settings.signer.dkg_target_rounds = NonZeroU32::new(20).unwrap();
                settings.signer.dkg_min_bitcoin_block_height = Some(0u64.into());
>>>>>>> f29e45cf
            })
            .build();

        backfill_bitcoin_blocks(&db, rpc, &chain_tip_info.hash).await;

        signers.push(ctx);
    }

    // =========================================================================
    // Step 2 - Setup the stacks client mocks.
    // -------------------------------------------------------------------------
    // - Set up the mocks to that the block observer fetches at least one
    //   Stacks block. This is necessary because we need the stacks chain
    //   tip in the transaction coordinator.
    // - Set up the current-aggregate-key response to be `None`. This means
    //   that each coordinator will broadcast a rotate keys transaction.
    // =========================================================================
<<<<<<< HEAD
    let (tx_broadcaster, rx) = tokio::sync::broadcast::channel(10);
    let stacks_tx_stream = BroadcastStream::new(rx);
    let signer_set_data = Arc::new(RwLock::new(None));
    watch_for_rotate_keys_transaction(&tx_broadcaster, signer_set_data.clone());
=======
    let (broadcast_stacks_tx, rx) = tokio::sync::broadcast::channel(10);
    let _stacks_tx_stream = BroadcastStream::new(rx);
>>>>>>> f29e45cf

    for ctx in signers.iter_mut() {
        let tx_broadcaster = tx_broadcaster.clone();
        let signer_set_data = signer_set_data.clone();
        let chain_tip_info = chain_tip_info.clone();

        mock_stacks_core(ctx, chain_tip_info, signer_set_data, tx_broadcaster).await;
    }

    // =========================================================================
    // Step 3 - Start the TxCoordinatorEventLoop, TxSignerEventLoop, and
    //          RequestDeciderEventLoop, and BlockObserver processes for
    //          each signer.
    // -------------------------------------------------------------------------
    // - We only proceed with the test after all processes have started,
    //   and we use a counter to notify us when that happens.
    // =========================================================================
    for ctx in signers.iter() {
        ctx.state().set_sbtc_contracts_deployed();
<<<<<<< HEAD
        start_event_loops(ctx, &network).await;
=======
        let ev = TxCoordinatorEventLoop {
            network: network.spawn(),
            context: ctx.clone(),
            context_window: 10000,
            private_key: kp.secret_key().into(),
            signing_round_max_duration: Duration::from_secs(10),
            bitcoin_presign_request_max_duration: Duration::from_secs(10),
            dkg_max_duration: Duration::from_secs(10),
            is_epoch3: true,
        };
        let counter = start_count.clone();
        tokio::spawn(async move {
            counter.fetch_add(1, Ordering::Relaxed);
            ev.run().await
        });

        let ev = TxSignerEventLoop {
            network: network.spawn(),
            context: ctx.clone(),
            context_window: 10000,
            wsts_state_machines: LruCache::new(NonZeroUsize::new(100).unwrap()),
            signer_private_key: kp.secret_key().into(),
            rng: rand::rngs::OsRng,
            dkg_begin_pause: None,
            last_presign_block: None,
            dkg_verification_state_machines: LruCache::new(NonZeroUsize::new(5).unwrap()),
            stacks_sign_request: LruCache::new(STACKS_SIGN_REQUEST_LRU_SIZE),
        };
        let counter = start_count.clone();
        tokio::spawn(async move {
            counter.fetch_add(1, Ordering::Relaxed);
            ev.run().await
        });

        let ev = RequestDeciderEventLoop {
            network: network.spawn(),
            context: ctx.clone(),
            context_window: 10000,
            deposit_decisions_retry_window: 1,
            withdrawal_decisions_retry_window: 1,
            blocklist_checker: Some(()),
            signer_private_key: kp.secret_key().into(),
        };
        let counter = start_count.clone();
        tokio::spawn(async move {
            counter.fetch_add(1, Ordering::Relaxed);
            ev.run().await
        });

        let block_observer = BlockObserver {
            context: ctx.clone(),
            bitcoin_blocks: testing::btc::new_zmq_block_hash_stream(BITCOIN_CORE_ZMQ_ENDPOINT)
                .await,
        };
        let counter = start_count.clone();
        tokio::spawn(async move {
            counter.fetch_add(1, Ordering::Relaxed);
            block_observer.run().await
        });
    }

    while start_count.load(Ordering::SeqCst) < 12 {
        tokio::time::sleep(Duration::from_millis(10)).await;
>>>>>>> f29e45cf
    }

    // =========================================================================
    // Step 4 - Wait for DKG
    // -------------------------------------------------------------------------
    // - Once they are all running, generate a bitcoin block to kick off
    //   the database updating process.
    // - After they have the same view of the canonical bitcoin blockchain,
    //   the signers should all participate in DKG.
    // =========================================================================

<<<<<<< HEAD
    faucet.generate_block();
    wait_for_signers(&signers).await;

    let ctx = signers.first().unwrap();
    let db = ctx.inner_storage();
    let shares = db.get_latest_encrypted_dkg_shares().await.unwrap().unwrap();
=======
    // Now we wait for DKG to successfully complete by waiting for all
    // coordinator event loops to finish.
    wait_for_signers(&signers).await;
    let (_, db, _, _) = signers.first().unwrap();
    let original_shares = db.get_latest_encrypted_dkg_shares().await.unwrap().unwrap();
>>>>>>> f29e45cf

    // =========================================================================
    // Step 5 - Prepare to re-run DKG with the same bitcoin block
    // -------------------------------------------------------------------------
    // - The signers will attempt to run DKG a second time and when they do
    //   they should generate the same aggregate key and secret shares.
    //   Unless we do something, this will leave the dkg_shares table
    //   unchanged, since the aggregate key is the primary key. So we
    //   modify the aggregate key for the current row so that we get a
    //   second row when DKG is re-run.
    // =========================================================================

    // We create a tweak public key which is the generator of the secp256k1
    // elliptic curve. There is nothing special about the chosen tweak
    // (TWEAKED_PK), we just need to make sure that it is not the adjusted
    // aggregate key is neither equal to the original aggregate key nor its
    // negation.
    let tweak_secret_key = secp256k1::SecretKey::from_slice(&secp256k1::constants::ONE).unwrap();
    let tweak_public_key = tweak_secret_key.public_key(SECP256K1);
    let adjusted_aggregate_key: PublicKey = original_shares
        .aggregate_key
        .combine(&tweak_public_key)
        .unwrap()
        .into();

    // Here we adjust the aggregate key of the first DKG run. Note that
    // changing the aggregate key in this way leads to an error if we need
    // to load these shares in the FROST or FIRE coordinators. But we do
    // not have any signing rounds or DKG verification rounds with these
    // shares so we are fine.
    for (_, db, _, _) in signers.iter() {
        let count = db.get_encrypted_dkg_shares_count().await.unwrap();
        assert_eq!(count, 1);

        let pg_result = sqlx::query(
            r#"
            UPDATE sbtc_signer.dkg_shares
            SET aggregate_key = $1
            WHERE aggregate_key = $2
            "#,
        )
        .bind(adjusted_aggregate_key)
        .bind(original_shares.aggregate_key)
        .execute(db.pool())
        .await
        .unwrap();

        assert_eq!(pg_result.rows_affected(), 1);

        let new_shares = db.get_latest_encrypted_dkg_shares().await.unwrap().unwrap();
        assert_ne!(new_shares, original_shares);
    }

    // =========================================================================
    // Step 6 - Re-run DKG with the same bitcoin block
    // -------------------------------------------------------------------------
    // - The signers will run DKG a second time without changing the
    //   bitcoin block hash and block height. When they do they should
    //   generate the same aggregate key and secret shares. Because of Step
    //   5 the new shares will be saved.
    // =========================================================================

    // Okay, now let's see what happens if we run DKG a second time
    // assuming the same bitcoin block hash and height are used as part of
    // the process. To kick this off, we just trigger each of the
    // cooridnators.
    signers
        .iter()
        .try_for_each(|(ctx, _, _, _)| ctx.signal(RequestDeciderEvent::NewRequestsHandled.into()))
        .unwrap();

    wait_for_signers(&signers).await;

    // Okay, DKG should have run for a second time. The generated keys
    // should be identical to the keys generated the first time.
    for (_, db, keypair, _) in signers.iter() {
        let count = db.get_encrypted_dkg_shares_count().await.unwrap();
        assert_eq!(count, 2);

        let new_shares = db.get_latest_encrypted_dkg_shares().await.unwrap().unwrap();
        let data = &new_shares.encrypted_private_shares;
        let new_decrypted_secrets = wsts::util::decrypt(&keypair.secret_bytes(), data).unwrap();

        // We have adjusted the aggregate key of our first DKG run, so we
        // load them up using the adjusted aggregate key.
        let first_shares = db
            .get_encrypted_dkg_shares(&adjusted_aggregate_key)
            .await
            .unwrap()
            .unwrap();
        // The first aggregate key is the adjusted aggregate key minus the
        // TWEAK_PK. Basically, AK1 = AK2 - TWEAK_PK = AK2 + (-TWEAK_PK).
        let unadjusted_aggregate_key: PublicKey = first_shares
            .aggregate_key
            .combine(&tweak_public_key.negate(SECP256K1))
            .unwrap()
            .into();

        // So we should have the same aggregate key, scriptPubKey,
        // threshold, signing set and so on.
        assert_eq!(new_shares.aggregate_key, unadjusted_aggregate_key);
        assert_eq!(new_shares.script_pubkey, first_shares.script_pubkey);
        assert_eq!(
            new_shares.signature_share_threshold,
            first_shares.signature_share_threshold
        );
        assert_eq!(
            new_shares.signer_set_public_keys,
            first_shares.signer_set_public_keys
        );
        assert_eq!(
            new_shares.started_at_bitcoin_block_hash,
            first_shares.started_at_bitcoin_block_hash
        );
        assert_eq!(
            new_shares.started_at_bitcoin_block_height,
            first_shares.started_at_bitcoin_block_height
        );

        // Let's check to see if the private shares are the same. We cannot
        // just do a direct comparison because the encryption algorithm
        // takes some randomness and will generate different encrypted
        // bytes each time, even when given the same plaintext data.
        let data = &first_shares.encrypted_private_shares;
        let original_decrypted_secrets =
            wsts::util::decrypt(&keypair.secret_bytes(), data).unwrap();

        assert_eq!(new_decrypted_secrets, original_decrypted_secrets);
    }

    // =========================================================================
    // Step 7 - Re-run DKG with a new bitcoin block
    // -------------------------------------------------------------------------
    // - The signers will run DKG a third time. This will generate a new
    //   aggregate key and new secret shares.
    // =========================================================================

    // Let's run DKG a third time, where this time we expect new secret
    // shares to be generated.
    faucet.generate_block();
    // Now we wait for all signers to say that their tenure has completed,
    // which means that no more actions are going to take place for any of
    // the signers.
    wait_for_signers(&signers).await;

<<<<<<< HEAD
    let mut txids = ctx.bitcoin_client.inner_client().get_raw_mempool().unwrap();
    assert_eq!(txids.len(), 1);

    let block_hash = faucet.generate_block();
    wait_for_signers(&signers).await;
=======
    for (_, db, keypair, _) in signers.iter() {
        let count = db.get_encrypted_dkg_shares_count().await.unwrap();
        assert_eq!(count, 3);
>>>>>>> f29e45cf

        let new_shares = db.get_latest_encrypted_dkg_shares().await.unwrap().unwrap();
        let new_decrypted_secrets = wsts::util::decrypt(
            &keypair.secret_bytes(),
            &new_shares.encrypted_private_shares,
        )
        .unwrap();

        let first_shares = db
            .get_encrypted_dkg_shares(&adjusted_aggregate_key)
            .await
            .unwrap()
            .unwrap();
        let unadjusted_aggregate_key: PublicKey = first_shares
            .aggregate_key
            .combine(&tweak_public_key.negate(SECP256K1))
            .unwrap()
            .into();
        let second_shares = db
            .get_encrypted_dkg_shares(unadjusted_aggregate_key)
            .await
            .unwrap()
            .unwrap();

        // We should have a new aggregate key, so new scriptPubKey.
        assert_ne!(new_shares.aggregate_key, adjusted_aggregate_key);
        assert_ne!(new_shares.aggregate_key, unadjusted_aggregate_key);
        assert_ne!(new_shares.script_pubkey, first_shares.script_pubkey);
        assert_ne!(new_shares.script_pubkey, second_shares.script_pubkey);
        // Yes, these are different now too.
        assert_ne!(
            new_shares.started_at_bitcoin_block_hash,
            first_shares.started_at_bitcoin_block_hash
        );
        assert_ne!(
            new_shares.started_at_bitcoin_block_height,
            first_shares.started_at_bitcoin_block_height
        );
        // We didn't change the threshold or the signer set so these should
        // remain the same.
        assert_eq!(
            new_shares.signature_share_threshold,
            first_shares.signature_share_threshold
        );
        assert_eq!(
            new_shares.signer_set_public_keys,
            first_shares.signer_set_public_keys
        );

        // We should have different private shares from the previous two
        // times.
        let data = &first_shares.encrypted_private_shares;
        let first_decrypted_secrets = wsts::util::decrypt(&keypair.secret_bytes(), data).unwrap();

        assert_ne!(new_decrypted_secrets, first_decrypted_secrets);
    }

<<<<<<< HEAD
    for ctx in signers {
        let db = ctx.inner_storage();
        assert!(db.is_signer_script_pub_key(&script_pubkey).await.unwrap());
=======
    for (_, db, _, _) in signers {
>>>>>>> f29e45cf
        testing::storage::drop_db(db).await;
    }
}

/// Test that three signers can successfully sign and broadcast a bitcoin
/// transaction.
///
/// The test setup is as follows:
/// 1. There are three "signers" contexts. Each context points to its own
///    real postgres database, and they have their own private key. Each
///    database is populated with the same data.
/// 2. Each context is given to a block observer, a tx signer, and a tx
///    coordinator, where these event loops are spawned as separate tasks.
/// 3. The signers communicate with our in-memory network struct.
/// 4. A real Emily server is running in the background.
/// 5. A real bitcoin-core node is running in the background.
/// 6. Stacks-core is mocked.
///
/// After the setup, the signers observe a bitcoin block and update their
/// databases. The coordinator then constructs a bitcoin transaction and
/// gets it signed. After it is signed the coordinator broadcasts it to
/// bitcoin-core.
///
/// To start the test environment do:
/// ```bash
/// make integration-env-up-ci
/// ```
///
/// then, once everything is up and running, run the test.
#[tokio::test]
async fn sign_bitcoin_transaction() {
    let (_, signer_key_pairs): (_, [Keypair; 3]) = testing::wallet::regtest_bootstrap_wallet();
    let (rpc, faucet) = regtest::initialize_blockchain();

    // We need to populate our databases, so let's fetch the data.
    let emily_client = EmilyClient::new_test_client();

    testing_api::wipe_databases(&emily_client.config().as_testing())
        .await
        .unwrap();

    let network = WanNetwork::default();

    let chain_tip_info = get_canonical_chain_tip(rpc);

    // =========================================================================
    // Step 1 - Create a database, an associated context, and a Keypair for
    //          each of the signers in the signing set.
    // -------------------------------------------------------------------------
    // - We load the database with a bitcoin blocks going back to some
    //   genesis block.
    // =========================================================================
    let mut signers = Vec::new();
    for kp in signer_key_pairs.iter() {
        let db = testing::storage::new_test_database().await;
        let ctx = TestContext::builder()
            .with_storage(db.clone())
            .with_first_bitcoin_core_client()
            .with_emily_client(emily_client.clone())
            .with_mocked_stacks_client()
<<<<<<< HEAD
            .modify_settings(|settings| {
                settings.signer.dkg_target_rounds = NonZeroU32::new(2).unwrap();
                settings.signer.dkg_min_bitcoin_block_height = Some(dkg_run_two_height.into());
                settings.signer.bitcoin_processing_delay = Duration::from_millis(200);
                settings.signer.private_key = kp.secret_key().into();
            })
=======
>>>>>>> f29e45cf
            .build();

        backfill_bitcoin_blocks(&db, rpc, &chain_tip_info.hash).await;

        signers.push(ctx);
    }

    // =========================================================================
    // Step 2 - Setup the stacks client mocks.
    // -------------------------------------------------------------------------
    // - Set up the mocks to that the block observer fetches at least one
    //   Stacks block. This is necessary because we need the stacks chain
    //   tip in the transaction coordinator.
    // - Set up the current-aggregate-key response to be `None`. This means
    //   that each coordinator will broadcast a rotate keys transaction.
    // =========================================================================
    let (tx_broadcaster, rx) = tokio::sync::broadcast::channel(10);
    let stacks_tx_stream = BroadcastStream::new(rx);
    let signer_set_data = Arc::new(RwLock::new(None));
    watch_for_rotate_keys_transaction(&tx_broadcaster, signer_set_data.clone());

    for ctx in signers.iter_mut() {
        let tx_broadcaster = tx_broadcaster.clone();
        let signer_set_data = signer_set_data.clone();
        let chain_tip_info = chain_tip_info.clone();

        mock_stacks_core(ctx, chain_tip_info, signer_set_data, tx_broadcaster).await;
    }

    // =========================================================================
    // Step 3 - Start the TxCoordinatorEventLoop, TxSignerEventLoop and
    //          BlockObserver processes for each signer.
    // -------------------------------------------------------------------------
    // - We only proceed with the test after all processes have started, and
    //   we use a counter to notify us when that happens.
    // =========================================================================
    for ctx in signers.iter() {
        ctx.state().set_sbtc_contracts_deployed();
        start_event_loops(ctx, &network).await;
    }

    // =========================================================================
    // Step 4 - Wait for DKG
    // -------------------------------------------------------------------------
    // - Once they are all running, generate a bitcoin block to kick off
    //   the database updating process.
    // - After they have the same view of the canonical bitcoin blockchain,
    //   the signers should all participate in DKG.
    // =========================================================================
<<<<<<< HEAD

=======
>>>>>>> f29e45cf
    faucet.generate_block();

    // We first need to wait for bitcoin-core to send us all the
    // notifications so that we are up-to-date with the chain tip and DKG.
    wait_for_signers(&signers).await;

<<<<<<< HEAD
    let ctx = signers.first().unwrap();
    let db = ctx.inner_storage();

    let shares1 = db.get_latest_verified_dkg_shares().await.unwrap().unwrap();
=======
    let (_, db, _, _) = signers.first().unwrap();
    let shares = db.get_latest_encrypted_dkg_shares().await.unwrap().unwrap();
>>>>>>> f29e45cf

    // =========================================================================
    // Step 5 - Prepare for deposits
    // -------------------------------------------------------------------------
    // - Before the signers can process anything, they need a UTXO to call
    //   their own. For that we make a donation, and confirm it. The
    //   signers should pick it up.
    // - Give a "depositor" some UTXOs so that they can make a deposit for
    //   sBTC.
    // =========================================================================
    let script_pub_key = shares.aggregate_key.signers_script_pubkey();
    let network = bitcoin::Network::Regtest;
    let address = Address::from_script(&script_pub_key, network).unwrap();

    faucet.send_to(100_000, &address);

    let depositor = Recipient::new(AddressType::P2tr);

    // Start off with some initial UTXOs to work with.

    faucet.send_to(50_000_000, &depositor.address);
    faucet.generate_block();
    wait_for_signers(&signers).await;

    // =========================================================================
    // Step 6 - Make a proper deposit
    // -------------------------------------------------------------------------
    // - Use the UTXOs confirmed in step (5) to construct a proper deposit
    //   request transaction. Submit it and inform Emily about it.
    // =========================================================================
    // Now lets make a deposit transaction and submit it
    let utxo = depositor.get_utxos(rpc, None).pop().unwrap();

    let amount = 2_500_000;
    let signers_public_key = shares.aggregate_key.into();
    let max_fee = amount / 2;
    let (deposit_tx, deposit_request, _) =
        make_deposit_request(&depositor, amount, utxo, max_fee, signers_public_key);
    rpc.send_raw_transaction(&deposit_tx).unwrap();

    assert_eq!(deposit_tx.compute_txid(), deposit_request.outpoint.txid);

    let body = deposit_request.as_emily_request(&deposit_tx);
    let _ = deposit_api::create_deposit(emily_client.config(), body)
        .await
        .unwrap();

    // =========================================================================
    // Step 7 - Confirm the deposit and wait for the signers to do their
    //          job.
    // -------------------------------------------------------------------------
    // - Confirm the deposit request. This will trigger the block observer
    //   to reach out to Emily about deposits. It will have one so the
    //   signers should do basic validations and store the deposit request.
    // - Each TxSigner process should vote on the deposit request and
    //   submit the votes to each other.
    // - The coordinator should submit a sweep transaction. We check the
    //   mempool for its existence.
    // =========================================================================
    faucet.generate_block();
    wait_for_signers(&signers).await;

    let ctx = signers.first().unwrap();
    let mut txids = ctx.bitcoin_client.inner_client().get_raw_mempool().unwrap();
    assert_eq!(txids.len(), 1);

    let block_hash = faucet.generate_block();
    wait_for_signers(&signers).await;

    // =========================================================================
    // Step 8 - Assertions
    // -------------------------------------------------------------------------
    // - The first transaction should be a rotate keys contract call. And
    //   because of how we set up our mocked stacks client, each
    //   coordinator submits a rotate keys transaction before they do
    //   anything else.
    // - The last transaction should be to mint sBTC using the
    //   complete-deposit contract call.
    // - Is the sweep transaction in our database.
    // - Does the sweep transaction spend to the signers' scriptPubKey.
    // =========================================================================
    let sleep_fut = Sleep::for_secs(5);
    let broadcast_stacks_txs: Vec<StacksTransaction> = stacks_tx_stream
        .take_until(sleep_fut)
        .collect::<Vec<_>>()
        .await
        .into_iter()
        .collect::<Result<Vec<_>, _>>()
        .unwrap();

    more_asserts::assert_ge!(broadcast_stacks_txs.len(), 2);
    // Check that the first N - 1 are all rotate keys contract calls.
    let rotate_keys_count = broadcast_stacks_txs.len() - 1;
    for tx in broadcast_stacks_txs.iter().take(rotate_keys_count) {
        assert_stacks_transaction_kind::<RotateKeysV1>(tx);
    }
    // Check that the Nth transaction is the complete-deposit contract
    // call.
    let tx = broadcast_stacks_txs.last().unwrap();
    assert_stacks_transaction_kind::<CompleteDepositV1>(tx);

    // Now lets check the bitcoin transaction, first we get it.
    let txid = txids.pop().unwrap();
    let tx_info = ctx
        .bitcoin_client
        .get_tx_info(&txid, &block_hash)
        .unwrap()
        .unwrap();
    // We check that the scriptPubKey of the first input is the signers'
    let actual_script_pub_key = tx_info.prevout(0).unwrap().script_pubkey.as_bytes();

    assert_eq!(actual_script_pub_key, script_pub_key.as_bytes());
    assert_eq!(&tx_info.tx.output[0].script_pubkey, &script_pub_key);

<<<<<<< HEAD
    // Now we check that each database has the sweep transaction and is
    // recognized as a signer script_pubkey.
    for ctx in signers.iter() {
        let db = ctx.inner_storage();
        let script_pubkey = sqlx::query_scalar::<_, model::ScriptPubKey>(
            r#"
            SELECT script_pubkey
            FROM sbtc_signer.bitcoin_tx_outputs
            WHERE txid = $1
              AND output_type = 'signers_output'
            "#,
        )
        .bind(txid.to_byte_array())
        .fetch_one(db.pool())
        .await
        .unwrap();
=======
    // Lastly we check that out database has the sweep transaction
    let script_pubkey = sqlx::query_scalar::<_, model::ScriptPubKey>(
        r#"
        SELECT script_pubkey
        FROM sbtc_signer.bitcoin_tx_outputs
        WHERE txid = $1
          AND output_type = 'signers_output'
        "#,
    )
    .bind(txid.to_byte_array())
    .fetch_one(ctx.storage.pool())
    .await
    .unwrap();
>>>>>>> f29e45cf

    for (_, db, _, _) in signers {
        assert!(db.is_signer_script_pub_key(&script_pubkey).await.unwrap());
        testing::storage::drop_db(db).await;
    }
}

<<<<<<< HEAD
    // =========================================================================
    // Step 9 - Run DKG Again
    // -------------------------------------------------------------------------
    // - The signers should run DKG again after they see the next bitcoin
    //   block, this was configured above.
    // =========================================================================
    for ctx in signers.iter() {
        let db = ctx.inner_storage();
        let dkg_share_count: i64 = sqlx::query_scalar("SELECT COUNT(*) FROM dkg_shares;")
            .fetch_one(db.pool())
            .await
            .unwrap();

        assert_eq!(dkg_share_count, 1);
    }

    // After the next bitcoin block, each of the signers will think that
    // DKG needs to be run. So we need to wait for it.
    faucet.generate_block();
    wait_for_signers(&signers).await;

    let ctx = signers.first().unwrap();
    let db = ctx.inner_storage();
    let shares2 = db.get_latest_verified_dkg_shares().await.unwrap().unwrap();

    // Check that we have new DKG shares for each of the signers.
    for ctx in signers.iter() {
        let db = ctx.inner_storage();
        let dkg_share_count: i64 = sqlx::query_scalar("SELECT COUNT(*) FROM dkg_shares;")
            .fetch_one(db.pool())
            .await
            .unwrap();

        assert_eq!(dkg_share_count, 2);
    }

    // =========================================================================
    // Step 10 - Make two proper deposits
    // -------------------------------------------------------------------------
    // - Use the UTXOs generated in step (4) to construct two proper
    //   deposit request transactions. Submit them to the bitcoin network
    //   and then inform Emily.
    // - The two deposits are locked using two different aggregate keys,
    //   the old one and the new one.
    // =========================================================================
    // Now lets make a deposit transaction and submit it
    let utxo = depositor2.get_utxos(rpc, None).pop().unwrap();
=======
/// Test that three signers can successfully sign and broadcast a bitcoin
/// transaction where the inputs are locked by different aggregate keys.
///
/// The test setup is as follows:
/// 1. There are three "signers" contexts. Each context points to its own
///    real postgres database, and they have their own private key. Each
///    database is populated with the same data.
/// 2. Each context is given to a block observer, a tx signer, and a tx
///    coordinator, where these event loops are spawned as separate tasks.
/// 3. The signers communicate with our in-memory network struct.
/// 4. A real Emily server is running in the background.
/// 5. A real bitcoin-core node is running in the background.
/// 6. Stacks-core is mocked.
///
/// In this test the signers do quite a few things:
/// 1. Run DKG
/// 2. Sign and broadcast a rotate keys transaction.
/// 3. Sweep some deposited funds into their UTXO.
/// 4. Mint sBTC to the recipient.
/// 5. Run DKG again.
/// 6. Sweep two more deposits in one bitcoin transaction. These deposits
///    are locked with different aggregate keys.
/// 7. Have the signers UTXO locked by the aggregate key from the second
///    DKG run.
///
/// For step 5, we "hide" the DKG shares to get the signers to run DKG
/// again. We reveal them so that they can use them for a signing round.
///
/// To start the test environment do:
/// ```bash
/// make integration-env-up-ci
/// ```
///
/// then, once everything is up and running, run the test.
#[test(tokio::test)]
async fn sign_bitcoin_transaction_multiple_locking_keys() {
    let (_, signer_key_pairs): (_, [Keypair; 3]) = testing::wallet::regtest_bootstrap_wallet();
    let (rpc, faucet) = regtest::initialize_blockchain();
>>>>>>> f29e45cf

    // We need to populate our databases, so let's fetch the data.
    let emily_client = EmilyClient::try_new(
        &Url::parse("http://testApiKey@localhost:3031").unwrap(),
        Duration::from_secs(1),
        None,
    )
    .unwrap();

    testing_api::wipe_databases(&emily_client.config().as_testing())
        .await
        .unwrap();

    let network = WanNetwork::default();

    let chain_tip_info = get_canonical_chain_tip(rpc);
    // This is the height where the signers will run DKG afterward. We
    // create 4 bitcoin blocks between now and when we want DKG to run a
    // second time:
    // 1. run DKG
    // 2. confirm a donation and a deposit request,
    // 3. confirm the sweep, mint sbtc
    // 4. run DKG again.
    let dkg_run_two_height = chain_tip_info.height + 4;

    // =========================================================================
    // Step 1 - Create a database, an associated context, and a Keypair for
    //          each of the signers in the signing set.
    // -------------------------------------------------------------------------
    // - We load the database with a bitcoin blocks going back to some
    //   genesis block.
    // =========================================================================
    let mut signers = Vec::new();
    for kp in signer_key_pairs.iter() {
        let db = testing::storage::new_test_database().await;
        let ctx = TestContext::builder()
            .with_storage(db.clone())
            .with_first_bitcoin_core_client()
            .with_emily_client(emily_client.clone())
            .with_mocked_stacks_client()
            .modify_settings(|settings| {
                settings.signer.dkg_target_rounds = NonZeroU32::new(2).unwrap();
                settings.signer.dkg_min_bitcoin_block_height = Some(dkg_run_two_height.into());
                settings.signer.bitcoin_processing_delay = Duration::from_millis(200);
            })
            .build();

<<<<<<< HEAD
    let ctx = signers.first().unwrap();
    let mut txids = ctx.bitcoin_client.inner_client().get_raw_mempool().unwrap();
=======
        backfill_bitcoin_blocks(&db, rpc, &chain_tip_info.hash).await;
>>>>>>> f29e45cf

        let network = network.connect(&ctx);

        signers.push((ctx, db, kp, network));
    }

    // =========================================================================
<<<<<<< HEAD
    // Step 12 - Assertions
    // -------------------------------------------------------------------------
    // - During each bitcoin block, the signers should sign and broadcast a
    //   rotate keys contract call. This is because they haven't received a
    //   rotate-keys event, so they think that they haven't confirmed a
    //   rotate-keys contract call.
    // - After each sweep transaction is confirmed, the coordinator should
    //   also broadcast a complete-deposit contract call. There should be
    //   duplicates here as well since the signers do not receive events
    //   about the success of the contract call.
    // - They should have sweep transactions in their database.
    // - Check that the sweep transaction spend to the signers'
    //   scriptPubKey.
    // =========================================================================
    let sleep_fut = Sleep::for_secs(5);
    let broadcast_stacks_txs: Vec<StacksTransaction> = stacks_tx_stream
        .take_until(sleep_fut)
        .collect::<Vec<_>>()
        .await
        .into_iter()
        .collect::<Result<Vec<_>, _>>()
        .unwrap();

    let mut complete_deposit_txs: Vec<StacksTransaction> = broadcast_stacks_txs
        .iter()
        .filter(|tx| match &tx.payload {
            TransactionPayload::ContractCall(cc) => {
                cc.function_name.as_str() == CompleteDepositV1::FUNCTION_NAME
            }
            _ => false,
        })
        .cloned()
        .collect();

    // We should try to mint for each of the three deposits. But since the
    // signers continually submit Stacks transaction for each swept
    // deposit, we need to deduplicate the contract calls before checking.
    complete_deposit_txs.sort_by_key(|tx| match &tx.payload {
        // The first argument in the contract call is the transaction ID
        // of the deposit
        TransactionPayload::ContractCall(cc) => match cc.function_args.first() {
            Some(ClarityValue::Sequence(SequenceData::Buffer(buff))) => buff.data.clone(),
            _ => Vec::new(),
        },
        _ => Vec::new(),
    });
    complete_deposit_txs.dedup_by_key(|tx| match &tx.payload {
        TransactionPayload::ContractCall(cc) => cc.function_args.first().cloned(),
        _ => None,
    });

    // We ran DKG twice, so we should observe two distinct rotate-keys
    // contract calls. Since we call rotate keys with each bitcoin block we
    // need to filter out the duplicates.
    let mut rotate_keys_txs: Vec<StacksTransaction> = broadcast_stacks_txs
        .iter()
        .filter(|tx| match &tx.payload {
            TransactionPayload::ContractCall(cc) => {
                cc.function_name.as_str() == RotateKeysV1::FUNCTION_NAME
            }
            _ => false,
        })
        .cloned()
        .collect();
    rotate_keys_txs.dedup_by_key(|tx| match &tx.payload {
        // The second argument in the contract call is the aggregate key
        TransactionPayload::ContractCall(cc) => cc.function_args.get(1).cloned(),
        _ => None,
    });

    // These should all be rotate-keys contract calls.
    for tx in rotate_keys_txs.iter() {
        assert_stacks_transaction_kind::<RotateKeysV1>(tx);
    }
    // We ran DKG twice, so two rotate-keys contract calls.
    assert_eq!(rotate_keys_txs.len(), 2);

    // Check that these are all complete-deposit contract calls.
    for tx in complete_deposit_txs.iter() {
        assert_stacks_transaction_kind::<CompleteDepositV1>(tx);
    }
    // There were three deposits, so three distinct complete-deposit
    // contract calls.
    assert_eq!(complete_deposit_txs.len(), 3);

    // Now lets check the bitcoin transaction, first we get it.
    let txid = txids.pop().unwrap();
    let tx_info = ctx
        .bitcoin_client
        .get_tx_info(&txid, &block_hash)
        .expect("Error getting transaction info")
        .expect("Expected to be able to get the transaction info from bitcoin-core");
    // We check that the scriptPubKey of the first input is the signers'
    // old ScriptPubkey
    let actual_script_pub_key = tx_info.prevout(0).unwrap().script_pubkey.as_bytes();
    assert_eq!(actual_script_pub_key, script_pub_key1.as_bytes());

    // The scriptPubkey of the new signer UTXO should be from the new
    // aggregate key.
    let script_pub_key2 = shares2.aggregate_key.signers_script_pubkey();
    assert_eq!(&tx_info.tx.output[0].script_pubkey, &script_pub_key2);
    // The transaction should sweep two deposits, so 3 inputs total because
    // of the signers' UTXO.
    assert_eq!(tx_info.inputs().len(), 3);
    // No withdrawals, so 2 outputs
    assert_eq!(tx_info.outputs().len(), 2);

    for ctx in signers {
        let db = ctx.inner_storage();
        // Lastly we check that our database has the sweep transaction
        let script_pubkey = sqlx::query_scalar::<_, model::ScriptPubKey>(
            r#"
            SELECT script_pubkey
            FROM sbtc_signer.bitcoin_tx_outputs
            WHERE txid = $1
              AND output_type = 'signers_output'
            "#,
        )
        .bind(txid.to_byte_array())
        .fetch_one(db.pool())
        .await
        .unwrap();

        assert!(db.is_signer_script_pub_key(&script_pubkey).await.unwrap());
        testing::storage::drop_db(db).await;
    }
}

// The signature thresholds in an integration test where we change it from
// one value to another.
struct TestThresholds {
    /// The initial bootstrap signature threshold
    first: NonZeroU16,
    /// The "new" bootstrap signature threshold for the signing set.
    second: NonZeroU16,
}

/// Test that three signers can successfully re-run DKG after the signature
/// threshold changes.
///
/// Have three signers run DKG, and sweep a deposit. Then have the three
/// signers update the signature threshold, run DKG again, and sweep two
/// deposits in two separate sweep transactions to the new scriptPubKey.
///
/// The test setup is as follows:
/// 1. There are three "signers" contexts. Each context points to its own
///    real postgres database, and they have their own private key. Each
///    database is populated with the same data.
/// 2. Each context is given to a block observer, a tx signer, and a tx
///    coordinator, where these event loops are spawned as separate tasks.
/// 3. The signers communicate with our in-memory network struct.
/// 4. A real Emily server is running in the background.
/// 5. A real bitcoin-core node is running in the background.
/// 6. Stacks-core is mocked.
///
/// To start the test environment do:
/// ```bash
/// make integration-env-up-ci
/// ```
///
/// then, once everything is up and running, run the test.
#[test_case(TestThresholds {
    first: NonZeroU16::new(2).unwrap(),
    second: NonZeroU16::new(3).unwrap(),
}; "increase the threshold")]
#[test_case(TestThresholds {
    first: NonZeroU16::new(3).unwrap(),
    second: NonZeroU16::new(2).unwrap(),
}; "lower the threshold")]
#[tokio::test]
async fn sign_bitcoin_transaction_threshold_changes(thresholds: TestThresholds) {
    let (_, signer_key_pairs): (_, [Keypair; 3]) = testing::wallet::regtest_bootstrap_wallet();
    let (rpc, faucet) = regtest::initialize_blockchain();

    // We need to populate our databases, so let's fetch the data.
    let emily_client = EmilyClient::new_test_client();

    testing_api::wipe_databases(&emily_client.config().as_testing())
        .await
        .unwrap();

    let network = WanNetwork::default();

    let chain_tip_info = get_canonical_chain_tip(rpc);
    let bootstrap_signing_set: BTreeSet<PublicKey> = signer_key_pairs
        .iter()
        .map(|kp| kp.public_key().into())
        .collect();

    // =========================================================================
    // Step 1 - Create a database, an associated context, and a Keypair for
    //          each of the signers in the signing set.
    // -------------------------------------------------------------------------
    // - We load the database with a bitcoin blocks going back to some
    //   genesis block.
    // =========================================================================
    let mut signers = Vec::new();
    for kp in signer_key_pairs.iter() {
        let db = testing::storage::new_test_database().await;
        let ctx = TestContext::builder()
            .with_storage(db.clone())
            .with_first_bitcoin_core_client()
            .with_emily_client(emily_client.clone())
            .with_mocked_stacks_client()
            .modify_settings(|settings| {
                settings.signer.private_key = kp.secret_key().into();
                settings.signer.bootstrap_signing_set = bootstrap_signing_set.clone();
                settings.signer.bootstrap_signatures_required = thresholds.first.get();
                settings.signer.dkg_target_rounds = NonZeroU32::new(1).unwrap();
                settings.signer.bitcoin_processing_delay = Duration::from_secs(1);
            })
            .build();

        backfill_bitcoin_blocks(&db, rpc, &chain_tip_info.hash).await;

        signers.push(ctx);
    }

    // =========================================================================
=======
>>>>>>> f29e45cf
    // Step 2 - Setup the stacks client mocks.
    // -------------------------------------------------------------------------
    // - Set up the mocks to that the block observer fetches at least one
    //   Stacks block. This is necessary because we need the stacks chain
    //   tip in the transaction coordinator.
    // - Set up the current-aggregate-key response to be `None`. This means
    //   that each coordinator will broadcast a rotate keys transaction.
    // =========================================================================
    let (tx_broadcaster, rx) = tokio::sync::broadcast::channel(10);
    let stacks_tx_stream = BroadcastStream::new(rx);
    let signer_set_data = Arc::new(RwLock::new(None));
    watch_for_rotate_keys_transaction(&tx_broadcaster, signer_set_data.clone());

    for ctx in signers.iter_mut() {
        let tx_broadcaster = tx_broadcaster.clone();
        let signer_set_data = signer_set_data.clone();
        let chain_tip_info = chain_tip_info.clone();

        mock_stacks_core(ctx, chain_tip_info, signer_set_data, tx_broadcaster).await;
    }

    // =========================================================================
    // Step 3 - Start the TxCoordinatorEventLoop, TxSignerEventLoop and
    //          BlockObserver processes for each signer.
    // -------------------------------------------------------------------------
    // - We only proceed with the test after all processes have started, and
    //   we use a counter to notify us when that happens.
    // =========================================================================
<<<<<<< HEAD
    let mut handles = Vec::new();
=======
    let start_count = Arc::new(AtomicU8::new(0));
>>>>>>> f29e45cf

    for ctx in signers.iter() {
        ctx.state().set_sbtc_contracts_deployed();
<<<<<<< HEAD
        handles.extend(start_event_loops(ctx, &network).await);
=======
        let ev = TxCoordinatorEventLoop {
            network: network.spawn(),
            context: ctx.clone(),
            context_window: 10000,
            private_key: kp.secret_key().into(),
            signing_round_max_duration: Duration::from_secs(10),
            bitcoin_presign_request_max_duration: Duration::from_secs(10),
            dkg_max_duration: Duration::from_secs(10),
            is_epoch3: true,
        };
        let counter = start_count.clone();
        tokio::spawn(async move {
            counter.fetch_add(1, Ordering::Relaxed);
            ev.run().await
        });

        let ev = TxSignerEventLoop {
            network: network.spawn(),
            context: ctx.clone(),
            context_window: 10000,
            wsts_state_machines: LruCache::new(NonZeroUsize::new(100).unwrap()),
            signer_private_key: kp.secret_key().into(),
            rng: rand::rngs::OsRng,
            last_presign_block: None,
            dkg_begin_pause: None,
            dkg_verification_state_machines: LruCache::new(NonZeroUsize::new(5).unwrap()),
            stacks_sign_request: LruCache::new(STACKS_SIGN_REQUEST_LRU_SIZE),
        };
        let counter = start_count.clone();
        tokio::spawn(async move {
            counter.fetch_add(1, Ordering::Relaxed);
            ev.run().await
        });

        let ev = RequestDeciderEventLoop {
            network: network.spawn(),
            context: ctx.clone(),
            context_window: 10000,
            deposit_decisions_retry_window: 1,
            withdrawal_decisions_retry_window: 1,
            blocklist_checker: Some(()),
            signer_private_key: kp.secret_key().into(),
        };
        let counter = start_count.clone();
        tokio::spawn(async move {
            counter.fetch_add(1, Ordering::Relaxed);
            ev.run().await
        });

        let block_observer = BlockObserver {
            context: ctx.clone(),
            bitcoin_blocks: testing::btc::new_zmq_block_hash_stream(BITCOIN_CORE_ZMQ_ENDPOINT)
                .await,
        };
        let counter = start_count.clone();
        tokio::spawn(async move {
            counter.fetch_add(1, Ordering::Relaxed);
            block_observer.run().await
        });
    }

    while start_count.load(Ordering::SeqCst) < 12 {
        Sleep::for_millis(10).await;
>>>>>>> f29e45cf
    }

    // =========================================================================
    // Step 4 - Give deposits seed funds.
    // -------------------------------------------------------------------------
    // - Give "depositors" some UTXOs so that they can make deposits for
    //   sBTC.
    // =========================================================================
    let depositor1 = Recipient::new(AddressType::P2tr);
    let depositor2 = Recipient::new(AddressType::P2tr);

    // Start off with some initial UTXOs to work with.
    faucet.send_to(50_000_000, &depositor1.address);
    faucet.send_to(50_000_000, &depositor2.address);

    // =========================================================================
    // Step 5 - Wait for DKG
    // -------------------------------------------------------------------------
    // - Once they are all running, generate a bitcoin block to kick off
    //   the database updating process.
    // - After they have the same view of the canonical bitcoin blockchain,
    //   the signers should all participate in DKG.
    // =========================================================================

    // This should kick off DKG. We first need to wait for bitcoin-core to
    // send us all the notifications so that we are up-to-date with the
    // chain tip.
    faucet.generate_block();
    wait_for_signers(&signers).await;

<<<<<<< HEAD
    let first_dkg_shares = {
        let ctx = signers.first().unwrap();
        let db = ctx.inner_storage();
        db.get_latest_verified_dkg_shares().await.unwrap().unwrap()
    };
=======
    let (_, db, _, _) = signers.first().unwrap();
    let shares1 = db.get_latest_verified_dkg_shares().await.unwrap().unwrap();
>>>>>>> f29e45cf

    // =========================================================================
    // Step 6 - Prepare for deposits
    // -------------------------------------------------------------------------
    // - Before the signers can process anything, they need a UTXO to call
    //   their own. For that we make a donation, and confirm it. The
    //   signers should pick it up.
    // =========================================================================
    let script_pub_key1 = shares1.aggregate_key.signers_script_pubkey();
    let network = bitcoin::Network::Regtest;
    let address = Address::from_script(&script_pub_key1, network).unwrap();

    faucet.send_to(100_000, &address);

    // =========================================================================
    // Step 7 - Make a proper deposit
    // -------------------------------------------------------------------------
    // - Use the UTXOs confirmed in step (5) to construct a proper deposit
    //   request transaction. Submit it and inform Emily about it.
    // =========================================================================
    // Now lets make a deposit transaction and submit it
    let utxo = depositor1.get_utxos(rpc, None).pop().unwrap();

    let amount = 2_500_000;
    let signers_public_key = shares1.aggregate_key.into();
    let max_fee = amount / 2;
    let (deposit_tx, deposit_request, _) =
        make_deposit_request(&depositor1, amount, utxo, max_fee, signers_public_key);
    rpc.send_raw_transaction(&deposit_tx).unwrap();

    assert_eq!(deposit_tx.compute_txid(), deposit_request.outpoint.txid);

    let body = deposit_request.as_emily_request(&deposit_tx);
    let _ = deposit_api::create_deposit(emily_client.config(), body)
        .await
        .unwrap();

    // =========================================================================
    // Step 8 - Confirm the deposit and wait for the signers to do their
    //          job.
    // -------------------------------------------------------------------------
    // - Confirm the deposit request. The arrival of a new bitcoin block
    //   will trigger the block observer to reach out to Emily about
    //   deposits. Emily will have one so the signers should do basic
    //   validations and store the deposit request.
    // - Each TxSigner process should vote on the deposit request and
    //   submit the votes to each other.
    // - The coordinator should submit a sweep transaction. We check the
    //   mempool for its existence.
    // =========================================================================
<<<<<<< HEAD
    tokio::time::sleep(Duration::from_secs(1)).await;

    faucet.generate_block();
    wait_for_signers(&signers).await;

    let _txids = {
        let ctx = signers.first().unwrap();
        let txids = ctx.bitcoin_client.inner_client().get_raw_mempool().unwrap();
        assert_eq!(txids.len(), 1);
        txids
    };
=======
    faucet.generate_block();
    wait_for_signers(&signers).await;

    let (ctx, _, _, _) = signers.first().unwrap();
    let mut txids = ctx.bitcoin_client.inner_client().get_raw_mempool().unwrap();
    assert_eq!(txids.len(), 1);
>>>>>>> f29e45cf

    let block_hash = faucet.generate_block();
    wait_for_signers(&signers).await;

<<<<<<< HEAD
    // =========================================================================
    // Step 8 - Now let's change the threshold for the signers
    // -------------------------------------------------------------------------
    // - We need to restart the event loops with updated contexts so that
    //   they have the new signer and threshold in their. To do that we
    //   need to abort the futures that are running existing event loops
    //   and start new ones.
    // =========================================================================

    // We need to restart the signer in order to update the context. So we
    // start by killing the existing handles.
    for handle in handles {
        handle.abort();
    }

    let previous_contexts = std::mem::take(&mut signers);

    for ctx_old in previous_contexts {
        let db = ctx_old.inner_storage();
        let mut ctx = TestContext::builder()
            .with_storage(db.clone())
            .with_first_bitcoin_core_client()
            .with_emily_client(emily_client.clone())
            .with_mocked_stacks_client()
            .modify_settings(|settings| {
                settings.signer.private_key = ctx_old.config().signer.private_key;
                settings.signer.bootstrap_signatures_required = thresholds.second.get();
                settings.signer.dkg_target_rounds = NonZeroU32::new(1).unwrap();
                settings.signer.bitcoin_processing_delay = Duration::from_secs(1);
            })
            .build();

        backfill_bitcoin_blocks(&db, rpc, &chain_tip_info.hash).await;

        ctx.state().set_sbtc_contracts_deployed();
        start_event_loops(&ctx, &network).await;

        let tx_broadcaster = tx_broadcaster.clone();
        let chain_tip_info = chain_tip_info.clone();
        let signer_set_data = signer_set_data.clone();
        mock_stacks_core(&mut ctx, chain_tip_info, signer_set_data, tx_broadcaster).await;

        signers.push(ctx);
=======
    // Now lets check the bitcoin transaction, first we get it.
    let txid = txids.pop().unwrap();
    let tx_info = ctx
        .bitcoin_client
        .get_tx_info(&txid, &block_hash)
        .unwrap()
        .unwrap();
    // We check that the scriptPubKey of the first input is the signers'
    let actual_script_pub_key = tx_info.prevout(0).unwrap().script_pubkey.as_bytes();

    assert_eq!(actual_script_pub_key, script_pub_key1.as_bytes());
    assert_eq!(&tx_info.tx.output[0].script_pubkey, &script_pub_key1);

    // Now we check that each database has the sweep transaction and is
    // recognized as a signer script_pubkey.
    for (_, db, _, _) in signers.iter() {
        let script_pubkey = sqlx::query_scalar::<_, model::ScriptPubKey>(
            r#"
            SELECT script_pubkey
            FROM sbtc_signer.bitcoin_tx_outputs
            WHERE txid = $1
              AND output_type = 'signers_output'
            "#,
        )
        .bind(txid.to_byte_array())
        .fetch_one(db.pool())
        .await
        .unwrap();

        assert!(db.is_signer_script_pub_key(&script_pubkey).await.unwrap());
>>>>>>> f29e45cf
    }

    // =========================================================================
    // Step 9 - Run DKG Again
    // -------------------------------------------------------------------------
    // - The signers should run DKG again after they see the next bitcoin
    //   block, this was configured above.
    // =========================================================================
    for (_, db, _, _) in signers.iter() {
        let dkg_share_count: i64 = sqlx::query_scalar("SELECT COUNT(*) FROM dkg_shares;")
            .fetch_one(db.pool())
            .await
            .unwrap();

<<<<<<< HEAD
    // The signers should have ran DKG twice now
    for ctx in signers.iter() {
        let db = ctx.inner_storage();
        let count = db.get_encrypted_dkg_shares_count().await.unwrap();
        assert_eq!(count, 2);
=======
        assert_eq!(dkg_share_count, 1);
    }

    // After the next bitcoin block, each of the signers will think that
    // DKG needs to be run. So we need to wait for it.
    faucet.generate_block();

    // We first need to wait for bitcoin-core to send us all the
    // notifications so that we are up-to-date with the chain tip.
    wait_for_signers(&signers).await;

    let (_, db, _, _) = signers.first().unwrap();
    let shares2 = db.get_latest_verified_dkg_shares().await.unwrap().unwrap();

    // Check that we have new DKG shares for each of the signers.
    for (_, db, _, _) in signers.iter() {
        let dkg_share_count: i64 = sqlx::query_scalar("SELECT COUNT(*) FROM dkg_shares;")
            .fetch_one(db.pool())
            .await
            .unwrap();

        assert_eq!(dkg_share_count, 2);
>>>>>>> f29e45cf
    }

    // =========================================================================
    // Step 10 - Make two proper deposits
    // -------------------------------------------------------------------------
    // - Use the UTXOs generated in step (4) to construct two proper
    //   deposit request transactions. Submit them to the bitcoin network
    //   and then inform Emily.
    // - The two deposits are locked using two different aggregate keys,
    //   the old one and the new one.
    // =========================================================================
<<<<<<< HEAD
    // Now lets make another deposit transaction and submit it

    let second_dkg_shares = {
        let ctx = signers.first().unwrap();
        let db = ctx.inner_storage();
        db.get_latest_encrypted_dkg_shares().await.unwrap().unwrap()
    };

    let utxo = depositor.get_utxos(rpc, None).pop().unwrap();
=======
    // Now lets make a deposit transaction and submit it
    let utxo = depositor2.get_utxos(rpc, None).pop().unwrap();
>>>>>>> f29e45cf

    let amount = 3_500_000;
    let signers_public_key2 = shares2.aggregate_key.into();
    let max_fee = amount / 2;
    let (deposit_tx, deposit_request, _) =
        make_deposit_request(&depositor2, amount, utxo, max_fee, signers_public_key2);
    rpc.send_raw_transaction(&deposit_tx).unwrap();

    let body = deposit_request.as_emily_request(&deposit_tx);
    deposit_api::create_deposit(emily_client.config(), body)
        .await
        .unwrap();

<<<<<<< HEAD
    // =========================================================================
    // Step 10 - Sweep the second deposit
    // -------------------------------------------------------------------------
    // - Like before, the signers will attempt to sweep the funds
    //   immediately.
    // =========================================================================
    faucet.generate_block();
    wait_for_signers(&signers).await;

    // Okay, now that someone other than the new signer has been
    // coordinator, we should have successfully signed and submitted a
    // sweep for our last deposit.
    let sweep_txid1: BitcoinTxId = {
        let ctx = signers.first().unwrap();
        let txids = ctx.bitcoin_client.inner_client().get_raw_mempool().unwrap();
        assert_eq!(txids.len(), 1);
        txids[0].into()
    };

    // We confirm another block so that the a complete-deposit contract
    // call gets constructed and submitted by the signers. Any should be
    // able to do this part.
    let block_hash1 = faucet.generate_block();
    wait_for_signers(&signers).await;

    let utxo = depositor.get_utxos(rpc, None).pop().unwrap();

=======
    let utxo = depositor1.get_utxos(rpc, None).pop().unwrap();
>>>>>>> f29e45cf
    let amount = 4_500_000;
    let signers_public_key1 = shares1.aggregate_key.into();
    let max_fee = amount / 2;
    let (deposit_tx, deposit_request, _) =
        make_deposit_request(&depositor1, amount, utxo, max_fee, signers_public_key1);
    rpc.send_raw_transaction(&deposit_tx).unwrap();

    let body = deposit_request.as_emily_request(&deposit_tx);
    deposit_api::create_deposit(emily_client.config(), body)
        .await
        .unwrap();

    // =========================================================================
    // Step 11 - Confirm the deposit and wait for the signers to do their
    //           job.
    // -------------------------------------------------------------------------
    // - Confirm the deposit request. This will trigger the block observer
    //   to reach out to Emily about deposits. It will have two so the
    //   signers should do basic validations and store the deposit request.
    // - Each TxSigner process should vote on the deposit request and
    //   submit the votes to each other.
    // - The coordinator should submit a sweep transaction. We check the
    //   mempool for its existence.
    // =========================================================================
    faucet.generate_block();
    wait_for_signers(&signers).await;

<<<<<<< HEAD
    // Okay, now that someone other than the new signer has been
    // coordinator, we should have successfully signed and submitted a
    // sweep for our last deposit.
    let sweep_txid2: BitcoinTxId = {
        let ctx = signers.first().unwrap();
        let txids = ctx.bitcoin_client.inner_client().get_raw_mempool().unwrap();
        assert_eq!(txids.len(), 1);
        txids[0].into()
    };
=======
    let (ctx, _, _, _) = signers.first().unwrap();
    let mut txids = ctx.bitcoin_client.inner_client().get_raw_mempool().unwrap();
>>>>>>> f29e45cf

    assert_eq!(txids.len(), 1);

    let block_hash = faucet.generate_block();
    wait_for_signers(&signers).await;

    // =========================================================================
    // Step 12 - Assertions
    // -------------------------------------------------------------------------
    // - During each bitcoin block, the signers should sign and broadcast a
    //   rotate keys contract call. This is because they haven't received a
    //   rotate-keys event, so they think that they haven't confirmed a
    //   rotate-keys contract call.
    // - After each sweep transaction is confirmed, the coordinator should
    //   also broadcast a complete-deposit contract call. There should be
    //   duplicates here as well since the signers do not receive events
    //   about the success of the contract call.
    // - They should have sweep transactions in their database.
    // - Check that the sweep transaction spend to the signers'
    //   scriptPubKey.
    // =========================================================================
    let sleep_fut = Sleep::for_secs(5);
    let broadcast_stacks_txs: Vec<StacksTransaction> = stacks_tx_stream
        .take_until(sleep_fut)
        .collect::<Vec<_>>()
        .await
        .into_iter()
        .collect::<Result<Vec<_>, _>>()
        .unwrap();

    let mut complete_deposit_txs: Vec<StacksTransaction> = broadcast_stacks_txs
        .iter()
        .filter(|tx| match &tx.payload {
            TransactionPayload::ContractCall(cc) => {
                cc.function_name.as_str() == CompleteDepositV1::FUNCTION_NAME
            }
            _ => false,
        })
        .cloned()
        .collect();

    // We should try to mint for each of the three deposits. But since the
    // signers continually submit Stacks transaction for each swept
    // deposit, we need to deduplicate the contract calls before checking.
    complete_deposit_txs.sort_by_key(|tx| match &tx.payload {
        // The first argument in the contract call is the transaction ID
        // of the deposit
        TransactionPayload::ContractCall(cc) => match cc.function_args.first() {
            Some(ClarityValue::Sequence(SequenceData::Buffer(buff))) => buff.data.clone(),
            _ => Vec::new(),
        },
        _ => Vec::new(),
    });
    complete_deposit_txs.dedup_by_key(|tx| match &tx.payload {
        TransactionPayload::ContractCall(cc) => cc.function_args.first().cloned(),
        _ => None,
    });

    // We ran DKG twice, so we should observe two distinct rotate-keys
    // contract calls. Since we call rotate keys with each bitcoin block we
    // need to filter out the duplicates.
    let mut rotate_keys_txs: Vec<StacksTransaction> = broadcast_stacks_txs
        .iter()
        .filter(|tx| match &tx.payload {
            TransactionPayload::ContractCall(cc) => {
                cc.function_name.as_str() == RotateKeysV1::FUNCTION_NAME
            }
            _ => false,
        })
        .cloned()
        .collect();
    rotate_keys_txs.dedup_by_key(|tx| match &tx.payload {
        // The second argument in the contract call is the aggregate key
        TransactionPayload::ContractCall(cc) => cc.function_args.get(1).cloned(),
        _ => None,
    });

    // These should all be rotate-keys contract calls.
    for tx in rotate_keys_txs.iter() {
        assert_stacks_transaction_kind::<RotateKeysV1>(tx);
    }
    // We ran DKG twice, so two rotate-keys contract calls.
    assert_eq!(rotate_keys_txs.len(), 2);

    // Check that these are all complete-deposit contract calls.
    for tx in complete_deposit_txs.iter() {
        assert_stacks_transaction_kind::<CompleteDepositV1>(tx);
    }
    // There were three deposits, so three distinct complete-deposit
    // contract calls.
    assert_eq!(complete_deposit_txs.len(), 3);

    // Now lets check the bitcoin transaction, first we get it.
<<<<<<< HEAD
    let ctx = signers.first().unwrap();
    let tx_info1 = ctx
        .bitcoin_client
        .get_tx_info(&sweep_txid1, &block_hash1)
        .unwrap()
        .unwrap();

    // We check that the scriptPubKey of the first input and output against
    // what is expected from the rows in the database.
    let signers_prevout_script_pubkey = tx_info1.prevout(0).unwrap().script_pubkey;
    let signer_new_script_pubkey = &tx_info1.tx.output[0].script_pubkey;
    let second_script_pubkey = second_dkg_shares.script_pubkey.deref();

    assert_eq!(signers_prevout_script_pubkey, &first_script_pubkey);
    assert_eq!(signer_new_script_pubkey, second_script_pubkey);

    let tx_info2 = ctx
=======
    let txid = txids.pop().unwrap();
    let tx_info = ctx
>>>>>>> f29e45cf
        .bitcoin_client
        .get_tx_info(&txid, &block_hash)
        .expect("Error getting transaction info")
        .expect("Expected to be able to get the transaction info from bitcoin-core");
    // We check that the scriptPubKey of the first input is the signers'
    // old ScriptPubkey
    let actual_script_pub_key = tx_info.prevout(0).unwrap().script_pubkey.as_bytes();
    assert_eq!(actual_script_pub_key, script_pub_key1.as_bytes());

    // The scriptPubkey of the new signer UTXO should be from the new
    // aggregate key.
    let script_pub_key2 = shares2.aggregate_key.signers_script_pubkey();
    assert_eq!(&tx_info.tx.output[0].script_pubkey, &script_pub_key2);
    // The transaction should sweep two deposits, so 3 inputs total because
    // of the signers' UTXO.
    assert_eq!(tx_info.inputs().len(), 3);
    // No withdrawals, so 2 outputs
    assert_eq!(tx_info.outputs().len(), 2);

<<<<<<< HEAD
    // Lastly we check that out database has the sweep transaction
    for ctx in signers {
        let db = ctx.inner_storage();
=======
    for (_, db, _, _) in signers {
        // Lastly we check that our database has the sweep transaction
>>>>>>> f29e45cf
        let script_pubkey = sqlx::query_scalar::<_, model::ScriptPubKey>(
            r#"
            SELECT script_pubkey
            FROM sbtc_signer.bitcoin_tx_outputs
            WHERE txid = $1
              AND output_type = 'signers_output'
            "#,
        )
        .bind(txid.to_byte_array())
        .fetch_one(db.pool())
        .await
        .unwrap();

        assert!(db.is_signer_script_pub_key(&script_pubkey).await.unwrap());
        testing::storage::drop_db(db).await;
    }
}

// The signature thresholds in an integration test where we change it from
// one value to another.
struct TestThresholds {
    /// The initial bootstrap signature threshold
    first: NonZeroU16,
    /// The "new" bootstrap signature threshold for the signing set.
    second: NonZeroU16,
}

/// Test that three signers can successfully re-run DKG after the signature
/// threshold changes.
///
/// Have three signers run DKG, and sweep a deposit. Then have the three
/// signers update the signature threshold, run DKG again, and sweep two
/// deposits in two separate sweep transactions to the new scriptPubKey.
///
/// The test setup is as follows:
/// 1. There are three "signers" contexts. Each context points to its own
///    real postgres database, and they have their own private key. Each
///    database is populated with the same data.
/// 2. Each context is given to a block observer, a tx signer, and a tx
///    coordinator, where these event loops are spawned as separate tasks.
/// 3. The signers communicate with our in-memory network struct.
/// 4. A real Emily server is running in the background.
/// 5. A real bitcoin-core node is running in the background.
/// 6. Stacks-core is mocked.
///
/// To start the test environment do:
/// ```bash
/// make integration-env-up-ci
/// ```
///
/// then, once everything is up and running, run the test.
///
/// # Note
///
/// This test becomes flaky if the threshold gets set to 1. This is due to
/// a bug in WSTS (https://github.com/stacks-sbtc/wsts/issues/191), the
/// problematic scenario for this test goes like so:
/// 1. The coordinator starts a signing round for an input, and some of the
///    signers respond with a NonceResponse quickly.
/// 2. The coordinator receives at least one NonceResponse and asks for
///    signature shares. Some signers respond quickly again.
/// 3. The coordinator finalizes the signing round and starts a signing
///    round for another input.
/// 4. One of the slower signers send a nonce response for the first input.
/// 5. The coordinator receives the nonce response for the first input and
///    assumes it is for the second signing round. It then replaces the
///    message that it was trying to sign with the one in the
///    NonceResponse. This is part of the WSTS bug.
/// 6. The coordinator then asks for signature shares.
/// 7. The signers receive the signature share request but most do not have
///    the state machine for the coorsponding message, which appears to
///    relate to the first input because of (5).
#[test_case(TestThresholds {
    first: NonZeroU16::new(2).unwrap(),
    second: NonZeroU16::new(3).unwrap(),
}; "increase the threshold")]
#[test_case(TestThresholds {
    first: NonZeroU16::new(3).unwrap(),
    second: NonZeroU16::new(2).unwrap(),
}; "lower the threshold")]
#[test_case(TestThresholds {
    first: NonZeroU16::new(3).unwrap(),
    second: NonZeroU16::new(3).unwrap(),
}; "same the threshold")]
#[tokio::test]
async fn sign_bitcoin_transaction_threshold_changes(thresholds: TestThresholds) {
    let (_, signer_key_pairs): (_, [Keypair; 3]) = testing::wallet::regtest_bootstrap_wallet();
    let (rpc, faucet) = regtest::initialize_blockchain();

    // We need to populate our databases, so let's fetch the data.
    let emily_client = EmilyClient::new_test_client();

    testing_api::wipe_databases(&emily_client.config().as_testing())
        .await
        .unwrap();

    let network = WanNetwork::default();

    let chain_tip_info = get_canonical_chain_tip(rpc);
    let bootstrap_signing_set: BTreeSet<PublicKey> = signer_key_pairs
        .iter()
        .map(|kp| kp.public_key().into())
        .collect();

    // =========================================================================
    // Step 1 - Create a database, an associated context, and a Keypair for
    //          each of the signers in the signing set.
    // -------------------------------------------------------------------------
    // - We load the database with a bitcoin blocks going back to some
    //   genesis block.
    // =========================================================================
    let mut signers = Vec::new();
    for kp in signer_key_pairs.iter() {
        let db = testing::storage::new_test_database().await;
        let ctx = TestContext::builder()
            .with_storage(db.clone())
            .with_first_bitcoin_core_client()
            .with_emily_client(emily_client.clone())
            .with_mocked_stacks_client()
            .modify_settings(|settings| {
                settings.signer.private_key = kp.secret_key().into();
                settings.signer.bootstrap_signing_set = bootstrap_signing_set.clone();
                settings.signer.bootstrap_signatures_required = thresholds.first.get();
                settings.signer.dkg_target_rounds = NonZeroU32::new(1).unwrap();
                settings.signer.bitcoin_processing_delay = Duration::from_secs(1);
            })
            .build();

        backfill_bitcoin_blocks(&db, rpc, &chain_tip_info.hash).await;

        signers.push(ctx);
    }

    // =========================================================================
    // Step 2 - Setup the stacks client mocks.
    // -------------------------------------------------------------------------
    // - Set up the mocks to that the block observer fetches at least one
    //   Stacks block. This is necessary because we need the stacks chain
    //   tip in the transaction coordinator.
    // - Set up the current-aggregate-key response to be `None`. This means
    //   that each coordinator will broadcast a rotate keys transaction.
    // =========================================================================
    let (tx_broadcaster, rx) = tokio::sync::broadcast::channel(10);
    let stacks_tx_stream = BroadcastStream::new(rx);
    let signer_set_data = Arc::new(RwLock::new(None));
    watch_for_rotate_keys_transaction(&tx_broadcaster, signer_set_data.clone());

    for ctx in signers.iter_mut() {
        let tx_broadcaster = tx_broadcaster.clone();
        let signer_set_data = signer_set_data.clone();
        let chain_tip_info = chain_tip_info.clone();

        mock_stacks_core(ctx, chain_tip_info, signer_set_data, tx_broadcaster).await;
    }

    // =========================================================================
    // Step 3 - Start the TxCoordinatorEventLoop, TxSignerEventLoop,
    //          BlockObserver, and RequestDeciderEventLoop processes for
    //          each signer.
    // -------------------------------------------------------------------------
    // - We only proceed with the test after all processes have started,
    //   and we use a counter to notify us when that happens.
    // =========================================================================
    let mut handles = Vec::new();

    for ctx in signers.iter() {
        ctx.state().set_sbtc_contracts_deployed();
<<<<<<< HEAD
        handles.extend(start_event_loops(ctx, &network).await);
=======
        let ev = TxCoordinatorEventLoop {
            network: network.spawn(),
            context: ctx.clone(),
            context_window: 10000,
            private_key: kp.secret_key().into(),
            signing_round_max_duration: Duration::from_secs(10),
            bitcoin_presign_request_max_duration: Duration::from_secs(10),
            dkg_max_duration: Duration::from_secs(10),
            is_epoch3: true,
        };
        let counter = start_count.clone();
        handles.push(tokio::spawn(async move {
            counter.fetch_add(1, Ordering::Relaxed);
            ev.run().await
        }));

        let ev = TxSignerEventLoop {
            network: network.spawn(),
            context: ctx.clone(),
            context_window: 10000,
            wsts_state_machines: LruCache::new(NonZeroUsize::new(100).unwrap()),
            last_presign_block: None,
            signer_private_key: kp.secret_key().into(),
            rng: rand::rngs::OsRng,
            dkg_begin_pause: None,
            dkg_verification_state_machines: LruCache::new(NonZeroUsize::new(5).unwrap()),
            stacks_sign_request: LruCache::new(STACKS_SIGN_REQUEST_LRU_SIZE),
        };
        let counter = start_count.clone();
        handles.push(tokio::spawn(async move {
            counter.fetch_add(1, Ordering::Relaxed);
            ev.run().await
        }));

        let ev = RequestDeciderEventLoop {
            network: network.spawn(),
            context: ctx.clone(),
            context_window: 10000,
            deposit_decisions_retry_window: 1,
            withdrawal_decisions_retry_window: 1,
            blocklist_checker: Some(()),
            signer_private_key: kp.secret_key().into(),
        };
        let counter = start_count.clone();
        handles.push(tokio::spawn(async move {
            counter.fetch_add(1, Ordering::Relaxed);
            ev.run().await
        }));

        let block_observer = BlockObserver {
            context: ctx.clone(),
            bitcoin_blocks: testing::btc::new_zmq_block_hash_stream(BITCOIN_CORE_ZMQ_ENDPOINT)
                .await,
        };
        let counter = start_count.clone();
        handles.push(tokio::spawn(async move {
            counter.fetch_add(1, Ordering::Relaxed);
            block_observer.run().await
        }));
    }

    while start_count.load(Ordering::SeqCst) < 12 {
        tokio::time::sleep(Duration::from_millis(10)).await;
>>>>>>> f29e45cf
    }

    // =========================================================================
    // Step 4 - Wait for DKG
    // -------------------------------------------------------------------------
    // - Once they are all running, generate a bitcoin block to kick off
    //   the database updating process.
    // - After they have the same view of the canonical bitcoin blockchain,
    //   the signers should all participate in DKG.
    // =========================================================================
    faucet.generate_block();
    wait_for_signers(&signers).await;

    let first_dkg_shares = {
        let ctx = signers.first().unwrap();
        let db = ctx.inner_storage();
        db.get_latest_verified_dkg_shares().await.unwrap().unwrap()
    };

    // =========================================================================
    // Step 5 - Prepare for deposits
    // -------------------------------------------------------------------------
    // - Before the signers can process anything, they need a UTXO to call
    //   their own. For that we make a donation, and confirm it. The
    //   signers should pick it up.
    // - Give a "depositor" some UTXOs so that they can make a deposit for
    //   sBTC.
    // =========================================================================
    let first_script_pubkey = first_dkg_shares.aggregate_key.signers_script_pubkey();
    let btc_network = bitcoin::Network::Regtest;
    let address = Address::from_script(&first_script_pubkey, btc_network).unwrap();

    faucet.send_to(100_000, &address);

    let depositor = Recipient::new(AddressType::P2tr);

    // Start off with some initial UTXOs to work with.
    faucet.send_to(50_000_000, &depositor.address);

    faucet.generate_block();
    wait_for_signers(&signers).await;

    // =========================================================================
    // Step 6 - Make a proper deposit
    // -------------------------------------------------------------------------
    // - Use the UTXOs confirmed in step (5) to construct a proper deposit
    //   request transaction. Submit it and inform Emily about it.
    // =========================================================================
    // Now lets make a deposit transaction and submit it
    let utxo = depositor.get_utxos(rpc, None).pop().unwrap();

    let amount = 2_500_000;
    let signers_public_key = first_dkg_shares.aggregate_key.into();
    let max_fee = amount / 2;
    let (deposit_tx, deposit_request, _) =
        make_deposit_request(&depositor, amount, utxo, max_fee, signers_public_key);
    rpc.send_raw_transaction(&deposit_tx).unwrap();

    assert_eq!(deposit_tx.compute_txid(), deposit_request.outpoint.txid);

    let body = deposit_request.as_emily_request(&deposit_tx);
    let _ = deposit_api::create_deposit(emily_client.config(), body)
        .await
        .unwrap();

    // =========================================================================
    // Step 7 - Confirm the deposit and wait for the signers to do their
    //          job.
    // -------------------------------------------------------------------------
    // - Confirm the deposit request. This will trigger the block observer
    //   to reach out to Emily about deposits. It will have one so the
    //   signers should do basic validations and store the deposit request.
    // - Each TxSigner process should vote on the deposit request and
    //   submit the votes to each other.
    // - The coordinator should submit a sweep transaction. We check the
    //   mempool for its existence.
    // =========================================================================
    tokio::time::sleep(Duration::from_secs(1)).await;

    faucet.generate_block();
    wait_for_signers(&signers).await;

    let _txids = {
        let ctx = signers.first().unwrap();
        let txids = ctx.bitcoin_client.inner_client().get_raw_mempool().unwrap();
        assert_eq!(txids.len(), 1);
        txids
    };

    faucet.generate_block();
    wait_for_signers(&signers).await;

    // =========================================================================
    // Step 8 - Now let's change the threshold for the signers
    // -------------------------------------------------------------------------
    // - We need to restart the event loops with updated contexts so that
    //   they have the new signer and threshold in their. To do that we
    //   need to abort the futures that are running existing event loops
    //   and start new ones.
    // =========================================================================

<<<<<<< HEAD
    let new_signer_keypair = Keypair::new_global(&mut rng);
    let signer_keypairs = signer_key_pairs
        .into_iter()
        .chain([new_signer_keypair])
        .collect::<Vec<_>>();

    bootstrap_signing_set = signer_keypairs
        .iter()
        .map(|kp| kp.public_key().into())
        .collect();

    let new_db = testing::storage::new_test_database().await;

    let previous_contexts = signers
        .drain(..)
        .map(|ctx| (ctx.inner_storage(), ctx.config().signer.private_key))
        .chain([(new_db, new_signer_keypair.secret_key().into())])
        .collect::<Vec<_>>();
=======
    let start_count = Arc::new(AtomicU8::new(0));
>>>>>>> f29e45cf

    // We need to restart the signer in order to update the context. So we
    // start by killing the existing handles.
    for handle in handles {
        handle.abort();
    }

<<<<<<< HEAD
    for (db, private_key) in previous_contexts {
=======
    let db_kp = signers
        .drain(..)
        .map(|(_, db, kp, _)| (db, kp))
        .collect::<Vec<_>>();

    tokio::time::sleep(Duration::from_millis(200)).await;

    for (db, keypair) in db_kp {
>>>>>>> f29e45cf
        let mut ctx = TestContext::builder()
            .with_storage(db.clone())
            .with_first_bitcoin_core_client()
            .with_emily_client(emily_client.clone())
            .with_mocked_stacks_client()
            .modify_settings(|settings| {
<<<<<<< HEAD
                settings.signer.private_key = private_key;
                settings.signer.bootstrap_signing_set = bootstrap_signing_set.clone();
=======
                settings.signer.private_key = keypair.secret_key().into();
>>>>>>> f29e45cf
                settings.signer.bootstrap_signatures_required = thresholds.second.get();
                settings.signer.dkg_target_rounds = NonZeroU32::new(1).unwrap();
                settings.signer.bitcoin_processing_delay = Duration::from_secs(1);
            })
            .build();

        backfill_bitcoin_blocks(&db, rpc, &chain_tip_info.hash).await;

        ctx.state().set_sbtc_contracts_deployed();
        start_event_loops(&ctx, &network).await;

        let tx_broadcaster = tx_broadcaster.clone();
        let chain_tip_info = chain_tip_info.clone();
        let signer_set_data = signer_set_data.clone();
        mock_stacks_core(&mut ctx, chain_tip_info, signer_set_data, tx_broadcaster).await;

<<<<<<< HEAD
        signers.push(ctx);
=======
    while start_count.load(Ordering::SeqCst) < 12 {
        tokio::time::sleep(Duration::from_millis(10)).await;
>>>>>>> f29e45cf
    }

    // =========================================================================
    // Step 9 - Wait for DKG again
    // -------------------------------------------------------------------------
    // - Once they are all running, generate a bitcoin block to kick off
    //   the database updating process.
    // - After they have the same view of the canonical bitcoin blockchain,
    //   the signers should all participate in DKG.
    // =========================================================================
    faucet.generate_block();
    wait_for_signers(&signers).await;

<<<<<<< HEAD
    // The first three signers should have ran DKG twice now, while the 4th
    // signer should have run DKKG once.
    for ctx in signers.iter().take(3) {
        let db = ctx.inner_storage();
=======
    // We need to generate another block just for good measure.
    faucet.generate_block();
    wait_for_signers(&signers).await;

    // The signers should have ran DKG twice now
    for (_, db, _, _) in signers.iter() {
>>>>>>> f29e45cf
        let count = db.get_encrypted_dkg_shares_count().await.unwrap();
        assert_eq!(count, 2);
    }

<<<<<<< HEAD
    if let Some(ctx) = signers.last() {
        let db = ctx.inner_storage();
        let count = db.get_encrypted_dkg_shares_count().await.unwrap();
        assert_eq!(count, 1);
    }

=======
>>>>>>> f29e45cf
    // =========================================================================
    // Step 10 - Make a second deposit
    // -------------------------------------------------------------------------
    // - Use the UTXOs confirmed in step (5) to construct a proper deposit
    //   request transaction. Submit it and inform Emily about it.
    // =========================================================================
    // Now lets make another deposit transaction and submit it

    let second_dkg_shares = {
        let ctx = signers.first().unwrap();
        let db = ctx.inner_storage();
        db.get_latest_encrypted_dkg_shares().await.unwrap().unwrap()
    };

    let utxo = depositor.get_utxos(rpc, None).pop().unwrap();

    let amount = 3_500_000;
    let signers_public_key = second_dkg_shares.aggregate_key.into();
    let max_fee = amount / 2;
    let (deposit_tx, deposit_request, _) =
        make_deposit_request(&depositor, amount, utxo, max_fee, signers_public_key);
    rpc.send_raw_transaction(&deposit_tx).unwrap();

    assert_eq!(deposit_tx.compute_txid(), deposit_request.outpoint.txid);

    let body = deposit_request.as_emily_request(&deposit_tx);
    let _ = deposit_api::create_deposit(emily_client.config(), body)
        .await
        .unwrap();

    // =========================================================================
    // Step 10 - Sweep the second deposit
    // -------------------------------------------------------------------------
    // - Like before, the signers will attempt to sweep the funds
    //   immediately.
    // =========================================================================
    faucet.generate_block();
    wait_for_signers(&signers).await;

    // Okay, now that someone other than the new signer has been
    // coordinator, we should have successfully signed and submitted a
    // sweep for our last deposit.
    let sweep_txid1: BitcoinTxId = {
        let ctx = signers.first().unwrap();
        let txids = ctx.bitcoin_client.inner_client().get_raw_mempool().unwrap();
        assert_eq!(txids.len(), 1);
        txids[0].into()
    };

    // We confirm another block so that the a complete-deposit contract
    // call gets constructed and submitted by the signers. Any should be
    // able to do this part.
    let block_hash1 = faucet.generate_block();
    wait_for_signers(&signers).await;

    let utxo = depositor.get_utxos(rpc, None).pop().unwrap();

    let amount = 4_500_000;
    let signers_public_key = second_dkg_shares.aggregate_key.into();
    let max_fee = amount / 2;
    let (deposit_tx, deposit_request, _) =
        make_deposit_request(&depositor, amount, utxo, max_fee, signers_public_key);
    rpc.send_raw_transaction(&deposit_tx).unwrap();

    assert_eq!(deposit_tx.compute_txid(), deposit_request.outpoint.txid);

    let body = deposit_request.as_emily_request(&deposit_tx);
    let _ = deposit_api::create_deposit(emily_client.config(), body)
        .await
        .unwrap();

    // We confirm another block so that the a complete-deposit contract
    // call gets constructed and submitted by the signers. Any should be
    // able to do this part.
    faucet.generate_block();
    wait_for_signers(&signers).await;

    // Okay, now that someone other than the new signer has been
    // coordinator, we should have successfully signed and submitted a
    // sweep for our last deposit.
    let sweep_txid2: BitcoinTxId = {
        let ctx = signers.first().unwrap();
        let txids = ctx.bitcoin_client.inner_client().get_raw_mempool().unwrap();
        assert_eq!(txids.len(), 1);
        txids[0].into()
    };

    // We confirm another block so that this complete-deposit contract
    // call gets constructed and submitted by the signers.
    let block_hash2 = faucet.generate_block();
    wait_for_signers(&signers).await;

    // =========================================================================
    // Step 11 - Assertions
    // -------------------------------------------------------------------------
    // - We should have a total of 2 unique rotate keys contract call
    //   because we ran DKG twice.
    // - We should have a total of 2 unique complete-deposit contract call
    //   trasnactions, one for each deposit.
    // - Are the sweep transactions in our database.
    // - Does the last sweep transaction spend to the signers' new
    //   scriptPubKey.
    // =========================================================================
    let sleep_fut = tokio::time::sleep(Duration::from_secs(5));
    let broadcast_stacks_txs: Vec<StacksTransaction> = stacks_tx_stream
        .take_until(sleep_fut)
        .collect::<Vec<_>>()
        .await
        .into_iter()
        .collect::<Result<Vec<_>, _>>()
        .unwrap();

    more_asserts::assert_ge!(broadcast_stacks_txs.len(), 3);

    let mut complete_deposit_txs: Vec<StacksTransaction> = broadcast_stacks_txs
        .iter()
        .filter(|tx| match &tx.payload {
            TransactionPayload::ContractCall(cc) => {
                cc.function_name.as_str() == CompleteDepositV1::FUNCTION_NAME
            }
            _ => false,
        })
        .cloned()
        .collect();

    // We should try to mint for each of the three deposits. But since the
    // signers continually submit Stacks transaction for each swept
    // deposit, we need to deduplicate the contract calls before checking.
    complete_deposit_txs.sort_by_key(|tx| match &tx.payload {
        // The first argument in the contract call is the transaction ID
        // of the deposit
        TransactionPayload::ContractCall(cc) => match cc.function_args.first() {
            Some(ClarityValue::Sequence(SequenceData::Buffer(buff))) => buff.data.clone(),
            _ => Vec::new(),
        },
        _ => Vec::new(),
    });
    complete_deposit_txs.dedup_by_key(|tx| match &tx.payload {
        TransactionPayload::ContractCall(cc) => cc.function_args.first().cloned(),
        _ => None,
    });

    // We ran DKG twice, so we should observe two distinct rotate-keys
    // contract calls. Since we call rotate keys with each bitcoin block we
    // need to filter out the duplicates.
    let mut rotate_keys_txs: Vec<StacksTransaction> = broadcast_stacks_txs
        .iter()
        .filter(|tx| match &tx.payload {
            TransactionPayload::ContractCall(cc) => {
                cc.function_name.as_str() == RotateKeysV1::FUNCTION_NAME
            }
            _ => false,
        })
        .cloned()
        .collect();
    rotate_keys_txs.dedup_by_key(|tx| match &tx.payload {
        // The second argument in the contract call is the aggregate key
        TransactionPayload::ContractCall(cc) => cc.function_args.get(1).cloned(),
        _ => None,
    });

    // These should all be rotate-keys contract calls.
    for tx in rotate_keys_txs.iter() {
        assert_stacks_transaction_kind::<RotateKeysV1>(tx);
    }
    // We ran DKG twice, so two rotate-keys contract calls.
    assert_eq!(rotate_keys_txs.len(), 2);

    // Check that these are all complete-deposit contract calls.
    for tx in complete_deposit_txs.iter() {
        assert_stacks_transaction_kind::<CompleteDepositV1>(tx);
    }
    // There were three deposits, so three distinct complete-deposit
    // contract calls.
    assert_eq!(complete_deposit_txs.len(), 3);

    // Now lets check the bitcoin transaction, first we get it.
    let ctx = signers.first().unwrap();
    let tx_info1 = ctx
        .bitcoin_client
        .get_tx_info(&sweep_txid1, &block_hash1)
        .unwrap()
        .unwrap();

    // We check that the scriptPubKey of the first input and output against
    // what is expected from the rows in the database.
    let signers_prevout_script_pubkey = tx_info1.prevout(0).unwrap().script_pubkey;
    let signer_new_script_pubkey = &tx_info1.tx.output[0].script_pubkey;
    let second_script_pubkey = second_dkg_shares.script_pubkey.deref();

    assert_eq!(signers_prevout_script_pubkey, &first_script_pubkey);
    assert_eq!(signer_new_script_pubkey, second_script_pubkey);

    let tx_info2 = ctx
        .bitcoin_client
        .get_tx_info(&sweep_txid2, &block_hash2)
        .unwrap()
        .unwrap();

    // We check that the scriptPubKey of the first input and output against
    // what is expected from the rows in the database.
    let signers_prevout_script_pubkey = tx_info2.prevout(0).unwrap().script_pubkey;
    let signer_new_script_pubkey = &tx_info2.tx.output[0].script_pubkey;

    assert_eq!(signers_prevout_script_pubkey, second_script_pubkey);
    assert_eq!(signer_new_script_pubkey, second_script_pubkey);

    // Lastly we check that out database has the sweep transaction
    for ctx in signers {
        let db = ctx.inner_storage();
        let script_pubkey = sqlx::query_scalar::<_, model::ScriptPubKey>(
            r#"
            SELECT script_pubkey
            FROM sbtc_signer.bitcoin_tx_outputs
            WHERE txid = $1
            AND output_type = 'signers_output'
            "#,
        )
        .bind(sweep_txid1)
        .fetch_one(db.pool())
        .await
        .unwrap();

        assert!(db.is_signer_script_pub_key(&script_pubkey).await.unwrap());

        let script_pubkey = sqlx::query_scalar::<_, model::ScriptPubKey>(
            r#"
            SELECT script_pubkey
            FROM sbtc_signer.bitcoin_tx_outputs
            WHERE txid = $1
            AND output_type = 'signers_output'
            "#,
        )
        .bind(sweep_txid2)
        .fetch_one(db.pool())
        .await
        .unwrap();

        assert!(db.is_signer_script_pub_key(&script_pubkey).await.unwrap());
        testing::storage::drop_db(db).await;
    }
}

/// Test that three signers can successfully re-run DKG after the signature
/// threshold changes and a new signer is added to the signer set.
///
/// Have three signers run DKG, and sweep a deposit. Then have the three
/// signers update the signature threshold, add a new signer to their
/// configs, run DKG again, and sweep two deposits in two separate sweep
/// transactions to the new scriptPubKey.
///
/// The test setup is as follows:
/// 1. There are three "signers" contexts. Each context points to its own
///    real postgres database, and they have their own private key. Each
///    database is populated with the same data.
/// 2. Each context is given to a block observer, a tx signer, and a tx
///    coordinator, where these event loops are spawned as separate tasks.
/// 3. The signers communicate with our in-memory network struct.
/// 4. A real Emily server is running in the background.
/// 5. A real bitcoin-core node is running in the background.
/// 6. Stacks-core is mocked.
///
/// To start the test environment do:
/// ```bash
/// make integration-env-up-ci
/// ```
///
/// then, once everything is up and running, run the test.
#[test_case(TestThresholds {
    first: NonZeroU16::new(2).unwrap(),
    second: NonZeroU16::new(3).unwrap(),
}; "increase the threshold")]
#[test_case(TestThresholds {
    first: NonZeroU16::new(3).unwrap(),
    second: NonZeroU16::new(2).unwrap(),
}; "lower the threshold")]
#[tokio::test]
async fn sign_bitcoin_transaction_signer_set_grows_threshold_changes(thresholds: TestThresholds) {
    let (_, signer_key_pairs): (_, [Keypair; 3]) = testing::wallet::regtest_bootstrap_wallet();
    let (rpc, faucet) = regtest::initialize_blockchain();
    let mut rng = get_rng();

    // We need to populate our databases, so let's fetch the data.
    let emily_client = EmilyClient::try_new(
        &Url::parse("http://testApiKey@localhost:3031").unwrap(),
        Duration::from_secs(1),
        None,
    )
    .unwrap();

    testing_api::wipe_databases(&emily_client.config().as_testing())
        .await
        .unwrap();

    let network = WanNetwork::default();

    let chain_tip_info = get_canonical_chain_tip(rpc);
    let mut bootstrap_signing_set: BTreeSet<PublicKey> = signer_key_pairs
        .iter()
        .map(|kp| kp.public_key().into())
        .collect();

    // =========================================================================
    // Step 1 - Create a database, an associated context, and a Keypair for
    //          each of the signers in the signing set.
    // -------------------------------------------------------------------------
    // - We load the database with a bitcoin blocks going back to some
    //   genesis block.
    // =========================================================================
    let mut signers = Vec::new();
    for kp in signer_key_pairs.iter() {
        let db = testing::storage::new_test_database().await;
        let ctx = TestContext::builder()
            .with_storage(db.clone())
            .with_first_bitcoin_core_client()
            .with_emily_client(emily_client.clone())
            .with_mocked_stacks_client()
            .modify_settings(|settings| {
                settings.signer.private_key = kp.secret_key().into();
                settings.signer.bootstrap_signing_set = bootstrap_signing_set.clone();
                settings.signer.bootstrap_signatures_required = thresholds.first.get();
                settings.signer.dkg_target_rounds = NonZeroU32::new(1).unwrap();
                settings.signer.bitcoin_processing_delay = Duration::from_secs(1);
            })
            .build();

        backfill_bitcoin_blocks(&db, rpc, &chain_tip_info.hash).await;

        let net = network.connect(&ctx);

        signers.push((ctx, db, kp, net));
    }

    // =========================================================================
    // Step 2 - Setup the stacks client mocks.
    // -------------------------------------------------------------------------
    // - Set up the mocks to that the block observer fetches at least one
    //   Stacks block. This is necessary because we need the stacks chain
    //   tip in the transaction coordinator.
    // - Set up the current-aggregate-key response to be `None`. This means
    //   that each coordinator will broadcast a rotate keys transaction.
    // =========================================================================
    let (broadcast_stacks_tx, rx) = tokio::sync::broadcast::channel(10);
    let stacks_tx_stream = BroadcastStream::new(rx);

    for (ctx, db, _, _) in signers.iter_mut() {
        let broadcast_stacks_tx = broadcast_stacks_tx.clone();
        let db = db.clone();

        mock_stacks_core(ctx, chain_tip_info.clone(), db, broadcast_stacks_tx).await;
    }

    // =========================================================================
    // Step 3 - Start the TxCoordinatorEventLoop, TxSignerEventLoop,
    //          BlockObserver, and RequestDeciderEventLoop processes for
    //          each signer.
    // -------------------------------------------------------------------------
    // - We only proceed with the test after all processes have started,
    //   and we use a counter to notify us when that happens.
    // =========================================================================
    let start_count = Arc::new(AtomicU8::new(0));
    let mut handles = Vec::new();

    for (ctx, _, kp, network) in signers.iter() {
        ctx.state().set_sbtc_contracts_deployed();
        let ev = TxCoordinatorEventLoop {
            network: network.spawn(),
            context: ctx.clone(),
            context_window: 10000,
            private_key: kp.secret_key().into(),
            signing_round_max_duration: Duration::from_secs(10),
            bitcoin_presign_request_max_duration: Duration::from_secs(10),
            dkg_max_duration: Duration::from_secs(10),
            is_epoch3: true,
        };
        let counter = start_count.clone();
        handles.push(tokio::spawn(async move {
            counter.fetch_add(1, Ordering::Relaxed);
            ev.run().await
        }));

        let ev = TxSignerEventLoop {
            network: network.spawn(),
            context: ctx.clone(),
            context_window: 10000,
            wsts_state_machines: LruCache::new(NonZeroUsize::new(100).unwrap()),
            signer_private_key: kp.secret_key().into(),
            last_presign_block: None,
            rng: rand::rngs::OsRng,
            dkg_begin_pause: None,
            dkg_verification_state_machines: LruCache::new(NonZeroUsize::new(5).unwrap()),
            stacks_sign_request: LruCache::new(STACKS_SIGN_REQUEST_LRU_SIZE),
        };
        let counter = start_count.clone();
        handles.push(tokio::spawn(async move {
            counter.fetch_add(1, Ordering::Relaxed);
            ev.run().await
        }));

        let ev = RequestDeciderEventLoop {
            network: network.spawn(),
            context: ctx.clone(),
            context_window: 10000,
            deposit_decisions_retry_window: 1,
            withdrawal_decisions_retry_window: 1,
            blocklist_checker: Some(()),
            signer_private_key: kp.secret_key().into(),
        };
        let counter = start_count.clone();
        handles.push(tokio::spawn(async move {
            counter.fetch_add(1, Ordering::Relaxed);
            ev.run().await
        }));

        let block_observer = BlockObserver {
            context: ctx.clone(),
            bitcoin_blocks: testing::btc::new_zmq_block_hash_stream(BITCOIN_CORE_ZMQ_ENDPOINT)
                .await,
        };
        let counter = start_count.clone();
        handles.push(tokio::spawn(async move {
            counter.fetch_add(1, Ordering::Relaxed);
            block_observer.run().await
        }));
    }

    while start_count.load(Ordering::SeqCst) < 12 {
        tokio::time::sleep(Duration::from_millis(10)).await;
    }

    // =========================================================================
    // Step 4 - Wait for DKG
    // -------------------------------------------------------------------------
    // - Once they are all running, generate a bitcoin block to kick off
    //   the database updating process.
    // - After they have the same view of the canonical bitcoin blockchain,
    //   the signers should all participate in DKG.
    // =========================================================================
    faucet.generate_block();
    wait_for_signers(&signers).await;

    let first_dkg_shares = {
        let (_, db, _, _) = signers.first().unwrap();
        db.get_latest_verified_dkg_shares().await.unwrap().unwrap()
    };

    // =========================================================================
    // Step 5 - Prepare for deposits
    // -------------------------------------------------------------------------
    // - Before the signers can process anything, they need a UTXO to call
    //   their own. For that we make a donation, and confirm it. The
    //   signers should pick it up.
    // - Give a "depositor" some UTXOs so that they can make a deposit for
    //   sBTC.
    // =========================================================================
    let first_script_pubkey = first_dkg_shares.aggregate_key.signers_script_pubkey();
    let btc_network = bitcoin::Network::Regtest;
    let address = Address::from_script(&first_script_pubkey, btc_network).unwrap();

    faucet.send_to(100_000, &address);

    let depositor = Recipient::new(AddressType::P2tr);

    // Start off with some initial UTXOs to work with.
    faucet.send_to(50_000_000, &depositor.address);
    faucet.generate_block();

    wait_for_signers(&signers).await;

    // =========================================================================
    // Step 6 - Make a proper deposit
    // -------------------------------------------------------------------------
    // - Use the UTXOs confirmed in step (5) to construct a proper deposit
    //   request transaction. Submit it and inform Emily about it.
    // =========================================================================
    // Now lets make a deposit transaction and submit it
    let utxo = depositor.get_utxos(rpc, None).pop().unwrap();

    let amount = 2_500_000;
    let signers_public_key = first_dkg_shares.aggregate_key.into();
    let max_fee = amount / 2;
    let (deposit_tx, deposit_request, _) =
        make_deposit_request(&depositor, amount, utxo, max_fee, signers_public_key);
    rpc.send_raw_transaction(&deposit_tx).unwrap();

    assert_eq!(deposit_tx.compute_txid(), deposit_request.outpoint.txid);

    let body = deposit_request.as_emily_request(&deposit_tx);
    let _ = deposit_api::create_deposit(emily_client.config(), body)
        .await
        .unwrap();

    // =========================================================================
    // Step 7 - Confirm the deposit and wait for the signers to do their
    //          job.
    // -------------------------------------------------------------------------
    // - Confirm the deposit request. This will trigger the block observer
    //   to reach out to Emily about deposits. It will have one so the
    //   signers should do basic validations and store the deposit request.
    // - Each TxSigner process should vote on the deposit request and
    //   submit the votes to each other.
    // - The coordinator should submit a sweep transaction. We check the
    //   mempool for its existence.
    // =========================================================================
    tokio::time::sleep(Duration::from_secs(2)).await;

    faucet.generate_block();
    wait_for_signers(&signers).await;

    let _txids = {
        let (ctx, _, _, _) = signers.first().unwrap();
        let txids = ctx.bitcoin_client.inner_client().get_raw_mempool().unwrap();
        assert_eq!(txids.len(), 1);
        txids
    };

    faucet.generate_block();
    wait_for_signers(&signers).await;

    // =========================================================================
    // Step 8 - Now let's add a new signer to the signer set
    // -------------------------------------------------------------------------
    // - Create a new keypair and database.
    // - We need to restart the event loops with updated contexts so that
    //   they have the new signer and threshold in their. To do that we
    //   need to abort the futures that are running existing event loops
    //   and start new ones.
    // =========================================================================

    let new_signer_keypair = Keypair::new_global(&mut rng);
    let signer_keypairs = signer_key_pairs
        .into_iter()
        .chain([new_signer_keypair])
        .collect::<Vec<_>>();

    bootstrap_signing_set = signer_keypairs
        .iter()
        .map(|kp| kp.public_key().into())
        .collect();

    let new_db = testing::storage::new_test_database().await;

    let db_kp = signers
        .drain(..)
        .map(|(_, db, kp, _)| (db, kp))
        .chain([(new_db, &new_signer_keypair)])
        .collect::<Vec<_>>();

    let start_count = Arc::new(AtomicU8::new(0));

    // We need to restart the signer in order to update the context. So we
    // start by killing the existing handles.
    for handle in handles {
        handle.abort();
    }

    tokio::time::sleep(Duration::from_millis(200)).await;

    for (db, keypair) in db_kp {
        let mut ctx = TestContext::builder()
            .with_storage(db.clone())
            .with_first_bitcoin_core_client()
            .with_emily_client(emily_client.clone())
            .with_mocked_stacks_client()
            .modify_settings(|settings| {
                settings.signer.private_key = keypair.secret_key().into();
                settings.signer.bootstrap_signing_set = bootstrap_signing_set.clone();
                settings.signer.bootstrap_signatures_required = thresholds.second.get();
                settings.signer.bootstrap_aggregate_key = Some(first_dkg_shares.aggregate_key);
                settings.signer.dkg_target_rounds = NonZeroU32::new(1).unwrap();
                settings.signer.bitcoin_processing_delay = Duration::from_secs(1);
            })
            .build();

        backfill_bitcoin_blocks(&db, rpc, &chain_tip_info.hash).await;

        let net = network.connect(&ctx);

        ctx.state().set_sbtc_contracts_deployed();
        let ev = TxCoordinatorEventLoop {
            network: net.spawn(),
            context: ctx.clone(),
            context_window: 10000,
            private_key: keypair.secret_key().into(),
            signing_round_max_duration: Duration::from_secs(10),
            bitcoin_presign_request_max_duration: Duration::from_secs(10),
            dkg_max_duration: Duration::from_secs(10),
            is_epoch3: true,
        };
        let counter = start_count.clone();
        tokio::spawn(async move {
            counter.fetch_add(1, Ordering::Relaxed);
            ev.run().await
        });

        let ev = TxSignerEventLoop {
            network: net.spawn(),
            context: ctx.clone(),
            context_window: 10000,
            wsts_state_machines: LruCache::new(NonZeroUsize::new(100).unwrap()),
            signer_private_key: keypair.secret_key().into(),
            last_presign_block: None,
            rng: rand::rngs::OsRng,
            dkg_begin_pause: None,
            dkg_verification_state_machines: LruCache::new(NonZeroUsize::new(5).unwrap()),
            stacks_sign_request: LruCache::new(STACKS_SIGN_REQUEST_LRU_SIZE),
        };
        let counter = start_count.clone();
        tokio::spawn(async move {
            counter.fetch_add(1, Ordering::Relaxed);
            ev.run().await
        });

        let ev = RequestDeciderEventLoop {
            network: net.spawn(),
            context: ctx.clone(),
            context_window: 10000,
            deposit_decisions_retry_window: 1,
            withdrawal_decisions_retry_window: 1,
            blocklist_checker: Some(()),
            signer_private_key: keypair.secret_key().into(),
        };
        let counter = start_count.clone();
        tokio::spawn(async move {
            counter.fetch_add(1, Ordering::Relaxed);
            ev.run().await
        });

        let block_observer = BlockObserver {
            context: ctx.clone(),
            bitcoin_blocks: testing::btc::new_zmq_block_hash_stream(BITCOIN_CORE_ZMQ_ENDPOINT)
                .await,
        };
        let counter = start_count.clone();
        tokio::spawn(async move {
            counter.fetch_add(1, Ordering::Relaxed);
            block_observer.run().await
        });

        let broadcast_stacks_tx = broadcast_stacks_tx.clone();
        let chain_tip_info = chain_tip_info.clone();
        mock_stacks_core(&mut ctx, chain_tip_info, db.clone(), broadcast_stacks_tx).await;

        signers.push((ctx, db, keypair, net));
    }

    while start_count.load(Ordering::SeqCst) < 16 {
        tokio::time::sleep(Duration::from_millis(10)).await;
    }

    // =========================================================================
    // Step 9 - Wait for DKG again
    // -------------------------------------------------------------------------
    // - Once they are all running, generate a bitcoin block to kick off
    //   the database updating process.
    // - After they have the same view of the canonical bitcoin blockchain,
    //   the signers should all participate in DKG.
    // =========================================================================
    faucet.generate_block();
    wait_for_signers(&signers).await;

    // We need to generate another block just for good measure.
    faucet.generate_block();
    wait_for_signers(&signers).await;

    // The first three signers should have ran DKG twice now, while the 4th
    // signer should have run DKKG once.
    for (_, db, _, _) in signers.iter().take(3) {
        let count = db.get_encrypted_dkg_shares_count().await.unwrap();
        assert_eq!(count, 2);
    }

    if let Some((_, db, _, _)) = signers.last() {
        let count = db.get_encrypted_dkg_shares_count().await.unwrap();
        assert_eq!(count, 1);
    }

    // =========================================================================
    // Step 10 - Make a second deposit
    // -------------------------------------------------------------------------
    // - Use the UTXOs confirmed in step (5) to construct a proper deposit
    //   request transaction. Submit it and inform Emily about it.
    // =========================================================================
    // Now lets make another deposit transaction and submit it

    let second_dkg_shares = {
        let (_, db, _, _) = signers.first().unwrap();
        db.get_latest_encrypted_dkg_shares().await.unwrap().unwrap()
    };

    let utxo = depositor.get_utxos(rpc, None).pop().unwrap();

    let amount = 3_500_000;
    let signers_public_key = second_dkg_shares.aggregate_key.into();
    let max_fee = amount / 2;
    let (deposit_tx, deposit_request, _) =
        make_deposit_request(&depositor, amount, utxo, max_fee, signers_public_key);
    rpc.send_raw_transaction(&deposit_tx).unwrap();

    assert_eq!(deposit_tx.compute_txid(), deposit_request.outpoint.txid);

    let body = deposit_request.as_emily_request(&deposit_tx);
    let _ = deposit_api::create_deposit(emily_client.config(), body)
        .await
        .unwrap();

    // =========================================================================
    // Step 10 - Sweep the second deposit
    // -------------------------------------------------------------------------
    // - The signers will attempt to sweep the funds immediately, however,
    //   the new signer cannot coordinate the signing round since they do
    //   not have the aggregate key associated with the signers' UTXO.
    // - If the new signer is the coordinator then generate another bitcoin
    //   block until the new signer is not the coordinator.
    // =========================================================================
    let mut chain_tip: BitcoinBlockHash = faucet.generate_block().into();
    wait_for_signers(&signers).await;

    let new_public_key = new_signer_keypair.public_key().into();
    while given_key_is_coordinator(new_public_key, &chain_tip, &bootstrap_signing_set) {
        chain_tip = faucet.generate_block().into();
        wait_for_signers(&signers).await;
    }

    // Okay, now that someone other than the new signer has been
    // coordinator, we should have successfully signed and submitted a
    // sweep for our last deposit.
    let sweep_txid1: BitcoinTxId = {
        let (ctx, _, _, _) = signers.first().unwrap();
        let txids = ctx.bitcoin_client.inner_client().get_raw_mempool().unwrap();
        assert_eq!(txids.len(), 1);
        txids[0].into()
    };

    // We confirm another block so that the a complete-deposit contract
    // call gets constructed and submitted by the signers. Any should be
    // able to do this part.
    let block_hash1 = faucet.generate_block();
    wait_for_signers(&signers).await;

    let utxo = depositor.get_utxos(rpc, None).pop().unwrap();

    let amount = 4_500_000;
    let signers_public_key = second_dkg_shares.aggregate_key.into();
    let max_fee = amount / 2;
    let (deposit_tx, deposit_request, _) =
        make_deposit_request(&depositor, amount, utxo, max_fee, signers_public_key);
    rpc.send_raw_transaction(&deposit_tx).unwrap();

    assert_eq!(deposit_tx.compute_txid(), deposit_request.outpoint.txid);

    let body = deposit_request.as_emily_request(&deposit_tx);
    let _ = deposit_api::create_deposit(emily_client.config(), body)
        .await
        .unwrap();

    // We confirm another block so that the a complete-deposit contract
    // call gets constructed and submitted by the signers. Any should be
    // able to do this part.
    faucet.generate_block();
    wait_for_signers(&signers).await;

    // Okay, now that someone other than the new signer has been
    // coordinator, we should have successfully signed and submitted a
    // sweep for our last deposit.
    let sweep_txid2: BitcoinTxId = {
        let (ctx, _, _, _) = signers.first().unwrap();
        let txids = ctx.bitcoin_client.inner_client().get_raw_mempool().unwrap();
        assert_eq!(txids.len(), 1);
        txids[0].into()
    };

    // We confirm another block so that this complete-deposit contract
    // call gets constructed and submitted by the signers.
    let block_hash2 = faucet.generate_block();
    wait_for_signers(&signers).await;

    // =========================================================================
    // Step 11 - Assertions
    // -------------------------------------------------------------------------
    // - We should have a total of 2 unique rotate keys contract call
    //   because we ran DKG twice.
    // - We should have a total of 2 unique complete-deposit contract call
    //   trasnactions, one for each deposit.
    // - Are the sweep transactions in our database.
    // - Does the last sweep transaction spend to the signers' new
    //   scriptPubKey.
    // =========================================================================
    let sleep_fut = tokio::time::sleep(Duration::from_secs(5));
    let broadcast_stacks_txs: Vec<StacksTransaction> = stacks_tx_stream
        .take_until(sleep_fut)
        .collect::<Vec<_>>()
        .await
        .into_iter()
        .collect::<Result<Vec<_>, _>>()
        .unwrap();

    more_asserts::assert_ge!(broadcast_stacks_txs.len(), 3);

    let mut complete_deposit_txs: Vec<StacksTransaction> = broadcast_stacks_txs
        .iter()
        .filter(|tx| match &tx.payload {
            TransactionPayload::ContractCall(cc) => {
                cc.function_name.as_str() == CompleteDepositV1::FUNCTION_NAME
            }
            _ => false,
        })
        .cloned()
        .collect();

    // We should try to mint for each of the three deposits. But since the
    // signers continually submit Stacks transaction for each swept
    // deposit, we need to deduplicate the contract calls before checking.
    complete_deposit_txs.sort_by_key(|tx| match &tx.payload {
        // The first argument in the contract call is the transaction ID
        // of the deposit
        TransactionPayload::ContractCall(cc) => match cc.function_args.first() {
            Some(ClarityValue::Sequence(SequenceData::Buffer(buff))) => buff.data.clone(),
            _ => Vec::new(),
        },
        _ => Vec::new(),
    });
    complete_deposit_txs.dedup_by_key(|tx| match &tx.payload {
        TransactionPayload::ContractCall(cc) => cc.function_args.first().cloned(),
        _ => None,
    });

    // We ran DKG twice, so we should observe two distinct rotate-keys
    // contract calls. Since we call rotate keys with each bitcoin block we
    // need to filter out the duplicates.
    let mut rotate_keys_txs: Vec<StacksTransaction> = broadcast_stacks_txs
        .iter()
        .filter(|tx| match &tx.payload {
            TransactionPayload::ContractCall(cc) => {
                cc.function_name.as_str() == RotateKeysV1::FUNCTION_NAME
            }
            _ => false,
        })
        .cloned()
        .collect();
    rotate_keys_txs.dedup_by_key(|tx| match &tx.payload {
        // The second argument in the contract call is the aggregate key
        TransactionPayload::ContractCall(cc) => cc.function_args.get(1).cloned(),
        _ => None,
    });

    // These should all be rotate-keys contract calls.
    for tx in rotate_keys_txs.iter() {
        assert_stacks_transaction_kind::<RotateKeysV1>(tx);
    }
    // We ran DKG twice, so two rotate-keys contract calls.
    assert_eq!(rotate_keys_txs.len(), 2);

    // Check that these are all complete-deposit contract calls.
    for tx in complete_deposit_txs.iter() {
        assert_stacks_transaction_kind::<CompleteDepositV1>(tx);
    }
    // There were three deposits, so three distinct complete-deposit
    // contract calls.
    assert_eq!(complete_deposit_txs.len(), 3);

    // Now lets check the bitcoin transaction, first we get it.
    let (ctx, _, _, _) = signers.first().unwrap();
    let tx_info1 = ctx
        .bitcoin_client
        .get_tx_info(&sweep_txid1, &block_hash1)
        .unwrap()
        .unwrap();

    // We check that the scriptPubKey of the first input and output against
    // what is expected from the rows in the database.
    let signers_prevout_script_pubkey = tx_info1.prevout(0).unwrap().script_pubkey;
    let signer_new_script_pubkey = &tx_info1.tx.output[0].script_pubkey;
    let second_script_pubkey = second_dkg_shares.script_pubkey.deref();

    assert_eq!(signers_prevout_script_pubkey, &first_script_pubkey);
    assert_eq!(signer_new_script_pubkey, second_script_pubkey);

    let tx_info2 = ctx
        .bitcoin_client
        .get_tx_info(&sweep_txid2, &block_hash2)
        .unwrap()
        .unwrap();

    // We check that the scriptPubKey of the first input and output against
    // what is expected from the rows in the database.
    let signers_prevout_script_pubkey = tx_info2.prevout(0).unwrap().script_pubkey;
    let signer_new_script_pubkey = &tx_info2.tx.output[0].script_pubkey;

    assert_eq!(signers_prevout_script_pubkey, second_script_pubkey);
    assert_eq!(signer_new_script_pubkey, second_script_pubkey);

    // Lastly we check that out database has the sweep transaction
    for (_, db, _, _) in signers {
        let script_pubkey = sqlx::query_scalar::<_, model::ScriptPubKey>(
            r#"
            SELECT script_pubkey
            FROM sbtc_signer.bitcoin_tx_outputs
            WHERE txid = $1
            AND output_type = 'signers_output'
            "#,
        )
        .bind(sweep_txid1)
        .fetch_one(db.pool())
        .await
        .unwrap();

        assert!(db.is_signer_script_pub_key(&script_pubkey).await.unwrap());

        let script_pubkey = sqlx::query_scalar::<_, model::ScriptPubKey>(
            r#"
            SELECT script_pubkey
            FROM sbtc_signer.bitcoin_tx_outputs
            WHERE txid = $1
            AND output_type = 'signers_output'
            "#,
        )
        .bind(sweep_txid2)
        .fetch_one(db.pool())
        .await
        .unwrap();

        assert!(db.is_signer_script_pub_key(&script_pubkey).await.unwrap());
        testing::storage::drop_db(db).await;
    }
}

/// Test that three dkg_id and sign_id are set correctly during DKG and
/// signing rounds.
///
/// The test setup is as follows:
/// 1. There are three "signers" contexts. Each context points to its own
///    real postgres database, and they have their own private key. Each
///    database is populated with the same data.
/// 2. Each context is given to a block observer, a tx signer, and a tx
///    coordinator, where these event loops are spawned as separate tasks.
/// 3. The signers communicate with our in-memory network struct.
/// 4. A real Emily server is running in the background.
/// 5. A real bitcoin-core node is running in the background.
/// 6. Stacks-core is mocked.
///
/// After the setup, the signers observe a bitcoin block and update their
/// databases. The coordinator then constructs a bitcoin transaction and
/// gets it signed. After it is signed the coordinator broadcasts it to
/// bitcoin-core.
///
/// To start the test environment do:
/// ```bash
/// make integration-env-up-ci
/// ```
///
/// then, once everything is up and running, run the test.
#[tokio::test]
async fn wsts_ids_set_during_dkg_and_signing_rounds() {
    let (_, signer_key_pairs): (_, [Keypair; 3]) = testing::wallet::regtest_bootstrap_wallet();
    let (rpc, faucet) = regtest::initialize_blockchain();

    // We need to populate our databases, so let's fetch the data.
    let emily_client = EmilyClient::try_new(
        &Url::parse("http://testApiKey@localhost:3031").unwrap(),
        Duration::from_secs(1),
        None,
    )
    .unwrap();

    testing_api::wipe_databases(&emily_client.config().as_testing())
        .await
        .unwrap();

    let network = WanNetwork::default();

    let chain_tip_info = get_canonical_chain_tip(rpc);

    // =========================================================================
    // Step 1 - Create a database, an associated context, and a Keypair for
    //          each of the signers in the signing set.
    // -------------------------------------------------------------------------
    // - We load the database with a bitcoin blocks going back to some
    //   genesis block.
    // =========================================================================
    let mut signers = Vec::new();
    for kp in signer_key_pairs.iter() {
        let db = testing::storage::new_test_database().await;
        let ctx = TestContext::builder()
            .with_storage(db.clone())
            .with_first_bitcoin_core_client()
            .with_emily_client(emily_client.clone())
            .with_mocked_stacks_client()
            .build();

        backfill_bitcoin_blocks(&db, rpc, &chain_tip_info.hash).await;

        let network = network.connect(&ctx);

        signers.push((ctx, db, kp, network));
    }

    // =========================================================================
    // Step 2 - Setup the stacks client mocks.
    // -------------------------------------------------------------------------
    // - Set up the mocks to that the block observer fetches at least one
    //   Stacks block. This is necessary because we need the stacks chain
    //   tip in the transaction coordinator.
    // - Set up the current-aggregate-key response to be `None`. This means
    //   that each coordinator will broadcast a rotate keys transaction.
    // =========================================================================
    let (broadcast_stacks_tx, _rx) = tokio::sync::broadcast::channel(10);

    for (ctx, db, _, _) in signers.iter_mut() {
        let broadcast_stacks_tx = broadcast_stacks_tx.clone();
        let db = db.clone();

        mock_stacks_core(ctx, chain_tip_info.clone(), db, broadcast_stacks_tx).await;
    }

    // =========================================================================
    // Step 3 - Start the TxCoordinatorEventLoop, TxSignerEventLoop and
    //          BlockObserver processes for each signer.
    // -------------------------------------------------------------------------
    // - We only proceed with the test after all processes have started, and
    //   we use a counter to notify us when that happens.
    // =========================================================================
    let start_count = Arc::new(AtomicU8::new(0));

    for (ctx, _, kp, network) in signers.iter() {
        ctx.state().set_sbtc_contracts_deployed();
        let ev = TxCoordinatorEventLoop {
            network: network.spawn(),
            context: ctx.clone(),
            context_window: 10000,
            private_key: kp.secret_key().into(),
            signing_round_max_duration: Duration::from_secs(10),
            bitcoin_presign_request_max_duration: Duration::from_secs(10),
            dkg_max_duration: Duration::from_secs(10),
            is_epoch3: true,
        };
        let counter = start_count.clone();
        tokio::spawn(async move {
            counter.fetch_add(1, Ordering::Relaxed);
            ev.run().await
        });

        let ev = TxSignerEventLoop {
            network: network.spawn(),
            context: ctx.clone(),
            context_window: 10000,
            wsts_state_machines: LruCache::new(NonZeroUsize::new(100).unwrap()),
            signer_private_key: kp.secret_key().into(),
            rng: rand::rngs::OsRng,
            last_presign_block: None,
            dkg_begin_pause: None,
            dkg_verification_state_machines: LruCache::new(NonZeroUsize::new(5).unwrap()),
            stacks_sign_request: LruCache::new(STACKS_SIGN_REQUEST_LRU_SIZE),
        };
        let counter = start_count.clone();
        tokio::spawn(async move {
            counter.fetch_add(1, Ordering::Relaxed);
            ev.run().await
        });

        let ev = RequestDeciderEventLoop {
            network: network.spawn(),
            context: ctx.clone(),
            context_window: 10000,
            deposit_decisions_retry_window: 1,
            withdrawal_decisions_retry_window: 1,
            blocklist_checker: Some(()),
            signer_private_key: kp.secret_key().into(),
        };
        let counter = start_count.clone();
        tokio::spawn(async move {
            counter.fetch_add(1, Ordering::Relaxed);
            ev.run().await
        });

        let block_observer = BlockObserver {
            context: ctx.clone(),
            bitcoin_blocks: testing::btc::new_zmq_block_hash_stream(BITCOIN_CORE_ZMQ_ENDPOINT)
                .await,
        };
        let counter = start_count.clone();
        tokio::spawn(async move {
            counter.fetch_add(1, Ordering::Relaxed);
            block_observer.run().await
        });
    }

    while start_count.load(Ordering::SeqCst) < 12 {
        Sleep::for_millis(10).await;
    }

    // =========================================================================
    // Step 4 - Wait for DKG
    // -------------------------------------------------------------------------
    // - Once they are all running, generate a bitcoin block to kick off
    //   the database updating process.
    // - After they have the same view of the canonical bitcoin blockchain,
    //   the signers should all participate in DKG.
    // =========================================================================
    let (ctx, db, _, _) = signers.first().unwrap();
    let stream = BroadcastStream::new(ctx.get_signal_receiver());

    let block_hash = faucet.generate_block();
    wait_for_signers(&signers).await;

    let wsts_message_filter = |msg| {
        let Ok(SignerSignal::Event(SignerEvent::P2P(P2PEvent::MessageReceived(msg)))) = msg else {
            return std::future::ready(None);
        };

        let Payload::WstsMessage(wsts_msg) = msg.inner.payload else {
            return std::future::ready(None);
        };

        std::future::ready(Some(wsts_msg))
    };

    let wsts_messages = stream
        .take_until(tokio::time::sleep(Duration::from_secs(1)))
        .filter_map(wsts_message_filter)
        .collect::<Vec<_>>()
        .await;

    assert!(!wsts_messages.is_empty());

    let header = rpc.get_block_header_info(&block_hash).unwrap();

    // Let's make sure the DKG ID matched what we expected it to be, which
    // is the block height of the most recent bitcoin block. We do not
    // check the sign ID here because these messages should pertain to DKG.
    // Right now we use the FROST coordinator for the signing round of DKG
    // and we do not set the sign ID for the FROST coordinator.
    wsts_messages.iter().for_each(|msg| {
        let dkg_id = match &msg.inner {
            wsts::net::Message::DkgBegin(msg) => msg.dkg_id,
            wsts::net::Message::DkgEndBegin(msg) => msg.dkg_id,
            wsts::net::Message::DkgEnd(msg) => msg.dkg_id,
            wsts::net::Message::DkgPrivateBegin(msg) => msg.dkg_id,
            wsts::net::Message::DkgPrivateShares(msg) => msg.dkg_id,
            wsts::net::Message::DkgPublicShares(msg) => msg.dkg_id,
            wsts::net::Message::NonceRequest(msg) => msg.dkg_id,
            wsts::net::Message::NonceResponse(msg) => msg.dkg_id,
            wsts::net::Message::SignatureShareRequest(msg) => msg.dkg_id,
            wsts::net::Message::SignatureShareResponse(msg) => msg.dkg_id,
        };

        assert_eq!(dkg_id, header.height as u64);
    });

    let shares = db.get_latest_encrypted_dkg_shares().await.unwrap().unwrap();

    // =========================================================================
    // Step 5 - Prepare for deposits
    // -------------------------------------------------------------------------
    // - Before the signers can process anything, they need a UTXO to call
    //   their own. For that we make a donation, and confirm it. The
    //   signers should pick it up.
    // - Give a "depositor" some UTXOs so that they can make a deposit for
    //   sBTC.
    // =========================================================================
    let script_pub_key = shares.aggregate_key.signers_script_pubkey();
    let network = bitcoin::Network::Regtest;
    let address = Address::from_script(&script_pub_key, network).unwrap();

    faucet.send_to(100_000, &address);

    let depositor = Recipient::new(AddressType::P2tr);

    // Start off with some initial UTXOs to work with.

    faucet.send_to(50_000_000, &depositor.address);
    faucet.generate_block();
    wait_for_signers(&signers).await;

    // =========================================================================
    // Step 6 - Make a proper deposit
    // -------------------------------------------------------------------------
    // - Use the UTXOs confirmed in step (5) to construct a proper deposit
    //   request transaction. Submit it and inform Emily about it.
    // =========================================================================
    // Now lets make a deposit transaction and submit it
    let utxo = depositor.get_utxos(rpc, None).pop().unwrap();

    let amount = 2_500_000;
    let signers_public_key = shares.aggregate_key.into();
    let max_fee = amount / 2;
    let (deposit_tx, deposit_request, _) =
        make_deposit_request(&depositor, amount, utxo, max_fee, signers_public_key);
    rpc.send_raw_transaction(&deposit_tx).unwrap();

    assert_eq!(deposit_tx.compute_txid(), deposit_request.outpoint.txid);

    let body = deposit_request.as_emily_request(&deposit_tx);
    let _ = deposit_api::create_deposit(emily_client.config(), body)
        .await
        .unwrap();

    // =========================================================================
    // Step 7 - Confirm the deposit and wait for the signers to do their
    //          job.
    // -------------------------------------------------------------------------
    // - Confirm the deposit request. This will trigger the block observer
    //   to reach out to Emily about deposits. It will have one so the
    //   signers should do basic validations and store the deposit request.
    // - Each TxSigner process should vote on the deposit request and
    //   submit the votes to each other.
    // - The coordinator should submit a sweep transaction. We check the
    //   mempool for its existence.
    // =========================================================================
    let stream = BroadcastStream::new(ctx.get_signal_receiver());
    let block_hash: BitcoinBlockHash = faucet.generate_block().into();
    wait_for_signers(&signers).await;

    let txids = ctx.bitcoin_client.inner_client().get_raw_mempool().unwrap();
    assert_eq!(txids.len(), 1);

    // =========================================================================
    // Step 8 - Check that the WSTS messages have the expected dkg_id and
    //          sign_id
    // =========================================================================
    let wsts_messages = stream
        .take_until(tokio::time::sleep(Duration::from_secs(1)))
        .filter_map(wsts_message_filter)
        .collect::<Vec<_>>()
        .await;

    assert!(!wsts_messages.is_empty());

    let chain_tip_header = rpc.get_block_header_info(&block_hash).unwrap();

    // Let's check that all of the sign IDs for these signing rounds are the
    // expected value.
    for msg in wsts_messages.iter() {
        let dkg_id = match &msg.inner {
            wsts::net::Message::DkgBegin(msg) => msg.dkg_id,
            wsts::net::Message::DkgEndBegin(msg) => msg.dkg_id,
            wsts::net::Message::DkgEnd(msg) => msg.dkg_id,
            wsts::net::Message::DkgPrivateBegin(msg) => msg.dkg_id,
            wsts::net::Message::DkgPrivateShares(msg) => msg.dkg_id,
            wsts::net::Message::DkgPublicShares(msg) => msg.dkg_id,
            wsts::net::Message::NonceRequest(msg) => msg.dkg_id,
            wsts::net::Message::NonceResponse(msg) => msg.dkg_id,
            wsts::net::Message::SignatureShareRequest(msg) => msg.dkg_id,
            wsts::net::Message::SignatureShareResponse(msg) => msg.dkg_id,
        };

        // The DKG ID set here should be the height associated with the
        // original block when DKG was run.
        assert_eq!(dkg_id, header.height as u64);
        more_asserts::assert_lt!(dkg_id, chain_tip_header.height as u64);

        // The signature share response does not contain the message that
        // was signed, so we skip it in the match below.
        let (sign_id, message) = match &msg.inner {
            wsts::net::Message::NonceRequest(msg) => (msg.sign_id, msg.message.clone()),
            wsts::net::Message::NonceResponse(msg) => (msg.sign_id, msg.message.clone()),
            wsts::net::Message::SignatureShareRequest(msg) => (msg.sign_id, msg.message.clone()),
            _ => continue,
        };

        let expected_sign_id = construct_signing_round_id(&message, &block_hash);
        // When the WSTS coordinator state machine starts a new signing
        // round, it automatically increments the sign ID by 1. So we
        // adjust our expectations here.
        assert_eq!(sign_id - 1, expected_sign_id);
    }

    for (_, db, _, _) in signers {
        testing::storage::drop_db(db).await;
    }
}

/// Test that coordinator stops their duties after submitting a rotate-keys
/// contract call.
///
/// The test setup is as follows:
/// 1. There are three "signers" contexts. Each context points to its own
///    real postgres database, and they have their own private key. Each
///    database is populated with the same data.
/// 2. Each context is given to a block observer, a tx signer, and a tx
///    coordinator, where these event loops are spawned as separate tasks.
/// 3. The signers communicate with our in-memory network struct.
/// 4. A real Emily server is running in the background.
/// 5. A real bitcoin-core node is running in the background.
/// 6. Stacks-core is mocked.
///
/// In this test the signers do quite a few things:
/// 1. Run DKG
/// 2. Sign and broadcast a rotate keys transaction.
/// 3. Sweep some deposited funds into their UTXO.
/// 4. Mint sBTC to the recipient.
/// 5. Submit another deposit request, but check that it does not get swept
///    during the same tenure as the second DKG run.
/// 6. Run DKG again.
/// 7. Have the signers UTXO locked by the aggregate key from the second
///    DKG run.
///
/// To start the test environment do:
/// ```bash
/// make integration-env-up-ci
/// ```
///
/// then, once everything is up and running, run the test.
#[test(tokio::test)]
async fn skip_signer_activites_after_key_rotation() {
    let (_, signer_key_pairs): (_, [Keypair; 3]) = testing::wallet::regtest_bootstrap_wallet();
    let (rpc, faucet) = regtest::initialize_blockchain();

    // We need to populate our databases, so let's fetch the data.
    let emily_client = EmilyClient::new_test_client();

    testing_api::wipe_databases(&emily_client.config().as_testing())
        .await
        .unwrap();

    let network = WanNetwork::default();

    let chain_tip_info = get_canonical_chain_tip(rpc);
    // This is the height where the signers will run DKG afterward. We
    // create 4 bitcoin blocks between now and when we want DKG to run a
    // second time:
    // 1. run DKG
    // 2. confirm a donation and a deposit request,
    // 3. confirm the sweep
    // 4. run DKG again.
    let dkg_run_two_height = chain_tip_info.height + 4;

    // =========================================================================
    // Step 1 - Create a database, an associated context, and a Keypair for
    //          each of the signers in the signing set.
    // -------------------------------------------------------------------------
    // - We load the database with a bitcoin blocks going back to some
    //   genesis block.
    // =========================================================================
    let mut signers = Vec::new();
    for kp in signer_key_pairs.iter() {
        let db = testing::storage::new_test_database().await;
        let ctx = TestContext::builder()
            .with_storage(db.clone())
            .with_first_bitcoin_core_client()
            .with_emily_client(emily_client.clone())
            .with_mocked_stacks_client()
            .modify_settings(|settings| {
                settings.signer.private_key = kp.secret_key().into();
                settings.signer.dkg_target_rounds = NonZeroU32::new(2).unwrap();
                settings.signer.dkg_min_bitcoin_block_height = Some(dkg_run_two_height.into());
                settings.signer.bitcoin_processing_delay = Duration::from_millis(200);
            })
            .build();

        backfill_bitcoin_blocks(&db, rpc, &chain_tip_info.hash).await;

        signers.push(ctx);
    }

    // =========================================================================
    // Step 2 - Setup the stacks client mocks.
    // -------------------------------------------------------------------------
    // - Set up the mocks to that the block observer fetches at least one
    //   Stacks block. This is necessary because we need the stacks chain
    //   tip in the transaction coordinator.
    // - Set up the current-aggregate-key response to be `None`. This means
    //   that each coordinator will broadcast a rotate keys transaction.
    // =========================================================================
    let (tx_broadcaster, rx) = tokio::sync::broadcast::channel(10);
    let stacks_tx_stream = BroadcastStream::new(rx);
    let signer_set_data = Arc::new(RwLock::new(None));
    watch_for_rotate_keys_transaction(&tx_broadcaster, signer_set_data.clone());

    for ctx in signers.iter_mut() {
        let tx_broadcaster = tx_broadcaster.clone();
        let signer_set_data = signer_set_data.clone();
        let chain_tip_info = chain_tip_info.clone();
        mock_stacks_core(ctx, chain_tip_info, signer_set_data, tx_broadcaster).await;
    }

    // =========================================================================
    // Step 3 - Start the TxCoordinatorEventLoop, TxSignerEventLoop and
    //          BlockObserver processes for each signer.
    // -------------------------------------------------------------------------
    // - We only proceed with the test after all processes have started, and
    //   we use a counter to notify us when that happens.
    // =========================================================================
    for ctx in signers.iter() {
        ctx.state().set_sbtc_contracts_deployed();
        start_event_loops(ctx, &network).await;
    }

    // =========================================================================
    // Step 4 - Give deposits seed funds.
    // -------------------------------------------------------------------------
    // - Give "depositors" some UTXOs so that they can make deposits for
    //   sBTC.
    // =========================================================================
    let depositor1 = Recipient::new(AddressType::P2tr);
    let depositor2 = Recipient::new(AddressType::P2tr);

    // Start off with some initial UTXOs to work with.
    faucet.send_to(50_000_000, &depositor1.address);
    faucet.send_to(50_000_000, &depositor2.address);

    // =========================================================================
    // Step 5 - Wait for DKG
    // -------------------------------------------------------------------------
    // - Once they are all running, generate a bitcoin block to kick off
    //   the database updating process.
    // - After they have the same view of the canonical bitcoin blockchain,
    //   the signers should all participate in DKG.
    // =========================================================================

    // This should kick off DKG.
    faucet.generate_block();
    wait_for_signers(&signers).await;

    let ctx = signers.first().unwrap();
    let db = ctx.inner_storage();
    let shares1 = db.get_latest_verified_dkg_shares().await.unwrap().unwrap();

    // =========================================================================
    // Step 6 - Prepare for deposits
    // -------------------------------------------------------------------------
    // - Before the signers can process anything, they need a UTXO to call
    //   their own. For that we make a donation, and confirm it. The
    //   signers should pick it up.
    // =========================================================================
    let script_pub_key1 = shares1.aggregate_key.signers_script_pubkey();
    let network = bitcoin::Network::Regtest;
    let address = Address::from_script(&script_pub_key1, network).unwrap();

    faucet.send_to(100_000, &address);

    // =========================================================================
    // Step 7 - Make a proper deposit
    // -------------------------------------------------------------------------
    // - Use the UTXOs confirmed in step (5) to construct a proper deposit
    //   request transaction. Submit it and inform Emily about it.
    // =========================================================================
    // Now lets make a deposit transaction and submit it
    let utxo = depositor1.get_utxos(rpc, None).pop().unwrap();

    let amount = 2_500_000;
    let signers_public_key = shares1.aggregate_key.into();
    let max_fee = amount / 2;
    let (deposit_tx, deposit_request, _) =
        make_deposit_request(&depositor1, amount, utxo, max_fee, signers_public_key);
    rpc.send_raw_transaction(&deposit_tx).unwrap();

    assert_eq!(deposit_tx.compute_txid(), deposit_request.outpoint.txid);

    let body = deposit_request.as_emily_request(&deposit_tx);
    let _ = deposit_api::create_deposit(emily_client.config(), body)
        .await
        .unwrap();

    // =========================================================================
    // Step 8 - Confirm the deposit and wait for the signers to do their
    //          job.
    // -------------------------------------------------------------------------
    // - Confirm the deposit request. The arrival of a new bitcoin block
    //   will trigger the block observer to reach out to Emily about
    //   deposits. Emily will have one so the signers should do basic
    //   validations and store the deposit request.
    // - Each TxSigner process should vote on the deposit request and
    //   submit the votes to each other.
    // - The coordinator should submit a sweep transaction. We check the
    //   mempool for its existence.
    // =========================================================================
    faucet.generate_block();
    wait_for_signers(&signers).await;

    let mut txids = ctx.bitcoin_client.inner_client().get_raw_mempool().unwrap();
    assert_eq!(txids.len(), 1);

    let block_hash = faucet.generate_block();
    wait_for_signers(&signers).await;

    // Now lets check the bitcoin transaction, first we get it.
    let txid = txids.pop().unwrap();
    let tx_info = ctx
        .bitcoin_client
        .get_tx_info(&txid, &block_hash)
        .unwrap()
        .unwrap();
    // We check that the scriptPubKey of the first input is the signers'
    let actual_script_pub_key = tx_info.prevout(0).unwrap().script_pubkey.as_bytes();

    assert_eq!(actual_script_pub_key, script_pub_key1.as_bytes());
    assert_eq!(&tx_info.tx.output[0].script_pubkey, &script_pub_key1);

    // Now we check that each database has the sweep transaction and is
    // recognized as a signer script_pubkey.
    for ctx in signers.iter() {
        let db = ctx.inner_storage();
        let script_pubkey = sqlx::query_scalar::<_, model::ScriptPubKey>(
            r#"
            SELECT script_pubkey
            FROM sbtc_signer.bitcoin_tx_outputs
            WHERE txid = $1
              AND output_type = 'signers_output'
            "#,
        )
        .bind(txid.to_byte_array())
        .fetch_one(db.pool())
        .await
        .unwrap();

        assert!(db.is_signer_script_pub_key(&script_pubkey).await.unwrap());
    }

    // =========================================================================
    // Step 9 - Run DKG Again
    // -------------------------------------------------------------------------
    // - Submit another deposit request. This should not be swept because
    //   it should happen after the signers have successfully run DKG and
    //   submitted a rotate-keys contract call.
    // - The signers should run DKG again after they see the next bitcoin
    //   block, this was configured above.
    // - Create and confirm the deposit request. This will trigger the
    //   block observer to reach out to Emily about deposits. It will have
    //   two so the signers should do basic validations and store the
    //   deposit request.
    // - Each TxSigner process should vote on the deposit request and
    //   submit the votes to each other.
    // - The coordinator should not submit a sweep transaction because DKG
    //   has been run again.
    // =========================================================================
    for ctx in signers.iter() {
        let db = ctx.inner_storage();
        let dkg_share_count: i64 = sqlx::query_scalar("SELECT COUNT(*) FROM dkg_shares;")
            .fetch_one(db.pool())
            .await
            .unwrap();

        assert_eq!(dkg_share_count, 1);
    }

    let utxo = depositor2.get_utxos(rpc, None).pop().unwrap();

    let amount = 3_500_000;
    let max_fee = amount / 2;
    let (deposit_tx, deposit_request, _) =
        make_deposit_request(&depositor2, amount, utxo, max_fee, signers_public_key);
    rpc.send_raw_transaction(&deposit_tx).unwrap();

    let body = deposit_request.as_emily_request(&deposit_tx);
    deposit_api::create_deposit(emily_client.config(), body)
        .await
        .unwrap();

    // After the next bitcoin block, each of the signers will think that
    // DKG needs to be run. They also have a deposit request to process,
    // but they should skip it because they would have successfully run
    // DKG and submitted a rotate-keys contract call.
    faucet.generate_block();
    wait_for_signers(&signers).await;

    // We should not have any transactions in the mempool, because the
    // coordinator should bail after submitting a rotate-keys contract
    // call.
    let ctx = signers.first().unwrap();
    let txids = ctx.bitcoin_client.inner_client().get_raw_mempool().unwrap();
    assert_eq!(txids.len(), 0);

    // Check that we have new DKG shares for each of the signers.
    for ctx in signers.iter() {
        let db = ctx.inner_storage();
        let dkg_share_count: i64 = sqlx::query_scalar("SELECT COUNT(*) FROM dkg_shares;")
            .fetch_one(db.pool())
            .await
            .unwrap();

        assert_eq!(dkg_share_count, 2);
    }

    // =========================================================================
    // Step 10 - Confirm the deposit and wait for the signers to do their
    //           job.
    // -------------------------------------------------------------------------
    // - The coordinator should submit a sweep transaction. We check the
    //   mempool for its existence.
    // =========================================================================
    faucet.generate_block();
    wait_for_signers(&signers).await;

    let ctx = signers.first().unwrap();
    let mut txids = ctx.bitcoin_client.inner_client().get_raw_mempool().unwrap();

    assert_eq!(txids.len(), 1);

    let block_hash = faucet.generate_block();
    wait_for_signers(&signers).await;

    // =========================================================================
    // Step 11 - Assertions
    // -------------------------------------------------------------------------
    // - After each sweep transaction is confirmed, the coordinator should
    //   broadcast a complete-deposit contract call. There should be
    //   duplicates here as well since the signers do not receive events
    //   about the success of the contract call.
    // - They should have sweep transactions in their database.
    // - Check that the sweep transaction spend to the signers'
    //   scriptPubKey.
    // =========================================================================
    let sleep_fut = tokio::time::sleep(Duration::from_secs(5));
    let broadcast_stacks_txs: Vec<StacksTransaction> = stacks_tx_stream
        .take_until(sleep_fut)
        .collect::<Vec<_>>()
        .await
        .into_iter()
        .collect::<Result<Vec<_>, _>>()
        .unwrap();

    let mut complete_deposit_txs: Vec<StacksTransaction> = broadcast_stacks_txs
        .iter()
        .filter(|tx| match &tx.payload {
            TransactionPayload::ContractCall(cc) => {
                cc.function_name.as_str() == CompleteDepositV1::FUNCTION_NAME
            }
            _ => false,
        })
        .cloned()
        .collect();

    // We should try to mint for each of the two deposits. But since the
    // signers continually submit Stacks transaction for each swept
    // deposit, we need to deduplicate the contract calls before checking.
    complete_deposit_txs.sort_by_key(|tx| match &tx.payload {
        // The first argument in the contract call is the transaction ID
        // of the deposit
        TransactionPayload::ContractCall(cc) => match cc.function_args.first() {
            Some(ClarityValue::Sequence(SequenceData::Buffer(buff))) => buff.data.clone(),
            _ => Vec::new(),
        },
        _ => Vec::new(),
    });
    complete_deposit_txs.dedup_by_key(|tx| match &tx.payload {
        TransactionPayload::ContractCall(cc) => cc.function_args.first().cloned(),
        _ => None,
    });

    let rotate_keys_txs: Vec<StacksTransaction> = broadcast_stacks_txs
        .iter()
        .filter(|tx| match &tx.payload {
            TransactionPayload::ContractCall(cc) => {
                cc.function_name.as_str() == RotateKeysV1::FUNCTION_NAME
            }
            _ => false,
        })
        .cloned()
        .collect();

    // These should all be rotate-keys contract calls.
    for tx in rotate_keys_txs.iter() {
        assert_stacks_transaction_kind::<RotateKeysV1>(tx);
    }
    // We ran DKG twice, so two rotate-keys contract calls.
    assert_eq!(rotate_keys_txs.len(), 2);

    // Check that these are all complete-deposit contract calls.
    for tx in complete_deposit_txs.iter() {
        assert_stacks_transaction_kind::<CompleteDepositV1>(tx);
    }
    // There were two deposits, so two distinct complete-deposit contract
    // calls.
    assert_eq!(complete_deposit_txs.len(), 2);

    // Now lets check the bitcoin transaction, first we get it.
    let txid = txids.pop().unwrap();
    let tx_info = ctx
        .bitcoin_client
        .get_tx_info(&txid, &block_hash)
        .unwrap()
        .unwrap();
    // We check that the scriptPubKey of the first input is the signers'
    // old ScriptPubkey
    let actual_script_pub_key = tx_info.prevout(0).unwrap().script_pubkey.as_bytes();
    assert_eq!(actual_script_pub_key, script_pub_key1.as_bytes());

    let shares2 = {
        let ctx = signers.first().unwrap();
        let db = ctx.inner_storage();
        db.get_latest_verified_dkg_shares().await.unwrap().unwrap()
    };

    // The scriptPubkey of the new signer UTXO should be from the new
    // aggregate key.
    let script_pub_key2 = shares2.aggregate_key.signers_script_pubkey();
    assert_eq!(&tx_info.tx.output[0].script_pubkey, &script_pub_key2);
    // The transaction should sweep two deposits, so 2 inputs total because
    // of the signers' UTXO.
    assert_eq!(tx_info.inputs().len(), 2);
    // No withdrawals, so 2 outputs
    assert_eq!(tx_info.outputs().len(), 2);

    for ctx in signers {
        let db = ctx.inner_storage();
        // Lastly we check that our database has the sweep transaction
        let script_pubkey = sqlx::query_scalar::<_, model::ScriptPubKey>(
            r#"
            SELECT script_pubkey
            FROM sbtc_signer.bitcoin_tx_outputs
            WHERE txid = $1
              AND output_type = 'signers_output'
            "#,
        )
        .bind(txid.to_byte_array())
        .fetch_one(db.pool())
        .await
        .unwrap();

        assert!(db.is_signer_script_pub_key(&script_pubkey).await.unwrap());
        testing::storage::drop_db(db).await;
    }
}

/// Check that we do not try to deploy the smart contracts or rotate keys
/// if we think things are up-to-date.
#[tokio::test]
async fn skip_smart_contract_deployment_and_key_rotation_if_up_to_date() {
    let (_, signer_key_pairs): (_, [Keypair; 3]) = testing::wallet::regtest_bootstrap_wallet();
    let (rpc, faucet) = regtest::initialize_blockchain();

    // We need to populate our databases, so let's fetch the data.
    let emily_client: EmilyClient = EmilyClient::new_test_client();

    testing_api::wipe_databases(&emily_client.config().as_testing())
        .await
        .unwrap();

    let network = WanNetwork::default();

    let chain_tip_info = get_canonical_chain_tip(rpc);

    // =========================================================================
    // Step 1 - Create a database, an associated context, and a Keypair for
    //          each of the signers in the signing set.
    // -------------------------------------------------------------------------
    // - We load the database with a bitcoin blocks going back to some
    //   genesis block.
    // =========================================================================
    let mut signers = Vec::new();
    for kp in signer_key_pairs.iter() {
        let db = testing::storage::new_test_database().await;
        let ctx = TestContext::builder()
            .with_storage(db.clone())
            .with_first_bitcoin_core_client()
            .with_emily_client(emily_client.clone())
            .with_mocked_stacks_client()
            .modify_settings(|settings| {
                settings.signer.private_key = kp.secret_key().into();
            })
            .build();

        backfill_bitcoin_blocks(&db, rpc, &chain_tip_info.hash).await;

        signers.push(ctx);
    }

    // =========================================================================
    // Step 2 - Setup the stacks client mocks.
    // -------------------------------------------------------------------------
    // - Set up the mocks to that the block observer fetches at least one
    //   Stacks block. This is necessary because we need the stacks chain
    //   tip in the transaction coordinator.
    // - Set up the signer set info to be `Some(_)` where the details match
    //   the bootstrap signer set info.
    // - Write DKG shares to the database. This, with the above point,
    //   means that each coordinator will not run DKG or broadcast a rotate
    //   keys transaction.
    // =========================================================================
    let (tx_broadcaster, _rx) = tokio::sync::broadcast::channel(10);
    let signer_set_data = Arc::new(RwLock::new(None));
    watch_for_rotate_keys_transaction(&tx_broadcaster, signer_set_data.clone());

    for ctx in signers.iter_mut() {
        ctx.with_stacks_client(|client| {
            // No transactions should be submitted.
            client.expect_submit_tx().never();
        })
        .await;

        let chain_tip_info = chain_tip_info.clone();
        let signer_set_data = signer_set_data.clone();
        mock_stacks_core(ctx, chain_tip_info, signer_set_data, tx_broadcaster.clone()).await;
    }

    // =========================================================================
    // Step 3 - Start the TxCoordinatorEventLoop, TxSignerEventLoop and
    //          BlockObserver processes for each signer.
    // -------------------------------------------------------------------------
    // - We only proceed with the test after all processes have started, and
    //   we use a counter to notify us when that happens.
    // =========================================================================
    for ctx in signers.iter() {
        ctx.state().set_sbtc_contracts_deployed();
        start_event_loops(ctx, &network).await;
    }

    // =========================================================================
    // Step 4 - Wait for DKG
    // -------------------------------------------------------------------------
    // - Once they are all running, generate a bitcoin block to kick off
    //   the database updating process.
    // - After they have the same view of the canonical bitcoin blockchain,
    //   the signers should all participate in DKG.
    // =========================================================================
    faucet.generate_block();
    wait_for_signers(&signers).await;

    // =========================================================================
    // Step 5 - Wait some more, maybe the signers will do something
    // -------------------------------------------------------------------------
    // - DKG has run, and they think the smart contracts are up-to-date, so
    //   they shouldn't do anything
    // =========================================================================
    faucet.generate_block();
    wait_for_signers(&signers).await;

    // =========================================================================
    // Step 6 - Assertions
    // -------------------------------------------------------------------------
    // - Make sure that no stacks contract transactions have been
    //   submitted.
    // - Couldn't hurt to check one more time that DKG has been run.
    // =========================================================================
    for ctx in signers {
        let db = ctx.inner_storage();
        let dkg_shares = db.get_latest_encrypted_dkg_shares().await.unwrap();
        assert!(dkg_shares.is_some());

        ctx.with_stacks_client(|client| client.checkpoint()).await;
        testing::storage::drop_db(db).await;
    }
}

/// This test asserts that the `get_btc_state` function returns the correct
/// `SignerBtcState` when there are no sweep transactions available, i.e.
/// the `last_fees` field should be `None`.
#[test(tokio::test)]
async fn test_get_btc_state_with_no_available_sweep_transactions() {
    let mut rng = get_rng();

    let db = testing::storage::new_test_database().await;

    let context = TestContext::builder()
        .with_storage(db.clone())
        .with_mocked_clients()
        .build();
    let network = SignerNetwork::single(&context);

    context
        .with_bitcoin_client(|client| {
            client
                .expect_estimate_fee_rate()
                .times(1)
                .returning(|| Box::pin(async { Ok(1.3) }));
        })
        .await;

    let coord = TxCoordinatorEventLoop {
        context,
        private_key: PrivateKey::new(&mut rng),
        network: network.spawn(),
        context_window: 5,
        signing_round_max_duration: std::time::Duration::from_secs(5),
        bitcoin_presign_request_max_duration: Duration::from_secs(5),
        dkg_max_duration: std::time::Duration::from_secs(5),
        is_epoch3: true,
    };

    let aggregate_key = &PublicKey::from_private_key(&PrivateKey::new(&mut rng));

    let dkg_shares = model::EncryptedDkgShares {
        aggregate_key: *aggregate_key,
        script_pubkey: aggregate_key.signers_script_pubkey().into(),
        dkg_shares_status: DkgSharesStatus::Unverified,
        ..Faker.fake_with_rng(&mut rng)
    };
    db.write_encrypted_dkg_shares(&dkg_shares).await.unwrap();

    // We create a single Bitcoin block which will be the chain tip and hold
    // our signer UTXO.
    let bitcoin_block = model::BitcoinBlock {
        block_height: 1u64.into(),
        block_hash: Faker.fake_with_rng(&mut rng),
        parent_hash: Faker.fake_with_rng(&mut rng),
    };

    // Create a Bitcoin transaction simulating holding a simulated signer
    // UTXO.
    let mut signer_utxo_tx = testing::dummy::tx(&Faker, &mut rng);
    signer_utxo_tx.output.insert(
        0,
        bitcoin::TxOut {
            value: bitcoin::Amount::from_btc(5.0).unwrap(),
            script_pubkey: aggregate_key.signers_script_pubkey(),
        },
    );
    let signer_utxo_txid = signer_utxo_tx.compute_txid();

    let utxo_input = model::TxPrevout {
        txid: signer_utxo_txid.into(),
        prevout_type: model::TxPrevoutType::SignersInput,
        ..Faker.fake_with_rng(&mut rng)
    };

    let utxo_output = model::TxOutput {
        txid: signer_utxo_txid.into(),
        output_type: model::TxOutputType::Donation,
        script_pubkey: aggregate_key.signers_script_pubkey().into(),
        ..Faker.fake_with_rng(&mut rng)
    };

    // Write the Bitcoin block and transaction to the database.
    db.write_bitcoin_block(&bitcoin_block).await.unwrap();
    db.write_bitcoin_transaction(&model::BitcoinTxRef {
        block_hash: bitcoin_block.block_hash,
        txid: signer_utxo_txid.into(),
    })
    .await
    .unwrap();
    db.write_tx_prevout(&utxo_input).await.unwrap();
    db.write_tx_output(&utxo_output).await.unwrap();

    // Get the chain tip and assert that it is the block we just wrote.
    let chain_tip = db
        .get_bitcoin_canonical_chain_tip()
        .await
        .unwrap()
        .expect("no chain tip");
    assert_eq!(chain_tip, bitcoin_block.block_hash);

    // Get the signer UTXO and assert that it is the one we just wrote.
    let utxo = db
        .get_signer_utxo(&chain_tip)
        .await
        .unwrap()
        .expect("no signer utxo");
    assert_eq!(utxo.outpoint.txid, signer_utxo_txid);

    // Grab the BTC state.
    let btc_state = coord
        .get_btc_state(&chain_tip, aggregate_key)
        .await
        .unwrap();

    // Assert that the BTC state is correct.
    assert_eq!(btc_state.utxo.outpoint.txid, signer_utxo_txid);
    assert_eq!(btc_state.utxo.public_key, aggregate_key.into());
    assert_eq!(btc_state.public_key, aggregate_key.into());
    assert_eq!(btc_state.fee_rate, 1.3);
    assert_eq!(btc_state.last_fees, None);
    assert_eq!(btc_state.magic_bytes, [b'T', b'3']);

    testing::storage::drop_db(db).await;
}

/// This test asserts that the `get_btc_state` function returns the correct
/// `SignerBtcState` when there are multiple outstanding sweep transaction
/// packages available, simulating the case where there has been an RBF.
#[test(tokio::test)]
async fn test_get_btc_state_with_available_sweep_transactions_and_rbf() {
    let mut rng = get_rng();

    let db = testing::storage::new_test_database().await;

    let client = BitcoinCoreClient::new(
        "http://localhost:18443",
        regtest::BITCOIN_CORE_RPC_USERNAME.to_string(),
        regtest::BITCOIN_CORE_RPC_PASSWORD.to_string(),
    )
    .unwrap();

    let context = TestContext::builder()
        .with_storage(db.clone())
        .with_bitcoin_client(client.clone())
        .with_mocked_emily_client()
        .with_mocked_stacks_client()
        .build();
    let network = SignerNetwork::single(&context);

    let coord = TxCoordinatorEventLoop {
        context,
        private_key: PrivateKey::new(&mut rng),
        network: network.spawn(),
        context_window: 5,
        signing_round_max_duration: std::time::Duration::from_secs(5),
        bitcoin_presign_request_max_duration: Duration::from_secs(5),
        dkg_max_duration: std::time::Duration::from_secs(5),
        is_epoch3: true,
    };

    let aggregate_key = &PublicKey::from_private_key(&PrivateKey::new(&mut rng));

    let dkg_shares = model::EncryptedDkgShares {
        aggregate_key: *aggregate_key,
        script_pubkey: aggregate_key.signers_script_pubkey().into(),
        dkg_shares_status: DkgSharesStatus::Unverified,
        ..Faker.fake_with_rng(&mut rng)
    };
    db.write_encrypted_dkg_shares(&dkg_shares).await.unwrap();

    let (rpc, faucet) = regtest::initialize_blockchain();
    let addr = Recipient::new(AddressType::P2wpkh);

    // Get some coins to spend (and our "utxo" outpoint).
    let outpoint = faucet.send_to(10_000, &addr.address);
    let signer_utxo_block_hash = faucet.generate_block();

    let signer_utxo_tx = client.get_tx(&outpoint.txid).unwrap().unwrap();
    let signer_utxo_txid = signer_utxo_tx.tx.compute_txid();

    let utxo_input = model::TxPrevout {
        txid: signer_utxo_txid.into(),
        prevout_type: model::TxPrevoutType::SignersInput,
        ..Faker.fake_with_rng(&mut rng)
    };

    let utxo_output = model::TxOutput {
        txid: signer_utxo_txid.into(),
        output_index: 0,
        output_type: model::TxOutputType::Donation,
        script_pubkey: aggregate_key.signers_script_pubkey().into(),
        ..Faker.fake_with_rng(&mut rng)
    };

    db.write_bitcoin_block(&model::BitcoinBlock {
        block_height: 1u64.into(),
        block_hash: signer_utxo_block_hash.into(),
        parent_hash: BlockHash::all_zeros().into(),
    })
    .await
    .unwrap();

    db.write_tx_prevout(&utxo_input).await.unwrap();
    db.write_tx_output(&utxo_output).await.unwrap();

    db.write_bitcoin_transaction(&model::BitcoinTxRef {
        block_hash: signer_utxo_block_hash.into(),
        txid: signer_utxo_txid.into(),
    })
    .await
    .unwrap();

    let chain_tip = db.get_bitcoin_canonical_chain_tip().await.unwrap().unwrap();

    // Get the signer UTXO and assert that it is the one we just wrote.
    let utxo = db
        .get_signer_utxo(&chain_tip)
        .await
        .unwrap()
        .expect("no signer utxo");
    assert_eq!(utxo.outpoint.txid, signer_utxo_txid);

    // Get a utxo to spend.
    let utxo = addr.get_utxos(rpc, Some(10_000)).pop().unwrap();
    assert_eq!(utxo.txid, outpoint.txid);

    // Create a transaction that spends the utxo.
    let mut tx1 = bitcoin::Transaction {
        version: bitcoin::transaction::Version::ONE,
        lock_time: bitcoin::absolute::LockTime::ZERO,
        input: vec![bitcoin::TxIn {
            previous_output: utxo.outpoint(),
            script_sig: bitcoin::ScriptBuf::new(),
            sequence: bitcoin::Sequence::ZERO,
            witness: bitcoin::Witness::new(),
        }],
        output: vec![bitcoin::TxOut {
            value: bitcoin::Amount::from_sat(9_000),
            script_pubkey: addr.address.script_pubkey(),
        }],
    };

    // Sign and broadcast the transaction
    p2wpkh_sign_transaction(&mut tx1, 0, &utxo, &addr.keypair);
    client.broadcast_transaction(&tx1).await.unwrap();

    // Grab the BTC state.
    let btc_state = coord
        .get_btc_state(&chain_tip, aggregate_key)
        .await
        .unwrap();

    let expected_fees = Fees {
        total: 1_000,
        rate: 1_000_f64 / tx1.vsize() as f64,
    };

    // Assert that everything's as expected.
    assert_eq!(btc_state.utxo.outpoint.txid, signer_utxo_txid);
    assert_eq!(btc_state.utxo.public_key, aggregate_key.into());
    assert_eq!(btc_state.public_key, aggregate_key.into());
    assert_eq!(btc_state.last_fees, Some(expected_fees));
    assert_eq!(btc_state.magic_bytes, [b'T', b'3']);

    // Create a 2nd transaction that spends the utxo (simulate RBF).
    let mut tx2 = bitcoin::Transaction {
        version: bitcoin::transaction::Version::ONE,
        lock_time: bitcoin::absolute::LockTime::ZERO,
        input: vec![bitcoin::TxIn {
            previous_output: utxo.outpoint(),
            script_sig: bitcoin::ScriptBuf::new(),
            sequence: bitcoin::Sequence::ZERO,
            witness: bitcoin::Witness::new(),
        }],
        output: vec![bitcoin::TxOut {
            value: bitcoin::Amount::from_sat(8_000),
            script_pubkey: addr.address.script_pubkey(),
        }],
    };

    // Sign and broadcast the transaction
    p2wpkh_sign_transaction(&mut tx2, 0, &utxo, &addr.keypair);
    client.broadcast_transaction(&tx2).await.unwrap();

    // Grab the BTC state.
    let btc_state = coord
        .get_btc_state(&chain_tip, aggregate_key)
        .await
        .unwrap();

    let expected_fees = Fees {
        total: 2_000,
        rate: 2_000f64 / tx2.vsize() as f64,
    };

    // Assert that everything's as expected.
    assert_eq!(btc_state.utxo.outpoint.txid, signer_utxo_txid);
    assert_eq!(btc_state.last_fees, Some(expected_fees));

    testing::storage::drop_db(db).await;
}

fn create_signer_set(signers: &[Keypair], threshold: u32) -> (SignerSet, InMemoryNetwork) {
    let network = network::InMemoryNetwork::new();

    let signer_public_keys: BTreeSet<_> = signers.iter().map(|kp| kp.public_key().into()).collect();
    let signer_info: Vec<_> = signers
        .iter()
        .map(|kp| SignerInfo {
            signer_private_key: kp.secret_key().into(),
            signer_public_keys: signer_public_keys.clone(),
        })
        .collect();
    (
        SignerSet::new(&signer_info, threshold, || network.connect()),
        network,
    )
}

fn create_test_setup(
    dkg_shares: &EncryptedDkgShares,
    signatures_required: u16,
    faucet: &regtest::Faucet,
    rpc: &bitcoincore_rpc::Client,
    bitcoin_client: &BitcoinCoreClient,
) -> TestSweepSetup2 {
    let depositor = Recipient::new(AddressType::P2tr);
    faucet.send_to(50_000_000, &depositor.address);
    faucet.generate_block();

    let signer_address = Address::from_script(
        &dkg_shares.script_pubkey,
        bitcoin::Network::Regtest.params(),
    )
    .unwrap();
    let donation = faucet.send_to(100_000, &signer_address);
    let donation_block_hash = faucet.generate_block();

    let utxo = depositor.get_utxos(rpc, None).pop().unwrap();
    let (deposit_tx, deposit_request, deposit_info) = make_deposit_request(
        &depositor,
        5_000_000,
        utxo,
        100_000,
        dkg_shares.aggregate_key.x_only_public_key().0,
    );
    rpc.send_raw_transaction(&deposit_tx).unwrap();

    let deposit_block_hash = faucet.generate_block();
    let block_header = rpc.get_block_header_info(&deposit_block_hash).unwrap();
    let tx_info = bitcoin_client
        .get_tx_info(&deposit_tx.compute_txid(), &deposit_block_hash)
        .unwrap()
        .unwrap();
    let test_signers = TestSignerSet {
        keys: dkg_shares.signer_set_public_keys.clone(),
        // We don't use `signer`
        signer: Recipient::new(AddressType::P2tr),
    };
    let (request, recipient) = generate_withdrawal();
    let stacks_block = model::StacksBlock {
        block_hash: Faker.fake_with_rng(&mut OsRng),
        block_height: 0u64.into(),
        parent_hash: StacksBlockId::first_mined().into(),
        bitcoin_anchor: deposit_block_hash.into(),
    };
    TestSweepSetup2 {
        deposit_block_hash,
        deposits: vec![(deposit_info, deposit_request, tx_info)],
        sweep_tx_info: None,
        broadcast_info: None,
        donation,
        donation_block_hash,
        stacks_blocks: vec![stacks_block],
        signers: test_signers,
        withdrawals: vec![WithdrawalTriple {
            request,
            recipient,
            block_ref: block_header.as_block_ref(),
        }],
        withdrawal_sender: PrincipalData::from(StacksAddress::burn_address(false)),
        signatures_required,
    }
}

/// Test that we use conservative initial limits so that we don't process
/// requests until we can fetch limits from Emily.
///
/// Since the block observer doesn't signal the request decider (and tx coordinator)
/// if it fails to get the limits, the scenario required to check this issue is:
///  - The signers fetch a deposit from Emily, and it is validated and inserted
///    into the db
///  - Emily goes offline for some of the signers (at least one can still reach it)
///  - Those same signers are restarted, thus reloading the default sBTC limits
///  - The signer that didn't restart act as coordinator (since it can reach Emily
///    the block observer does signal the tx coordinator); as coordinator, it tries
///    to sweep the deposit above.
///  - The other signers cannot act as coordinator, but they can respond as tx
///    signers, and they do so using the default limits.
/// If the default limits are permissive (ie, default all `None`), they will
/// happily mint anything. If the limits are conservative, they will refuse to
/// mint (eg, `would exceed sBTC supply cap`).
#[tokio::test]
async fn test_conservative_initial_sbtc_limits() {
    let (rpc, faucet) = regtest::initialize_blockchain();
    let mut rng = get_rng();

    let (_, signer_key_pairs): (_, [Keypair; 3]) = testing::wallet::regtest_bootstrap_wallet();
    let signatures_required: u16 = 2;

    let network = WanNetwork::default();

    let chain_tip_info = get_canonical_chain_tip(rpc);

    // =========================================================================
    // Create a database, an associated context, and a Keypair for each of the
    // signers in the signing set.
    // -------------------------------------------------------------------------
    // - We load the database with a bitcoin blocks going back to some
    //   genesis block.
    // =========================================================================
    let signer_set_public_keys: BTreeSet<PublicKey> = signer_key_pairs
        .iter()
        .map(|kp| kp.public_key().into())
        .collect();
    let mut signers = Vec::new();
    for kp in signer_key_pairs.iter() {
        let db = testing::storage::new_test_database().await;
        backfill_bitcoin_blocks(&db, rpc, &chain_tip_info.hash).await;

        // Ensure a stacks tip exists before DKG
        let mut stacks_block: model::StacksBlock = Faker.fake_with_rng(&mut rng);
        stacks_block.bitcoin_anchor = chain_tip_info.hash.into();
        db.write_stacks_block(&stacks_block).await.unwrap();

        let ctx = TestContext::builder()
            .with_storage(db.clone())
            .with_first_bitcoin_core_client()
            .with_mocked_stacks_client()
            .with_mocked_emily_client()
            .modify_settings(|settings| {
                settings.signer.private_key = kp.secret_key().into();
                settings.signer.bootstrap_signing_set = signer_set_public_keys.clone();
                settings.signer.bootstrap_signatures_required = signatures_required;
                settings.signer.bitcoin_presign_request_max_duration = Duration::from_secs(2);
            })
            .build();

        // We do not want to run DKG because we think that the signer set
        // has changed.
        let aggregate_key = Faker.fake_with_rng(&mut rng);
        prevent_dkg_on_changed_signer_set_info(&ctx, aggregate_key);

        signers.push(ctx);
    }

    // =========================================================================
    // Compute DKG and store it into db
    // =========================================================================
    let mut signer_set = create_signer_set(&signer_key_pairs, signatures_required as u32).0;
    let dkg_txid = testing::dummy::txid(&fake::Faker, &mut rng).into();
    let chain_tip = chain_tip_info.hash.into();

    let (aggregate_key, mut encrypted_shares) = signer_set
        .run_dkg(chain_tip, dkg_txid, DkgSharesStatus::Verified)
        .await;

    for (ctx, dkg_shares) in signers.iter_mut().zip(encrypted_shares.iter_mut()) {
        let db = ctx.inner_storage();
        dkg_shares.dkg_shares_status = DkgSharesStatus::Verified;
        dkg_shares.signature_share_threshold = signatures_required;
        signer_set
            .write_as_rotate_keys_tx(&db, &chain_tip, dkg_shares, &mut rng)
            .await;

        db.write_encrypted_dkg_shares(dkg_shares)
            .await
            .expect("failed to write encrypted shares");
    }

    // =========================================================================
    // Setup the emily client mocks.
    // =========================================================================
    let enable_emily_limits = Arc::new(AtomicBool::new(false));
    for ctx in signers.iter_mut() {
        let db = ctx.inner_storage();
        let public_key = ctx.config().signer.public_key();
        let signer_set_public_keys = signer_set_public_keys.clone();
        ctx.with_emily_client(|client| {
            // We already stored the deposit, we don't need it from Emily
            client
                .expect_get_deposits()
                .returning(|| Box::pin(std::future::ready(Ok(vec![]))));

            // We don't care about this
            client.expect_accept_deposits().returning(|_| {
                Box::pin(std::future::ready(Err(Error::InvalidStacksResponse(
                    "dummy",
                ))))
            });

            // We don't care about this
            client.expect_accept_withdrawals().returning(|_| {
                Box::pin(std::future::ready(Err(Error::InvalidStacksResponse(
                    "dummy",
                ))))
            });

            // Here we set things up so that the coordinator has the right
            // limits while everyone else could not reach out to Emily.
            let enable_emily_limits = enable_emily_limits.clone();
            client.expect_get_limits().times(1..).returning(move || {
                let db = db.clone();
                let to_load_limits = enable_emily_limits.load(Ordering::SeqCst);
                let signer_set_public_keys = signer_set_public_keys.clone();

                Box::pin(async move {
                    let chain_tip = db
                        .get_bitcoin_canonical_chain_tip()
                        .await
                        .expect("failed to get chain tip")
                        .expect("no chain tip");
                    let is_coordinator =
                        given_key_is_coordinator(public_key, &chain_tip, &signer_set_public_keys);
                    // Since we don't signal the coordinator if we fail to fetch the limits
                    // we need the coordinator to be able to fetch them.
                    // But we want the other signers to fail fetching limits.
                    if is_coordinator || to_load_limits {
                        Ok(SbtcLimits::unlimited())
                    } else {
                        // Just a random error, we don't care about it
                        Err(Error::InvalidStacksResponse("dummy"))
                    }
                })
            });
        })
        .await;
    }

    // =========================================================================
    // Setup the stacks client mocks.
    // -------------------------------------------------------------------------
    // - Set up the mocks to that the block observer fetches at least one
    //   Stacks block. This is necessary because we need the stacks chain
    //   tip in the transaction coordinator.
    // =========================================================================
    for ctx in signers.iter_mut() {
        let signer_set = signer_set_public_keys.clone();
        ctx.with_stacks_client(|client| {
            client
                .expect_get_tenure_info()
                .returning(move || Box::pin(std::future::ready(Ok(DUMMY_TENURE_INFO.clone()))));

            client.expect_get_block().returning(|_| {
                let response = Ok(NakamotoBlock {
                    header: NakamotoBlockHeader::empty(),
                    txs: vec![],
                });
                Box::pin(std::future::ready(response))
            });

            let chain_tip = model::BitcoinBlockHash::from(chain_tip_info.hash);
            client.expect_get_tenure().returning(move |_| {
                let mut tenure = TenureBlocks::nearly_empty().unwrap();
                tenure.anchor_block_hash = chain_tip;
                Box::pin(std::future::ready(Ok(tenure)))
            });

            client.expect_get_pox_info().returning(|| {
                let response = serde_json::from_str::<RPCPoxInfoData>(GET_POX_INFO_JSON)
                    .map_err(Error::JsonSerialize);
                Box::pin(std::future::ready(response))
            });

            client
                .expect_estimate_fees()
                .returning(|_, _, _| Box::pin(std::future::ready(Ok(25))));

            // The coordinator will try to further process the deposit to submit
            // the stacks tx, but we are not interested (for the current test iteration).
            client.expect_get_account().returning(|_| {
                let response = Ok(AccountInfo {
                    balance: 0,
                    locked: 0,
                    unlock_height: 0u64.into(),
                    // this is the only part used to create the stacks transaction.
                    nonce: 12,
                });
                Box::pin(std::future::ready(response))
            });

            client
                .expect_get_sortition_info()
                .returning(move |_| Box::pin(std::future::ready(Ok(DUMMY_SORTITION_INFO))));

            // The coordinator broadcasts a rotate keys transaction if it
            // is not up-to-date with their view of the current aggregate
            // key. The response of None means that the stacks node does
            // not have a record of a rotate keys contract call being
            // executed, so the coordinator will construct and broadcast
            // one.
            client
                .expect_get_current_signer_set_info()
                .returning(move |_| {
                    Box::pin(std::future::ready(Ok(Some(SignerSetInfo {
                        aggregate_key,
                        signer_set: signer_set.clone(),
                        signatures_required,
                    }))))
                });

            // The coordinator will get the total supply of sBTC to
            // determine the amount of mintable sBTC.
            client
                .expect_get_sbtc_total_supply()
                .returning(move |_| Box::pin(async move { Ok(Amount::ZERO) }));
        })
        .await;
    }

    // =========================================================================
    // Setup a deposit
    // -------------------------------------------------------------------------
    // - Write the deposit (and anything required for it to be swept)
    // =========================================================================
    let dkg_shares = encrypted_shares.first().cloned().unwrap();
    let bitcoin_client = signers[0].bitcoin_client.clone();
    let setup = create_test_setup(
        &dkg_shares,
        signatures_required,
        faucet,
        rpc,
        &bitcoin_client,
    );
    for ctx in signers.iter_mut() {
        let db = &ctx.inner_storage();
        backfill_bitcoin_blocks(db, rpc, &setup.deposit_block_hash).await;
        setup.store_stacks_genesis_block(db).await;
        setup.store_donation(db).await;
        setup.store_deposit_txs(db).await;
        setup.store_deposit_request(db).await;
        setup.store_deposit_decisions(db).await;
    }

    // =========================================================================
    // Start the TxCoordinatorEventLoop, TxSignerEventLoop and BlockObserver
    // processes for each signer.
    // -------------------------------------------------------------------------
    // - We only proceed with the test after all processes have started, and
    //   we use a counter to notify us when that happens.
    // =========================================================================
    for ctx in signers.iter() {
        ctx.state().set_sbtc_contracts_deployed();
        start_event_loops(ctx, &network).await;
    }

    // =========================================================================
    // Wait for the first signer to be the coordinator
    // -------------------------------------------------------------------------
    // - Two of three signers will not be able to coordinate, because of failing
    //   in getting deposits (so no signal is sent to request decider and tx
    //   coordinator)
    // =========================================================================

    // Giving enough time to process the bitcoin block. We wait for the
    // coordinator, who should be able to reach out to Emily, while the
    // other signers cannot.
    let chain_tip = faucet.generate_block().into();
    wait_for_coordinator(&signers, &chain_tip).await.unwrap();

    // =========================================================================
    // Check we did NOT process the deposit
    // =========================================================================
    let ctx = &signers[0];
    let txids = ctx.bitcoin_client.inner_client().get_raw_mempool().unwrap();

    assert!(txids.is_empty());

    // =========================================================================
    // Re-enable limits fetching
    // =========================================================================
    enable_emily_limits.store(true, Ordering::SeqCst);

    // For this bitcoin block, all signers should be able to reach Emily
    // and fetch the limits. They'll now be able to complete a deposit
    // request.
    let chain_tip = faucet.generate_block().into();
    wait_for_coordinator(&signers, &chain_tip).await.unwrap();

    // =========================================================================
    // Check we did process the deposit now
    // =========================================================================
    let txids = ctx.bitcoin_client.inner_client().get_raw_mempool().unwrap();

    assert_eq!(txids.len(), 1);
    let tx_info = bitcoin_client.get_tx(&txids[0]).unwrap().unwrap();

    assert_eq!(
        tx_info.tx.input[1].previous_output,
        setup.deposit_outpoints()[0]
    );

    for ctx in signers {
        testing::storage::drop_db(ctx.inner_storage()).await;
    }
}

/// Test that three signers can successfully sign and broadcast a bitcoin
/// transaction sweeping out funds given a withdrawal request.
///
/// The test setup is as follows:
/// 1. There are three "signers" contexts. Each context points to its own
///    real postgres database, and they have their own private key. Each
///    database is populated with the same blockchain data.
/// 2. Each context is given to a block observer, a tx signer, and a tx
///    coordinator, where these event loops are spawned as separate tasks.
/// 3. The signers communicate with our in-memory network struct.
/// 4. A real Emily server is running in the background.
/// 5. A real bitcoin-core node is running in the background.
/// 6. Stacks-core is mocked.
///
/// After the setup, the signers observe a bitcoin block and update their
/// databases. The coordinator then constructs a bitcoin transaction and
/// gets it signed. After it is signed the coordinator broadcasts it to
/// bitcoin-core. We also check for the accept-withdrawal-request contract
/// call.
///
/// To start the test environment do:
/// ```bash
/// make integration-env-up-ci
/// ```
///
/// then, once everything is up and running, run the test.
#[tokio::test]
async fn sign_bitcoin_transaction_withdrawals() {
    let (_, signer_key_pairs): (_, [Keypair; 3]) = testing::wallet::regtest_bootstrap_wallet();
    let (rpc, faucet) = regtest::initialize_blockchain();

    let mut rng = get_rng();
    // We need to populate our databases, so let's fetch the data.
    let emily_client = EmilyClient::new_test_client();

    let emily_config = emily_client.config().as_testing();

    testing_api::wipe_databases(&emily_config).await.unwrap();

    let network = WanNetwork::default();

    let chain_tip_info = get_canonical_chain_tip(rpc);

    // =========================================================================
    // Step 1 - Create a database, an associated context, and a Keypair for
    //          each of the signers in the signing set.
    // -------------------------------------------------------------------------
    // - We load the database with a bitcoin blocks going back to some
    //   genesis block.
    // =========================================================================
    let mut signers = Vec::new();
    for kp in signer_key_pairs.iter() {
        let db = testing::storage::new_test_database().await;
        let ctx = TestContext::builder()
            .with_storage(db.clone())
            .with_first_bitcoin_core_client()
            .with_emily_client(emily_client.clone())
            .with_mocked_stacks_client()
            .modify_settings(|settings| {
                settings.signer.private_key = kp.secret_key().into();
            })
            .build();

        backfill_bitcoin_blocks(&db, rpc, &chain_tip_info.hash).await;

        signers.push(ctx);
    }

    // =========================================================================
    // Step 2 - Setup the stacks client mocks.
    // -------------------------------------------------------------------------
    // - Set up the mocks to that the block observer fetches at least one
    //   Stacks block. This is necessary because we need the stacks chain
    //   tip in the transaction coordinator.
    // - Set up the current-aggregate-key response to be `None`. This means
    //   that each coordinator will broadcast a rotate keys transaction.
    // =========================================================================
    let (tx_broadcaster, rx) = tokio::sync::broadcast::channel(10);
    let stacks_tx_stream = BroadcastStream::new(rx);
    let signer_set_data = Arc::new(RwLock::new(None));
    watch_for_rotate_keys_transaction(&tx_broadcaster, signer_set_data.clone());

    for ctx in signers.iter_mut() {
        let tx_broadcaster = tx_broadcaster.clone();
        let signer_set_data = signer_set_data.clone();
        let chain_tip_info = chain_tip_info.clone();
        mock_stacks_core(ctx, chain_tip_info, signer_set_data, tx_broadcaster).await;
    }

    // =========================================================================
    // Step 3 - Start the TxCoordinatorEventLoop, TxSignerEventLoop and
    //          BlockObserver processes for each signer.
    // -------------------------------------------------------------------------
    // - We only proceed with the test after all processes have started, and
    //   we use a counter to notify us when that happens.
    // =========================================================================
    for ctx in signers.iter() {
        ctx.state().set_sbtc_contracts_deployed();
        start_event_loops(ctx, &network).await;
    }

    // =========================================================================
    // Step 4 - Wait for DKG
    // -------------------------------------------------------------------------
    // - Once they are all running, generate a bitcoin block to kick off
    //   the database updating process.
    // - After they have the same view of the canonical bitcoin blockchain,
    //   the signers should all participate in DKG.
    // =========================================================================
    let chain_tip = faucet.generate_block().into();
    wait_for_signers(&signers).await;

    // DKG and DKG verification should have finished successfully. We
    // assume, for now, that the key rotation contract call was submitted.
    // This assumption gets validated later, but we make the assumption now
    // and populate the database with a key rotation event.
    for ctx in signers.iter() {
        let db = ctx.inner_storage();
        let shares = db.get_latest_verified_dkg_shares().await.unwrap().unwrap();

        let stacks_chain_tip = db.get_stacks_chain_tip(&chain_tip).await.unwrap().unwrap();
        let event = KeyRotationEvent {
            txid: fake::Faker.fake_with_rng(&mut rng),
            block_hash: stacks_chain_tip.block_hash,
            aggregate_key: shares.aggregate_key,
            signer_set: shares.signer_set_public_keys.clone(),
            signatures_required: shares.signature_share_threshold,
            address: PrincipalData::from(ctx.config().signer.deployer).into(),
        };
        db.write_rotate_keys_transaction(&event).await.unwrap();
    }

    let ctx = signers.first().unwrap();
    let db = ctx.inner_storage();
    let shares = db.get_latest_encrypted_dkg_shares().await.unwrap().unwrap();

    // =========================================================================
    // Step 5 - Prepare for the withdrawal
    // -------------------------------------------------------------------------
    // - Before the signers can process anything, they need a UTXO to call
    //   their own. For that we make a donation, and confirm it. The
    //   signers should pick it up.
    // =========================================================================
    let script_pub_key = shares.aggregate_key.signers_script_pubkey();
    let network = bitcoin::Network::Regtest;
    let address = Address::from_script(&script_pub_key, network).unwrap();

    faucet.send_to(100_000_000, &address);

    // =========================================================================
    // Step 6 - Receive the withdrawal request
    // -------------------------------------------------------------------------
    // - Withdrawal requests are received from our stacks node, where we
    //   are an event observer of our node. So creating a withdrawal
    //   request is basically writing a row to our database.
    // =========================================================================
    let withdrawal_recipient = Recipient::new(AddressType::P2tr);

    // Let's initiate a withdrawal. This is easy, we just create a row in
    // the databases.
    let (bitcoin_chain_tip, stacks_chain_tip) = db.get_chain_tips().await;

    let withdrawal_request = WithdrawalRequest {
        request_id: 23,
        bitcoin_block_height: bitcoin_chain_tip.block_height,
        amount: 10_000_000,
        block_hash: stacks_chain_tip,
        recipient: withdrawal_recipient.script_pubkey.clone().into(),
        max_fee: 100_000,
        txid: StacksTxId::from([123; 32]),
        sender_address: PrincipalData::from(StandardPrincipalData::transient()).into(),
    };
    // Now we should manually put withdrawal request to Emily, pretending that
    // sidecar did it.
    let stacks_tip_height = db
        .get_stacks_block(&stacks_chain_tip)
        .await
        .unwrap()
        .unwrap()
        .block_height;

    // Set the chainstate to Emily before we create the withdrawal request
    chainstate_api::set_chainstate(
        &emily_config,
        Chainstate {
            stacks_block_hash: stacks_chain_tip.to_string(),
            stacks_block_height: *stacks_tip_height,
            bitcoin_block_height: Some(Some(0)), // TODO: maybe we will want to have here some sensible data.
        },
    )
    .await
    .expect("Failed to set chainstate");

    let request_body = testing_emily_client::models::CreateWithdrawalRequestBody {
        amount: withdrawal_request.amount,
        parameters: Box::new(testing_emily_client::models::WithdrawalParameters {
            max_fee: withdrawal_request.max_fee,
        }),
        recipient: withdrawal_request.recipient.to_string(),
        request_id: withdrawal_request.request_id,
        sender: withdrawal_request.sender_address.to_string(),
        stacks_block_hash: withdrawal_request.block_hash.to_string(),
        stacks_block_height: *stacks_tip_height,
        txid: withdrawal_request.txid.to_string(),
    };
    let response = withdrawal_api::create_withdrawal(&emily_config, request_body).await;
    assert!(response.is_ok());
    // Check that there is no Accepted requests on emily before we broadcast them
    let withdrawals_on_emily = withdrawal_api::get_withdrawals(
        &emily_config,
        TestingEmilyWithdrawalStatus::Accepted,
        None,
        None,
    )
    .await
    .unwrap()
    .withdrawals;
    assert!(withdrawals_on_emily.is_empty());

    // Check that there is no Accepted requests on emily before we broadcast them
    let withdrawals_on_emily = withdrawal_api::get_withdrawals(
        &emily_config,
        TestingEmilyWithdrawalStatus::Pending,
        None,
        None,
    )
    .await
    .unwrap()
    .withdrawals;
    assert_eq!(withdrawals_on_emily.len(), 1);

    for ctx in signers.iter() {
        let db = ctx.inner_storage();
        db.write_withdrawal_request(&withdrawal_request)
            .await
            .unwrap();
    }

    // =========================================================================
    // Step 7 - Confirm WITHDRAWAL_MIN_CONFIRMATIONS more blocks so that
    //          the signers process the withdrawal request.
    // -------------------------------------------------------------------------
    // - Generate WITHDRAWAL_MIN_CONFIRMATIONS blocks the deposit request.
    //   This will trigger the block observer to update the database.
    // - Each RequestDecider process should vote on the withdrawal request
    //   and submit the votes to each other.
    // - The coordinator should submit a sweep transaction with an output
    //   fulfilling the withdrawal request.
    // =========================================================================
    let ctx = signers.first().unwrap();
    for _ in 0..WITHDRAWAL_MIN_CONFIRMATIONS - 1 {
        faucet.generate_block();
        wait_for_signers(&signers).await;
        // The mempool should be empty, since the signers do not act on the
        // withdrawal unless they've observed WITHDRAWAL_MIN_CONFIRMATIONS
        // from the chain tip of when the withdrawal request was created.
        let txids = ctx.bitcoin_client.inner_client().get_raw_mempool().unwrap();
        assert!(txids.is_empty());
    }

    faucet.generate_block();
    wait_for_signers(&signers).await;

    let mut txids = ctx.bitcoin_client.inner_client().get_raw_mempool().unwrap();
    assert_eq!(txids.len(), 1);

    let block_hash = faucet.generate_block();
    wait_for_signers(&signers).await;

    // =========================================================================
    // Step 8 - Assertions
    // -------------------------------------------------------------------------
    // - The first transactions should be a rotate keys contract call. And
    //   because of how we set up our mocked stacks client, each
    //   coordinator submits a rotate keys transaction before they do
    //   anything else.
    // - The last transaction should be us accepting the withdrawal request
    //   and burning sBTC.
    // - Is the sweep transaction in our database.
    // - Does the sweep outputs to the right scriptPubKey with the right
    //   amount.
    // =========================================================================

    let withdrawals_on_emily = withdrawal_api::get_withdrawals(
        &emily_config,
        TestingEmilyWithdrawalStatus::Accepted,
        None,
        None,
    )
    .await
    .unwrap()
    .withdrawals;

    assert_eq!(withdrawals_on_emily.len(), 1);

    let withdrawal_on_emily = withdrawals_on_emily[0].clone();
    assert_eq!(
        withdrawal_on_emily.request_id,
        withdrawal_request.request_id
    );
    assert_eq!(
        withdrawal_on_emily.stacks_block_hash,
        withdrawal_request.block_hash.to_string()
    );
    assert_eq!(
        withdrawal_on_emily.recipient,
        withdrawal_request.recipient.to_string()
    );
    assert_eq!(
        withdrawal_on_emily.sender,
        withdrawal_request.sender_address.to_string()
    );
    assert_eq!(withdrawal_on_emily.amount, withdrawal_request.amount);

    let sleep_fut = Sleep::for_secs(5);
    let broadcast_stacks_txs: Vec<StacksTransaction> = stacks_tx_stream
        .take_until(sleep_fut)
        .collect::<Vec<_>>()
        .await
        .into_iter()
        .collect::<Result<Vec<_>, _>>()
        .unwrap();

    more_asserts::assert_ge!(broadcast_stacks_txs.len(), 2);
    // Check that the first N - 1 are all rotate keys contract calls.
    let rotate_keys_count = broadcast_stacks_txs.len() - 1;
    for tx in broadcast_stacks_txs.iter().take(rotate_keys_count) {
        assert_stacks_transaction_kind::<RotateKeysV1>(tx);
    }
    // Check that the Nth transaction is the accept-withdrawal-request
    // contract call.
    let tx = broadcast_stacks_txs.last().unwrap();
    assert_stacks_transaction_kind::<AcceptWithdrawalV1>(tx);

    // Now lets check the bitcoin transaction, first we get it.
    let txid = txids.pop().unwrap();
    let tx_info = ctx
        .bitcoin_client
        .get_tx_info(&txid, &block_hash)
        .unwrap()
        .unwrap();
    // We check that the scriptPubKey of the first input is the signers'
    let actual_script_pub_key = tx_info.prevout(0).unwrap().script_pubkey.as_bytes();

    assert_eq!(actual_script_pub_key, script_pub_key.as_bytes());
    assert_eq!(&tx_info.tx.output[0].script_pubkey, &script_pub_key);

    let recipient = &*withdrawal_request.recipient;
    assert_eq!(&tx_info.tx.output[2].script_pubkey, recipient);

    let withdrawal_amount = withdrawal_request.amount;
    assert_eq!(tx_info.tx.output[2].value.to_sat(), withdrawal_amount);

    // We check that our database has the sweep transaction
    let script_pubkey = sqlx::query_scalar::<_, model::ScriptPubKey>(
        r#"
        SELECT script_pubkey
        FROM sbtc_signer.bitcoin_tx_outputs
        WHERE txid = $1
          AND output_type = 'signers_output'
        "#,
    )
    .bind(txid.to_byte_array())
    .fetch_one(ctx.storage.pool())
    .await
    .unwrap();

    // We check that that our database has the withdrawal tx output
    let withdrawal_output = sqlx::query_as::<_, WithdrawalTxOutput>(
        r#"
        SELECT txid, output_index, request_id
        FROM sbtc_signer.bitcoin_withdrawal_tx_outputs
        WHERE txid = $1
        "#,
    )
    .bind(txid.to_byte_array())
    .fetch_one(ctx.storage.pool())
    .await
    .unwrap();

    assert_eq!(withdrawal_output.output_index, 2);
    assert_eq!(withdrawal_output.request_id, withdrawal_request.request_id);

    for ctx in signers {
        let db = ctx.inner_storage();
        assert!(db.is_signer_script_pub_key(&script_pubkey).await.unwrap());
        testing::storage::drop_db(db).await;
    }
}

#[test_case(false, false; "rejectable")]
#[test_case(true, false; "completed")]
#[test_case(false, true; "in mempool")]
#[tokio::test]
async fn process_rejected_withdrawal(is_completed: bool, is_in_mempool: bool) {
    let db = testing::storage::new_test_database().await;
    let mut rng = get_rng();
    let (rpc, faucet) = regtest::initialize_blockchain();

    let mut context = TestContext::builder()
        .with_storage(db.clone())
        .with_first_bitcoin_core_client()
        .with_mocked_stacks_client()
        .with_mocked_emily_client()
        .build();

    let expect_tx = !is_completed && !is_in_mempool;

    let nonce = 12;
    let db2 = db.clone();
    // Mock required stacks client functions
    context
        .with_stacks_client(|client| {
            client.expect_get_account().once().returning(move |_| {
                Box::pin(async move {
                    Ok(AccountInfo {
                        balance: 0,
                        locked: 0,
                        unlock_height: 0u64.into(),
                        // The nonce is used to create the stacks tx
                        nonce,
                    })
                })
            });

            // The coordinator broadcasts a rotate keys transaction if it
            // is not up-to-date with their view of the current aggregate
            // key. The response of here means that the stacks node has a
            // record of a rotate keys contract call being executed once we
            // have verified shares.
            client
                .expect_get_current_signer_set_info()
                .returning(move |_| {
                    let db2 = db2.clone();
                    Box::pin(async move {
                        let shares = db2.get_latest_verified_dkg_shares().await?;
                        Ok(shares.map(SignerSetInfo::from))
                    })
                });

            // Dummy value
            client
                .expect_estimate_fees()
                .returning(move |_, _, _| Box::pin(async move { Ok(25505) }));

            client
                .expect_is_withdrawal_completed()
                .returning(move |_, _| Box::pin(async move { Ok(is_completed) }));
        })
        .await;

    let num_signers = 7;
    let signing_threshold = 5;
    let context_window = 100;

    let network = network::in_memory::InMemoryNetwork::new();
    let signer_info = testing::wsts::generate_signer_info(&mut rng, num_signers);

    let mut testing_signer_set =
        testing::wsts::SignerSet::new(&signer_info, signing_threshold, || network.connect());

    let bitcoin_chain_tip = rpc.get_blockchain_info().unwrap().best_block_hash;
    backfill_bitcoin_blocks(&db, rpc, &bitcoin_chain_tip).await;

    // Ensure we have a stacks chain tip
    let genesis_block = model::StacksBlock {
        block_hash: Faker.fake_with_rng(&mut OsRng),
        block_height: 0u64.into(),
        parent_hash: StacksBlockId::first_mined().into(),
        bitcoin_anchor: bitcoin_chain_tip.into(),
    };
    db.write_stacks_blocks([&genesis_block]).await;

    let (aggregate_key, _) = run_dkg(&context, &mut rng, &mut testing_signer_set).await;

    // We need to set the signer's UTXO since that is necessary to know if
    // there is a transaction sweeping out any withdrawals.
    let script_pub_key = aggregate_key.signers_script_pubkey();
    let bitcoin_network = bitcoin::Network::Regtest;
    let address = Address::from_script(&script_pub_key, bitcoin_network).unwrap();
    let donation = faucet.send_to(100_000, &address);

    // Okay, the donation exists, but it's in the mempool. In order to get
    // it into our database it needs to be confirmed. We also feed it
    // through the block observer will consider since it handles all the
    // logic for writing it to the database.
    let bitcoin_chain_tip = faucet.generate_block();
    backfill_bitcoin_blocks(&db, rpc, &bitcoin_chain_tip).await;

    let tx = context
        .bitcoin_client
        .get_tx_info(&donation.txid, &bitcoin_chain_tip)
        .unwrap()
        .unwrap();
    let bootstrap_script_pubkey = context.config().signer.bootstrap_aggregate_key;
    block_observer::extract_sbtc_transactions(
        &db,
        bootstrap_script_pubkey,
        bitcoin_chain_tip,
        &[tx],
    )
    .await
    .unwrap();

    let (bitcoin_chain_tip, stacks_chain_tip) = db.get_chain_tips().await;
    assert_eq!(stacks_chain_tip, genesis_block.block_hash);

    // Now we create a withdrawal request (without voting for it)
    let request = WithdrawalRequest {
        block_hash: genesis_block.block_hash,
        bitcoin_block_height: bitcoin_chain_tip.block_height,
        ..fake::Faker.fake_with_rng(&mut rng)
    };
    db.write_withdrawal_request(&request).await.unwrap();

    // The request should not be pending yet (missing enough confirmation)
    assert!(
        context
            .get_storage()
            .get_pending_rejected_withdrawal_requests(&bitcoin_chain_tip, context_window)
            .await
            .unwrap()
            .is_empty()
    );

    let new_tip = faucet
        .generate_blocks(WITHDRAWAL_BLOCKS_EXPIRY + 1)
        .pop()
        .unwrap();
    backfill_bitcoin_blocks(&db, rpc, &new_tip).await;
    let (bitcoin_chain_tip, _) = db.get_chain_tips().await;

    // We've just updated the database with a new chain tip, so we need to
    // update the signer's state just like the block observer would.
    context.state().set_bitcoin_chain_tip(bitcoin_chain_tip);
    // Now it should be pending rejected
    assert_eq!(
        context
            .get_storage()
            .get_pending_rejected_withdrawal_requests(&bitcoin_chain_tip, context_window)
            .await
            .unwrap()
            .single(),
        request
    );

    if is_in_mempool {
        // If we are testing the mempool/submitted scenario, we need to fake it
        let outpoint = faucet.send_to(1000, &faucet.address);
        let bitcoin_txid = outpoint.txid.into();
        let withdrawal_output = model::BitcoinWithdrawalOutput {
            bitcoin_txid,
            bitcoin_chain_tip: bitcoin_chain_tip.block_hash,
            output_index: outpoint.vout,
            request_id: request.request_id,
            stacks_txid: request.txid,
            stacks_block_hash: request.block_hash,
            // We don't care about validation, as the majority of signers may
            // have validated it, so we err towards checking more rather than
            // less txids.
            validation_result: WithdrawalValidationResult::NoVote,
            is_valid_tx: false,
        };
        db.write_bitcoin_withdrawals_outputs(&[withdrawal_output])
            .await
            .unwrap();

        let sighash = BitcoinTxSigHash {
            txid: bitcoin_txid,
            prevout_type: model::TxPrevoutType::SignersInput,
            prevout_txid: donation.txid.into(),
            prevout_output_index: donation.vout,
            validation_result: signer::bitcoin::validation::InputValidationResult::Ok,
            aggregate_key: aggregate_key.into(),
            is_valid_tx: false,
            will_sign: false,
            chain_tip: bitcoin_chain_tip.block_hash,
            sighash: bitcoin::TapSighash::from_byte_array([1; 32]).into(),
        };
        db.write_bitcoin_txs_sighashes(&[sighash]).await.unwrap();
    }

    let (broadcasted_transaction_tx, _broadcasted_transaction_rx) =
        tokio::sync::broadcast::channel(1);

    // This task gets all transactions broadcasted by the coordinator.
    let mut wait_for_transaction_rx = broadcasted_transaction_tx.subscribe();
    let wait_for_transaction_task =
        tokio::spawn(async move { wait_for_transaction_rx.recv().await });

    let signer_set: BTreeSet<_> = testing_signer_set.signer_keys().into_iter().collect();
    // Setup the stacks client mock to broadcast the transaction to our channel.
    context
        .with_stacks_client(|client| {
            client
                .expect_submit_tx()
                .times(if expect_tx { 1 } else { 0 })
                .returning(move |tx| {
                    let tx = tx.clone();
                    let txid = tx.txid();
                    let broadcasted_transaction_tx = broadcasted_transaction_tx.clone();
                    Box::pin(async move {
                        broadcasted_transaction_tx
                            .send(tx)
                            .expect("Failed to send result");
                        Ok(SubmitTxResponse::Acceptance(txid))
                    })
                });

            client
                .expect_get_current_signer_set_info()
                .returning(move |_| {
                    Box::pin(std::future::ready(Ok(Some(SignerSetInfo {
                        aggregate_key,
                        signer_set: signer_set.clone(),
                        signatures_required: signing_threshold as u16,
                    }))))
                });
        })
        .await;

    // Get the private key of the coordinator of the signer set.
    let private_key = select_coordinator(&bitcoin_chain_tip.block_hash, &signer_info);

    let config = context.config_mut();
    config.signer.private_key = private_key;
    config.signer.bootstrap_signatures_required = signing_threshold as u16;
    config.signer.bootstrap_signing_set = signer_info.first().unwrap().signer_public_keys.clone();

    prevent_dkg_on_changed_signer_set_info(&context, aggregate_key);

    // Bootstrap the tx coordinator event loop
    context.state().set_sbtc_contracts_deployed();
    let tx_coordinator = transaction_coordinator::TxCoordinatorEventLoop {
        context: context.clone(),
        network: network.connect(),
        private_key,
        context_window,
        signing_round_max_duration: Duration::from_secs(5),
        bitcoin_presign_request_max_duration: Duration::from_secs(5),
        dkg_max_duration: Duration::from_secs(5),
        is_epoch3: true,
    };
    let tx_coordinator_handle = tokio::spawn(async move { tx_coordinator.run().await });

    // Here signers use all the same storage, but we don't care in this test
    let _event_loop_handles: Vec<_> = signer_info
        .clone()
        .into_iter()
        .map(|signer_info| {
            let event_loop_harness = TxSignerEventLoopHarness::create(
                context.clone(),
                network.connect(),
                context_window,
                signer_info.signer_private_key,
                rng.clone(),
            );

            event_loop_harness.start()
        })
        .collect();

    // Yield to get signers ready
    Sleep::for_millis(100).await;

    // Wake coordinator up
    context
        .signal(RequestDeciderEvent::NewRequestsHandled.into())
        .expect("failed to signal");

    // Await for tenure completion
    let tenure_completed_signal = TxCoordinatorEvent::TenureCompleted.into();
    context
        .wait_for_signal(Duration::from_secs(5), |signal| {
            signal == &tenure_completed_signal
        })
        .await
        .unwrap();

    // Await the `wait_for_tx_task` to receive the first transaction broadcasted.
    let broadcasted_tx = wait_for_transaction_task
        .with_timeout(Duration::from_secs(1))
        .await;

    // Stop event loops
    tx_coordinator_handle.abort();

    if !expect_tx {
        assert!(broadcasted_tx.is_err());
        testing::storage::drop_db(db).await;
        return;
    }

    let broadcasted_tx = broadcasted_tx
        .unwrap()
        .expect("failed to receive message")
        .expect("no message received");

    broadcasted_tx.verify().unwrap();

    assert_eq!(broadcasted_tx.get_origin_nonce(), nonce);

    let TransactionPayload::ContractCall(contract_call) = broadcasted_tx.payload else {
        panic!("unexpected tx payload")
    };
    assert_eq!(
        contract_call.contract_name.to_string(),
        RejectWithdrawalV1::CONTRACT_NAME
    );
    assert_eq!(
        contract_call.function_name.to_string(),
        RejectWithdrawalV1::FUNCTION_NAME
    );
    assert_eq!(
        contract_call.function_args[0],
        ClarityValue::UInt(request.request_id as u128)
    );

    testing::storage::drop_db(db).await;
}

/// Test that the coordinator doesn't try to sign a complete deposit stacks tx
/// for a swept deposit if the smart contract consider the deposit confirmed.
#[test_case(true; "deposit completed")]
#[test_case(false; "deposit not completed")]
#[tokio::test]
async fn coordinator_skip_onchain_completed_deposits(deposit_completed: bool) {
    let (rpc, faucet) = regtest::initialize_blockchain();

    let db = testing::storage::new_test_database().await;

    let signer = Recipient::new(AddressType::P2tr);
    let mut ctx = TestContext::builder()
        .with_storage(db.clone())
        .with_mocked_clients()
        .modify_settings(|settings| {
            let public_key = signer.keypair.public_key().into();
            settings.signer.bootstrap_signing_set = [public_key].into_iter().collect();
            settings.signer.bootstrap_signatures_required = 1;
        })
        .build();
    let network = WanNetwork::default();
    let signer_network = network.connect(&ctx);

    let signer_kp = signer.keypair;
    let signers = TestSignerSet {
        signer,
        keys: vec![signer_kp.public_key().into()],
    };
    let aggregate_key = signers.aggregate_key();

    ctx.state().set_sbtc_contracts_deployed();

    let signer_set: BTreeSet<_> = signers.signer_keys().iter().copied().collect();
    ctx.with_stacks_client(|client| {
        client
            .expect_estimate_fees()
            .returning(|_, _, _| Box::pin(std::future::ready(Ok(25))));

        client.expect_get_account().returning(|_| {
            let response = Ok(AccountInfo {
                balance: 0,
                locked: 0,
                unlock_height: 0u64.into(),
                // this is the only part used to create the stacks transaction.
                nonce: 12,
            });
            Box::pin(std::future::ready(response))
        });

        client
            .expect_get_current_signer_set_info()
            .returning(move |_| {
                Box::pin(std::future::ready(Ok(Some(SignerSetInfo {
                    aggregate_key,
                    signer_set: signer_set.clone(),
                    signatures_required: 1,
                }))))
            });
    })
    .await;

    // Setup the scenario: we want a swept deposit
    let amounts = [SweepAmounts {
        amount: 700_000,
        max_fee: 500_000,
        is_deposit: true,
    }];
    let mut setup = TestSweepSetup2::new_setup(signers.clone(), faucet, &amounts);

    // Store everything we need for the deposit to be considered swept
    setup.submit_sweep_tx(rpc, faucet);
    fetch_canonical_bitcoin_blockchain(&db, rpc).await;

    setup.store_stacks_genesis_block(&db).await;
    setup.store_dkg_shares(&db).await;
    setup.store_donation(&db).await;
    setup.store_deposit_txs(&db).await;
    setup.store_deposit_request(&db).await;
    setup.store_deposit_decisions(&db).await;
    setup.store_sweep_tx(&db).await;

    prevent_dkg_on_changed_signer_set_info(&ctx, aggregate_key);

    let (bitcoin_chain_tip, _) = db.get_chain_tips().await;
    ctx.state().set_bitcoin_chain_tip(bitcoin_chain_tip);
    // If we try to sign a complete deposit, we will ask the bitcoin node to
    // asses the fees, so we need to mock this.
    let sweep_tx_info = setup.sweep_tx_info.unwrap().tx_info;
    ctx.with_bitcoin_client(|client| {
        client.expect_get_tx_info().returning(move |_, _| {
            let sweep_tx_info = sweep_tx_info.clone();
            Box::pin(async { Ok(Some(sweep_tx_info)) })
        });
    })
    .await;

    // Start the coordinator event loop and wait for it to be ready
    let start_flag = Arc::new(AtomicBool::new(false));
    let flag = start_flag.clone();

    let signing_round_max_duration = Duration::from_secs(2);
    let ev = TxCoordinatorEventLoop {
        network: signer_network.spawn(),
        context: ctx.clone(),
        context_window: 10000,
        private_key: signers.private_key(),
        signing_round_max_duration,
        bitcoin_presign_request_max_duration: Duration::from_secs(1),
        dkg_max_duration: Duration::from_secs(1),
        is_epoch3: true,
    };
    tokio::spawn(async move {
        flag.store(true, Ordering::Relaxed);
        ev.run().await
    });

    while !start_flag.load(Ordering::SeqCst) {
        Sleep::for_millis(10).await;
    }

    // We will use network messages to detect the coordinator attempt, so we
    // need to connect to the network
    let fake_ctx = ctx.clone();
    let mut fake_signer = network.connect(&fake_ctx).spawn();

    // Finally, set the deposit status according in the smart contract
    if deposit_completed {
        set_deposit_completed(&mut ctx).await;
    } else {
        set_deposit_incomplete(&mut ctx).await;
    }

    // Wake up the coordinator
    ctx.signal(RequestDeciderEvent::NewRequestsHandled.into())
        .expect("failed to signal");

    let network_msg = tokio::time::timeout(signing_round_max_duration, fake_signer.receive()).await;

    if deposit_completed {
        network_msg.expect_err("expected timeout, got something instead");
    } else {
        let network_msg = network_msg.expect("failed to get a msg").unwrap();
        assert_matches!(
            network_msg.payload,
            Payload::StacksTransactionSignRequest(_)
        );
    }

    testing::storage::drop_db(db).await;
}

/// Module containing a test suite and helpers specific to
/// [`TxCoordinatorEventLoop::get_eligible_pending_withdrawal_requests`].
mod get_eligible_pending_withdrawal_requests {
    use std::sync::atomic::AtomicU64;
    use test_case::test_case;

    use signer::{
        WITHDRAWAL_DUST_LIMIT,
        bitcoin::MockBitcoinInteract,
        emily_client::MockEmilyInteract,
        network::in_memory2::SignerNetworkInstance,
        storage::model::{
            BitcoinBlock, BitcoinBlockHeight, StacksBlock, WithdrawalRequest, WithdrawalSigner,
        },
        testing::{
            blocks::{BitcoinChain, StacksChain},
            storage::{DbReadTestExt as _, DbWriteTestExt as _},
        },
        transaction_coordinator::{GetPendingRequestsParams, TxCoordinatorEventLoop},
    };

    use super::*;

    // A type alias for [`TxCoordinatorEventLoop`], typed with [`PgStore`] and
    // mocked clients, which are what's used in this mod.
    type MockedCoordinator = TxCoordinatorEventLoop<
        TestContext<
            PgStore,
            WrappedMock<MockBitcoinInteract>,
            WrappedMock<MockStacksInteract>,
            WrappedMock<MockEmilyInteract>,
        >,
        SignerNetworkInstance,
    >;

    /// Creates [`WithdrawalSigner`]s for each vote in the provided slice,
    /// zipped together with the signer keys from the provided
    /// [`TestSignerSet`], and stores them in the database.
    async fn store_votes(
        db: &PgStore,
        request: &WithdrawalRequest,
        signer_set: &TestSignerSet,
        votes: &[bool],
    ) {
        // Create an iterator of signer keys and their corresponding votes.
        let signer_votes = signer_set
            .signer_keys()
            .iter()
            .cloned()
            .zip(votes.iter().cloned());

        for (signer_pub_key, is_accepted) in signer_votes {
            let signer = WithdrawalSigner {
                request_id: request.request_id,
                block_hash: request.block_hash,
                txid: request.txid,
                signer_pub_key,
                is_accepted,
            };

            // Write the decision to the database.
            db.write_withdrawal_signer_decision(&signer)
                .await
                .expect("failed to write signer decision");
        }
    }

    /// Creates and stores a withdrawal request, confirmed in the specified
    /// bitcoin & stacks blocks.
    async fn store_withdrawal_request(
        db: &PgStore,
        bitcoin_block: &BitcoinBlock,
        stacks_block: &StacksBlock,
        amount: u64,
        max_fee: u64,
    ) -> WithdrawalRequest {
        let withdrawal_request = WithdrawalRequest {
            request_id: next_request_id(),
            block_hash: stacks_block.block_hash,
            bitcoin_block_height: bitcoin_block.block_height,
            amount,
            max_fee,
            ..Faker.fake()
        };

        db.write_withdrawal_request(&withdrawal_request)
            .await
            .expect("failed to write withdrawal request");

        withdrawal_request
    }

    /// Gets the next withdrawal request ID to use for testing.
    fn next_request_id() -> u64 {
        static NEXT_REQUEST_ID: AtomicU64 = AtomicU64::new(0);
        NEXT_REQUEST_ID.fetch_add(1, Ordering::Relaxed)
    }

    /// Helper function to set up the database with bitcoin and stacks chains,
    /// a set of signers and their DKG shares.
    async fn test_setup(
        db: &PgStore,
        chains_length: u64,
    ) -> (
        BitcoinChain,
        StacksChain,
        TestSignerSet,
        BTreeSet<PublicKey>,
    ) {
        let signer_set = TestSignerSet::new(&mut OsRng);
        let signer_keys = signer_set.keys.iter().copied().collect();

        // Create a new bitcoin chain with 31 blocks and a sibling stacks chain
        // anchored starting at block 0.
        let bitcoin_chain = BitcoinChain::new_with_length(chains_length as usize);
        let stacks_chain = StacksChain::new_anchored(&bitcoin_chain);

        // Write the blocks to the database.
        db.write_blocks(&bitcoin_chain, &stacks_chain).await;

        // Get the chain tips and assert that they're what we expect.
        let (bitcoin_chain_tip, stacks_chain_tip) = db.get_chain_tips().await;
        assert_eq!(
            bitcoin_chain_tip.block_hash,
            bitcoin_chain.chain_tip().block_hash
        );
        assert_eq!(stacks_chain_tip, stacks_chain.chain_tip().block_hash);

        // Create DKG shares and write them to the database.
        let dkg_shares = model::EncryptedDkgShares {
            aggregate_key: signer_set.aggregate_key(),
            started_at_bitcoin_block_hash: bitcoin_chain_tip.block_hash,
            started_at_bitcoin_block_height: bitcoin_chain_tip.block_height,
            signer_set_public_keys: signer_set.signer_keys().to_vec(),
            dkg_shares_status: DkgSharesStatus::Verified,
            ..Faker.fake()
        };
        db.write_encrypted_dkg_shares(&dkg_shares).await.unwrap();

        (bitcoin_chain, stacks_chain, signer_set, signer_keys)
    }

    struct TestParams {
        chain_length: u64,
        signature_threshold: u16,
        sbtc_limits: SbtcLimits,
        amount: u64,
        num_approves: usize,
        num_expected_results: usize,
        expiry_window: u64,
        expiry_buffer: u64,
        min_confirmations: u64,
        at_block_height: BitcoinBlockHeight,
    }

    impl Default for TestParams {
        fn default() -> Self {
            Self {
                chain_length: 8,
                signature_threshold: 2,
                sbtc_limits: SbtcLimits::unlimited(),
                amount: 1_000,
                num_approves: 3,
                num_expected_results: 1,
                expiry_window: 24,
                expiry_buffer: 0,
                min_confirmations: 0,
                at_block_height: 0u64.into(),
            }
        }
    }

    /// Asserts that
    /// [`TxCoordinatorEventLoop::get_eligible_pending_withdrawal_requests`]
    /// correctly filters requests based on its parameters.
    #[test_case(TestParams::default(); "should_pass_all_validations")]
    #[test_case(TestParams {
        amount: WITHDRAWAL_DUST_LIMIT - 1,
        num_expected_results: 0,
        ..Default::default()
    }; "amount_below_dust_limit_skipped")]
    #[test_case(TestParams {
        amount: WITHDRAWAL_DUST_LIMIT,
        num_expected_results: 1,
        ..Default::default()
    }; "amount_at_dust_limit_allowed")]
    #[test_case(TestParams {
        amount: 1_000,
        sbtc_limits: SbtcLimits::zero(),
        num_expected_results: 0,
        ..Default::default()
    }; "amount_over_per_withdrawal_limit")]
    #[test_case(TestParams {
        // This case will calculate the confirmations as:
        // chain_length (10) - min_confirmations (6) = 4 (maximum block height),
        // at_block_height (5) > 4 (maximum).
        chain_length: 10,
        at_block_height: 5u64.into(),
        min_confirmations: 6,
        num_expected_results: 0,
        ..Default::default()
    }; "insufficient_confirmations_one_too_few")]
    #[test_case(TestParams {
        // This case will calculate the confirmations as:
        // chain_length (10) - min_confirmations(6) = 4 (maximum block height),
        // at_block_height (4) <= 4.
        chain_length: 10,
        at_block_height: 4u64.into(),
        min_confirmations: 6,
        num_expected_results: 1,
        ..Default::default()
    }; "exact_number_of_confirmations_allowed")]
    #[test_case(TestParams {
        signature_threshold: 2,
        num_approves: 1,
        num_expected_results: 0,
        ..Default::default()
    }; "insufficient_votes")]
    #[test_case(TestParams {
        // This case will calculate the soft expiry as:
        // chain_length - expiry_window + expiry_buffer = 4 and 3 < 4.
        chain_length: 10,
        expiry_window: 10,
        expiry_buffer: 4,
        at_block_height: 3u64.into(),
        num_expected_results: 0,
        ..Default::default()
    }; "soft_expiry_one_block_too_old")]
    #[test_case(TestParams {
        // This case will calculate the soft expiry as:
        // chain_length (10) - expiry_window (10) + expiry_buffer (4) = 4,
        // and at_block_height (4) == 4.
        chain_length: 10,
        expiry_window: 10,
        expiry_buffer: 4,
        at_block_height: 4u64.into(),
        num_expected_results: 1,
        ..Default::default()
    }; "soft_expiry_exact_block_allowed")]
    #[test_case(TestParams {
        // This case will calculate the hard expiry as:
        // chain_length (10) - expiry_window (5) = 5,
        // and at_block_height (5) == 5
        chain_length: 10,
        expiry_window: 5,
        expiry_buffer: 0,
        at_block_height: 5u64.into(),
        num_expected_results: 1,
        ..Default::default()
    }; "hard_expiry_exact_block_allowed")]
    #[test_case(TestParams {
        // This case will calculate the hard expiry as:
        // chain_length (10) - expiry_window (5) = 5,
        // and at_block_height (4) < 5
        chain_length: 10,
        expiry_window: 5,
        expiry_buffer: 0,
        at_block_height: 4u64.into(),
        num_expected_results: 0,
        ..Default::default()
    }; "hard_expiry_one_block_too_old")]
    #[test_log::test(tokio::test)]
    async fn test_validations(params: TestParams) {
        let db = testing::storage::new_test_database().await;

        // Note: we create the chains with a length of `chain_length + 1` to
        // allow for 1-based indexing in the parameters above (the blockchain
        // starts at block height 0, so the chain tip of a chain with 10 blocks
        // has a height of 9).
        let (bitcoin_chain, stacks_chain, signer_set, _) =
            test_setup(&db, params.chain_length + 1).await;

        let (bitcoin_chain_tip, stacks_chain_tip) = db.get_chain_tips().await;

        // Define the parameters for the pending requests call.
        let get_requests_params = GetPendingRequestsParams {
            aggregate_key: &signer_set.aggregate_key(),
            bitcoin_chain_tip: &bitcoin_chain_tip,
            stacks_chain_tip: &stacks_chain_tip,
            signature_threshold: params.signature_threshold,
            sbtc_limits: &params.sbtc_limits,
        };

        // Create a request below the dust limit.
        let request = store_withdrawal_request(
            &db,
            bitcoin_chain.nth_block(params.at_block_height),
            stacks_chain.nth_block((*params.at_block_height).into()), // Here we can cast one height to another because in this test chains are 1 to 1.
            params.amount,
            1_000, // Max fee isn't validated here.
        )
        .await;

        // Create and store votes for the request.
        let votes = vec![true; params.num_approves];
        store_votes(&db, &request, &signer_set, &votes).await;

        //Get pending withdrawals from coordinator
        let pending_withdrawals = MockedCoordinator::get_eligible_pending_withdrawal_requests(
            &db,
            params.expiry_window,
            params.expiry_buffer,
            params.min_confirmations,
            &get_requests_params,
        )
        .await
        .expect("failed to fetch eligible pending withdrawal requests");

        assert_eq!(pending_withdrawals.len(), params.num_expected_results);

        testing::storage::drop_db(db).await;
    }
}

// This test checks that the coordinator attempts to fulfill its
// other duties if DKG encounters an error but there's an existing
// aggregate key to fallback on.
#[test_log::test(tokio::test)]
async fn should_handle_dkg_coordination_failure() {
    let mut rng = get_rng();
    let context = TestContext::builder()
        .with_in_memory_storage()
        .with_mocked_clients()
        .modify_settings(|settings| {
            settings.signer.bootstrap_signatures_required = 3;
        })
        .build();

    let storage = context.get_storage_mut();

    // Create a bitcoin block to serve as chain tip
    let bitcoin_block: model::BitcoinBlock = Faker.fake_with_rng(&mut rng);
    storage.write_bitcoin_block(&bitcoin_block).await.unwrap();

    // Get chain tip reference
    let chain_tip = storage
        .get_bitcoin_canonical_chain_tip_ref()
        .await
        .unwrap()
        .unwrap();

    // Create a set of signer public keys and update the context state
    let mut signer_keys = BTreeSet::new();
    for _ in 0..3 {
        // Create 3 signers
        let private_key = PrivateKey::new(&mut rng);
        let public_key = PublicKey::from_private_key(&private_key);
        signer_keys.insert(public_key);
    }
    context
        .state()
        .update_current_signer_set(signer_keys.clone());
    context.state().set_bitcoin_chain_tip(chain_tip);

    // Mock the stacks client to handle contract source checks
    context
        .with_stacks_client(|client| {
            client.expect_get_contract_source().returning(|_, _| {
                Box::pin(async {
                    Ok(ContractSrcResponse {
                        source: String::new(),
                        publish_height: 1,
                        marf_proof: None,
                    })
                })
            });
        })
        .await;

    // Verify DKG should run
    assert!(
        transaction_coordinator::should_coordinate_dkg(&context, &chain_tip)
            .await
            .unwrap(),
        "DKG should be triggered since no shares exist yet"
    );

    // Create coordinator with test parameters using SignerNetwork::single
    let network = SignerNetwork::single(&context);
    let mut coordinator = TxCoordinatorEventLoop {
        context: context.clone(),
        network: network.spawn(),
        private_key: PrivateKey::new(&mut rng),
        context_window: 5,
        signing_round_max_duration: std::time::Duration::from_secs(5),
        bitcoin_presign_request_max_duration: std::time::Duration::from_secs(5),
        // short be short enough to broadcast, yet fail
        dkg_max_duration: Duration::from_millis(10),
        is_epoch3: true,
    };

    // We're verifying that the coordinator is currently
    // processing requests correctly. Since we previously checked
    // that 'should_coordinate_dkg' will trigger and we set the
    // 'dkg_max_duration' to 10 milliseconds we expect that
    // DKG will run & fail
    let result = coordinator.process_new_blocks().await;
    assert!(
        result.is_ok(),
        "process_new_blocks should complete successfully even with DKG failure"
    );

    // Here we check that DKG ran & correctly failed by fetching
    // the latest DKG shares from storage. We test it failed
    // by asserting that the latest row is_none()
    let dkg_shares = storage.get_latest_encrypted_dkg_shares().await.unwrap();
    assert!(
        dkg_shares.is_none(),
        "DKG shares should not exist since DKG failed to complete due to timeout"
    );

    // Verify that we can still process blocks after DKG failure,
    // this final assert specifically checks that blocks are still
    // being processed since there was an aggregate key to fallback on
    let result = coordinator.process_new_blocks().await;
    assert!(
        result.is_ok(),
        "Should be able to continue processing blocks after DKG failure"
    );
}

/// Similar to `create_signers_keys` in `wallet.rs`, but returning also the keypairs
fn generate_random_signers<R>(
    rng: &mut R,
    num_signers: usize,
    signatures_required: u16,
) -> (regtest::Recipient, SignerWallet, Vec<Keypair>)
where
    R: rand::Rng,
{
    let aggregated_signer = regtest::Recipient::new(bitcoin::AddressType::P2tr);

    // We only take an odd number of signers so that the math works out.
    assert_eq!(num_signers % 2, 1);

    // The private keys of half of the other signers
    let pks: Vec<secp256k1::SecretKey> = std::iter::repeat_with(|| secp256k1::SecretKey::new(rng))
        .take(num_signers / 2)
        .collect();

    let mut keypairs: Vec<Keypair> = pks
        .clone()
        .into_iter()
        .chain(pks.into_iter().map(secp256k1::SecretKey::negate))
        .map(|sk| Keypair::from_secret_key(SECP256K1, &sk))
        .chain([aggregated_signer.keypair])
        .collect();
    keypairs.reverse();

    let mut signer_keys: Vec<PublicKey> =
        keypairs.iter().map(|kp| kp.public_key().into()).collect();
    signer_keys.sort();

    let wallet = SignerWallet::new(
        &signer_keys,
        signatures_required,
        signer::config::NetworkKind::Regtest,
        0,
    )
    .unwrap();

    (aggregated_signer, wallet, keypairs)
}

/// Wait for the next stacks block, assuming someone else keeps producing blocks
async fn wait_next_stacks_block(stacks_client: &StacksClient) {
    let initial_height = stacks_client
        .get_node_info()
        .await
        .unwrap()
        .stacks_tip_height;
    tokio::time::timeout(Duration::from_secs(15), async {
        loop {
            let height = stacks_client
                .get_node_info()
                .await
                .unwrap()
                .stacks_tip_height;
            if height > initial_height {
                break;
            }
            tokio::time::sleep(Duration::from_millis(100)).await
        }
    })
    .await
    .unwrap()
}

fn make_deposit_requests<U>(
    depositor: &Recipient,
    amounts: &[u64],
    utxo: U,
    max_fee: u64,
    signers_public_key: bitcoin::XOnlyPublicKey,
) -> (Transaction, Vec<DepositRequest>)
where
    U: regtest::AsUtxo,
{
    let deposit_inputs = DepositScriptInputs {
        signers_public_key,
        max_fee,
        recipient: PrincipalData::from(StacksAddress::burn_address(false)),
    };
    let reclaim_inputs = ReclaimScriptInputs::try_new(50, bitcoin::ScriptBuf::new()).unwrap();

    let deposit_script = deposit_inputs.deposit_script();
    let reclaim_script = reclaim_inputs.reclaim_script();

    let mut outputs = vec![];
    for amount in amounts {
        outputs.push(bitcoin::TxOut {
            value: Amount::from_sat(*amount),
            script_pubkey: sbtc::deposits::to_script_pubkey(
                deposit_script.clone(),
                reclaim_script.clone(),
            ),
        })
    }

    let fee = regtest::BITCOIN_CORE_FALLBACK_FEE.to_sat();
    outputs.push(bitcoin::TxOut {
        value: utxo.amount() - Amount::from_sat(amounts.iter().sum::<u64>() + fee),
        script_pubkey: depositor.address.script_pubkey(),
    });

    let mut deposit_tx = Transaction {
        version: bitcoin::transaction::Version::ONE,
        lock_time: bitcoin::absolute::LockTime::ZERO,
        input: vec![bitcoin::TxIn {
            previous_output: bitcoin::OutPoint::new(utxo.txid(), utxo.vout()),
            sequence: bitcoin::Sequence::ZERO,
            script_sig: bitcoin::ScriptBuf::new(),
            witness: bitcoin::Witness::new(),
        }],
        output: outputs,
    };

    regtest::p2tr_sign_transaction(&mut deposit_tx, 0, &[utxo], &depositor.keypair);

    let mut requests = vec![];
    for (index, amount) in amounts.iter().enumerate() {
        let req = CreateDepositRequest {
            outpoint: bitcoin::OutPoint::new(deposit_tx.compute_txid(), index as u32),
            deposit_script: deposit_script.clone(),
            reclaim_script: reclaim_script.clone(),
        };

        requests.push(DepositRequest {
            outpoint: req.outpoint,
            max_fee,
            signer_bitmap: BitArray::ZERO,
            amount: *amount,
            deposit_script: deposit_script.clone(),
            reclaim_script: reclaim_script.clone(),
            reclaim_script_hash: Some(model::TaprootScriptHash::from(&reclaim_script)),
            signers_public_key,
        });
    }

    (deposit_tx, requests)
}

/// This test requires a running stacks node.
/// To run this test first run devenv:
/// ```bash
/// make devenv-up
/// ```
/// And wait for nakamoto to kick in; finally, stop the bitcoin miner.
///
/// You also need to fund the faucet (after a while it will unlock coinbase):
/// ```bash
/// cargo run -p signer --bin demo-cli fund-btc --recipient BCRT1QW508D6QEJXTDG4Y5R3ZARVARY0C5XW7KYGT080 --amount 1000000000
/// cargo run -p signer --bin demo-cli generate-block
/// ```
#[ignore = "This is an integration test that requires devenv running"]
#[test_log::test(tokio::test)]
async fn reuse_nonce_attack() {
    let stacks = StacksClient::new(Url::parse("http://127.0.0.1:20443").unwrap()).unwrap();
    let (rpc, faucet) = regtest::initialize_blockchain_devenv();
    let emily_client = EmilyClient::new_test_client();

    let mut rng = get_rng();

    let signatures_required = 2;
    let (_, signer_wallet, signer_key_pairs) =
        generate_random_signers(&mut rng, 3, signatures_required);
    let deployer = *signer_wallet.address();

    testing_api::wipe_databases(&emily_client.config().as_testing())
        .await
        .unwrap();

    let network = WanNetwork::default();

    // =========================================================================
    // Funds the (randomized) signer set multisig
    // =========================================================================
    let (regtest_signer_wallet, regtest_signer_key_pairs): (_, [Keypair; 3]) =
        testing::wallet::regtest_bootstrap_wallet();
    let regtest_signer_wallet_account = stacks
        .get_account(regtest_signer_wallet.address())
        .await
        .unwrap();
    regtest_signer_wallet.set_nonce(regtest_signer_wallet_account.nonce);
    let signer_stx_state = SignerStxState {
        wallet: regtest_signer_wallet,
        keys: regtest_signer_key_pairs,
        stacks_client: stacks.clone(),
    };
    let stx_funding = TransactionPayload::TokenTransfer(
        signer_wallet.address().to_account_principal(),
        100_000_000,
        TokenTransferMemo([0u8; 34]),
    );
    signer_stx_state.sign_and_submit(&stx_funding).await;
    // To ensure the tx is mined and anchored before we attempt to deploy the
    // contracts we generate a some blocks
    for _ in 0..2 {
        Sleep::for_secs(3).await;
        faucet.generate_block();
    }

    // =========================================================================
    // Create a database, an associated context, and a Keypair for each of the
    // signers in the signing set.
    // =========================================================================
    let signer_set_public_keys: BTreeSet<PublicKey> = signer_key_pairs
        .iter()
        .map(|kp| kp.public_key().into())
        .collect();

    let mut signers = Vec::new();
    for kp in signer_key_pairs.iter() {
        let db = testing::storage::new_test_database().await;
        let ctx = TestContext::builder()
            .with_storage(db.clone())
            .with_first_bitcoin_core_client()
            .with_emily_client(emily_client.clone())
            .with_stacks_client(stacks.clone())
            .modify_settings(|settings| {
                settings.signer.bootstrap_signatures_required = signatures_required;
                settings.signer.bootstrap_signing_set = signer_set_public_keys.clone();
                settings.signer.deployer = deployer;
                settings.signer.requests_processing_delay = Duration::from_secs(1);
                settings.signer.bitcoin_processing_delay = Duration::from_secs(1);
                settings.signer.private_key = kp.secret_key().into();
            })
            .build();

        fetch_canonical_bitcoin_blockchain(&db, rpc).await;

        for signer in &signer_set_public_keys {
            ctx.state().current_signer_set().add_signer(*signer);
        }
        start_event_loops(&ctx, &network).await;

        signers.push(ctx);
    }

    // We need to inspect the signer status, so we pick the first one for it
    let ctx = signers.first().unwrap();

    // =========================================================================
    // Start the TxCoordinatorEventLoop, TxSignerEventLoop and BlockObserver
    // processes for each signer.
    // -------------------------------------------------------------------------
    // - We only proceed with the test after all processes have started, and
    //   we use a counter to notify us when that happens.
    // =========================================================================
    for ctx in signers.iter() {
        ctx.state().set_sbtc_contracts_deployed();
        start_event_loops(ctx, &network).await;
    }

    // =========================================================================
    // Wait for contract deployment
    // =========================================================================
    faucet.generate_block();
    wait_for_signers(&signers).await;

    // =========================================================================
    // Wait for DKG + key rotation
    // =========================================================================
    faucet.generate_block();
    wait_for_signers(&signers).await;

    let db = ctx.inner_storage();
    let shares = db.get_latest_encrypted_dkg_shares().await.unwrap().unwrap();
    assert_eq!(shares.dkg_shares_status, DkgSharesStatus::Verified);

    wait_next_stacks_block(&stacks).await;
    assert!(
        stacks
            .get_current_signers_aggregate_key(&deployer)
            .await
            .unwrap()
            .is_some()
    );

    // =========================================================================
    // Create signers UTXO
    // =========================================================================
    let script_pub_key = shares.aggregate_key.signers_script_pubkey();
    let address = Address::from_script(&script_pub_key, bitcoin::Network::Regtest).unwrap();
    faucet.send_to(100_000, &address);

    // =========================================================================
    // Fund depositor
    // =========================================================================
    let depositor = Recipient::new(AddressType::P2tr);
    faucet.send_to(50_000_000, &depositor.address);

    faucet.generate_block();
    wait_for_signers(&signers).await;

    // =========================================================================
    // Create deposits
    // =========================================================================
    let utxo = depositor.get_utxos(rpc, None).pop().unwrap();

    let num_deposits = 5;
    let amounts = vec![100_000; num_deposits];
    let signers_public_key = shares.aggregate_key.into();
    let max_fee = 50_000;

    let (deposit_tx, deposit_requests) =
        make_deposit_requests(&depositor, &amounts, utxo, max_fee, signers_public_key);

    rpc.send_raw_transaction(&deposit_tx).unwrap();

    for request in &deposit_requests {
        assert_eq!(deposit_tx.compute_txid(), request.outpoint.txid);

        let body = request.as_emily_request(&deposit_tx);
        let _ = deposit_api::create_deposit(emily_client.config(), body)
            .await
            .unwrap();
    }

    // Confirming the deposits, the signers should fulfill them
    faucet.generate_block();
    wait_for_signers(&signers).await;

    // Check that we have the sweep tx in the mempool servicing all deposits
    let txids = ctx.bitcoin_client.inner_client().get_raw_mempool().unwrap();
    // The sweep plus the stacks commitment
    assert_eq!(txids.len(), 2);

    let sweep_tx = txids
        .iter()
        .filter_map(|txid| {
            let tx = ctx.bitcoin_client.get_tx(txid).unwrap().unwrap();
            // Stacks commitment txs first output is a op return
            if tx.tx.output[0].value == Amount::ZERO {
                None
            } else {
                Some(tx)
            }
        })
        .next()
        .unwrap();
    assert_eq!(sweep_tx.tx.input.len(), num_deposits + 1);

    // =========================================================================
    // Preparare concurrent tx
    // =========================================================================
    let signer_wallet_account = stacks.get_account(&deployer).await.unwrap();
    // We want to mess with the third complete-deposit, for no specific reason
    signer_wallet.set_nonce(signer_wallet_account.nonce + 2);

    let signer_stx_state = SignerStxState {
        wallet: signer_wallet,
        keys: signer_key_pairs.clone().try_into().unwrap(),
        stacks_client: stacks.clone(),
    };
    let stx_funding = TransactionPayload::TokenTransfer(
        PrincipalData::from(StacksAddress::burn_address(false)),
        50_000_000,
        TokenTransferMemo([0u8; 34]),
    );
    // The tx will be submitted correctly and just wait in the mempool until txs
    // filling the previous nonces will be mined
    signer_stx_state.sign_and_submit(&stx_funding).await;
    // Ensure the signers/miner pick the tx up
    Sleep::for_secs(1).await;

    // =========================================================================
    // Actual test: process the pending completion deposits with a concurrent tx
    // already in the mempool
    // =========================================================================
    faucet.generate_block();
    wait_for_signers(&signers).await;

    wait_next_stacks_block(&stacks).await;

    // =========================================================================
    // Test assertions
    // =========================================================================
    // Ensure the concurrent tx (burning some funds) was mined
    let dpeloyer_balance = stacks.get_account(&deployer).await.unwrap().balance;
    assert_lt!(dpeloyer_balance, 50_000_000);

    // Check how many deposits we have completed
    let mut completed_deposits = 0;
    for request in deposit_requests {
        completed_deposits += stacks
            .is_deposit_completed(&deployer, &request.outpoint)
            .await
            .unwrap() as usize;
    }
    assert_eq!(completed_deposits, num_deposits - 1);

    for ctx in signers {
        let db = ctx.inner_storage();
        testing::storage::drop_db(db).await;
    }
}<|MERGE_RESOLUTION|>--- conflicted
+++ resolved
@@ -1626,7 +1626,12 @@
     let (rpc, faucet) = regtest::initialize_blockchain();
 
     // We need to populate our databases, so let's fetch the data.
-    let emily_client = EmilyClient::new_test_client();
+    let emily_client = EmilyClient::try_new(
+        &Url::parse("http://testApiKey@localhost:3031").unwrap(),
+        Duration::from_secs(1),
+        None,
+    )
+    .unwrap();
 
     testing_api::wipe_databases(&emily_client.config().as_testing())
         .await
@@ -1652,18 +1657,16 @@
             .with_emily_client(emily_client.clone())
             .with_mocked_stacks_client()
             .modify_settings(|settings| {
-<<<<<<< HEAD
-                settings.signer.private_key = kp.secret_key().into();
-=======
                 settings.signer.dkg_target_rounds = NonZeroU32::new(20).unwrap();
                 settings.signer.dkg_min_bitcoin_block_height = Some(0u64.into());
->>>>>>> f29e45cf
             })
             .build();
 
         backfill_bitcoin_blocks(&db, rpc, &chain_tip_info.hash).await;
 
-        signers.push(ctx);
+        let network = network.connect(&ctx);
+
+        signers.push((ctx, db, kp, network));
     }
 
     // =========================================================================
@@ -1675,22 +1678,14 @@
     // - Set up the current-aggregate-key response to be `None`. This means
     //   that each coordinator will broadcast a rotate keys transaction.
     // =========================================================================
-<<<<<<< HEAD
-    let (tx_broadcaster, rx) = tokio::sync::broadcast::channel(10);
-    let stacks_tx_stream = BroadcastStream::new(rx);
-    let signer_set_data = Arc::new(RwLock::new(None));
-    watch_for_rotate_keys_transaction(&tx_broadcaster, signer_set_data.clone());
-=======
     let (broadcast_stacks_tx, rx) = tokio::sync::broadcast::channel(10);
     let _stacks_tx_stream = BroadcastStream::new(rx);
->>>>>>> f29e45cf
-
-    for ctx in signers.iter_mut() {
-        let tx_broadcaster = tx_broadcaster.clone();
-        let signer_set_data = signer_set_data.clone();
-        let chain_tip_info = chain_tip_info.clone();
-
-        mock_stacks_core(ctx, chain_tip_info, signer_set_data, tx_broadcaster).await;
+
+    for (ctx, db, _, _) in signers.iter_mut() {
+        let broadcast_stacks_tx = broadcast_stacks_tx.clone();
+        let db = db.clone();
+
+        mock_stacks_core(ctx, chain_tip_info.clone(), db, broadcast_stacks_tx).await;
     }
 
     // =========================================================================
@@ -1701,11 +1696,10 @@
     // - We only proceed with the test after all processes have started,
     //   and we use a counter to notify us when that happens.
     // =========================================================================
-    for ctx in signers.iter() {
+    let start_count = Arc::new(AtomicU8::new(0));
+
+    for (ctx, _, kp, network) in signers.iter() {
         ctx.state().set_sbtc_contracts_deployed();
-<<<<<<< HEAD
-        start_event_loops(ctx, &network).await;
-=======
         let ev = TxCoordinatorEventLoop {
             network: network.spawn(),
             context: ctx.clone(),
@@ -1769,7 +1763,6 @@
 
     while start_count.load(Ordering::SeqCst) < 12 {
         tokio::time::sleep(Duration::from_millis(10)).await;
->>>>>>> f29e45cf
     }
 
     // =========================================================================
@@ -1780,21 +1773,13 @@
     // - After they have the same view of the canonical bitcoin blockchain,
     //   the signers should all participate in DKG.
     // =========================================================================
-
-<<<<<<< HEAD
     faucet.generate_block();
-    wait_for_signers(&signers).await;
-
-    let ctx = signers.first().unwrap();
-    let db = ctx.inner_storage();
-    let shares = db.get_latest_encrypted_dkg_shares().await.unwrap().unwrap();
-=======
+
     // Now we wait for DKG to successfully complete by waiting for all
     // coordinator event loops to finish.
     wait_for_signers(&signers).await;
     let (_, db, _, _) = signers.first().unwrap();
     let original_shares = db.get_latest_encrypted_dkg_shares().await.unwrap().unwrap();
->>>>>>> f29e45cf
 
     // =========================================================================
     // Step 5 - Prepare to re-run DKG with the same bitcoin block
@@ -1940,17 +1925,9 @@
     // the signers.
     wait_for_signers(&signers).await;
 
-<<<<<<< HEAD
-    let mut txids = ctx.bitcoin_client.inner_client().get_raw_mempool().unwrap();
-    assert_eq!(txids.len(), 1);
-
-    let block_hash = faucet.generate_block();
-    wait_for_signers(&signers).await;
-=======
     for (_, db, keypair, _) in signers.iter() {
         let count = db.get_encrypted_dkg_shares_count().await.unwrap();
         assert_eq!(count, 3);
->>>>>>> f29e45cf
 
         let new_shares = db.get_latest_encrypted_dkg_shares().await.unwrap().unwrap();
         let new_decrypted_secrets = wsts::util::decrypt(
@@ -2008,13 +1985,7 @@
         assert_ne!(new_decrypted_secrets, first_decrypted_secrets);
     }
 
-<<<<<<< HEAD
-    for ctx in signers {
-        let db = ctx.inner_storage();
-        assert!(db.is_signer_script_pub_key(&script_pubkey).await.unwrap());
-=======
     for (_, db, _, _) in signers {
->>>>>>> f29e45cf
         testing::storage::drop_db(db).await;
     }
 }
@@ -2075,15 +2046,9 @@
             .with_first_bitcoin_core_client()
             .with_emily_client(emily_client.clone())
             .with_mocked_stacks_client()
-<<<<<<< HEAD
             .modify_settings(|settings| {
-                settings.signer.dkg_target_rounds = NonZeroU32::new(2).unwrap();
-                settings.signer.dkg_min_bitcoin_block_height = Some(dkg_run_two_height.into());
-                settings.signer.bitcoin_processing_delay = Duration::from_millis(200);
                 settings.signer.private_key = kp.secret_key().into();
             })
-=======
->>>>>>> f29e45cf
             .build();
 
         backfill_bitcoin_blocks(&db, rpc, &chain_tip_info.hash).await;
@@ -2133,25 +2098,13 @@
     // - After they have the same view of the canonical bitcoin blockchain,
     //   the signers should all participate in DKG.
     // =========================================================================
-<<<<<<< HEAD
-
-=======
->>>>>>> f29e45cf
+
     faucet.generate_block();
-
-    // We first need to wait for bitcoin-core to send us all the
-    // notifications so that we are up-to-date with the chain tip and DKG.
     wait_for_signers(&signers).await;
 
-<<<<<<< HEAD
     let ctx = signers.first().unwrap();
     let db = ctx.inner_storage();
-
-    let shares1 = db.get_latest_verified_dkg_shares().await.unwrap().unwrap();
-=======
-    let (_, db, _, _) = signers.first().unwrap();
     let shares = db.get_latest_encrypted_dkg_shares().await.unwrap().unwrap();
->>>>>>> f29e45cf
 
     // =========================================================================
     // Step 5 - Prepare for deposits
@@ -2214,7 +2167,6 @@
     faucet.generate_block();
     wait_for_signers(&signers).await;
 
-    let ctx = signers.first().unwrap();
     let mut txids = ctx.bitcoin_client.inner_client().get_raw_mempool().unwrap();
     assert_eq!(txids.len(), 1);
 
@@ -2266,24 +2218,6 @@
     assert_eq!(actual_script_pub_key, script_pub_key.as_bytes());
     assert_eq!(&tx_info.tx.output[0].script_pubkey, &script_pub_key);
 
-<<<<<<< HEAD
-    // Now we check that each database has the sweep transaction and is
-    // recognized as a signer script_pubkey.
-    for ctx in signers.iter() {
-        let db = ctx.inner_storage();
-        let script_pubkey = sqlx::query_scalar::<_, model::ScriptPubKey>(
-            r#"
-            SELECT script_pubkey
-            FROM sbtc_signer.bitcoin_tx_outputs
-            WHERE txid = $1
-              AND output_type = 'signers_output'
-            "#,
-        )
-        .bind(txid.to_byte_array())
-        .fetch_one(db.pool())
-        .await
-        .unwrap();
-=======
     // Lastly we check that out database has the sweep transaction
     let script_pubkey = sqlx::query_scalar::<_, model::ScriptPubKey>(
         r#"
@@ -2297,63 +2231,14 @@
     .fetch_one(ctx.storage.pool())
     .await
     .unwrap();
->>>>>>> f29e45cf
-
-    for (_, db, _, _) in signers {
+
+    for ctx in signers {
+        let db = ctx.inner_storage();
         assert!(db.is_signer_script_pub_key(&script_pubkey).await.unwrap());
         testing::storage::drop_db(db).await;
     }
 }
 
-<<<<<<< HEAD
-    // =========================================================================
-    // Step 9 - Run DKG Again
-    // -------------------------------------------------------------------------
-    // - The signers should run DKG again after they see the next bitcoin
-    //   block, this was configured above.
-    // =========================================================================
-    for ctx in signers.iter() {
-        let db = ctx.inner_storage();
-        let dkg_share_count: i64 = sqlx::query_scalar("SELECT COUNT(*) FROM dkg_shares;")
-            .fetch_one(db.pool())
-            .await
-            .unwrap();
-
-        assert_eq!(dkg_share_count, 1);
-    }
-
-    // After the next bitcoin block, each of the signers will think that
-    // DKG needs to be run. So we need to wait for it.
-    faucet.generate_block();
-    wait_for_signers(&signers).await;
-
-    let ctx = signers.first().unwrap();
-    let db = ctx.inner_storage();
-    let shares2 = db.get_latest_verified_dkg_shares().await.unwrap().unwrap();
-
-    // Check that we have new DKG shares for each of the signers.
-    for ctx in signers.iter() {
-        let db = ctx.inner_storage();
-        let dkg_share_count: i64 = sqlx::query_scalar("SELECT COUNT(*) FROM dkg_shares;")
-            .fetch_one(db.pool())
-            .await
-            .unwrap();
-
-        assert_eq!(dkg_share_count, 2);
-    }
-
-    // =========================================================================
-    // Step 10 - Make two proper deposits
-    // -------------------------------------------------------------------------
-    // - Use the UTXOs generated in step (4) to construct two proper
-    //   deposit request transactions. Submit them to the bitcoin network
-    //   and then inform Emily.
-    // - The two deposits are locked using two different aggregate keys,
-    //   the old one and the new one.
-    // =========================================================================
-    // Now lets make a deposit transaction and submit it
-    let utxo = depositor2.get_utxos(rpc, None).pop().unwrap();
-=======
 /// Test that three signers can successfully sign and broadcast a bitcoin
 /// transaction where the inputs are locked by different aggregate keys.
 ///
@@ -2392,15 +2277,9 @@
 async fn sign_bitcoin_transaction_multiple_locking_keys() {
     let (_, signer_key_pairs): (_, [Keypair; 3]) = testing::wallet::regtest_bootstrap_wallet();
     let (rpc, faucet) = regtest::initialize_blockchain();
->>>>>>> f29e45cf
 
     // We need to populate our databases, so let's fetch the data.
-    let emily_client = EmilyClient::try_new(
-        &Url::parse("http://testApiKey@localhost:3031").unwrap(),
-        Duration::from_secs(1),
-        None,
-    )
-    .unwrap();
+    let emily_client = EmilyClient::new_test_client();
 
     testing_api::wipe_databases(&emily_client.config().as_testing())
         .await
@@ -2437,23 +2316,268 @@
                 settings.signer.dkg_target_rounds = NonZeroU32::new(2).unwrap();
                 settings.signer.dkg_min_bitcoin_block_height = Some(dkg_run_two_height.into());
                 settings.signer.bitcoin_processing_delay = Duration::from_millis(200);
+                settings.signer.private_key = kp.secret_key().into();
             })
             .build();
 
-<<<<<<< HEAD
+        backfill_bitcoin_blocks(&db, rpc, &chain_tip_info.hash).await;
+
+        signers.push(ctx);
+    }
+
+    // =========================================================================
+    // Step 2 - Setup the stacks client mocks.
+    // -------------------------------------------------------------------------
+    // - Set up the mocks to that the block observer fetches at least one
+    //   Stacks block. This is necessary because we need the stacks chain
+    //   tip in the transaction coordinator.
+    // - Set up the current-aggregate-key response to be `None`. This means
+    //   that each coordinator will broadcast a rotate keys transaction.
+    // =========================================================================
+    let (tx_broadcaster, rx) = tokio::sync::broadcast::channel(10);
+    let stacks_tx_stream = BroadcastStream::new(rx);
+    let signer_set_data = Arc::new(RwLock::new(None));
+    watch_for_rotate_keys_transaction(&tx_broadcaster, signer_set_data.clone());
+
+    for ctx in signers.iter_mut() {
+        let tx_broadcaster = tx_broadcaster.clone();
+        let signer_set_data = signer_set_data.clone();
+        let chain_tip_info = chain_tip_info.clone();
+
+        mock_stacks_core(ctx, chain_tip_info, signer_set_data, tx_broadcaster).await;
+    }
+
+    // =========================================================================
+    // Step 3 - Start the TxCoordinatorEventLoop, TxSignerEventLoop and
+    //          BlockObserver processes for each signer.
+    // -------------------------------------------------------------------------
+    // - We only proceed with the test after all processes have started, and
+    //   we use a counter to notify us when that happens.
+    // =========================================================================
+    for ctx in signers.iter() {
+        ctx.state().set_sbtc_contracts_deployed();
+        start_event_loops(ctx, &network).await;
+    }
+
+    // =========================================================================
+    // Step 4 - Give deposits seed funds.
+    // -------------------------------------------------------------------------
+    // - Give "depositors" some UTXOs so that they can make deposits for
+    //   sBTC.
+    // =========================================================================
+    let depositor1 = Recipient::new(AddressType::P2tr);
+    let depositor2 = Recipient::new(AddressType::P2tr);
+
+    // Start off with some initial UTXOs to work with.
+    faucet.send_to(50_000_000, &depositor1.address);
+    faucet.send_to(50_000_000, &depositor2.address);
+
+    // =========================================================================
+    // Step 5 - Wait for DKG
+    // -------------------------------------------------------------------------
+    // - Once they are all running, generate a bitcoin block to kick off
+    //   the database updating process.
+    // - After they have the same view of the canonical bitcoin blockchain,
+    //   the signers should all participate in DKG.
+    // =========================================================================
+
+    faucet.generate_block();
+    wait_for_signers(&signers).await;
+
+    let ctx = signers.first().unwrap();
+    let db = ctx.inner_storage();
+
+    let shares1 = db.get_latest_verified_dkg_shares().await.unwrap().unwrap();
+
+    // =========================================================================
+    // Step 6 - Prepare for deposits
+    // -------------------------------------------------------------------------
+    // - Before the signers can process anything, they need a UTXO to call
+    //   their own. For that we make a donation, and confirm it. The
+    //   signers should pick it up.
+    // =========================================================================
+    let script_pub_key1 = shares1.aggregate_key.signers_script_pubkey();
+    let network = bitcoin::Network::Regtest;
+    let address = Address::from_script(&script_pub_key1, network).unwrap();
+
+    faucet.send_to(100_000, &address);
+
+    // =========================================================================
+    // Step 7 - Make a proper deposit
+    // -------------------------------------------------------------------------
+    // - Use the UTXOs confirmed in step (5) to construct a proper deposit
+    //   request transaction. Submit it and inform Emily about it.
+    // =========================================================================
+    // Now lets make a deposit transaction and submit it
+    let utxo = depositor1.get_utxos(rpc, None).pop().unwrap();
+
+    let amount = 2_500_000;
+    let signers_public_key = shares1.aggregate_key.into();
+    let max_fee = amount / 2;
+    let (deposit_tx, deposit_request, _) =
+        make_deposit_request(&depositor1, amount, utxo, max_fee, signers_public_key);
+    rpc.send_raw_transaction(&deposit_tx).unwrap();
+
+    assert_eq!(deposit_tx.compute_txid(), deposit_request.outpoint.txid);
+
+    let body = deposit_request.as_emily_request(&deposit_tx);
+    let _ = deposit_api::create_deposit(emily_client.config(), body)
+        .await
+        .unwrap();
+
+    // =========================================================================
+    // Step 8 - Confirm the deposit and wait for the signers to do their
+    //          job.
+    // -------------------------------------------------------------------------
+    // - Confirm the deposit request. The arrival of a new bitcoin block
+    //   will trigger the block observer to reach out to Emily about
+    //   deposits. Emily will have one so the signers should do basic
+    //   validations and store the deposit request.
+    // - Each TxSigner process should vote on the deposit request and
+    //   submit the votes to each other.
+    // - The coordinator should submit a sweep transaction. We check the
+    //   mempool for its existence.
+    // =========================================================================
+    faucet.generate_block();
+    wait_for_signers(&signers).await;
+
     let ctx = signers.first().unwrap();
     let mut txids = ctx.bitcoin_client.inner_client().get_raw_mempool().unwrap();
-=======
-        backfill_bitcoin_blocks(&db, rpc, &chain_tip_info.hash).await;
->>>>>>> f29e45cf
-
-        let network = network.connect(&ctx);
-
-        signers.push((ctx, db, kp, network));
-    }
-
-    // =========================================================================
-<<<<<<< HEAD
+    assert_eq!(txids.len(), 1);
+
+    let block_hash = faucet.generate_block();
+    wait_for_signers(&signers).await;
+
+    // Now lets check the bitcoin transaction, first we get it.
+    let txid = txids.pop().unwrap();
+    let tx_info = ctx
+        .bitcoin_client
+        .get_tx_info(&txid, &block_hash)
+        .unwrap()
+        .unwrap();
+    // We check that the scriptPubKey of the first input is the signers'
+    let actual_script_pub_key = tx_info.prevout(0).unwrap().script_pubkey.as_bytes();
+
+    assert_eq!(actual_script_pub_key, script_pub_key1.as_bytes());
+    assert_eq!(&tx_info.tx.output[0].script_pubkey, &script_pub_key1);
+
+    // Now we check that each database has the sweep transaction and is
+    // recognized as a signer script_pubkey.
+    for ctx in signers.iter() {
+        let db = ctx.inner_storage();
+        let script_pubkey = sqlx::query_scalar::<_, model::ScriptPubKey>(
+            r#"
+            SELECT script_pubkey
+            FROM sbtc_signer.bitcoin_tx_outputs
+            WHERE txid = $1
+              AND output_type = 'signers_output'
+            "#,
+        )
+        .bind(txid.to_byte_array())
+        .fetch_one(db.pool())
+        .await
+        .unwrap();
+
+        assert!(db.is_signer_script_pub_key(&script_pubkey).await.unwrap());
+    }
+
+    // =========================================================================
+    // Step 9 - Run DKG Again
+    // -------------------------------------------------------------------------
+    // - The signers should run DKG again after they see the next bitcoin
+    //   block, this was configured above.
+    // =========================================================================
+    for ctx in signers.iter() {
+        let db = ctx.inner_storage();
+        let dkg_share_count: i64 = sqlx::query_scalar("SELECT COUNT(*) FROM dkg_shares;")
+            .fetch_one(db.pool())
+            .await
+            .unwrap();
+
+        assert_eq!(dkg_share_count, 1);
+    }
+
+    // After the next bitcoin block, each of the signers will think that
+    // DKG needs to be run. So we need to wait for it.
+    faucet.generate_block();
+    wait_for_signers(&signers).await;
+
+    let ctx = signers.first().unwrap();
+    let db = ctx.inner_storage();
+    let shares2 = db.get_latest_verified_dkg_shares().await.unwrap().unwrap();
+
+    // Check that we have new DKG shares for each of the signers.
+    for ctx in signers.iter() {
+        let db = ctx.inner_storage();
+        let dkg_share_count: i64 = sqlx::query_scalar("SELECT COUNT(*) FROM dkg_shares;")
+            .fetch_one(db.pool())
+            .await
+            .unwrap();
+
+        assert_eq!(dkg_share_count, 2);
+    }
+
+    // =========================================================================
+    // Step 10 - Make two proper deposits
+    // -------------------------------------------------------------------------
+    // - Use the UTXOs generated in step (4) to construct two proper
+    //   deposit request transactions. Submit them to the bitcoin network
+    //   and then inform Emily.
+    // - The two deposits are locked using two different aggregate keys,
+    //   the old one and the new one.
+    // =========================================================================
+    // Now lets make a deposit transaction and submit it
+    let utxo = depositor2.get_utxos(rpc, None).pop().unwrap();
+
+    let amount = 3_500_000;
+    let signers_public_key2 = shares2.aggregate_key.into();
+    let max_fee = amount / 2;
+    let (deposit_tx, deposit_request, _) =
+        make_deposit_request(&depositor2, amount, utxo, max_fee, signers_public_key2);
+    rpc.send_raw_transaction(&deposit_tx).unwrap();
+
+    let body = deposit_request.as_emily_request(&deposit_tx);
+    deposit_api::create_deposit(emily_client.config(), body)
+        .await
+        .unwrap();
+
+    let utxo = depositor1.get_utxos(rpc, None).pop().unwrap();
+    let amount = 4_500_000;
+    let signers_public_key1 = shares1.aggregate_key.into();
+    let max_fee = amount / 2;
+    let (deposit_tx, deposit_request, _) =
+        make_deposit_request(&depositor1, amount, utxo, max_fee, signers_public_key1);
+    rpc.send_raw_transaction(&deposit_tx).unwrap();
+
+    let body = deposit_request.as_emily_request(&deposit_tx);
+    deposit_api::create_deposit(emily_client.config(), body)
+        .await
+        .unwrap();
+
+    // =========================================================================
+    // Step 11 - Confirm the deposit and wait for the signers to do their
+    //           job.
+    // -------------------------------------------------------------------------
+    // - Confirm the deposit request. This will trigger the block observer
+    //   to reach out to Emily about deposits. It will have two so the
+    //   signers should do basic validations and store the deposit request.
+    // - Each TxSigner process should vote on the deposit request and
+    //   submit the votes to each other.
+    // - The coordinator should submit a sweep transaction. We check the
+    //   mempool for its existence.
+    // =========================================================================
+    faucet.generate_block();
+    wait_for_signers(&signers).await;
+
+    let ctx = signers.first().unwrap();
+    let mut txids = ctx.bitcoin_client.inner_client().get_raw_mempool().unwrap();
+
+    assert_eq!(txids.len(), 1);
+
+    let block_hash = faucet.generate_block();
+    wait_for_signers(&signers).await;
+
+    // =========================================================================
     // Step 12 - Assertions
     // -------------------------------------------------------------------------
     // - During each bitcoin block, the signers should sign and broadcast a
@@ -2673,8 +2797,6 @@
     }
 
     // =========================================================================
-=======
->>>>>>> f29e45cf
     // Step 2 - Setup the stacks client mocks.
     // -------------------------------------------------------------------------
     // - Set up the mocks to that the block observer fetches at least one
@@ -2697,155 +2819,74 @@
     }
 
     // =========================================================================
-    // Step 3 - Start the TxCoordinatorEventLoop, TxSignerEventLoop and
-    //          BlockObserver processes for each signer.
-    // -------------------------------------------------------------------------
-    // - We only proceed with the test after all processes have started, and
-    //   we use a counter to notify us when that happens.
-    // =========================================================================
-<<<<<<< HEAD
+    // Step 3 - Start the TxCoordinatorEventLoop, TxSignerEventLoop,
+    //          BlockObserver, and RequestDeciderEventLoop processes for
+    //          each signer.
+    // -------------------------------------------------------------------------
+    // - We only proceed with the test after all processes have started,
+    //   and we use a counter to notify us when that happens.
+    // =========================================================================
     let mut handles = Vec::new();
-=======
-    let start_count = Arc::new(AtomicU8::new(0));
->>>>>>> f29e45cf
 
     for ctx in signers.iter() {
         ctx.state().set_sbtc_contracts_deployed();
-<<<<<<< HEAD
         handles.extend(start_event_loops(ctx, &network).await);
-=======
-        let ev = TxCoordinatorEventLoop {
-            network: network.spawn(),
-            context: ctx.clone(),
-            context_window: 10000,
-            private_key: kp.secret_key().into(),
-            signing_round_max_duration: Duration::from_secs(10),
-            bitcoin_presign_request_max_duration: Duration::from_secs(10),
-            dkg_max_duration: Duration::from_secs(10),
-            is_epoch3: true,
-        };
-        let counter = start_count.clone();
-        tokio::spawn(async move {
-            counter.fetch_add(1, Ordering::Relaxed);
-            ev.run().await
-        });
-
-        let ev = TxSignerEventLoop {
-            network: network.spawn(),
-            context: ctx.clone(),
-            context_window: 10000,
-            wsts_state_machines: LruCache::new(NonZeroUsize::new(100).unwrap()),
-            signer_private_key: kp.secret_key().into(),
-            rng: rand::rngs::OsRng,
-            last_presign_block: None,
-            dkg_begin_pause: None,
-            dkg_verification_state_machines: LruCache::new(NonZeroUsize::new(5).unwrap()),
-            stacks_sign_request: LruCache::new(STACKS_SIGN_REQUEST_LRU_SIZE),
-        };
-        let counter = start_count.clone();
-        tokio::spawn(async move {
-            counter.fetch_add(1, Ordering::Relaxed);
-            ev.run().await
-        });
-
-        let ev = RequestDeciderEventLoop {
-            network: network.spawn(),
-            context: ctx.clone(),
-            context_window: 10000,
-            deposit_decisions_retry_window: 1,
-            withdrawal_decisions_retry_window: 1,
-            blocklist_checker: Some(()),
-            signer_private_key: kp.secret_key().into(),
-        };
-        let counter = start_count.clone();
-        tokio::spawn(async move {
-            counter.fetch_add(1, Ordering::Relaxed);
-            ev.run().await
-        });
-
-        let block_observer = BlockObserver {
-            context: ctx.clone(),
-            bitcoin_blocks: testing::btc::new_zmq_block_hash_stream(BITCOIN_CORE_ZMQ_ENDPOINT)
-                .await,
-        };
-        let counter = start_count.clone();
-        tokio::spawn(async move {
-            counter.fetch_add(1, Ordering::Relaxed);
-            block_observer.run().await
-        });
-    }
-
-    while start_count.load(Ordering::SeqCst) < 12 {
-        Sleep::for_millis(10).await;
->>>>>>> f29e45cf
-    }
-
-    // =========================================================================
-    // Step 4 - Give deposits seed funds.
-    // -------------------------------------------------------------------------
-    // - Give "depositors" some UTXOs so that they can make deposits for
-    //   sBTC.
-    // =========================================================================
-    let depositor1 = Recipient::new(AddressType::P2tr);
-    let depositor2 = Recipient::new(AddressType::P2tr);
-
-    // Start off with some initial UTXOs to work with.
-    faucet.send_to(50_000_000, &depositor1.address);
-    faucet.send_to(50_000_000, &depositor2.address);
-
-    // =========================================================================
-    // Step 5 - Wait for DKG
+    }
+
+    // =========================================================================
+    // Step 4 - Wait for DKG
     // -------------------------------------------------------------------------
     // - Once they are all running, generate a bitcoin block to kick off
     //   the database updating process.
     // - After they have the same view of the canonical bitcoin blockchain,
     //   the signers should all participate in DKG.
     // =========================================================================
-
-    // This should kick off DKG. We first need to wait for bitcoin-core to
-    // send us all the notifications so that we are up-to-date with the
-    // chain tip.
     faucet.generate_block();
     wait_for_signers(&signers).await;
 
-<<<<<<< HEAD
     let first_dkg_shares = {
         let ctx = signers.first().unwrap();
         let db = ctx.inner_storage();
         db.get_latest_verified_dkg_shares().await.unwrap().unwrap()
     };
-=======
-    let (_, db, _, _) = signers.first().unwrap();
-    let shares1 = db.get_latest_verified_dkg_shares().await.unwrap().unwrap();
->>>>>>> f29e45cf
-
-    // =========================================================================
-    // Step 6 - Prepare for deposits
+
+    // =========================================================================
+    // Step 5 - Prepare for deposits
     // -------------------------------------------------------------------------
     // - Before the signers can process anything, they need a UTXO to call
     //   their own. For that we make a donation, and confirm it. The
     //   signers should pick it up.
-    // =========================================================================
-    let script_pub_key1 = shares1.aggregate_key.signers_script_pubkey();
-    let network = bitcoin::Network::Regtest;
-    let address = Address::from_script(&script_pub_key1, network).unwrap();
+    // - Give a "depositor" some UTXOs so that they can make a deposit for
+    //   sBTC.
+    // =========================================================================
+    let first_script_pubkey = first_dkg_shares.aggregate_key.signers_script_pubkey();
+    let btc_network = bitcoin::Network::Regtest;
+    let address = Address::from_script(&first_script_pubkey, btc_network).unwrap();
 
     faucet.send_to(100_000, &address);
 
-    // =========================================================================
-    // Step 7 - Make a proper deposit
+    let depositor = Recipient::new(AddressType::P2tr);
+
+    // Start off with some initial UTXOs to work with.
+    faucet.send_to(50_000_000, &depositor.address);
+
+    faucet.generate_block();
+    wait_for_signers(&signers).await;
+
+    // =========================================================================
+    // Step 6 - Make a proper deposit
     // -------------------------------------------------------------------------
     // - Use the UTXOs confirmed in step (5) to construct a proper deposit
     //   request transaction. Submit it and inform Emily about it.
     // =========================================================================
     // Now lets make a deposit transaction and submit it
-    let utxo = depositor1.get_utxos(rpc, None).pop().unwrap();
+    let utxo = depositor.get_utxos(rpc, None).pop().unwrap();
 
     let amount = 2_500_000;
-    let signers_public_key = shares1.aggregate_key.into();
+    let signers_public_key = first_dkg_shares.aggregate_key.into();
     let max_fee = amount / 2;
     let (deposit_tx, deposit_request, _) =
-        make_deposit_request(&depositor1, amount, utxo, max_fee, signers_public_key);
+        make_deposit_request(&depositor, amount, utxo, max_fee, signers_public_key);
     rpc.send_raw_transaction(&deposit_tx).unwrap();
 
     assert_eq!(deposit_tx.compute_txid(), deposit_request.outpoint.txid);
@@ -2856,19 +2897,17 @@
         .unwrap();
 
     // =========================================================================
-    // Step 8 - Confirm the deposit and wait for the signers to do their
+    // Step 7 - Confirm the deposit and wait for the signers to do their
     //          job.
     // -------------------------------------------------------------------------
-    // - Confirm the deposit request. The arrival of a new bitcoin block
-    //   will trigger the block observer to reach out to Emily about
-    //   deposits. Emily will have one so the signers should do basic
-    //   validations and store the deposit request.
+    // - Confirm the deposit request. This will trigger the block observer
+    //   to reach out to Emily about deposits. It will have one so the
+    //   signers should do basic validations and store the deposit request.
     // - Each TxSigner process should vote on the deposit request and
     //   submit the votes to each other.
     // - The coordinator should submit a sweep transaction. We check the
     //   mempool for its existence.
     // =========================================================================
-<<<<<<< HEAD
     tokio::time::sleep(Duration::from_secs(1)).await;
 
     faucet.generate_block();
@@ -2880,19 +2919,10 @@
         assert_eq!(txids.len(), 1);
         txids
     };
-=======
+
     faucet.generate_block();
     wait_for_signers(&signers).await;
 
-    let (ctx, _, _, _) = signers.first().unwrap();
-    let mut txids = ctx.bitcoin_client.inner_client().get_raw_mempool().unwrap();
-    assert_eq!(txids.len(), 1);
->>>>>>> f29e45cf
-
-    let block_hash = faucet.generate_block();
-    wait_for_signers(&signers).await;
-
-<<<<<<< HEAD
     // =========================================================================
     // Step 8 - Now let's change the threshold for the signers
     // -------------------------------------------------------------------------
@@ -2936,94 +2966,32 @@
         mock_stacks_core(&mut ctx, chain_tip_info, signer_set_data, tx_broadcaster).await;
 
         signers.push(ctx);
-=======
-    // Now lets check the bitcoin transaction, first we get it.
-    let txid = txids.pop().unwrap();
-    let tx_info = ctx
-        .bitcoin_client
-        .get_tx_info(&txid, &block_hash)
-        .unwrap()
-        .unwrap();
-    // We check that the scriptPubKey of the first input is the signers'
-    let actual_script_pub_key = tx_info.prevout(0).unwrap().script_pubkey.as_bytes();
-
-    assert_eq!(actual_script_pub_key, script_pub_key1.as_bytes());
-    assert_eq!(&tx_info.tx.output[0].script_pubkey, &script_pub_key1);
-
-    // Now we check that each database has the sweep transaction and is
-    // recognized as a signer script_pubkey.
-    for (_, db, _, _) in signers.iter() {
-        let script_pubkey = sqlx::query_scalar::<_, model::ScriptPubKey>(
-            r#"
-            SELECT script_pubkey
-            FROM sbtc_signer.bitcoin_tx_outputs
-            WHERE txid = $1
-              AND output_type = 'signers_output'
-            "#,
-        )
-        .bind(txid.to_byte_array())
-        .fetch_one(db.pool())
-        .await
-        .unwrap();
-
-        assert!(db.is_signer_script_pub_key(&script_pubkey).await.unwrap());
->>>>>>> f29e45cf
-    }
-
-    // =========================================================================
-    // Step 9 - Run DKG Again
-    // -------------------------------------------------------------------------
-    // - The signers should run DKG again after they see the next bitcoin
-    //   block, this was configured above.
-    // =========================================================================
-    for (_, db, _, _) in signers.iter() {
-        let dkg_share_count: i64 = sqlx::query_scalar("SELECT COUNT(*) FROM dkg_shares;")
-            .fetch_one(db.pool())
-            .await
-            .unwrap();
-
-<<<<<<< HEAD
+    }
+
+    // =========================================================================
+    // Step 9 - Wait for DKG again
+    // -------------------------------------------------------------------------
+    // - Once they are all running, generate a bitcoin block to kick off
+    //   the database updating process.
+    // - After they have the same view of the canonical bitcoin blockchain,
+    //   the signers should all participate in DKG.
+    // =========================================================================
+    faucet.generate_block();
+    wait_for_signers(&signers).await;
+
     // The signers should have ran DKG twice now
     for ctx in signers.iter() {
         let db = ctx.inner_storage();
         let count = db.get_encrypted_dkg_shares_count().await.unwrap();
         assert_eq!(count, 2);
-=======
-        assert_eq!(dkg_share_count, 1);
-    }
-
-    // After the next bitcoin block, each of the signers will think that
-    // DKG needs to be run. So we need to wait for it.
-    faucet.generate_block();
-
-    // We first need to wait for bitcoin-core to send us all the
-    // notifications so that we are up-to-date with the chain tip.
-    wait_for_signers(&signers).await;
-
-    let (_, db, _, _) = signers.first().unwrap();
-    let shares2 = db.get_latest_verified_dkg_shares().await.unwrap().unwrap();
-
-    // Check that we have new DKG shares for each of the signers.
-    for (_, db, _, _) in signers.iter() {
-        let dkg_share_count: i64 = sqlx::query_scalar("SELECT COUNT(*) FROM dkg_shares;")
-            .fetch_one(db.pool())
-            .await
-            .unwrap();
-
-        assert_eq!(dkg_share_count, 2);
->>>>>>> f29e45cf
-    }
-
-    // =========================================================================
-    // Step 10 - Make two proper deposits
-    // -------------------------------------------------------------------------
-    // - Use the UTXOs generated in step (4) to construct two proper
-    //   deposit request transactions. Submit them to the bitcoin network
-    //   and then inform Emily.
-    // - The two deposits are locked using two different aggregate keys,
-    //   the old one and the new one.
-    // =========================================================================
-<<<<<<< HEAD
+    }
+
+    // =========================================================================
+    // Step 10 - Make a second deposit
+    // -------------------------------------------------------------------------
+    // - Use the UTXOs confirmed in step (5) to construct a proper deposit
+    //   request transaction. Submit it and inform Emily about it.
+    // =========================================================================
     // Now lets make another deposit transaction and submit it
 
     let second_dkg_shares = {
@@ -3033,24 +3001,21 @@
     };
 
     let utxo = depositor.get_utxos(rpc, None).pop().unwrap();
-=======
-    // Now lets make a deposit transaction and submit it
-    let utxo = depositor2.get_utxos(rpc, None).pop().unwrap();
->>>>>>> f29e45cf
 
     let amount = 3_500_000;
-    let signers_public_key2 = shares2.aggregate_key.into();
+    let signers_public_key = second_dkg_shares.aggregate_key.into();
     let max_fee = amount / 2;
     let (deposit_tx, deposit_request, _) =
-        make_deposit_request(&depositor2, amount, utxo, max_fee, signers_public_key2);
+        make_deposit_request(&depositor, amount, utxo, max_fee, signers_public_key);
     rpc.send_raw_transaction(&deposit_tx).unwrap();
 
+    assert_eq!(deposit_tx.compute_txid(), deposit_request.outpoint.txid);
+
     let body = deposit_request.as_emily_request(&deposit_tx);
-    deposit_api::create_deposit(emily_client.config(), body)
+    let _ = deposit_api::create_deposit(emily_client.config(), body)
         .await
         .unwrap();
 
-<<<<<<< HEAD
     // =========================================================================
     // Step 10 - Sweep the second deposit
     // -------------------------------------------------------------------------
@@ -3078,37 +3043,26 @@
 
     let utxo = depositor.get_utxos(rpc, None).pop().unwrap();
 
-=======
-    let utxo = depositor1.get_utxos(rpc, None).pop().unwrap();
->>>>>>> f29e45cf
     let amount = 4_500_000;
-    let signers_public_key1 = shares1.aggregate_key.into();
+    let signers_public_key = second_dkg_shares.aggregate_key.into();
     let max_fee = amount / 2;
     let (deposit_tx, deposit_request, _) =
-        make_deposit_request(&depositor1, amount, utxo, max_fee, signers_public_key1);
+        make_deposit_request(&depositor, amount, utxo, max_fee, signers_public_key);
     rpc.send_raw_transaction(&deposit_tx).unwrap();
 
+    assert_eq!(deposit_tx.compute_txid(), deposit_request.outpoint.txid);
+
     let body = deposit_request.as_emily_request(&deposit_tx);
-    deposit_api::create_deposit(emily_client.config(), body)
+    let _ = deposit_api::create_deposit(emily_client.config(), body)
         .await
         .unwrap();
 
-    // =========================================================================
-    // Step 11 - Confirm the deposit and wait for the signers to do their
-    //           job.
-    // -------------------------------------------------------------------------
-    // - Confirm the deposit request. This will trigger the block observer
-    //   to reach out to Emily about deposits. It will have two so the
-    //   signers should do basic validations and store the deposit request.
-    // - Each TxSigner process should vote on the deposit request and
-    //   submit the votes to each other.
-    // - The coordinator should submit a sweep transaction. We check the
-    //   mempool for its existence.
-    // =========================================================================
+    // We confirm another block so that the a complete-deposit contract
+    // call gets constructed and submitted by the signers. Any should be
+    // able to do this part.
     faucet.generate_block();
     wait_for_signers(&signers).await;
 
-<<<<<<< HEAD
     // Okay, now that someone other than the new signer has been
     // coordinator, we should have successfully signed and submitted a
     // sweep for our last deposit.
@@ -3118,32 +3072,24 @@
         assert_eq!(txids.len(), 1);
         txids[0].into()
     };
-=======
-    let (ctx, _, _, _) = signers.first().unwrap();
-    let mut txids = ctx.bitcoin_client.inner_client().get_raw_mempool().unwrap();
->>>>>>> f29e45cf
-
-    assert_eq!(txids.len(), 1);
-
-    let block_hash = faucet.generate_block();
+
+    // We confirm another block so that this complete-deposit contract
+    // call gets constructed and submitted by the signers.
+    let block_hash2 = faucet.generate_block();
     wait_for_signers(&signers).await;
 
     // =========================================================================
-    // Step 12 - Assertions
-    // -------------------------------------------------------------------------
-    // - During each bitcoin block, the signers should sign and broadcast a
-    //   rotate keys contract call. This is because they haven't received a
-    //   rotate-keys event, so they think that they haven't confirmed a
-    //   rotate-keys contract call.
-    // - After each sweep transaction is confirmed, the coordinator should
-    //   also broadcast a complete-deposit contract call. There should be
-    //   duplicates here as well since the signers do not receive events
-    //   about the success of the contract call.
-    // - They should have sweep transactions in their database.
-    // - Check that the sweep transaction spend to the signers'
+    // Step 11 - Assertions
+    // -------------------------------------------------------------------------
+    // - We should have a total of 2 unique rotate keys contract call
+    //   because we ran DKG twice.
+    // - We should have a total of 2 unique complete-deposit contract call
+    //   trasnactions, one for each deposit.
+    // - Are the sweep transactions in our database.
+    // - Does the last sweep transaction spend to the signers' new
     //   scriptPubKey.
     // =========================================================================
-    let sleep_fut = Sleep::for_secs(5);
+    let sleep_fut = tokio::time::sleep(Duration::from_secs(5));
     let broadcast_stacks_txs: Vec<StacksTransaction> = stacks_tx_stream
         .take_until(sleep_fut)
         .collect::<Vec<_>>()
@@ -3151,6 +3097,8 @@
         .into_iter()
         .collect::<Result<Vec<_>, _>>()
         .unwrap();
+
+    more_asserts::assert_ge!(broadcast_stacks_txs.len(), 3);
 
     let mut complete_deposit_txs: Vec<StacksTransaction> = broadcast_stacks_txs
         .iter()
@@ -3215,7 +3163,6 @@
     assert_eq!(complete_deposit_txs.len(), 3);
 
     // Now lets check the bitcoin transaction, first we get it.
-<<<<<<< HEAD
     let ctx = signers.first().unwrap();
     let tx_info1 = ctx
         .bitcoin_client
@@ -3233,70 +3180,62 @@
     assert_eq!(signer_new_script_pubkey, second_script_pubkey);
 
     let tx_info2 = ctx
-=======
-    let txid = txids.pop().unwrap();
-    let tx_info = ctx
->>>>>>> f29e45cf
         .bitcoin_client
-        .get_tx_info(&txid, &block_hash)
-        .expect("Error getting transaction info")
-        .expect("Expected to be able to get the transaction info from bitcoin-core");
-    // We check that the scriptPubKey of the first input is the signers'
-    // old ScriptPubkey
-    let actual_script_pub_key = tx_info.prevout(0).unwrap().script_pubkey.as_bytes();
-    assert_eq!(actual_script_pub_key, script_pub_key1.as_bytes());
-
-    // The scriptPubkey of the new signer UTXO should be from the new
-    // aggregate key.
-    let script_pub_key2 = shares2.aggregate_key.signers_script_pubkey();
-    assert_eq!(&tx_info.tx.output[0].script_pubkey, &script_pub_key2);
-    // The transaction should sweep two deposits, so 3 inputs total because
-    // of the signers' UTXO.
-    assert_eq!(tx_info.inputs().len(), 3);
-    // No withdrawals, so 2 outputs
-    assert_eq!(tx_info.outputs().len(), 2);
-
-<<<<<<< HEAD
+        .get_tx_info(&sweep_txid2, &block_hash2)
+        .unwrap()
+        .unwrap();
+
+    // We check that the scriptPubKey of the first input and output against
+    // what is expected from the rows in the database.
+    let signers_prevout_script_pubkey = tx_info2.prevout(0).unwrap().script_pubkey;
+    let signer_new_script_pubkey = &tx_info2.tx.output[0].script_pubkey;
+
+    assert_eq!(signers_prevout_script_pubkey, second_script_pubkey);
+    assert_eq!(signer_new_script_pubkey, second_script_pubkey);
+
     // Lastly we check that out database has the sweep transaction
     for ctx in signers {
         let db = ctx.inner_storage();
-=======
-    for (_, db, _, _) in signers {
-        // Lastly we check that our database has the sweep transaction
->>>>>>> f29e45cf
         let script_pubkey = sqlx::query_scalar::<_, model::ScriptPubKey>(
             r#"
             SELECT script_pubkey
             FROM sbtc_signer.bitcoin_tx_outputs
             WHERE txid = $1
-              AND output_type = 'signers_output'
+            AND output_type = 'signers_output'
             "#,
         )
-        .bind(txid.to_byte_array())
+        .bind(sweep_txid1)
         .fetch_one(db.pool())
         .await
         .unwrap();
 
         assert!(db.is_signer_script_pub_key(&script_pubkey).await.unwrap());
+
+        let script_pubkey = sqlx::query_scalar::<_, model::ScriptPubKey>(
+            r#"
+            SELECT script_pubkey
+            FROM sbtc_signer.bitcoin_tx_outputs
+            WHERE txid = $1
+            AND output_type = 'signers_output'
+            "#,
+        )
+        .bind(sweep_txid2)
+        .fetch_one(db.pool())
+        .await
+        .unwrap();
+
+        assert!(db.is_signer_script_pub_key(&script_pubkey).await.unwrap());
         testing::storage::drop_db(db).await;
     }
 }
 
-// The signature thresholds in an integration test where we change it from
-// one value to another.
-struct TestThresholds {
-    /// The initial bootstrap signature threshold
-    first: NonZeroU16,
-    /// The "new" bootstrap signature threshold for the signing set.
-    second: NonZeroU16,
-}
-
 /// Test that three signers can successfully re-run DKG after the signature
-/// threshold changes.
+/// threshold changes and a new signer is added to the signer set.
 ///
 /// Have three signers run DKG, and sweep a deposit. Then have the three
-/// signers update the signature threshold, run DKG again, and sweep two
-/// deposits in two separate sweep transactions to the new scriptPubKey.
+/// signers update the signature threshold, add a new signer to their
+/// configs, run DKG again, and sweep two deposits in two separate sweep
+/// transactions to the new scriptPubKey.
 ///
 /// The test setup is as follows:
 /// 1. There are three "signers" contexts. Each context points to its own
@@ -3349,9 +3288,10 @@
     second: NonZeroU16::new(3).unwrap(),
 }; "same the threshold")]
 #[tokio::test]
-async fn sign_bitcoin_transaction_threshold_changes(thresholds: TestThresholds) {
+async fn sign_bitcoin_transaction_signer_set_grows_threshold_changes(thresholds: TestThresholds) {
     let (_, signer_key_pairs): (_, [Keypair; 3]) = testing::wallet::regtest_bootstrap_wallet();
     let (rpc, faucet) = regtest::initialize_blockchain();
+    let mut rng = get_rng();
 
     // We need to populate our databases, so let's fetch the data.
     let emily_client = EmilyClient::new_test_client();
@@ -3363,7 +3303,7 @@
     let network = WanNetwork::default();
 
     let chain_tip_info = get_canonical_chain_tip(rpc);
-    let bootstrap_signing_set: BTreeSet<PublicKey> = signer_key_pairs
+    let mut bootstrap_signing_set: BTreeSet<PublicKey> = signer_key_pairs
         .iter()
         .map(|kp| kp.public_key().into())
         .collect();
@@ -3431,73 +3371,7 @@
 
     for ctx in signers.iter() {
         ctx.state().set_sbtc_contracts_deployed();
-<<<<<<< HEAD
         handles.extend(start_event_loops(ctx, &network).await);
-=======
-        let ev = TxCoordinatorEventLoop {
-            network: network.spawn(),
-            context: ctx.clone(),
-            context_window: 10000,
-            private_key: kp.secret_key().into(),
-            signing_round_max_duration: Duration::from_secs(10),
-            bitcoin_presign_request_max_duration: Duration::from_secs(10),
-            dkg_max_duration: Duration::from_secs(10),
-            is_epoch3: true,
-        };
-        let counter = start_count.clone();
-        handles.push(tokio::spawn(async move {
-            counter.fetch_add(1, Ordering::Relaxed);
-            ev.run().await
-        }));
-
-        let ev = TxSignerEventLoop {
-            network: network.spawn(),
-            context: ctx.clone(),
-            context_window: 10000,
-            wsts_state_machines: LruCache::new(NonZeroUsize::new(100).unwrap()),
-            last_presign_block: None,
-            signer_private_key: kp.secret_key().into(),
-            rng: rand::rngs::OsRng,
-            dkg_begin_pause: None,
-            dkg_verification_state_machines: LruCache::new(NonZeroUsize::new(5).unwrap()),
-            stacks_sign_request: LruCache::new(STACKS_SIGN_REQUEST_LRU_SIZE),
-        };
-        let counter = start_count.clone();
-        handles.push(tokio::spawn(async move {
-            counter.fetch_add(1, Ordering::Relaxed);
-            ev.run().await
-        }));
-
-        let ev = RequestDeciderEventLoop {
-            network: network.spawn(),
-            context: ctx.clone(),
-            context_window: 10000,
-            deposit_decisions_retry_window: 1,
-            withdrawal_decisions_retry_window: 1,
-            blocklist_checker: Some(()),
-            signer_private_key: kp.secret_key().into(),
-        };
-        let counter = start_count.clone();
-        handles.push(tokio::spawn(async move {
-            counter.fetch_add(1, Ordering::Relaxed);
-            ev.run().await
-        }));
-
-        let block_observer = BlockObserver {
-            context: ctx.clone(),
-            bitcoin_blocks: testing::btc::new_zmq_block_hash_stream(BITCOIN_CORE_ZMQ_ENDPOINT)
-                .await,
-        };
-        let counter = start_count.clone();
-        handles.push(tokio::spawn(async move {
-            counter.fetch_add(1, Ordering::Relaxed);
-            block_observer.run().await
-        }));
-    }
-
-    while start_count.load(Ordering::SeqCst) < 12 {
-        tokio::time::sleep(Duration::from_millis(10)).await;
->>>>>>> f29e45cf
     }
 
     // =========================================================================
@@ -3536,8 +3410,8 @@
 
     // Start off with some initial UTXOs to work with.
     faucet.send_to(50_000_000, &depositor.address);
-
     faucet.generate_block();
+
     wait_for_signers(&signers).await;
 
     // =========================================================================
@@ -3591,15 +3465,15 @@
     wait_for_signers(&signers).await;
 
     // =========================================================================
-    // Step 8 - Now let's change the threshold for the signers
-    // -------------------------------------------------------------------------
+    // Step 8 - Now let's add a new signer to the signer set
+    // -------------------------------------------------------------------------
+    // - Create a new keypair and database.
     // - We need to restart the event loops with updated contexts so that
     //   they have the new signer and threshold in their. To do that we
     //   need to abort the futures that are running existing event loops
     //   and start new ones.
     // =========================================================================
 
-<<<<<<< HEAD
     let new_signer_keypair = Keypair::new_global(&mut rng);
     let signer_keypairs = signer_key_pairs
         .into_iter()
@@ -3618,9 +3492,6 @@
         .map(|ctx| (ctx.inner_storage(), ctx.config().signer.private_key))
         .chain([(new_db, new_signer_keypair.secret_key().into())])
         .collect::<Vec<_>>();
-=======
-    let start_count = Arc::new(AtomicU8::new(0));
->>>>>>> f29e45cf
 
     // We need to restart the signer in order to update the context. So we
     // start by killing the existing handles.
@@ -3628,31 +3499,17 @@
         handle.abort();
     }
 
-<<<<<<< HEAD
     for (db, private_key) in previous_contexts {
-=======
-    let db_kp = signers
-        .drain(..)
-        .map(|(_, db, kp, _)| (db, kp))
-        .collect::<Vec<_>>();
-
-    tokio::time::sleep(Duration::from_millis(200)).await;
-
-    for (db, keypair) in db_kp {
->>>>>>> f29e45cf
         let mut ctx = TestContext::builder()
             .with_storage(db.clone())
             .with_first_bitcoin_core_client()
             .with_emily_client(emily_client.clone())
             .with_mocked_stacks_client()
             .modify_settings(|settings| {
-<<<<<<< HEAD
                 settings.signer.private_key = private_key;
                 settings.signer.bootstrap_signing_set = bootstrap_signing_set.clone();
-=======
-                settings.signer.private_key = keypair.secret_key().into();
->>>>>>> f29e45cf
                 settings.signer.bootstrap_signatures_required = thresholds.second.get();
+                settings.signer.bootstrap_aggregate_key = Some(first_dkg_shares.aggregate_key);
                 settings.signer.dkg_target_rounds = NonZeroU32::new(1).unwrap();
                 settings.signer.bitcoin_processing_delay = Duration::from_secs(1);
             })
@@ -3668,12 +3525,7 @@
         let signer_set_data = signer_set_data.clone();
         mock_stacks_core(&mut ctx, chain_tip_info, signer_set_data, tx_broadcaster).await;
 
-<<<<<<< HEAD
         signers.push(ctx);
-=======
-    while start_count.load(Ordering::SeqCst) < 12 {
-        tokio::time::sleep(Duration::from_millis(10)).await;
->>>>>>> f29e45cf
     }
 
     // =========================================================================
@@ -3687,32 +3539,20 @@
     faucet.generate_block();
     wait_for_signers(&signers).await;
 
-<<<<<<< HEAD
     // The first three signers should have ran DKG twice now, while the 4th
     // signer should have run DKKG once.
     for ctx in signers.iter().take(3) {
         let db = ctx.inner_storage();
-=======
-    // We need to generate another block just for good measure.
-    faucet.generate_block();
-    wait_for_signers(&signers).await;
-
-    // The signers should have ran DKG twice now
-    for (_, db, _, _) in signers.iter() {
->>>>>>> f29e45cf
         let count = db.get_encrypted_dkg_shares_count().await.unwrap();
         assert_eq!(count, 2);
     }
 
-<<<<<<< HEAD
     if let Some(ctx) = signers.last() {
         let db = ctx.inner_storage();
         let count = db.get_encrypted_dkg_shares_count().await.unwrap();
         assert_eq!(count, 1);
     }
 
-=======
->>>>>>> f29e45cf
     // =========================================================================
     // Step 10 - Make a second deposit
     // -------------------------------------------------------------------------
@@ -3746,11 +3586,20 @@
     // =========================================================================
     // Step 10 - Sweep the second deposit
     // -------------------------------------------------------------------------
-    // - Like before, the signers will attempt to sweep the funds
-    //   immediately.
-    // =========================================================================
-    faucet.generate_block();
+    // - The signers will attempt to sweep the funds immediately, however,
+    //   the new signer cannot coordinate the signing round since they do
+    //   not have the aggregate key associated with the signers' UTXO.
+    // - If the new signer is the coordinator then generate another bitcoin
+    //   block until the new signer is not the coordinator.
+    // =========================================================================
+    let mut chain_tip: BitcoinBlockHash = faucet.generate_block().into();
     wait_for_signers(&signers).await;
+
+    let new_public_key = new_signer_keypair.public_key().into();
+    while given_key_is_coordinator(new_public_key, &chain_tip, &bootstrap_signing_set) {
+        chain_tip = faucet.generate_block().into();
+        wait_for_signers(&signers).await;
+    }
 
     // Okay, now that someone other than the new signer has been
     // coordinator, we should have successfully signed and submitted a
@@ -3923,690 +3772,6 @@
     // Lastly we check that out database has the sweep transaction
     for ctx in signers {
         let db = ctx.inner_storage();
-        let script_pubkey = sqlx::query_scalar::<_, model::ScriptPubKey>(
-            r#"
-            SELECT script_pubkey
-            FROM sbtc_signer.bitcoin_tx_outputs
-            WHERE txid = $1
-            AND output_type = 'signers_output'
-            "#,
-        )
-        .bind(sweep_txid1)
-        .fetch_one(db.pool())
-        .await
-        .unwrap();
-
-        assert!(db.is_signer_script_pub_key(&script_pubkey).await.unwrap());
-
-        let script_pubkey = sqlx::query_scalar::<_, model::ScriptPubKey>(
-            r#"
-            SELECT script_pubkey
-            FROM sbtc_signer.bitcoin_tx_outputs
-            WHERE txid = $1
-            AND output_type = 'signers_output'
-            "#,
-        )
-        .bind(sweep_txid2)
-        .fetch_one(db.pool())
-        .await
-        .unwrap();
-
-        assert!(db.is_signer_script_pub_key(&script_pubkey).await.unwrap());
-        testing::storage::drop_db(db).await;
-    }
-}
-
-/// Test that three signers can successfully re-run DKG after the signature
-/// threshold changes and a new signer is added to the signer set.
-///
-/// Have three signers run DKG, and sweep a deposit. Then have the three
-/// signers update the signature threshold, add a new signer to their
-/// configs, run DKG again, and sweep two deposits in two separate sweep
-/// transactions to the new scriptPubKey.
-///
-/// The test setup is as follows:
-/// 1. There are three "signers" contexts. Each context points to its own
-///    real postgres database, and they have their own private key. Each
-///    database is populated with the same data.
-/// 2. Each context is given to a block observer, a tx signer, and a tx
-///    coordinator, where these event loops are spawned as separate tasks.
-/// 3. The signers communicate with our in-memory network struct.
-/// 4. A real Emily server is running in the background.
-/// 5. A real bitcoin-core node is running in the background.
-/// 6. Stacks-core is mocked.
-///
-/// To start the test environment do:
-/// ```bash
-/// make integration-env-up-ci
-/// ```
-///
-/// then, once everything is up and running, run the test.
-#[test_case(TestThresholds {
-    first: NonZeroU16::new(2).unwrap(),
-    second: NonZeroU16::new(3).unwrap(),
-}; "increase the threshold")]
-#[test_case(TestThresholds {
-    first: NonZeroU16::new(3).unwrap(),
-    second: NonZeroU16::new(2).unwrap(),
-}; "lower the threshold")]
-#[tokio::test]
-async fn sign_bitcoin_transaction_signer_set_grows_threshold_changes(thresholds: TestThresholds) {
-    let (_, signer_key_pairs): (_, [Keypair; 3]) = testing::wallet::regtest_bootstrap_wallet();
-    let (rpc, faucet) = regtest::initialize_blockchain();
-    let mut rng = get_rng();
-
-    // We need to populate our databases, so let's fetch the data.
-    let emily_client = EmilyClient::try_new(
-        &Url::parse("http://testApiKey@localhost:3031").unwrap(),
-        Duration::from_secs(1),
-        None,
-    )
-    .unwrap();
-
-    testing_api::wipe_databases(&emily_client.config().as_testing())
-        .await
-        .unwrap();
-
-    let network = WanNetwork::default();
-
-    let chain_tip_info = get_canonical_chain_tip(rpc);
-    let mut bootstrap_signing_set: BTreeSet<PublicKey> = signer_key_pairs
-        .iter()
-        .map(|kp| kp.public_key().into())
-        .collect();
-
-    // =========================================================================
-    // Step 1 - Create a database, an associated context, and a Keypair for
-    //          each of the signers in the signing set.
-    // -------------------------------------------------------------------------
-    // - We load the database with a bitcoin blocks going back to some
-    //   genesis block.
-    // =========================================================================
-    let mut signers = Vec::new();
-    for kp in signer_key_pairs.iter() {
-        let db = testing::storage::new_test_database().await;
-        let ctx = TestContext::builder()
-            .with_storage(db.clone())
-            .with_first_bitcoin_core_client()
-            .with_emily_client(emily_client.clone())
-            .with_mocked_stacks_client()
-            .modify_settings(|settings| {
-                settings.signer.private_key = kp.secret_key().into();
-                settings.signer.bootstrap_signing_set = bootstrap_signing_set.clone();
-                settings.signer.bootstrap_signatures_required = thresholds.first.get();
-                settings.signer.dkg_target_rounds = NonZeroU32::new(1).unwrap();
-                settings.signer.bitcoin_processing_delay = Duration::from_secs(1);
-            })
-            .build();
-
-        backfill_bitcoin_blocks(&db, rpc, &chain_tip_info.hash).await;
-
-        let net = network.connect(&ctx);
-
-        signers.push((ctx, db, kp, net));
-    }
-
-    // =========================================================================
-    // Step 2 - Setup the stacks client mocks.
-    // -------------------------------------------------------------------------
-    // - Set up the mocks to that the block observer fetches at least one
-    //   Stacks block. This is necessary because we need the stacks chain
-    //   tip in the transaction coordinator.
-    // - Set up the current-aggregate-key response to be `None`. This means
-    //   that each coordinator will broadcast a rotate keys transaction.
-    // =========================================================================
-    let (broadcast_stacks_tx, rx) = tokio::sync::broadcast::channel(10);
-    let stacks_tx_stream = BroadcastStream::new(rx);
-
-    for (ctx, db, _, _) in signers.iter_mut() {
-        let broadcast_stacks_tx = broadcast_stacks_tx.clone();
-        let db = db.clone();
-
-        mock_stacks_core(ctx, chain_tip_info.clone(), db, broadcast_stacks_tx).await;
-    }
-
-    // =========================================================================
-    // Step 3 - Start the TxCoordinatorEventLoop, TxSignerEventLoop,
-    //          BlockObserver, and RequestDeciderEventLoop processes for
-    //          each signer.
-    // -------------------------------------------------------------------------
-    // - We only proceed with the test after all processes have started,
-    //   and we use a counter to notify us when that happens.
-    // =========================================================================
-    let start_count = Arc::new(AtomicU8::new(0));
-    let mut handles = Vec::new();
-
-    for (ctx, _, kp, network) in signers.iter() {
-        ctx.state().set_sbtc_contracts_deployed();
-        let ev = TxCoordinatorEventLoop {
-            network: network.spawn(),
-            context: ctx.clone(),
-            context_window: 10000,
-            private_key: kp.secret_key().into(),
-            signing_round_max_duration: Duration::from_secs(10),
-            bitcoin_presign_request_max_duration: Duration::from_secs(10),
-            dkg_max_duration: Duration::from_secs(10),
-            is_epoch3: true,
-        };
-        let counter = start_count.clone();
-        handles.push(tokio::spawn(async move {
-            counter.fetch_add(1, Ordering::Relaxed);
-            ev.run().await
-        }));
-
-        let ev = TxSignerEventLoop {
-            network: network.spawn(),
-            context: ctx.clone(),
-            context_window: 10000,
-            wsts_state_machines: LruCache::new(NonZeroUsize::new(100).unwrap()),
-            signer_private_key: kp.secret_key().into(),
-            last_presign_block: None,
-            rng: rand::rngs::OsRng,
-            dkg_begin_pause: None,
-            dkg_verification_state_machines: LruCache::new(NonZeroUsize::new(5).unwrap()),
-            stacks_sign_request: LruCache::new(STACKS_SIGN_REQUEST_LRU_SIZE),
-        };
-        let counter = start_count.clone();
-        handles.push(tokio::spawn(async move {
-            counter.fetch_add(1, Ordering::Relaxed);
-            ev.run().await
-        }));
-
-        let ev = RequestDeciderEventLoop {
-            network: network.spawn(),
-            context: ctx.clone(),
-            context_window: 10000,
-            deposit_decisions_retry_window: 1,
-            withdrawal_decisions_retry_window: 1,
-            blocklist_checker: Some(()),
-            signer_private_key: kp.secret_key().into(),
-        };
-        let counter = start_count.clone();
-        handles.push(tokio::spawn(async move {
-            counter.fetch_add(1, Ordering::Relaxed);
-            ev.run().await
-        }));
-
-        let block_observer = BlockObserver {
-            context: ctx.clone(),
-            bitcoin_blocks: testing::btc::new_zmq_block_hash_stream(BITCOIN_CORE_ZMQ_ENDPOINT)
-                .await,
-        };
-        let counter = start_count.clone();
-        handles.push(tokio::spawn(async move {
-            counter.fetch_add(1, Ordering::Relaxed);
-            block_observer.run().await
-        }));
-    }
-
-    while start_count.load(Ordering::SeqCst) < 12 {
-        tokio::time::sleep(Duration::from_millis(10)).await;
-    }
-
-    // =========================================================================
-    // Step 4 - Wait for DKG
-    // -------------------------------------------------------------------------
-    // - Once they are all running, generate a bitcoin block to kick off
-    //   the database updating process.
-    // - After they have the same view of the canonical bitcoin blockchain,
-    //   the signers should all participate in DKG.
-    // =========================================================================
-    faucet.generate_block();
-    wait_for_signers(&signers).await;
-
-    let first_dkg_shares = {
-        let (_, db, _, _) = signers.first().unwrap();
-        db.get_latest_verified_dkg_shares().await.unwrap().unwrap()
-    };
-
-    // =========================================================================
-    // Step 5 - Prepare for deposits
-    // -------------------------------------------------------------------------
-    // - Before the signers can process anything, they need a UTXO to call
-    //   their own. For that we make a donation, and confirm it. The
-    //   signers should pick it up.
-    // - Give a "depositor" some UTXOs so that they can make a deposit for
-    //   sBTC.
-    // =========================================================================
-    let first_script_pubkey = first_dkg_shares.aggregate_key.signers_script_pubkey();
-    let btc_network = bitcoin::Network::Regtest;
-    let address = Address::from_script(&first_script_pubkey, btc_network).unwrap();
-
-    faucet.send_to(100_000, &address);
-
-    let depositor = Recipient::new(AddressType::P2tr);
-
-    // Start off with some initial UTXOs to work with.
-    faucet.send_to(50_000_000, &depositor.address);
-    faucet.generate_block();
-
-    wait_for_signers(&signers).await;
-
-    // =========================================================================
-    // Step 6 - Make a proper deposit
-    // -------------------------------------------------------------------------
-    // - Use the UTXOs confirmed in step (5) to construct a proper deposit
-    //   request transaction. Submit it and inform Emily about it.
-    // =========================================================================
-    // Now lets make a deposit transaction and submit it
-    let utxo = depositor.get_utxos(rpc, None).pop().unwrap();
-
-    let amount = 2_500_000;
-    let signers_public_key = first_dkg_shares.aggregate_key.into();
-    let max_fee = amount / 2;
-    let (deposit_tx, deposit_request, _) =
-        make_deposit_request(&depositor, amount, utxo, max_fee, signers_public_key);
-    rpc.send_raw_transaction(&deposit_tx).unwrap();
-
-    assert_eq!(deposit_tx.compute_txid(), deposit_request.outpoint.txid);
-
-    let body = deposit_request.as_emily_request(&deposit_tx);
-    let _ = deposit_api::create_deposit(emily_client.config(), body)
-        .await
-        .unwrap();
-
-    // =========================================================================
-    // Step 7 - Confirm the deposit and wait for the signers to do their
-    //          job.
-    // -------------------------------------------------------------------------
-    // - Confirm the deposit request. This will trigger the block observer
-    //   to reach out to Emily about deposits. It will have one so the
-    //   signers should do basic validations and store the deposit request.
-    // - Each TxSigner process should vote on the deposit request and
-    //   submit the votes to each other.
-    // - The coordinator should submit a sweep transaction. We check the
-    //   mempool for its existence.
-    // =========================================================================
-    tokio::time::sleep(Duration::from_secs(2)).await;
-
-    faucet.generate_block();
-    wait_for_signers(&signers).await;
-
-    let _txids = {
-        let (ctx, _, _, _) = signers.first().unwrap();
-        let txids = ctx.bitcoin_client.inner_client().get_raw_mempool().unwrap();
-        assert_eq!(txids.len(), 1);
-        txids
-    };
-
-    faucet.generate_block();
-    wait_for_signers(&signers).await;
-
-    // =========================================================================
-    // Step 8 - Now let's add a new signer to the signer set
-    // -------------------------------------------------------------------------
-    // - Create a new keypair and database.
-    // - We need to restart the event loops with updated contexts so that
-    //   they have the new signer and threshold in their. To do that we
-    //   need to abort the futures that are running existing event loops
-    //   and start new ones.
-    // =========================================================================
-
-    let new_signer_keypair = Keypair::new_global(&mut rng);
-    let signer_keypairs = signer_key_pairs
-        .into_iter()
-        .chain([new_signer_keypair])
-        .collect::<Vec<_>>();
-
-    bootstrap_signing_set = signer_keypairs
-        .iter()
-        .map(|kp| kp.public_key().into())
-        .collect();
-
-    let new_db = testing::storage::new_test_database().await;
-
-    let db_kp = signers
-        .drain(..)
-        .map(|(_, db, kp, _)| (db, kp))
-        .chain([(new_db, &new_signer_keypair)])
-        .collect::<Vec<_>>();
-
-    let start_count = Arc::new(AtomicU8::new(0));
-
-    // We need to restart the signer in order to update the context. So we
-    // start by killing the existing handles.
-    for handle in handles {
-        handle.abort();
-    }
-
-    tokio::time::sleep(Duration::from_millis(200)).await;
-
-    for (db, keypair) in db_kp {
-        let mut ctx = TestContext::builder()
-            .with_storage(db.clone())
-            .with_first_bitcoin_core_client()
-            .with_emily_client(emily_client.clone())
-            .with_mocked_stacks_client()
-            .modify_settings(|settings| {
-                settings.signer.private_key = keypair.secret_key().into();
-                settings.signer.bootstrap_signing_set = bootstrap_signing_set.clone();
-                settings.signer.bootstrap_signatures_required = thresholds.second.get();
-                settings.signer.bootstrap_aggregate_key = Some(first_dkg_shares.aggregate_key);
-                settings.signer.dkg_target_rounds = NonZeroU32::new(1).unwrap();
-                settings.signer.bitcoin_processing_delay = Duration::from_secs(1);
-            })
-            .build();
-
-        backfill_bitcoin_blocks(&db, rpc, &chain_tip_info.hash).await;
-
-        let net = network.connect(&ctx);
-
-        ctx.state().set_sbtc_contracts_deployed();
-        let ev = TxCoordinatorEventLoop {
-            network: net.spawn(),
-            context: ctx.clone(),
-            context_window: 10000,
-            private_key: keypair.secret_key().into(),
-            signing_round_max_duration: Duration::from_secs(10),
-            bitcoin_presign_request_max_duration: Duration::from_secs(10),
-            dkg_max_duration: Duration::from_secs(10),
-            is_epoch3: true,
-        };
-        let counter = start_count.clone();
-        tokio::spawn(async move {
-            counter.fetch_add(1, Ordering::Relaxed);
-            ev.run().await
-        });
-
-        let ev = TxSignerEventLoop {
-            network: net.spawn(),
-            context: ctx.clone(),
-            context_window: 10000,
-            wsts_state_machines: LruCache::new(NonZeroUsize::new(100).unwrap()),
-            signer_private_key: keypair.secret_key().into(),
-            last_presign_block: None,
-            rng: rand::rngs::OsRng,
-            dkg_begin_pause: None,
-            dkg_verification_state_machines: LruCache::new(NonZeroUsize::new(5).unwrap()),
-            stacks_sign_request: LruCache::new(STACKS_SIGN_REQUEST_LRU_SIZE),
-        };
-        let counter = start_count.clone();
-        tokio::spawn(async move {
-            counter.fetch_add(1, Ordering::Relaxed);
-            ev.run().await
-        });
-
-        let ev = RequestDeciderEventLoop {
-            network: net.spawn(),
-            context: ctx.clone(),
-            context_window: 10000,
-            deposit_decisions_retry_window: 1,
-            withdrawal_decisions_retry_window: 1,
-            blocklist_checker: Some(()),
-            signer_private_key: keypair.secret_key().into(),
-        };
-        let counter = start_count.clone();
-        tokio::spawn(async move {
-            counter.fetch_add(1, Ordering::Relaxed);
-            ev.run().await
-        });
-
-        let block_observer = BlockObserver {
-            context: ctx.clone(),
-            bitcoin_blocks: testing::btc::new_zmq_block_hash_stream(BITCOIN_CORE_ZMQ_ENDPOINT)
-                .await,
-        };
-        let counter = start_count.clone();
-        tokio::spawn(async move {
-            counter.fetch_add(1, Ordering::Relaxed);
-            block_observer.run().await
-        });
-
-        let broadcast_stacks_tx = broadcast_stacks_tx.clone();
-        let chain_tip_info = chain_tip_info.clone();
-        mock_stacks_core(&mut ctx, chain_tip_info, db.clone(), broadcast_stacks_tx).await;
-
-        signers.push((ctx, db, keypair, net));
-    }
-
-    while start_count.load(Ordering::SeqCst) < 16 {
-        tokio::time::sleep(Duration::from_millis(10)).await;
-    }
-
-    // =========================================================================
-    // Step 9 - Wait for DKG again
-    // -------------------------------------------------------------------------
-    // - Once they are all running, generate a bitcoin block to kick off
-    //   the database updating process.
-    // - After they have the same view of the canonical bitcoin blockchain,
-    //   the signers should all participate in DKG.
-    // =========================================================================
-    faucet.generate_block();
-    wait_for_signers(&signers).await;
-
-    // We need to generate another block just for good measure.
-    faucet.generate_block();
-    wait_for_signers(&signers).await;
-
-    // The first three signers should have ran DKG twice now, while the 4th
-    // signer should have run DKKG once.
-    for (_, db, _, _) in signers.iter().take(3) {
-        let count = db.get_encrypted_dkg_shares_count().await.unwrap();
-        assert_eq!(count, 2);
-    }
-
-    if let Some((_, db, _, _)) = signers.last() {
-        let count = db.get_encrypted_dkg_shares_count().await.unwrap();
-        assert_eq!(count, 1);
-    }
-
-    // =========================================================================
-    // Step 10 - Make a second deposit
-    // -------------------------------------------------------------------------
-    // - Use the UTXOs confirmed in step (5) to construct a proper deposit
-    //   request transaction. Submit it and inform Emily about it.
-    // =========================================================================
-    // Now lets make another deposit transaction and submit it
-
-    let second_dkg_shares = {
-        let (_, db, _, _) = signers.first().unwrap();
-        db.get_latest_encrypted_dkg_shares().await.unwrap().unwrap()
-    };
-
-    let utxo = depositor.get_utxos(rpc, None).pop().unwrap();
-
-    let amount = 3_500_000;
-    let signers_public_key = second_dkg_shares.aggregate_key.into();
-    let max_fee = amount / 2;
-    let (deposit_tx, deposit_request, _) =
-        make_deposit_request(&depositor, amount, utxo, max_fee, signers_public_key);
-    rpc.send_raw_transaction(&deposit_tx).unwrap();
-
-    assert_eq!(deposit_tx.compute_txid(), deposit_request.outpoint.txid);
-
-    let body = deposit_request.as_emily_request(&deposit_tx);
-    let _ = deposit_api::create_deposit(emily_client.config(), body)
-        .await
-        .unwrap();
-
-    // =========================================================================
-    // Step 10 - Sweep the second deposit
-    // -------------------------------------------------------------------------
-    // - The signers will attempt to sweep the funds immediately, however,
-    //   the new signer cannot coordinate the signing round since they do
-    //   not have the aggregate key associated with the signers' UTXO.
-    // - If the new signer is the coordinator then generate another bitcoin
-    //   block until the new signer is not the coordinator.
-    // =========================================================================
-    let mut chain_tip: BitcoinBlockHash = faucet.generate_block().into();
-    wait_for_signers(&signers).await;
-
-    let new_public_key = new_signer_keypair.public_key().into();
-    while given_key_is_coordinator(new_public_key, &chain_tip, &bootstrap_signing_set) {
-        chain_tip = faucet.generate_block().into();
-        wait_for_signers(&signers).await;
-    }
-
-    // Okay, now that someone other than the new signer has been
-    // coordinator, we should have successfully signed and submitted a
-    // sweep for our last deposit.
-    let sweep_txid1: BitcoinTxId = {
-        let (ctx, _, _, _) = signers.first().unwrap();
-        let txids = ctx.bitcoin_client.inner_client().get_raw_mempool().unwrap();
-        assert_eq!(txids.len(), 1);
-        txids[0].into()
-    };
-
-    // We confirm another block so that the a complete-deposit contract
-    // call gets constructed and submitted by the signers. Any should be
-    // able to do this part.
-    let block_hash1 = faucet.generate_block();
-    wait_for_signers(&signers).await;
-
-    let utxo = depositor.get_utxos(rpc, None).pop().unwrap();
-
-    let amount = 4_500_000;
-    let signers_public_key = second_dkg_shares.aggregate_key.into();
-    let max_fee = amount / 2;
-    let (deposit_tx, deposit_request, _) =
-        make_deposit_request(&depositor, amount, utxo, max_fee, signers_public_key);
-    rpc.send_raw_transaction(&deposit_tx).unwrap();
-
-    assert_eq!(deposit_tx.compute_txid(), deposit_request.outpoint.txid);
-
-    let body = deposit_request.as_emily_request(&deposit_tx);
-    let _ = deposit_api::create_deposit(emily_client.config(), body)
-        .await
-        .unwrap();
-
-    // We confirm another block so that the a complete-deposit contract
-    // call gets constructed and submitted by the signers. Any should be
-    // able to do this part.
-    faucet.generate_block();
-    wait_for_signers(&signers).await;
-
-    // Okay, now that someone other than the new signer has been
-    // coordinator, we should have successfully signed and submitted a
-    // sweep for our last deposit.
-    let sweep_txid2: BitcoinTxId = {
-        let (ctx, _, _, _) = signers.first().unwrap();
-        let txids = ctx.bitcoin_client.inner_client().get_raw_mempool().unwrap();
-        assert_eq!(txids.len(), 1);
-        txids[0].into()
-    };
-
-    // We confirm another block so that this complete-deposit contract
-    // call gets constructed and submitted by the signers.
-    let block_hash2 = faucet.generate_block();
-    wait_for_signers(&signers).await;
-
-    // =========================================================================
-    // Step 11 - Assertions
-    // -------------------------------------------------------------------------
-    // - We should have a total of 2 unique rotate keys contract call
-    //   because we ran DKG twice.
-    // - We should have a total of 2 unique complete-deposit contract call
-    //   trasnactions, one for each deposit.
-    // - Are the sweep transactions in our database.
-    // - Does the last sweep transaction spend to the signers' new
-    //   scriptPubKey.
-    // =========================================================================
-    let sleep_fut = tokio::time::sleep(Duration::from_secs(5));
-    let broadcast_stacks_txs: Vec<StacksTransaction> = stacks_tx_stream
-        .take_until(sleep_fut)
-        .collect::<Vec<_>>()
-        .await
-        .into_iter()
-        .collect::<Result<Vec<_>, _>>()
-        .unwrap();
-
-    more_asserts::assert_ge!(broadcast_stacks_txs.len(), 3);
-
-    let mut complete_deposit_txs: Vec<StacksTransaction> = broadcast_stacks_txs
-        .iter()
-        .filter(|tx| match &tx.payload {
-            TransactionPayload::ContractCall(cc) => {
-                cc.function_name.as_str() == CompleteDepositV1::FUNCTION_NAME
-            }
-            _ => false,
-        })
-        .cloned()
-        .collect();
-
-    // We should try to mint for each of the three deposits. But since the
-    // signers continually submit Stacks transaction for each swept
-    // deposit, we need to deduplicate the contract calls before checking.
-    complete_deposit_txs.sort_by_key(|tx| match &tx.payload {
-        // The first argument in the contract call is the transaction ID
-        // of the deposit
-        TransactionPayload::ContractCall(cc) => match cc.function_args.first() {
-            Some(ClarityValue::Sequence(SequenceData::Buffer(buff))) => buff.data.clone(),
-            _ => Vec::new(),
-        },
-        _ => Vec::new(),
-    });
-    complete_deposit_txs.dedup_by_key(|tx| match &tx.payload {
-        TransactionPayload::ContractCall(cc) => cc.function_args.first().cloned(),
-        _ => None,
-    });
-
-    // We ran DKG twice, so we should observe two distinct rotate-keys
-    // contract calls. Since we call rotate keys with each bitcoin block we
-    // need to filter out the duplicates.
-    let mut rotate_keys_txs: Vec<StacksTransaction> = broadcast_stacks_txs
-        .iter()
-        .filter(|tx| match &tx.payload {
-            TransactionPayload::ContractCall(cc) => {
-                cc.function_name.as_str() == RotateKeysV1::FUNCTION_NAME
-            }
-            _ => false,
-        })
-        .cloned()
-        .collect();
-    rotate_keys_txs.dedup_by_key(|tx| match &tx.payload {
-        // The second argument in the contract call is the aggregate key
-        TransactionPayload::ContractCall(cc) => cc.function_args.get(1).cloned(),
-        _ => None,
-    });
-
-    // These should all be rotate-keys contract calls.
-    for tx in rotate_keys_txs.iter() {
-        assert_stacks_transaction_kind::<RotateKeysV1>(tx);
-    }
-    // We ran DKG twice, so two rotate-keys contract calls.
-    assert_eq!(rotate_keys_txs.len(), 2);
-
-    // Check that these are all complete-deposit contract calls.
-    for tx in complete_deposit_txs.iter() {
-        assert_stacks_transaction_kind::<CompleteDepositV1>(tx);
-    }
-    // There were three deposits, so three distinct complete-deposit
-    // contract calls.
-    assert_eq!(complete_deposit_txs.len(), 3);
-
-    // Now lets check the bitcoin transaction, first we get it.
-    let (ctx, _, _, _) = signers.first().unwrap();
-    let tx_info1 = ctx
-        .bitcoin_client
-        .get_tx_info(&sweep_txid1, &block_hash1)
-        .unwrap()
-        .unwrap();
-
-    // We check that the scriptPubKey of the first input and output against
-    // what is expected from the rows in the database.
-    let signers_prevout_script_pubkey = tx_info1.prevout(0).unwrap().script_pubkey;
-    let signer_new_script_pubkey = &tx_info1.tx.output[0].script_pubkey;
-    let second_script_pubkey = second_dkg_shares.script_pubkey.deref();
-
-    assert_eq!(signers_prevout_script_pubkey, &first_script_pubkey);
-    assert_eq!(signer_new_script_pubkey, second_script_pubkey);
-
-    let tx_info2 = ctx
-        .bitcoin_client
-        .get_tx_info(&sweep_txid2, &block_hash2)
-        .unwrap()
-        .unwrap();
-
-    // We check that the scriptPubKey of the first input and output against
-    // what is expected from the rows in the database.
-    let signers_prevout_script_pubkey = tx_info2.prevout(0).unwrap().script_pubkey;
-    let signer_new_script_pubkey = &tx_info2.tx.output[0].script_pubkey;
-
-    assert_eq!(signers_prevout_script_pubkey, second_script_pubkey);
-    assert_eq!(signer_new_script_pubkey, second_script_pubkey);
-
-    // Lastly we check that out database has the sweep transaction
-    for (_, db, _, _) in signers {
         let script_pubkey = sqlx::query_scalar::<_, model::ScriptPubKey>(
             r#"
             SELECT script_pubkey
