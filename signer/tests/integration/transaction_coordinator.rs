--- conflicted
+++ resolved
@@ -250,9 +250,6 @@
         .expect_err("expected error")
 }
 
-<<<<<<< HEAD
-fn mock_deploy_all_contracts() -> Box<dyn FnOnce(&mut MockStacksInteract)> {
-=======
 fn assert_stacks_transaction_kind<T>(tx: &StacksTransaction)
 where
     T: AsContractCall,
@@ -291,11 +288,7 @@
     Sleep::for_secs(2).await;
 }
 
-fn mock_deploy_all_contracts(
-    nonce: u64,
-    broadcasted_transaction_tx: Sender<StacksTransaction>,
-) -> Box<dyn FnOnce(&mut MockStacksInteract)> {
->>>>>>> 73893cdd
+fn mock_deploy_all_contracts() -> Box<dyn FnOnce(&mut MockStacksInteract)> {
     Box::new(move |client: &mut MockStacksInteract| {
         client.expect_get_contract_source().returning(|_, _| {
             Box::pin(async {
@@ -655,14 +648,7 @@
 
     let network = WanNetwork::default();
 
-<<<<<<< HEAD
     let chain_tip_info = get_canonical_chain_tip(rpc);
-=======
-    let context = TestContext::builder()
-        .with_storage(db.clone())
-        .with_mocked_clients()
-        .build();
->>>>>>> 73893cdd
 
     // =========================================================================
     // Step 1 - Create a database, an associated context, and a Keypair for
@@ -718,7 +704,6 @@
     // =========================================================================
     let start_count = Arc::new(AtomicU8::new(0));
 
-<<<<<<< HEAD
     for (ctx, _, kp, network) in signers.iter() {
         let ev = TxCoordinatorEventLoop {
             network: network.spawn(),
@@ -736,23 +721,6 @@
             counter.fetch_add(1, Ordering::Relaxed);
             ev.run().await
         });
-=======
-    // Create a new context for the tx coordinator. This is necessary because
-    // the tx signers and the tx coordinator will use a different stacks mock client.
-    // Note that cloning the context will `Arc::clone` the stacks client, so we are
-    // instantiating a new one instead
-    let tx_coordinator_context = TestContext::new(
-        context.config().clone(),
-        context.storage.clone(),
-        context.bitcoin_client.clone(),
-        WrappedMock::default(),
-        context.emily_client.clone(),
-    );
-    // Mock the stacks client for the TxCoordinator that will deploy the contracts.
-    tx_coordinator_context
-        .with_stacks_client(stacks_client_mock(nonce, broadcasted_transaction_tx))
-        .await;
->>>>>>> 73893cdd
 
         let ev = TxSignerEventLoop {
             network: network.spawn(),
@@ -803,7 +771,6 @@
         tokio::time::sleep(Duration::from_millis(10)).await;
     }
 
-<<<<<<< HEAD
     // =========================================================================
     // Step 4 - Wait for DKG
     // -------------------------------------------------------------------------
@@ -814,10 +781,6 @@
     // =========================================================================
     faucet.generate_block();
     wait_for_signers(&signers).await;
-=======
-    // Yield to get signers ready
-    Sleep::for_millis(100).await;
->>>>>>> 73893cdd
 
     for (_, db, _, _) in signers.iter() {
         let count = db.get_encrypted_dkg_shares_count().await.unwrap();
