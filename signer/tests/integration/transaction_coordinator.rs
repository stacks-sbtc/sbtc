--- conflicted
+++ resolved
@@ -1996,31 +1996,11 @@
     //   the signers should all participate in DKG.
     // =========================================================================
 
-    // This should kick off DKG.
-    let chain_tip = faucet.generate_block().into();
-
-    // We first need to wait for bitcoin-core to send us all the
-    // notifications so that we are up-to-date with the chain tip.
+    // This should kick off DKG. We first need to wait for bitcoin-core to
+    // send us all the notifications so that we are up-to-date with the
+    // chain tip.
+    faucet.generate_block();
     wait_for_signers(&signers).await;
-
-    // DKG and DKG verification should have finished successfully. We
-    // assume, for now, that the key rotation contract call was submitted.
-    // This assumption gets validated later, but we make the assumption now
-    // and populate the database with a key rotation event.
-    for (ctx, db, _, _) in signers.iter() {
-        let shares = db.get_latest_verified_dkg_shares().await.unwrap().unwrap();
-
-        let stacks_chain_tip = db.get_stacks_chain_tip(&chain_tip).await.unwrap().unwrap();
-        let event = KeyRotationEvent {
-            txid: fake::Faker.fake_with_rng(&mut rng),
-            block_hash: stacks_chain_tip.block_hash,
-            aggregate_key: shares.aggregate_key,
-            signer_set: shares.signer_set_public_keys.clone(),
-            signatures_required: shares.signature_share_threshold,
-            address: PrincipalData::from(ctx.config().signer.deployer).into(),
-        };
-        db.write_rotate_keys_transaction(&event).await.unwrap();
-    }
 
     let (_, db, _, _) = signers.first().unwrap();
     let shares1 = db.get_latest_verified_dkg_shares().await.unwrap().unwrap();
@@ -2133,7 +2113,7 @@
 
     // After the next bitcoin block, each of the signers will think that
     // DKG needs to be run. So we need to wait for it.
-    let chain_tip = faucet.generate_block().into();
+    faucet.generate_block();
 
     // We first need to wait for bitcoin-core to send us all the
     // notifications so that we are up-to-date with the chain tip.
@@ -2143,26 +2123,13 @@
     let shares2 = db.get_latest_verified_dkg_shares().await.unwrap().unwrap();
 
     // Check that we have new DKG shares for each of the signers.
-    for (ctx, db, _, _) in signers.iter() {
+    for (_, db, _, _) in signers.iter() {
         let dkg_share_count: i64 = sqlx::query_scalar("SELECT COUNT(*) FROM dkg_shares;")
             .fetch_one(db.pool())
             .await
             .unwrap();
 
         assert_eq!(dkg_share_count, 2);
-
-        let shares = db.get_latest_verified_dkg_shares().await.unwrap().unwrap();
-
-        let stacks_chain_tip = db.get_stacks_chain_tip(&chain_tip).await.unwrap().unwrap();
-        let event = KeyRotationEvent {
-            txid: fake::Faker.fake_with_rng(&mut rng),
-            block_hash: stacks_chain_tip.block_hash,
-            aggregate_key: shares.aggregate_key,
-            signer_set: shares.signer_set_public_keys.clone(),
-            signatures_required: shares.signature_share_threshold,
-            address: PrincipalData::from(ctx.config().signer.deployer).into(),
-        };
-        db.write_rotate_keys_transaction(&event).await.unwrap();
     }
 
     // =========================================================================
@@ -3488,7 +3455,6 @@
     // - After they have the same view of the canonical bitcoin blockchain,
     //   the signers should all participate in DKG.
     // =========================================================================
-<<<<<<< HEAD
     let chain_tip: BitcoinBlockHash = faucet.generate_block().into();
     // We first need to wait for bitcoin-core to send us all the
     // notifications so that we are up-to-date with the chain tip and DKG.
@@ -3517,17 +3483,6 @@
     // We first need to wait for bitcoin-core to send us all the
     // notifications so that we are up-to-date with the chain tip and DKG.
     wait_for_signers(&signers).await;
-=======
-
-    // This should kick off DKG. We first need to wait for bitcoin-core to
-    // send us all the notifications so that we are up-to-date with the
-    // chain tip.
-    faucet.generate_block();
-    wait_for_signers(&signers).await;
-
-    let (_, db, _, _) = signers.first().unwrap();
-    let shares1 = db.get_latest_verified_dkg_shares().await.unwrap().unwrap();
->>>>>>> cd37a43d
 
     // The first three signers should have ran DKG twice now, while the 4th
     // signer should have run DKKG once.
@@ -3588,7 +3543,6 @@
         wait_for_signers(&signers).await;
     }
 
-<<<<<<< HEAD
     // Okay, now that someone other than the new signer has been
     // coordinator, we should have successfully signed and submitted a
     // sweep for our last deposit.
@@ -3598,11 +3552,6 @@
         assert_eq!(txids.len(), 1);
         txids[0].into()
     };
-=======
-    // After the next bitcoin block, each of the signers will think that
-    // DKG needs to be run. So we need to wait for it.
-    faucet.generate_block();
->>>>>>> cd37a43d
 
     // We confirm another block so that the a complete-deposit contract
     // call gets constructed and submitted by the signers. Any should be
@@ -3610,46 +3559,7 @@
     let block_hash1 = faucet.generate_block();
     wait_for_signers(&signers).await;
 
-<<<<<<< HEAD
     let utxo = depositor.get_utxos(rpc, None).pop().unwrap();
-=======
-    let (_, db, _, _) = signers.first().unwrap();
-    let shares2 = db.get_latest_verified_dkg_shares().await.unwrap().unwrap();
-
-    // Check that we have new DKG shares for each of the signers.
-    for (_, db, _, _) in signers.iter() {
-        let dkg_share_count: i64 = sqlx::query_scalar("SELECT COUNT(*) FROM dkg_shares;")
-            .fetch_one(db.pool())
-            .await
-            .unwrap();
-
-        assert_eq!(dkg_share_count, 2);
-    }
-
-    // =========================================================================
-    // Step 10 - Make two proper deposits
-    // -------------------------------------------------------------------------
-    // - Use the UTXOs generated in step (4) to construct two proper
-    //   deposit request transactions. Submit them to the bitcoin network
-    //   and then inform Emily.
-    // - The two deposits are locked using two different aggregate keys,
-    //   the old one and the new one.
-    // =========================================================================
-    // Now lets make a deposit transaction and submit it
-    let utxo = depositor2.get_utxos(rpc, None).pop().unwrap();
-
-    let amount = 3_500_000;
-    let signers_public_key2 = shares2.aggregate_key.into();
-    let max_fee = amount / 2;
-    let (deposit_tx, deposit_request, _) =
-        make_deposit_request(&depositor2, amount, utxo, max_fee, signers_public_key2);
-    rpc.send_raw_transaction(&deposit_tx).unwrap();
-
-    let body = deposit_request.as_emily_request(&deposit_tx);
-    deposit_api::create_deposit(emily_client.config(), body)
-        .await
-        .unwrap();
->>>>>>> cd37a43d
 
     let amount = 4_500_000;
     let signers_public_key = second_dkg_shares.aggregate_key.into();
