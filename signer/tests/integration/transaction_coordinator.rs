use std::collections::BTreeSet;
use std::num::NonZeroU32;
use std::num::NonZeroUsize;
use std::sync::Arc;
use std::sync::atomic::AtomicBool;
use std::sync::atomic::AtomicU8;
use std::sync::atomic::Ordering;
use std::time::Duration;

use assert_matches::assert_matches;
use bitcoin::Address;
use bitcoin::AddressType;
use bitcoin::Amount;
use bitcoin::BlockHash;
use bitcoin::Transaction;
use bitcoin::hashes::Hash as _;
use bitcoincore_rpc::RpcApi as _;
use blockstack_lib::chainstate::nakamoto::NakamotoBlock;
use blockstack_lib::chainstate::nakamoto::NakamotoBlockHeader;
use blockstack_lib::chainstate::stacks::StacksTransaction;
use blockstack_lib::chainstate::stacks::TokenTransferMemo;
use blockstack_lib::chainstate::stacks::TransactionPayload;
use blockstack_lib::net::api::getcontractsrc::ContractSrcResponse;
use blockstack_lib::net::api::getpoxinfo::RPCPoxInfoData;
use blockstack_lib::net::api::getsortition::SortitionInfo;
use clarity::types::chainstate::StacksAddress;
use clarity::types::chainstate::StacksBlockId;
use clarity::vm::Value as ClarityValue;
use clarity::vm::types::PrincipalData;
use clarity::vm::types::SequenceData;
use clarity::vm::types::StacksAddressExtensions;
use clarity::vm::types::StandardPrincipalData;
use emily_client::apis::deposit_api;
use fake::Fake;
use fake::Faker;
use futures::StreamExt as _;
use lru::LruCache;
use more_asserts::assert_lt;
use rand::rngs::OsRng;

use sbtc::testing::regtest;
use sbtc::testing::regtest::AsUtxo as _;
use sbtc::testing::regtest::Recipient;
use sbtc::testing::regtest::p2wpkh_sign_transaction;
use secp256k1::Keypair;
use secp256k1::SECP256K1;
use signer::bitcoin::BitcoinInteract as _;
use signer::bitcoin::rpc::BitcoinCoreClient;
use signer::bitcoin::utxo::BitcoinInputsOutputs;
use signer::bitcoin::utxo::Fees;
use signer::bitcoin::utxo::TxDeconstructor as _;
use signer::bitcoin::validation::WithdrawalValidationResult;
use signer::block_observer;
use signer::block_observer::SignerSetInfo;
use signer::context::RequestDeciderEvent;
use signer::message::Payload;
use signer::network::MessageTransfer as _;
use signer::stacks::api::StacksClient;
use signer::stacks::api::StacksInteract;
use signer::stacks::wallet::SignerWallet;
use signer::storage::model::KeyRotationEvent;
use signer::storage::model::WithdrawalTxOutput;
use signer::testing::btc::get_canonical_chain_tip;
use signer::testing::get_rng;

use signer::testing::FutureExt as _;
use signer::testing::FuturesIterExt as _;
use signer::testing::Sleep;
use signer::transaction_coordinator::given_key_is_coordinator;
use signer::transaction_coordinator::should_coordinate_dkg;
use signer::transaction_signer::STACKS_SIGN_REQUEST_LRU_SIZE;
use signer::transaction_signer::assert_allow_dkg_begin;
use testing_emily_client::apis::chainstate_api;
use testing_emily_client::apis::testing_api;
use testing_emily_client::apis::withdrawal_api;
use testing_emily_client::models::Chainstate;
use testing_emily_client::models::Status as TestingEmilyStatus;

use signer::WITHDRAWAL_BLOCKS_EXPIRY;
use signer::WITHDRAWAL_MIN_CONFIRMATIONS;
use signer::context::SbtcLimits;
use signer::context::TxCoordinatorEvent;
use signer::keys::PrivateKey;
use signer::network::in_memory2::SignerNetwork;
use signer::network::in_memory2::WanNetwork;
use signer::request_decider::RequestDeciderEventLoop;
use signer::stacks::api::TenureBlocks;
use signer::stacks::contracts::AcceptWithdrawalV1;
use signer::stacks::contracts::AsContractCall;
use signer::stacks::contracts::RejectWithdrawalV1;
use signer::stacks::contracts::RotateKeysV1;
use signer::stacks::contracts::SmartContract;
use signer::storage::DbRead;
use signer::storage::DbWrite;
use signer::storage::model::BitcoinBlockHash;
use signer::storage::model::BitcoinTxSigHash;
use signer::storage::model::DkgSharesStatus;
use signer::storage::model::StacksTxId;
use signer::storage::model::WithdrawalRequest;
use signer::storage::postgres::PgStore;
use signer::testing::IterTestExt as _;
use signer::testing::stacks::DUMMY_SORTITION_INFO;
use signer::testing::stacks::DUMMY_TENURE_INFO;
use signer::testing::storage::DbReadTestExt as _;
use signer::testing::storage::DbWriteTestExt as _;
use signer::testing::transaction_coordinator::select_coordinator;
use signer::testing::wsts::SignerInfo;
use stacks_common::types::chainstate::BurnchainHeaderHash;
use stacks_common::types::chainstate::ConsensusHash;
use stacks_common::types::chainstate::SortitionId;
use test_case::test_case;
use test_log::test;
use tokio_stream::wrappers::BroadcastStream;
use url::Url;

use signer::block_observer::BlockObserver;
use signer::context::Context;
use signer::emily_client::EmilyClient;
use signer::error::Error;
use signer::keys;
use signer::keys::PublicKey;
use signer::keys::SignerScriptPubKey as _;
use signer::network;
use signer::network::in_memory::InMemoryNetwork;
use signer::stacks::api::AccountInfo;
use signer::stacks::api::MockStacksInteract;
use signer::stacks::api::SubmitTxResponse;
use signer::stacks::contracts::CompleteDepositV1;
use signer::stacks::contracts::SMART_CONTRACTS;
use signer::storage::model;
use signer::storage::model::EncryptedDkgShares;
use signer::testing;
use signer::testing::context::*;
use signer::testing::storage::model::TestData;
use signer::testing::transaction_signer::TxSignerEventLoopHarness;
use signer::testing::wsts::SignerSet;
use signer::transaction_coordinator;
use signer::transaction_coordinator::TxCoordinatorEventLoop;
use signer::transaction_signer::TxSignerEventLoop;
use tokio::sync::broadcast::Sender;

use crate::complete_deposit::make_complete_deposit;
use crate::contracts::SignerStxState;
use crate::setup::AsBlockRef as _;
use crate::setup::IntoEmilyTestingConfig as _;
use crate::setup::SweepAmounts;
use crate::setup::TestSignerSet;
use crate::setup::TestSweepSetup;
use crate::setup::TestSweepSetup2;
use crate::setup::WithdrawalTriple;
use crate::setup::backfill_bitcoin_blocks;
use crate::setup::fetch_canonical_bitcoin_blockchain;
use crate::setup::set_deposit_completed;
use crate::setup::set_deposit_incomplete;
use crate::utxo_construction::generate_withdrawal;
use crate::utxo_construction::make_deposit_request;
use crate::utxo_construction::make_deposit_requests;
use crate::zmq::BITCOIN_CORE_ZMQ_ENDPOINT;

type IntegrationTestContext<Stacks> = TestContext<PgStore, BitcoinCoreClient, Stacks, EmilyClient>;

pub const GET_POX_INFO_JSON: &str =
    include_str!("../../tests/fixtures/stacksapi-get-pox-info-test-data.json");

async fn run_dkg<Rng, C>(
    ctx: &C,
    rng: &mut Rng,
    signer_set: &mut SignerSet,
) -> (keys::PublicKey, model::BitcoinBlockRef)
where
    C: Context + Send + Sync,
    Rng: rand::CryptoRng + rand::RngCore,
{
    let storage = ctx.get_storage_mut();

    let bitcoin_chain_tip = storage
        .get_bitcoin_canonical_chain_tip()
        .await
        .expect("storage error")
        .expect("no chain tip");

    let bitcoin_chain_tip_ref = storage
        .get_bitcoin_block(&bitcoin_chain_tip)
        .await
        .expect("storage failure")
        .expect("missing block")
        .into();

    let dkg_txid = testing::dummy::txid(&fake::Faker, rng);
    let (aggregate_key, all_dkg_shares) = signer_set
        .run_dkg(
            bitcoin_chain_tip,
            dkg_txid.into(),
            rng,
            model::DkgSharesStatus::Verified,
        )
        .await;

    let encrypted_dkg_shares = all_dkg_shares.first().unwrap();
    signer_set
        .write_as_rotate_keys_tx(&storage, &bitcoin_chain_tip, encrypted_dkg_shares, rng)
        .await;

    let encrypted_dkg_shares = all_dkg_shares.first().unwrap();

    storage
        .write_encrypted_dkg_shares(encrypted_dkg_shares)
        .await
        .expect("failed to write encrypted shares");

    (aggregate_key, bitcoin_chain_tip_ref)
}

async fn push_utxo_donation<C>(ctx: &C, aggregate_key: &PublicKey, block_hash: &bitcoin::BlockHash)
where
    C: Context + Send + Sync,
{
    let tx = Transaction {
        version: bitcoin::transaction::Version::ONE,
        lock_time: bitcoin::absolute::LockTime::ZERO,
        input: vec![],
        output: vec![bitcoin::TxOut {
            value: bitcoin::Amount::from_sat(1_337_000_000_000),
            script_pubkey: aggregate_key.signers_script_pubkey(),
        }],
    };

    let bitcoin_transaction = model::BitcoinTxRef {
        txid: tx.compute_txid().into(),
        block_hash: (*block_hash).into(),
    };

    ctx.get_storage_mut()
        .write_bitcoin_transaction(&bitcoin_transaction)
        .await
        .unwrap();
}

pub async fn mock_reqwests_status_code_error(status_code: usize) -> reqwest::Error {
    let mut server: mockito::ServerGuard = mockito::Server::new_async().await;
    let _mock = server.mock("GET", "/").with_status(status_code).create();
    reqwest::get(server.url())
        .await
        .unwrap()
        .error_for_status()
        .expect_err("expected error")
}

fn assert_stacks_transaction_kind<T>(tx: &StacksTransaction)
where
    T: AsContractCall,
{
    let TransactionPayload::ContractCall(contract_call) = &tx.payload else {
        panic!("expected a contract call, got something else");
    };

    assert_eq!(contract_call.contract_name.as_str(), T::CONTRACT_NAME);
    assert_eq!(contract_call.function_name.as_str(), T::FUNCTION_NAME);
}

/// Wait for all signers to finish their coordinator duties and do this
/// concurrently so that we don't miss anything (not sure if we need to do
/// it concurrently).
async fn wait_for_signers<S>(
    signers: &[(IntegrationTestContext<S>, PgStore, &Keypair, SignerNetwork)],
) where
    S: StacksInteract + Clone + Send + Sync + 'static,
{
    let wait_duration = Duration::from_secs(15);

    let expected = TxCoordinatorEvent::TenureCompleted.into();
    signers
        .iter()
        .map(|(ctx, _, _, _)| async {
            ctx.wait_for_signal(wait_duration, |signal| signal == &expected)
                .await
                .unwrap();
        })
        .join_all()
        .await;

    // It's not entirely clear why this sleep is helpful, but it appears to
    // be necessary in CI.
    Sleep::for_secs(2).await;
}

fn mock_deploy_all_contracts(
    nonce: u64,
    broadcasted_transaction_tx: Sender<StacksTransaction>,
) -> Box<dyn FnOnce(&mut MockStacksInteract)> {
    Box::new(move |client: &mut MockStacksInteract| {
        // We expect the contract source to be fetched 5 times, once for
        // each contract. Each time it will return an error, since the
        // contracts are not deployed.
        client.expect_get_contract_source().returning(|_, _| {
            Box::pin(async {
                Err(Error::StacksNodeResponse(
                    mock_reqwests_status_code_error(404).await,
                ))
            })
        });
        // All the following functions, `estimate_fees`, `get_account` and
        // `submit_tx` are only called 5 times for the contracts to be
        // deployed and 1 for the deposit tx
        client
            .expect_estimate_fees()
            .returning(|_, _, _| Box::pin(async { Ok(100) }));

        client.expect_get_account().returning(move |_| {
            Box::pin(async move {
                Ok(AccountInfo {
                    balance: 1_000_000,
                    locked: 0,
                    unlock_height: 0u64.into(),
                    nonce,
                })
            })
        });

        client.expect_submit_tx().returning(move |tx| {
            let tx = tx.clone();
            let txid = tx.txid();
            let broadcasted_transaction_tx = broadcasted_transaction_tx.clone();
            Box::pin(async move {
                broadcasted_transaction_tx
                    .send(tx)
                    .expect("Failed to send result");
                Ok(SubmitTxResponse::Acceptance(txid))
            })
        });
    })
}

fn mock_deploy_remaining_contracts_when_some_already_deployed(
    nonce: u64,
    broadcasted_transaction_tx: Sender<StacksTransaction>,
) -> Box<dyn FnOnce(&mut MockStacksInteract)> {
    Box::new(move |client: &mut MockStacksInteract| {
        // We expect the contract source to be fetched 5 times, once for
        // each contract. The first two times, it will return an
        // ContractSrcResponse, meaning that the contract was already
        // deployed.
        client
            .expect_get_contract_source()
            .times(2)
            .returning(|_, _| {
                Box::pin(async {
                    Ok(ContractSrcResponse {
                        source: String::new(),
                        publish_height: 1,
                        marf_proof: None,
                    })
                })
            });
        // The remaining 3 times, it will return an error, meaning that the
        // contracts were not deployed.
        client
            .expect_get_contract_source()
            .times(3)
            .returning(|_, _| {
                Box::pin(async {
                    Err(Error::StacksNodeResponse(
                        mock_reqwests_status_code_error(404).await,
                    ))
                })
            });

        // All the following functions, `estimate_fees`, `get_account` and
        // `submit_tx` are only called for the 3 contracts to be deployed
        // and once for the deposit tx
        client
            .expect_estimate_fees()
            .times(3)
            .returning(|_, _, _| Box::pin(async { Ok(100) }));

        client.expect_get_account().times(3).returning(move |_| {
            Box::pin(async move {
                Ok(AccountInfo {
                    balance: 1_000_000,
                    locked: 0,
                    unlock_height: 0u64.into(),
                    nonce,
                })
            })
        });
        client.expect_submit_tx().times(3).returning(move |tx| {
            let tx = tx.clone();
            let txid = tx.txid();
            let broadcasted_transaction_tx = broadcasted_transaction_tx.clone();
            Box::pin(async move {
                broadcasted_transaction_tx
                    .send(tx)
                    .expect("Failed to send result");
                Ok(SubmitTxResponse::Acceptance(txid))
            })
        });
    })
}

fn mock_recover_and_deploy_all_contracts_after_failure(
    nonce: u64,
    broadcasted_transaction_tx: Sender<StacksTransaction>,
) -> Box<dyn FnOnce(&mut MockStacksInteract)> {
    Box::new(move |client: &mut MockStacksInteract| {
        // For the two contract we will return 404. Meaning that the
        // contract are not deployed yet.
        client
            .expect_get_contract_source()
            .times(2)
            .returning(|_, _| {
                Box::pin(async {
                    Err(Error::StacksNodeResponse(
                        mock_reqwests_status_code_error(404).await,
                    ))
                })
            });
        // While deploying the first contract, the estimate fees will be
        // called once successfully
        client
            .expect_estimate_fees()
            .once()
            .returning(|_, _, _| Box::pin(async { Ok(100) }));

        // In the process of deploying the second contract, the coordinator
        // will fail to estimate fees and it will abort the deployment It
        // will try again from scratch when It'll receive a second signal.
        client.expect_estimate_fees().times(1).returning(|_, _, _| {
            Box::pin(async {
                Err(Error::UnexpectedStacksResponse(
                    mock_reqwests_status_code_error(500).await,
                ))
            })
        });

        // The coordinator should try again from scratch. For the first
        // contract we will return the contract source as if it was already
        // deployed.
        client
            .expect_get_contract_source()
            .once()
            .returning(|_, _| {
                Box::pin(async {
                    Ok(ContractSrcResponse {
                        source: String::new(),
                        publish_height: 1,
                        marf_proof: None,
                    })
                })
            });

        // For the following 4 contracts we will return 404. So the
        // coordinator will try to deploy them.
        client
            .expect_get_contract_source()
            .times(4)
            .returning(|_, _| {
                Box::pin(async {
                    Err(Error::StacksNodeResponse(
                        mock_reqwests_status_code_error(404).await,
                    ))
                })
            });

        // Now for the remaining deploys we call estimate fees 4 more times.
        client
            .expect_estimate_fees()
            .times(4)
            .returning(|_, _, _| Box::pin(async { Ok(100) }));

        // `get_account` will be called 6 times, 2 for the first try to
        // deploy the contracts, 4 for the second try
        client.expect_get_account().times(6).returning(move |_| {
            Box::pin(async move {
                Ok(AccountInfo {
                    balance: 1_000_000,
                    locked: 0,
                    unlock_height: 0u64.into(),
                    nonce,
                })
            })
        });
        // `submit_tx` will be called once for each contracts to be deployed
        client.expect_submit_tx().times(5).returning(move |tx| {
            let tx = tx.clone();
            let txid = tx.txid();
            let broadcasted_transaction_tx = broadcasted_transaction_tx.clone();
            Box::pin(async move {
                broadcasted_transaction_tx
                    .send(tx)
                    .expect("Failed to send result");
                Ok(SubmitTxResponse::Acceptance(txid))
            })
        });
    })
}

#[test(tokio::test)]
async fn process_complete_deposit() {
    let db = testing::storage::new_test_database().await;
    let mut rng = get_rng();
    let (rpc, faucet) = regtest::initialize_blockchain();

    let setup = TestSweepSetup::new_setup(rpc, faucet, 1_000_000, &mut rng);

    backfill_bitcoin_blocks(&db, rpc, &setup.sweep_block_hash).await;
    setup.store_deposit_tx(&db).await;
    setup.store_sweep_tx(&db).await;
    setup.store_dkg_shares(&db).await;
    setup.store_deposit_request(&db).await;
    setup.store_deposit_decisions(&db).await;

    // Ensure a stacks tip exists
    let stacks_block = model::StacksBlock {
        block_hash: Faker.fake_with_rng(&mut OsRng),
        block_height: Faker.fake_with_rng(&mut OsRng),
        parent_hash: Faker.fake_with_rng(&mut OsRng),
        bitcoin_anchor: setup.sweep_block_hash.into(),
    };
    db.write_stacks_block(&stacks_block).await.unwrap();

    let mut context = TestContext::builder()
        .with_storage(db.clone())
        .with_first_bitcoin_core_client()
        .with_mocked_stacks_client()
        .with_mocked_emily_client()
        .build();

    let nonce = 12;
    // Mock required stacks client functions
    context
        .with_stacks_client(|client| {
            client.expect_get_account().once().returning(move |_| {
                Box::pin(async move {
                    Ok(AccountInfo {
                        balance: 0,
                        locked: 0,
                        unlock_height: 0u64.into(),
                        // The nonce is used to create the stacks tx
                        nonce,
                    })
                })
            });

            // Dummy value
            client
                .expect_estimate_fees()
                .once()
                .returning(move |_, _, _| Box::pin(async move { Ok(25505) }));

            client
                .expect_is_deposit_completed()
                .returning(move |_, _| Box::pin(async move { Ok(false) }));
        })
        .await;

    let num_signers = 7;
    let signing_threshold = 5;
    let context_window = 10;

    let network = network::in_memory::InMemoryNetwork::new();
    let signer_info = testing::wsts::generate_signer_info(&mut rng, num_signers);

    let mut testing_signer_set =
        testing::wsts::SignerSet::new(&signer_info, signing_threshold, || network.connect());

    let (aggregate_key, bitcoin_chain_tip) =
        run_dkg(&context, &mut rng, &mut testing_signer_set).await;

    // We do not want the coordinator to think that we need to run DKG
    // because it "detects" that the signer set has changed.
    let signer_set_public_keys: BTreeSet<PublicKey> =
        testing_signer_set.signer_keys().into_iter().collect();
    let state = context.state();
    let signer_set_info = SignerSetInfo {
        aggregate_key,
        signer_set: signer_set_public_keys.clone(),
        signatures_required: signing_threshold as u16,
    };
    state.update_registry_signer_set_info(signer_set_info);
    state.update_current_signer_set(signer_set_public_keys);
    state.set_bitcoin_chain_tip(bitcoin_chain_tip);

    // Ensure we have a signers UTXO (as a donation, to not mess with the current
    // temporary `get_swept_deposit_requests` implementation)
    push_utxo_donation(&context, &aggregate_key, &setup.sweep_block_hash).await;

    assert_eq!(
        context
            .get_storage()
            .get_swept_deposit_requests(&bitcoin_chain_tip.block_hash, context_window)
            .await
            .expect("failed to get swept deposits")
            .len(),
        1
    );

    let (broadcasted_transaction_tx, _broadcasted_transaction_rx) =
        tokio::sync::broadcast::channel(1);

    // This task logs all transactions broadcasted by the coordinator.
    let mut wait_for_transaction_rx = broadcasted_transaction_tx.subscribe();
    let wait_for_transaction_task =
        tokio::spawn(async move { wait_for_transaction_rx.recv().await });

    // Setup the stacks client mock to broadcast the transaction to our channel.
    context
        .with_stacks_client(|client| {
            client.expect_submit_tx().once().returning(move |tx| {
                let tx = tx.clone();
                let txid = tx.txid();
                let broadcasted_transaction_tx = broadcasted_transaction_tx.clone();
                Box::pin(async move {
                    broadcasted_transaction_tx
                        .send(tx)
                        .expect("Failed to send result");
                    Ok(SubmitTxResponse::Acceptance(txid))
                })
            });

            client
                .expect_get_current_signers_aggregate_key()
                .returning(move |_| Box::pin(std::future::ready(Ok(Some(aggregate_key)))));
        })
        .await;

    // Get the private key of the coordinator of the signer set.
    let private_key = select_coordinator(&setup.sweep_block_hash.into(), &signer_info);
    let config = context.config_mut();
    config.signer.bootstrap_signing_set = signer_info
        .first()
        .map(|signer| signer.signer_public_keys.clone())
        .unwrap();
    config.signer.bootstrap_signatures_required = signing_threshold as u16;

    prevent_dkg_on_changed_signer_set_info(&context, aggregate_key);

    // Bootstrap the tx coordinator event loop
    context.state().set_sbtc_contracts_deployed();
    let tx_coordinator = transaction_coordinator::TxCoordinatorEventLoop {
        context: context.clone(),
        network: network.connect(),
        private_key,
        context_window,
        threshold: signing_threshold as u16,
        signing_round_max_duration: Duration::from_secs(10),
        bitcoin_presign_request_max_duration: Duration::from_secs(10),
        dkg_max_duration: Duration::from_secs(10),
        is_epoch3: true,
    };
    let tx_coordinator_handle = tokio::spawn(async move { tx_coordinator.run().await });

    // TODO: here signers use all the same storage, should we use separate ones?
    let _event_loop_handles: Vec<_> = signer_info
        .clone()
        .into_iter()
        .map(|signer_info| {
            let event_loop_harness = TxSignerEventLoopHarness::create(
                context.clone(),
                network.connect(),
                context_window,
                signer_info.signer_private_key,
                signing_threshold,
                rng.clone(),
            );

            event_loop_harness.start()
        })
        .collect();

    // Yield to get signers ready
    Sleep::for_millis(100).await;

    // Wake coordinator up
    context
        .signal(RequestDeciderEvent::NewRequestsHandled.into())
        .expect("failed to signal");

    // Await the `wait_for_tx_task` to receive the first transaction broadcasted.
    let broadcasted_tx = tokio::time::timeout(Duration::from_secs(10), wait_for_transaction_task)
        .await
        .unwrap()
        .expect("failed to receive message")
        .expect("no message received");

    // Stop event loops
    tx_coordinator_handle.abort();

    broadcasted_tx.verify().unwrap();

    assert_eq!(broadcasted_tx.get_origin_nonce(), nonce);

    let (complete_deposit, _) = make_complete_deposit(&setup);
    let TransactionPayload::ContractCall(contract_call) = broadcasted_tx.payload else {
        panic!("unexpected tx payload")
    };
    assert_eq!(
        contract_call.contract_name.to_string(),
        CompleteDepositV1::CONTRACT_NAME
    );
    assert_eq!(
        contract_call.function_name.to_string(),
        CompleteDepositV1::FUNCTION_NAME
    );
    assert_eq!(
        contract_call.function_args,
        complete_deposit.as_contract_args()
    );

    testing::storage::drop_db(db).await;
}

#[ignore = "These tests take ~10 seconds per test case to run"]
#[test_case(&SMART_CONTRACTS, mock_deploy_all_contracts; "deploy-all-contracts")]
#[test_case(&SMART_CONTRACTS[2..], mock_deploy_remaining_contracts_when_some_already_deployed; "deploy-remaining-contracts-when-some-already-deployed")]
#[test_case(&SMART_CONTRACTS, mock_recover_and_deploy_all_contracts_after_failure; "recover-and-deploy-all-contracts-after-failure")]
#[tokio::test]
async fn deploy_smart_contracts_coordinator<F>(
    smart_contracts: &[SmartContract],
    stacks_client_mock: F,
) where
    F: FnOnce(u64, Sender<StacksTransaction>) -> Box<dyn FnOnce(&mut MockStacksInteract)>,
{
    let db = testing::storage::new_test_database().await;
    let mut rng = get_rng();

    let num_messages = smart_contracts.len();

    let bitcoin_block: model::BitcoinBlock = Faker.fake_with_rng(&mut rng);
    db.write_bitcoin_block(&bitcoin_block).await.unwrap();

    // Ensure a stacks tip exists
    let mut stacks_block: model::StacksBlock = Faker.fake_with_rng(&mut rng);
    stacks_block.bitcoin_anchor = bitcoin_block.block_hash;
    db.write_stacks_block(&stacks_block).await.unwrap();

    let context = TestContext::builder()
        .with_storage(db.clone())
        .with_mocked_clients()
        .build();

    let nonce = 12;

    let num_signers = 7;
    let signing_threshold = 5;
    let context_window = 10;

    let network = network::in_memory::InMemoryNetwork::new();
    let signer_info: Vec<testing::wsts::SignerInfo> =
        testing::wsts::generate_signer_info(&mut rng, num_signers);

    let mut testing_signer_set =
        testing::wsts::SignerSet::new(&signer_info, signing_threshold, || network.connect());

    let (_, bitcoin_chain_tip) = run_dkg(&context, &mut rng, &mut testing_signer_set).await;

    // Mock the stacks client for the TxSigners that will validate
    // the contract source before signing the transaction.
    context
        .with_stacks_client(|client| {
            client.expect_get_contract_source().returning(|_, _| {
                Box::pin(async {
                    Err(Error::StacksNodeResponse(
                        mock_reqwests_status_code_error(404).await,
                    ))
                })
            });
        })
        .await;

    let (broadcasted_transaction_tx, _broadcasted_transaction_rx) =
        tokio::sync::broadcast::channel(1);

    // This task logs all transactions broadcasted by the coordinator.
    let mut wait_for_transaction_rx = broadcasted_transaction_tx.subscribe();
    let wait_for_transaction_task = tokio::spawn(async move {
        let mut results = Vec::with_capacity(num_messages);
        for _ in 0..num_messages {
            results.push(wait_for_transaction_rx.recv().await);
        }
        results
    });

    // Create a new context for the tx coordinator. This is necessary because
    // the tx signers and the tx coordinator will use a different stacks mock client.
    // Note that cloning the context will `Arc::clone` the stacks client, so we are
    // instantiating a new one instead
    let tx_coordinator_context = TestContext::new(
        context.config().clone(),
        context.storage.clone(),
        context.bitcoin_client.clone(),
        WrappedMock::default(),
        context.emily_client.clone(),
    );
    // Mock the stacks client for the TxCoordinator that will deploy the contracts.
    tx_coordinator_context
        .with_stacks_client(stacks_client_mock(nonce, broadcasted_transaction_tx))
        .await;

    // Get the private key of the coordinator of the signer set.
    let private_key = select_coordinator(&bitcoin_chain_tip.block_hash, &signer_info);

    // Bootstrap the tx coordinator event loop
    let tx_coordinator = transaction_coordinator::TxCoordinatorEventLoop {
        context: tx_coordinator_context.clone(),
        network: network.connect(),
        private_key,
        context_window,
        threshold: signing_threshold as u16,
        signing_round_max_duration: Duration::from_secs(10),
        bitcoin_presign_request_max_duration: Duration::from_secs(10),
        dkg_max_duration: Duration::from_secs(10),
        is_epoch3: true,
    };
    let tx_coordinator_handle = tokio::spawn(async move { tx_coordinator.run().await });

    // TODO: here signers use all the same storage, should we use separate ones?
    let _event_loop_handles: Vec<_> = signer_info
        .clone()
        .into_iter()
        .map(|signer_info| {
            let event_loop_harness = TxSignerEventLoopHarness::create(
                context.clone(),
                network.connect(),
                context_window,
                signer_info.signer_private_key,
                signing_threshold,
                rng.clone(),
            );

            event_loop_harness.start()
        })
        .collect();

    // Yield to get signers ready
    Sleep::for_millis(100).await;

    // Wake coordinator up
    tx_coordinator_context
        .signal(RequestDeciderEvent::NewRequestsHandled.into())
        .expect("failed to signal");
    // Send a second signal to pick up the request after an error
    // used in the recover-and-deploy-all-contracts-after-failure test case
    tx_coordinator_context
        .signal(RequestDeciderEvent::NewRequestsHandled.into())
        .expect("failed to signal");

    let broadcasted_txs = tokio::time::timeout(Duration::from_secs(10), wait_for_transaction_task)
        .await
        .unwrap()
        .expect("failed to receive message");

    assert_eq!(broadcasted_txs.len(), smart_contracts.len());

    // Check that the contracts were deployed
    for (deployed, broadcasted_tx) in smart_contracts.iter().zip(broadcasted_txs) {
        let broadcasted_tx = broadcasted_tx.expect("expected a tx");
        // Await the `wait_for_tx_task` to receive the first transaction broadcasted.
        broadcasted_tx.verify().unwrap();

        assert_eq!(broadcasted_tx.get_origin_nonce(), nonce);
        let TransactionPayload::SmartContract(contract, _) = broadcasted_tx.payload else {
            panic!("unexpected tx payload")
        };
        assert_eq!(contract.name.as_str(), deployed.contract_name());
        assert_eq!(&contract.code_body.to_string(), deployed.contract_body());
    }

    // Stop event loops
    tx_coordinator_handle.abort();

    testing::storage::drop_db(db).await;
}

/// Test that we run DKG if the coordinator notices that DKG has not been
/// run yet.
///
/// This test proceeds by doing the following:
/// 1. Create a database, an associated context, and a Keypair for each of
///    the signers in the signing set.
/// 2. Populate each database with the same data, so that they have the
///    same view of the canonical bitcoin blockchain. This ensures that
///    they participate in DKG.
/// 3. Check that there are no DKG shares in the database.
/// 4. Start the [`TxCoordinatorEventLoop`] and [`TxSignerEventLoop`]
///    processes for each signer.
/// 5. Once they are all running, signal that DKG should be run. We signal
///    them all because we do not know which one is the coordinator.
/// 6. Check that we have exactly one row in the `dkg_shares` table.
/// 7. Check that they all have the same aggregate key in the `dkg_shares`
///    table.
/// 8. Check that the coordinator broadcast a rotate key tx
///
/// Some of the preconditions for this test to run successfully includes
/// having bootstrap public keys that align with the [`Keypair`] returned
/// from the [`testing::wallet::regtest_bootstrap_wallet`] function.
#[test(tokio::test)]
async fn run_dkg_from_scratch() {
    let mut rng = get_rng();
    let (signer_wallet, signer_key_pairs): (_, [Keypair; 3]) =
        testing::wallet::regtest_bootstrap_wallet();

    // We need to populate our databases, so let's generate some data.
    let test_params = testing::storage::model::Params {
        num_bitcoin_blocks: 10,
        num_stacks_blocks_per_bitcoin_block: 1,
        num_deposit_requests_per_block: 0,
        num_withdraw_requests_per_block: 0,
        num_signers_per_request: 0,
        consecutive_blocks: false,
    };
    let test_data = TestData::generate(&mut rng, &[], &test_params);

    let (broadcast_stacks_tx, _rx) = tokio::sync::broadcast::channel(1);

    let mut stacks_tx_receiver = broadcast_stacks_tx.subscribe();
    let stacks_tx_receiver_task = tokio::spawn(async move { stacks_tx_receiver.recv().await });

    let iter: Vec<(Keypair, TestData)> = signer_key_pairs
        .iter()
        .copied()
        .zip(std::iter::repeat_with(|| test_data.clone()))
        .collect();

    // 1. Create a database, an associated context, and a Keypair for each of
    //    the signers in the signing set.
    let network = WanNetwork::default();
    let mut signers: Vec<_> = Vec::new();

    for (kp, data) in iter {
        let broadcast_stacks_tx = broadcast_stacks_tx.clone();
        let db = testing::storage::new_test_database().await;
        let ctx = TestContext::builder()
            .with_storage(db.clone())
            .with_mocked_clients()
            .modify_settings(|config| {
                config.signer.private_key = kp.secret_key().into();
            })
            .build();

        ctx.with_stacks_client(|client| {
            client
                .expect_estimate_fees()
                .returning(|_, _, _| Box::pin(async { Ok(123000) }));

            client.expect_get_account().returning(|_| {
                Box::pin(async {
                    Ok(AccountInfo {
                        balance: 1_000_000,
                        locked: 0,
                        unlock_height: 0u64.into(),
                        nonce: 1,
                    })
                })
            });

            client.expect_submit_tx().returning(move |tx| {
                let tx = tx.clone();
                let txid = tx.txid();
                let broadcast_stacks_tx = broadcast_stacks_tx.clone();
                Box::pin(async move {
                    broadcast_stacks_tx.send(tx).expect("Failed to send result");
                    Ok(SubmitTxResponse::Acceptance(txid))
                })
            });

            client
                .expect_get_current_signers_aggregate_key()
                .returning(move |_| {
                    // We want to test the tx submission
                    Box::pin(std::future::ready(Ok(None)))
                });
        })
        .await;

        // 2. Populate each database with the same data, so that they
        //    have the same view of the canonical bitcoin blockchain.
        //    This ensures that they participate in DKG.
        data.write_to(&db).await;

        let network = network.connect(&ctx);

        signers.push((ctx, db, kp, network));
    }

    // 3. Check that there are no DKG shares in the database.
    for (_, db, _, _) in signers.iter() {
        let some_shares = db.get_latest_encrypted_dkg_shares().await.unwrap();
        assert!(some_shares.is_none());
    }

    // 4. Start the [`TxCoordinatorEventLoop`] and [`TxSignerEventLoop`]
    //    processes for each signer.
    let tx_coordinator_processes = signers.iter().map(|(ctx, _, kp, net)| {
        ctx.state().set_sbtc_contracts_deployed(); // Skip contract deployment
        TxCoordinatorEventLoop {
            network: net.spawn(),
            context: ctx.clone(),
            context_window: 10000,
            private_key: kp.secret_key().into(),
            signing_round_max_duration: Duration::from_secs(10),
            bitcoin_presign_request_max_duration: Duration::from_secs(10),
            threshold: ctx.config().signer.bootstrap_signatures_required,
            dkg_max_duration: Duration::from_secs(10),
            is_epoch3: true,
        }
    });

    let tx_signer_processes = signers.iter().map(|(context, _, _, net)| {
        TxSignerEventLoop::new(context.clone(), net.spawn(), OsRng)
            .expect("failed to create TxSignerEventLoop")
    });

    // We only proceed with the test after all processes have started, and
    // we use this counter to notify us when that happens.
    let start_count = Arc::new(AtomicU8::new(0));

    tx_coordinator_processes.for_each(|ev| {
        let counter = start_count.clone();
        tokio::spawn(async move {
            counter.fetch_add(1, Ordering::Relaxed);
            ev.run().await
        });
    });

    tx_signer_processes.for_each(|ev| {
        let counter = start_count.clone();
        tokio::spawn(async move {
            counter.fetch_add(1, Ordering::Relaxed);
            ev.run().await
        });
    });

    while start_count.load(Ordering::SeqCst) < 6 {
        Sleep::for_millis(10).await;
    }

    // 5. Once they are all running, signal that DKG should be run. We
    //    signal them all because we do not know which one is the
    //    coordinator.
    signers.iter().for_each(|(ctx, _, _, _)| {
        ctx.get_signal_sender()
            .send(RequestDeciderEvent::NewRequestsHandled.into())
            .unwrap();
    });

    // Await the `stacks_tx_receiver_task` to receive the first transaction broadcasted.
    let broadcast_stacks_txs =
        tokio::time::timeout(Duration::from_secs(10), stacks_tx_receiver_task)
            .await
            .unwrap()
            .expect("failed to receive message")
            .expect("no message received");

    let mut aggregate_keys = BTreeSet::new();

    for (_, db, _, _) in signers.iter() {
        let mut aggregate_key =
            sqlx::query_as::<_, (PublicKey,)>("SELECT aggregate_key FROM sbtc_signer.dkg_shares")
                .fetch_all(db.pool())
                .await
                .unwrap();

        // 6. Check that we have exactly one row in the `dkg_shares` table.
        assert_eq!(aggregate_key.len(), 1);

        // An additional sanity check that the query in
        // get_last_encrypted_dkg_shares gets the right thing (which is the
        // only thing in this case.)
        let key = aggregate_key.pop().unwrap().0;
        let shares = db.get_latest_encrypted_dkg_shares().await.unwrap().unwrap();
        assert_eq!(shares.aggregate_key, key);
        aggregate_keys.insert(key);
    }

    // 7. Check that they all have the same aggregate key in the
    //    `dkg_shares` table.
    assert_eq!(aggregate_keys.len(), 1);

    // 8. Check that the coordinator broadcast a rotate key tx
    broadcast_stacks_txs.verify().unwrap();

    let TransactionPayload::ContractCall(contract_call) = broadcast_stacks_txs.payload else {
        panic!("unexpected tx payload")
    };
    assert_eq!(
        contract_call.contract_name.to_string(),
        RotateKeysV1::CONTRACT_NAME
    );
    assert_eq!(
        contract_call.function_name.to_string(),
        RotateKeysV1::FUNCTION_NAME
    );
    let rotate_keys = RotateKeysV1::new(
        &signer_wallet,
        signers.first().unwrap().0.config().signer.deployer,
        aggregate_keys.iter().next().unwrap(),
    );
    assert_eq!(contract_call.function_args, rotate_keys.as_contract_args());

    for (_ctx, db, _, _) in signers {
        testing::storage::drop_db(db).await;
    }
}

/// Tests that dkg will be triggered if signer set changes
#[test_case(true; "signatures_required_changed")]
#[test_case(false; "signatures_required_unchanged")]
#[tokio::test]
async fn run_dkg_if_signer_set_changes(signer_set_changed: bool) {
    let mut rng = get_rng();
    let db = testing::storage::new_test_database().await;
    let ctx = TestContext::builder()
        .with_storage(db.clone())
        .with_mocked_clients()
        .modify_settings(|settings| {
            settings.signer.dkg_target_rounds = std::num::NonZero::<u32>::new(1).unwrap();
        })
        .build();

    let mut config_signer_set = ctx.config().signer.bootstrap_signing_set.clone();
    // Sanity check
    assert!(!config_signer_set.is_empty());

    // Make sure that in very beginning of the test config and context signer sets are same.
    ctx.inner
        .state()
        .update_current_signer_set(config_signer_set.iter().cloned().collect());

    // Write dkg shares so it won't be a reason to trigger dkg.
    let dkg_shares = model::EncryptedDkgShares {
        dkg_shares_status: model::DkgSharesStatus::Verified,
        ..Faker.fake_with_rng(&mut rng)
    };
    db.write_encrypted_dkg_shares(&dkg_shares)
        .await
        .expect("failed to write dkg shares");

    // Remove one signer
    if signer_set_changed {
        let _removed_signer = config_signer_set
            .pop_first()
            .expect("This signer set should not be empty");
    }
    // Create chaintip
    let chaintip: model::BitcoinBlockRef = Faker.fake_with_rng(&mut rng);

    prevent_dkg_on_changed_signer_set_info(&ctx, dkg_shares.aggregate_key);

    // Before we actually change the signer set, the DKG won't be triggered
    assert!(!should_coordinate_dkg(&ctx, &chaintip).await.unwrap());
    assert!(assert_allow_dkg_begin(&ctx, &chaintip).await.is_err());

    // Now we change context signer set.
    let signer_set_info = SignerSetInfo {
        aggregate_key: dkg_shares.aggregate_key,
        signatures_required: ctx.config().signer.bootstrap_signatures_required,
        signer_set: config_signer_set,
    };

    ctx.state().update_registry_signer_set_info(signer_set_info);

    if signer_set_changed {
        assert!(should_coordinate_dkg(&ctx, &chaintip).await.unwrap());
        assert!(assert_allow_dkg_begin(&ctx, &chaintip).await.is_ok());
    } else {
        assert!(!should_coordinate_dkg(&ctx, &chaintip).await.unwrap());
        assert!(assert_allow_dkg_begin(&ctx, &chaintip).await.is_err());
    }
    testing::storage::drop_db(db).await;
}

/// Tests that dkg will be triggered if signatures required parameter changes
#[test_case(true; "signatures_required_changed")]
#[test_case(false; "signatures_required_unchanged")]
#[tokio::test]
async fn run_dkg_if_signatures_required_changes(change_signatures_required: bool) {
    let mut rng = get_rng();
    let db = testing::storage::new_test_database().await;
    let mut ctx = TestContext::builder()
        .with_storage(db.clone())
        .with_mocked_clients()
        .modify_settings(|settings| {
            settings.signer.dkg_target_rounds = std::num::NonZero::<u32>::new(1).unwrap();
            settings.signer.bootstrap_signatures_required = 1;
        })
        .build();
    let config_signer_set = ctx.config().signer.bootstrap_signing_set.clone();

    // Sanity check, since we want change bootstrap_signatures_required during this test
    // we need at least two valid values.
    assert!(config_signer_set.len() > 1);

    // Write dkg shares so it won't be a reason to trigger dkg.
    let dkg_shares = model::EncryptedDkgShares {
        dkg_shares_status: model::DkgSharesStatus::Verified,
        ..Faker.fake_with_rng(&mut rng)
    };
    db.write_encrypted_dkg_shares(&dkg_shares)
        .await
        .expect("failed to write dkg shares");

    let signer_set_info = SignerSetInfo {
        aggregate_key: dkg_shares.aggregate_key,
        // This matches the value we set for the bootstrap_signatures_required
        signatures_required: ctx.config().signer.bootstrap_signatures_required,
        signer_set: config_signer_set,
    };

    ctx.state().update_registry_signer_set_info(signer_set_info);

    // Create chaintip
    let chaintip: model::BitcoinBlockRef = Faker.fake_with_rng(&mut rng);

    // Before we actually change the signatures_required, the DKG won't be triggered
    assert!(!should_coordinate_dkg(&ctx, &chaintip).await.unwrap());
    assert!(assert_allow_dkg_begin(&ctx, &chaintip).await.is_err());

    // Change bootstrap_signatures_required to trigger dkg
    if change_signatures_required {
        ctx.config_mut().signer.bootstrap_signatures_required = 2;

        assert!(should_coordinate_dkg(&ctx, &chaintip).await.unwrap());
        assert!(assert_allow_dkg_begin(&ctx, &chaintip).await.is_ok());
    } else {
        assert!(!should_coordinate_dkg(&ctx, &chaintip).await.unwrap());
        assert!(assert_allow_dkg_begin(&ctx, &chaintip).await.is_err());
    }
    testing::storage::drop_db(db).await;
}

/// Tests that DKG will not run if latest shares are unverified
#[test_case(DkgSharesStatus::Unverified, false; "unverified")]
#[test_case(DkgSharesStatus::Verified, true; "verified")]
#[test_case(DkgSharesStatus::Failed, true; "failed")]
#[tokio::test]
async fn skip_dkg_if_latest_shares_unverified(
    latest_shares_status: DkgSharesStatus,
    should_run_dkg: bool,
) {
    let mut rng = get_rng();
    let db = testing::storage::new_test_database().await;
    let ctx = TestContext::builder()
        .with_storage(db.clone())
        .with_mocked_clients()
        .modify_settings(|settings| {
            // We want to run DKG twice
            settings.signer.dkg_target_rounds = std::num::NonZero::<u32>::new(2).unwrap();
            settings.signer.dkg_min_bitcoin_block_height = Some(0u64.into());
        })
        .build();

    // First DKG run result
    let dkg_shares = model::EncryptedDkgShares {
        dkg_shares_status: latest_shares_status,
        ..Faker.fake_with_rng(&mut rng)
    };
    db.write_encrypted_dkg_shares(&dkg_shares)
        .await
        .expect("failed to write dkg shares");

    let chaintip: model::BitcoinBlockRef = Faker.fake_with_rng(&mut rng);

    if should_run_dkg {
        assert!(should_coordinate_dkg(&ctx, &chaintip).await.unwrap());
        assert!(assert_allow_dkg_begin(&ctx, &chaintip).await.is_ok());
    } else {
        assert!(!should_coordinate_dkg(&ctx, &chaintip).await.unwrap());
        assert!(assert_allow_dkg_begin(&ctx, &chaintip).await.is_err());
    }

    testing::storage::drop_db(db).await;
}

/// Test that we can run multiple DKG rounds.
/// This test is very similar to the `run_dkg_from_scratch` test, but it
/// simulates that DKG has been run once before and uses a signer configuration
/// that allows for multiple DKG rounds.
#[test(tokio::test)]
async fn run_subsequent_dkg() {
    let mut rng = get_rng();
    let (signer_wallet, signer_key_pairs): (_, [Keypair; 3]) =
        testing::wallet::regtest_bootstrap_wallet();

    // We need to populate our databases, so let's generate some data.
    let test_params = testing::storage::model::Params {
        num_bitcoin_blocks: 10,
        num_stacks_blocks_per_bitcoin_block: 1,
        num_deposit_requests_per_block: 0,
        num_withdraw_requests_per_block: 0,
        num_signers_per_request: 0,
        consecutive_blocks: false,
    };
    let test_data = TestData::generate(&mut rng, &[], &test_params);

    let (broadcast_stacks_tx, _rx) = tokio::sync::broadcast::channel(1);

    let mut stacks_tx_receiver = broadcast_stacks_tx.subscribe();
    let stacks_tx_receiver_task = tokio::spawn(async move { stacks_tx_receiver.recv().await });

    let iter: Vec<(Keypair, TestData)> = signer_key_pairs
        .iter()
        .copied()
        .zip(std::iter::repeat_with(|| test_data.clone()))
        .collect();

    // 1. Create a database, an associated context, and a Keypair for each of
    //    the signers in the signing set.
    let network = WanNetwork::default();
    let mut signers: Vec<_> = Vec::new();

    // The aggregate key we will use for the first DKG shares entry.
    let aggregate_key_1: PublicKey = Faker.fake_with_rng(&mut rng);
    let signer_set_public_keys: BTreeSet<PublicKey> = signer_key_pairs
        .iter()
        .map(|kp| kp.public_key().into())
        .collect();

    for (kp, data) in iter {
        let broadcast_stacks_tx = broadcast_stacks_tx.clone();
        let db = testing::storage::new_test_database().await;
        let ctx = TestContext::builder()
            .with_storage(db.clone())
            .with_mocked_clients()
            .modify_settings(|settings| {
                settings.signer.dkg_target_rounds = NonZeroU32::new(2).unwrap();
                settings.signer.dkg_min_bitcoin_block_height = Some(10u64.into());
            })
            .build();

        // 2. Populate each database with the same data, so that they
        //    have the same view of the canonical bitcoin blockchain.
        //    This ensures that they participate in DKG.
        data.write_to(&db).await;

        // Write one DKG shares entry to the signer's database simulating that
        // DKG has been successfully run once.
        db.write_encrypted_dkg_shares(&EncryptedDkgShares {
            aggregate_key: aggregate_key_1,
            signer_set_public_keys: signer_set_public_keys.iter().copied().collect(),
            dkg_shares_status: DkgSharesStatus::Verified,
            ..Faker.fake()
        })
        .await
        .expect("failed to write dkg shares");

        ctx.with_stacks_client(|client| {
            client
                .expect_estimate_fees()
                .returning(|_, _, _| Box::pin(async { Ok(123000) }));

            client.expect_get_account().returning(|_| {
                Box::pin(async {
                    Ok(AccountInfo {
                        balance: 1_000_000,
                        locked: 0,
                        unlock_height: 0u64.into(),
                        nonce: 1,
                    })
                })
            });

            client.expect_submit_tx().returning(move |tx| {
                let tx = tx.clone();
                let txid = tx.txid();
                let broadcast_stacks_tx = broadcast_stacks_tx.clone();
                Box::pin(async move {
                    broadcast_stacks_tx.send(tx).expect("Failed to send result");
                    Ok(SubmitTxResponse::Acceptance(txid))
                })
            });

            client
                .expect_get_current_signers_aggregate_key()
                .returning(move |_| {
                    // We want to test the tx submission
                    Box::pin(std::future::ready(Ok(None)))
                });
        })
        .await;

        let network = network.connect(&ctx);

        signers.push((ctx, db, kp, network));
    }

    // 4. Start the [`TxCoordinatorEventLoop`] and [`TxSignerEventLoop`]
    //    processes for each signer.
    let tx_coordinator_processes = signers.iter().map(|(ctx, _, kp, net)| {
        ctx.state().set_sbtc_contracts_deployed(); // Skip contract deployment
        TxCoordinatorEventLoop {
            network: net.spawn(),
            context: ctx.clone(),
            context_window: 10000,
            private_key: kp.secret_key().into(),
            signing_round_max_duration: Duration::from_secs(10),
            bitcoin_presign_request_max_duration: Duration::from_secs(10),
            threshold: ctx.config().signer.bootstrap_signatures_required,
            dkg_max_duration: Duration::from_secs(10),
            is_epoch3: true,
        }
    });

    let tx_signer_processes = signers
        .iter()
        .map(|(context, _, kp, net)| TxSignerEventLoop {
            network: net.spawn(),
            threshold: context.config().signer.bootstrap_signatures_required as u32,
            context: context.clone(),
            context_window: 10000,
            wsts_state_machines: LruCache::new(NonZeroUsize::new(100).unwrap()),
            signer_private_key: kp.secret_key().into(),
            rng: rand::rngs::OsRng,
            dkg_begin_pause: None,
            dkg_verification_state_machines: LruCache::new(NonZeroUsize::new(5).unwrap()),
            stacks_sign_request: LruCache::new(STACKS_SIGN_REQUEST_LRU_SIZE),
        });

    // We only proceed with the test after all processes have started, and
    // we use this counter to notify us when that happens.
    let start_count = Arc::new(AtomicU8::new(0));

    tx_coordinator_processes.for_each(|ev| {
        let counter = start_count.clone();
        tokio::spawn(async move {
            counter.fetch_add(1, Ordering::Relaxed);
            ev.run().await
        });
    });

    tx_signer_processes.for_each(|ev| {
        let counter = start_count.clone();
        tokio::spawn(async move {
            counter.fetch_add(1, Ordering::Relaxed);
            ev.run().await
        });
    });

    while start_count.load(Ordering::SeqCst) < 6 {
        Sleep::for_millis(10).await;
    }

    // 5. Once they are all running, signal that DKG should be run. We
    //    signal them all because we do not know which one is the
    //    coordinator.
    signers.iter().for_each(|(ctx, _, _, _)| {
        ctx.get_signal_sender()
            .send(RequestDeciderEvent::NewRequestsHandled.into())
            .unwrap();
    });

    // Await the `stacks_tx_receiver_task` to receive the first transaction broadcasted.
    let broadcast_stacks_txs =
        tokio::time::timeout(Duration::from_secs(10), stacks_tx_receiver_task)
            .await
            .unwrap()
            .expect("failed to receive message")
            .expect("no message received");

    // A BTreeSet to uniquely hold all the aggregate keys we find in the database.
    let mut all_aggregate_keys = BTreeSet::new();

    for (_, db, _, _) in signers.iter() {
        // Get the aggregate keys from this signer's database.
        let mut aggregate_keys =
            sqlx::query_as::<_, (PublicKey,)>("SELECT aggregate_key FROM sbtc_signer.dkg_shares")
                .fetch_all(db.pool())
                .await
                .unwrap();

        // 6. Check that we have exactly one row in the `dkg_shares` table.
        assert_eq!(aggregate_keys.len(), 2);
        for key in aggregate_keys.iter() {
            all_aggregate_keys.insert(key.0);
        }

        // An additional sanity check that the query in
        // get_last_encrypted_dkg_shares gets the right thing (which is the
        // only thing in this case).
        let key = aggregate_keys.pop().unwrap().0;
        let shares = db.get_latest_encrypted_dkg_shares().await.unwrap().unwrap();
        assert_eq!(shares.aggregate_key, key);
    }

    // 7. Check that they all have the same aggregate keys in the
    //    `dkg_shares` table.
    assert_eq!(all_aggregate_keys.len(), 2);
    let new_aggregate_key = *all_aggregate_keys
        .iter()
        .find(|k| *k != &aggregate_key_1)
        .unwrap();
    assert_ne!(aggregate_key_1, new_aggregate_key);

    // 8. Check that the coordinator broadcast a rotate key tx
    broadcast_stacks_txs.verify().unwrap();

    let TransactionPayload::ContractCall(contract_call) = broadcast_stacks_txs.payload else {
        panic!("unexpected tx payload")
    };
    assert_eq!(
        contract_call.contract_name.to_string(),
        RotateKeysV1::CONTRACT_NAME
    );
    assert_eq!(
        contract_call.function_name.to_string(),
        RotateKeysV1::FUNCTION_NAME
    );
    let rotate_keys = RotateKeysV1::new(
        &signer_wallet,
        signers.first().unwrap().0.config().signer.deployer,
        &new_aggregate_key,
    );

    assert_eq!(contract_call.function_args, rotate_keys.as_contract_args());

    for (_ctx, db, _, _) in signers {
        testing::storage::drop_db(db).await;
    }
}

/// Test that three signers can successfully sign and broadcast a bitcoin
/// transaction.
///
/// The test setup is as follows:
/// 1. There are three "signers" contexts. Each context points to its own
///    real postgres database, and they have their own private key. Each
///    database is populated with the same data.
/// 2. Each context is given to a block observer, a tx signer, and a tx
///    coordinator, where these event loops are spawned as separate tasks.
/// 3. The signers communicate with our in-memory network struct.
/// 4. A real Emily server is running in the background.
/// 5. A real bitcoin-core node is running in the background.
/// 6. Stacks-core is mocked.
///
/// After the setup, the signers observe a bitcoin block and update their
/// databases. The coordinator then constructs a bitcoin transaction and
/// gets it signed. After it is signed the coordinator broadcasts it to
/// bitcoin-core.
///
/// To start the test environment do:
/// ```bash
/// make integration-env-up-ci
/// ```
///
/// then, once everything is up and running, run the test.
#[tokio::test]
async fn sign_bitcoin_transaction() {
    let (_, signer_key_pairs): (_, [Keypair; 3]) = testing::wallet::regtest_bootstrap_wallet();
    let (rpc, faucet) = regtest::initialize_blockchain();
    let mut rng = get_rng();

    // We need to populate our databases, so let's fetch the data.
    let emily_client = EmilyClient::try_new(
        &Url::parse("http://testApiKey@localhost:3031").unwrap(),
        Duration::from_secs(1),
        None,
    )
    .unwrap();

    testing_api::wipe_databases(&emily_client.config().as_testing())
        .await
        .unwrap();

    let network = WanNetwork::default();

    let chain_tip_info = get_canonical_chain_tip(rpc);

    // =========================================================================
    // Step 1 - Create a database, an associated context, and a Keypair for
    //          each of the signers in the signing set.
    // -------------------------------------------------------------------------
    // - We load the database with a bitcoin blocks going back to some
    //   genesis block.
    // =========================================================================
    let mut signers = Vec::new();
    for kp in signer_key_pairs.iter() {
        let db = testing::storage::new_test_database().await;
        let ctx = TestContext::builder()
            .with_storage(db.clone())
            .with_first_bitcoin_core_client()
            .with_emily_client(emily_client.clone())
            .with_mocked_stacks_client()
            .build();

        backfill_bitcoin_blocks(&db, rpc, &chain_tip_info.hash).await;

        let network = network.connect(&ctx);

        signers.push((ctx, db, kp, network));
    }

    // =========================================================================
    // Step 2 - Setup the stacks client mocks.
    // -------------------------------------------------------------------------
    // - Set up the mocks to that the block observer fetches at least one
    //   Stacks block. This is necessary because we need the stacks chain
    //   tip in the transaction coordinator.
    // - Set up the current-aggregate-key response to be `None`. This means
    //   that each coordinator will broadcast a rotate keys transaction.
    // =========================================================================
    let (broadcast_stacks_tx, rx) = tokio::sync::broadcast::channel(10);
    let stacks_tx_stream = BroadcastStream::new(rx);

    for (ctx, db, _, _) in signers.iter_mut() {
        let broadcast_stacks_tx = broadcast_stacks_tx.clone();
        let db = db.clone();

        ctx.with_stacks_client(|client| {
            client
                .expect_get_tenure_info()
                .returning(move || Box::pin(std::future::ready(Ok(DUMMY_TENURE_INFO.clone()))));

            client.expect_get_block().returning(|_| {
                let response = Ok(NakamotoBlock {
                    header: NakamotoBlockHeader::empty(),
                    txs: vec![],
                });
                Box::pin(std::future::ready(response))
            });

            let chain_tip = model::BitcoinBlockHash::from(chain_tip_info.hash);
            client.expect_get_tenure().returning(move |_| {
                let mut tenure = TenureBlocks::nearly_empty().unwrap();
                tenure.anchor_block_hash = chain_tip;
                Box::pin(std::future::ready(Ok(tenure)))
            });

            client.expect_get_pox_info().returning(|| {
                let response = serde_json::from_str::<RPCPoxInfoData>(GET_POX_INFO_JSON)
                    .map_err(Error::JsonSerialize);
                Box::pin(std::future::ready(response))
            });

            client
                .expect_estimate_fees()
                .returning(|_, _, _| Box::pin(std::future::ready(Ok(25))));

            // The coordinator will try to further process the deposit to submit
            // the stacks tx, but we are not interested (for the current test iteration).
            client.expect_get_account().returning(|_| {
                let response = Ok(AccountInfo {
                    balance: 0,
                    locked: 0,
                    unlock_height: 0u64.into(),
                    // this is the only part used to create the stacks transaction.
                    nonce: 12,
                });
                Box::pin(std::future::ready(response))
            });
            client.expect_get_sortition_info().returning(move |_| {
                let response = Ok(SortitionInfo {
                    burn_block_hash: BurnchainHeaderHash::from(chain_tip),
                    burn_block_height: chain_tip_info.height,
                    burn_header_timestamp: 0,
                    sortition_id: SortitionId([0; 32]),
                    parent_sortition_id: SortitionId([0; 32]),
                    consensus_hash: ConsensusHash([0; 20]),
                    was_sortition: true,
                    miner_pk_hash160: None,
                    stacks_parent_ch: None,
                    last_sortition_ch: None,
                    committed_block_hash: None,
                });
                Box::pin(std::future::ready(response))
            });

            // The coordinator broadcasts a rotate keys transaction if it
            // is not up-to-date with their view of the current aggregate
            // key. The response of here means that the stacks node has a
            // record of a rotate keys contract call being executed once we
            // have verified shares.
            client
                .expect_get_current_signers_aggregate_key()
                .returning(move |_| {
                    let db = db.clone();
                    Box::pin(async move {
                        let shares = db.get_latest_verified_dkg_shares().await?;
                        Ok(shares.map(|sh| sh.aggregate_key))
                    })
                });

            // Only the client that corresponds to the coordinator will
            // submit a transaction, so we don't make explicit the
            // expectation here.
            client.expect_submit_tx().returning(move |tx| {
                let tx = tx.clone();
                let txid = tx.txid();
                let broadcast_stacks_tx = broadcast_stacks_tx.clone();
                Box::pin(async move {
                    broadcast_stacks_tx.send(tx).unwrap();
                    Ok(SubmitTxResponse::Acceptance(txid))
                })
            });
            // The coordinator will get the total supply of sBTC to
            // determine the amount of mintable sBTC.
            client
                .expect_get_sbtc_total_supply()
                .returning(move |_| Box::pin(async move { Ok(Amount::ZERO) }));

            client
                .expect_is_deposit_completed()
                .returning(move |_, _| Box::pin(async move { Ok(false) }));
        })
        .await;
    }

    // =========================================================================
    // Step 3 - Start the TxCoordinatorEventLoop, TxSignerEventLoop and
    //          BlockObserver processes for each signer.
    // -------------------------------------------------------------------------
    // - We only proceed with the test after all processes have started, and
    //   we use a counter to notify us when that happens.
    // =========================================================================
    let start_count = Arc::new(AtomicU8::new(0));

    for (ctx, _, kp, network) in signers.iter() {
        ctx.state().set_sbtc_contracts_deployed();
        let ev = TxCoordinatorEventLoop {
            network: network.spawn(),
            context: ctx.clone(),
            context_window: 10000,
            private_key: kp.secret_key().into(),
            signing_round_max_duration: Duration::from_secs(10),
            bitcoin_presign_request_max_duration: Duration::from_secs(10),
            threshold: ctx.config().signer.bootstrap_signatures_required,
            dkg_max_duration: Duration::from_secs(10),
            is_epoch3: true,
        };
        let counter = start_count.clone();
        tokio::spawn(async move {
            counter.fetch_add(1, Ordering::Relaxed);
            ev.run().await
        });

        let ev = TxSignerEventLoop {
            network: network.spawn(),
            threshold: ctx.config().signer.bootstrap_signatures_required as u32,
            context: ctx.clone(),
            context_window: 10000,
            wsts_state_machines: LruCache::new(NonZeroUsize::new(100).unwrap()),
            signer_private_key: kp.secret_key().into(),
            rng: rand::rngs::OsRng,
            dkg_begin_pause: None,
            dkg_verification_state_machines: LruCache::new(NonZeroUsize::new(5).unwrap()),
            stacks_sign_request: LruCache::new(STACKS_SIGN_REQUEST_LRU_SIZE),
        };
        let counter = start_count.clone();
        tokio::spawn(async move {
            counter.fetch_add(1, Ordering::Relaxed);
            ev.run().await
        });

        let ev = RequestDeciderEventLoop {
            network: network.spawn(),
            context: ctx.clone(),
            context_window: 10000,
            deposit_decisions_retry_window: 1,
            withdrawal_decisions_retry_window: 1,
            blocklist_checker: Some(()),
            signer_private_key: kp.secret_key().into(),
        };
        let counter = start_count.clone();
        tokio::spawn(async move {
            counter.fetch_add(1, Ordering::Relaxed);
            ev.run().await
        });

        let block_observer = BlockObserver {
            context: ctx.clone(),
            bitcoin_blocks: testing::btc::new_zmq_block_hash_stream(BITCOIN_CORE_ZMQ_ENDPOINT)
                .await,
        };
        let counter = start_count.clone();
        tokio::spawn(async move {
            counter.fetch_add(1, Ordering::Relaxed);
            block_observer.run().await
        });
    }

    while start_count.load(Ordering::SeqCst) < 12 {
        Sleep::for_millis(10).await;
    }

    // =========================================================================
    // Step 4 - Wait for DKG
    // -------------------------------------------------------------------------
    // - Once they are all running, generate a bitcoin block to kick off
    //   the database updating process.
    // - After they have the same view of the canonical bitcoin blockchain,
    //   the signers should all participate in DKG.
    // =========================================================================
    let chain_tip: BitcoinBlockHash = faucet.generate_block().into();

    // We first need to wait for bitcoin-core to send us all the
    // notifications so that we are up-to-date with the chain tip and DKG.
    wait_for_signers(&signers).await;

    // DKG and DKG verification should have finished successfully. We
    // assume, for now, that the key rotation contract call was submitted.
    // This assumption gets validated later, but we make the assumption now
    // and populate the database with a key rotation event.
    for (ctx, db, _, _) in signers.iter() {
        let shares = db.get_latest_verified_dkg_shares().await.unwrap().unwrap();

        let stacks_chain_tip = db.get_stacks_chain_tip(&chain_tip).await.unwrap().unwrap();
        let event = KeyRotationEvent {
            txid: fake::Faker.fake_with_rng(&mut rng),
            block_hash: stacks_chain_tip.block_hash,
            aggregate_key: shares.aggregate_key,
            signer_set: shares.signer_set_public_keys.clone(),
            signatures_required: shares.signature_share_threshold,
            address: PrincipalData::from(ctx.config().signer.deployer).into(),
        };
        db.write_rotate_keys_transaction(&event).await.unwrap();
    }

    let (_, db, _, _) = signers.first().unwrap();
    let shares = db.get_latest_encrypted_dkg_shares().await.unwrap().unwrap();

    // =========================================================================
    // Step 5 - Prepare for deposits
    // -------------------------------------------------------------------------
    // - Before the signers can process anything, they need a UTXO to call
    //   their own. For that we make a donation, and confirm it. The
    //   signers should pick it up.
    // - Give a "depositor" some UTXOs so that they can make a deposit for
    //   sBTC.
    // =========================================================================
    let script_pub_key = shares.aggregate_key.signers_script_pubkey();
    let network = bitcoin::Network::Regtest;
    let address = Address::from_script(&script_pub_key, network).unwrap();

    faucet.send_to(100_000, &address);

    let depositor = Recipient::new(AddressType::P2tr);

    // Start off with some initial UTXOs to work with.

    faucet.send_to(50_000_000, &depositor.address);
    faucet.generate_block();
    wait_for_signers(&signers).await;

    // =========================================================================
    // Step 6 - Make a proper deposit
    // -------------------------------------------------------------------------
    // - Use the UTXOs confirmed in step (5) to construct a proper deposit
    //   request transaction. Submit it and inform Emily about it.
    // =========================================================================
    // Now lets make a deposit transaction and submit it
    let utxo = depositor.get_utxos(rpc, None).pop().unwrap();

    let amount = 2_500_000;
    let signers_public_key = shares.aggregate_key.into();
    let max_fee = amount / 2;
    let (deposit_tx, deposit_request, _) =
        make_deposit_request(&depositor, amount, utxo, max_fee, signers_public_key);
    rpc.send_raw_transaction(&deposit_tx).unwrap();

    assert_eq!(deposit_tx.compute_txid(), deposit_request.outpoint.txid);

    let body = deposit_request.as_emily_request(&deposit_tx);
    let _ = deposit_api::create_deposit(emily_client.config(), body)
        .await
        .unwrap();

    // =========================================================================
    // Step 7 - Confirm the deposit and wait for the signers to do their
    //          job.
    // -------------------------------------------------------------------------
    // - Confirm the deposit request. This will trigger the block observer
    //   to reach out to Emily about deposits. It will have one so the
    //   signers should do basic validations and store the deposit request.
    // - Each TxSigner process should vote on the deposit request and
    //   submit the votes to each other.
    // - The coordinator should submit a sweep transaction. We check the
    //   mempool for its existence.
    // =========================================================================
    faucet.generate_block();
    wait_for_signers(&signers).await;

    let (ctx, _, _, _) = signers.first().unwrap();
    let mut txids = ctx.bitcoin_client.inner_client().get_raw_mempool().unwrap();
    assert_eq!(txids.len(), 1);

    let block_hash = faucet.generate_block();
    wait_for_signers(&signers).await;

    // =========================================================================
    // Step 8 - Assertions
    // -------------------------------------------------------------------------
    // - The first transaction should be a rotate keys contract call. And
    //   because of how we set up our mocked stacks client, each
    //   coordinator submits a rotate keys transaction before they do
    //   anything else.
    // - The last transaction should be to mint sBTC using the
    //   complete-deposit contract call.
    // - Is the sweep transaction in our database.
    // - Does the sweep transaction spend to the signers' scriptPubKey.
    // =========================================================================
    let sleep_fut = Sleep::for_secs(5);
    let broadcast_stacks_txs: Vec<StacksTransaction> = stacks_tx_stream
        .take_until(sleep_fut)
        .collect::<Vec<_>>()
        .await
        .into_iter()
        .collect::<Result<Vec<_>, _>>()
        .unwrap();

    more_asserts::assert_ge!(broadcast_stacks_txs.len(), 2);
    // Check that the first N - 1 are all rotate keys contract calls.
    let rotate_keys_count = broadcast_stacks_txs.len() - 1;
    for tx in broadcast_stacks_txs.iter().take(rotate_keys_count) {
        assert_stacks_transaction_kind::<RotateKeysV1>(tx);
    }
    // Check that the Nth transaction is the complete-deposit contract
    // call.
    let tx = broadcast_stacks_txs.last().unwrap();
    assert_stacks_transaction_kind::<CompleteDepositV1>(tx);

    // Now lets check the bitcoin transaction, first we get it.
    let txid = txids.pop().unwrap();
    let tx_info = ctx
        .bitcoin_client
        .get_tx_info(&txid, &block_hash)
        .unwrap()
        .unwrap();
    // We check that the scriptPubKey of the first input is the signers'
    let actual_script_pub_key = tx_info.prevout(0).unwrap().script_pubkey.as_bytes();

    assert_eq!(actual_script_pub_key, script_pub_key.as_bytes());
    assert_eq!(&tx_info.tx.output[0].script_pubkey, &script_pub_key);

    // Lastly we check that out database has the sweep transaction
    let script_pubkey = sqlx::query_scalar::<_, model::ScriptPubKey>(
        r#"
        SELECT script_pubkey
        FROM sbtc_signer.bitcoin_tx_outputs
        WHERE txid = $1
          AND output_type = 'signers_output'
        "#,
    )
    .bind(txid.to_byte_array())
    .fetch_one(ctx.storage.pool())
    .await
    .unwrap();

    for (_, db, _, _) in signers {
        assert!(db.is_signer_script_pub_key(&script_pubkey).await.unwrap());
        testing::storage::drop_db(db).await;
    }
}

/// Test that three signers can successfully sign and broadcast a bitcoin
/// transaction where the inputs are locked by different aggregate keys.
///
/// The test setup is as follows:
/// 1. There are three "signers" contexts. Each context points to its own
///    real postgres database, and they have their own private key. Each
///    database is populated with the same data.
/// 2. Each context is given to a block observer, a tx signer, and a tx
///    coordinator, where these event loops are spawned as separate tasks.
/// 3. The signers communicate with our in-memory network struct.
/// 4. A real Emily server is running in the background.
/// 5. A real bitcoin-core node is running in the background.
/// 6. Stacks-core is mocked.
///
/// In this test the signers do quite a few things:
/// 1. Run DKG
/// 2. Sign and broadcast a rotate keys transaction.
/// 3. Sweep some deposited funds into their UTXO.
/// 4. Mint sBTC to the recipient.
/// 5. Run DKG again.
/// 6. Sweep two more deposits in one bitcoin transaction. These deposits
///    are locked with different aggregate keys.
/// 7. Have the signers UTXO locked by the aggregate key from the second
///    DKG run.
///
/// For step 5, we "hide" the DKG shares to get the signers to run DKG
/// again. We reveal them so that they can use them for a signing round.
///
/// To start the test environment do:
/// ```bash
/// make integration-env-up-ci
/// ```
///
/// then, once everything is up and running, run the test.
#[test(tokio::test)]
async fn sign_bitcoin_transaction_multiple_locking_keys() {
    let (_, signer_key_pairs): (_, [Keypair; 3]) = testing::wallet::regtest_bootstrap_wallet();
    let (rpc, faucet) = regtest::initialize_blockchain();

    let mut rng = get_rng();
    // We need to populate our databases, so let's fetch the data.
    let emily_client = EmilyClient::try_new(
        &Url::parse("http://testApiKey@localhost:3031").unwrap(),
        Duration::from_secs(1),
        None,
    )
    .unwrap();

    testing_api::wipe_databases(&emily_client.config().as_testing())
        .await
        .unwrap();

    let network = WanNetwork::default();

    let chain_tip_info = get_canonical_chain_tip(rpc);
    // This is the height where the signers will run DKG afterward. We
    // create 4 bitcoin blocks between now and when we want DKG to run a
    // second time:
    // 1. run DKG
    // 2. confirm a donation and a deposit request,
    // 3. confirm the sweep, mint sbtc
    // 4. run DKG again.
    let dkg_run_two_height = chain_tip_info.height + 4;

    // =========================================================================
    // Step 1 - Create a database, an associated context, and a Keypair for
    //          each of the signers in the signing set.
    // -------------------------------------------------------------------------
    // - We load the database with a bitcoin blocks going back to some
    //   genesis block.
    // =========================================================================
    let mut signers = Vec::new();
    for kp in signer_key_pairs.iter() {
        let db = testing::storage::new_test_database().await;
        let ctx = TestContext::builder()
            .with_storage(db.clone())
            .with_first_bitcoin_core_client()
            .with_emily_client(emily_client.clone())
            .with_mocked_stacks_client()
            .modify_settings(|settings| {
                settings.signer.dkg_target_rounds = NonZeroU32::new(2).unwrap();
                settings.signer.dkg_min_bitcoin_block_height = Some(dkg_run_two_height.into());
                settings.signer.bitcoin_processing_delay = Duration::from_millis(200);
            })
            .build();

        backfill_bitcoin_blocks(&db, rpc, &chain_tip_info.hash).await;

        let network = network.connect(&ctx);

        signers.push((ctx, db, kp, network));
    }

    // =========================================================================
    // Step 2 - Setup the stacks client mocks.
    // -------------------------------------------------------------------------
    // - Set up the mocks to that the block observer fetches at least one
    //   Stacks block. This is necessary because we need the stacks chain
    //   tip in the transaction coordinator.
    // - Set up the current-aggregate-key response to be `None`. This means
    //   that each coordinator will broadcast a rotate keys transaction.
    // =========================================================================
    let (broadcast_stacks_tx, rx) = tokio::sync::broadcast::channel(10);
    let stacks_tx_stream = BroadcastStream::new(rx);

    for (ctx, db, _, _) in signers.iter_mut() {
        let broadcast_stacks_tx = broadcast_stacks_tx.clone();
        let db = db.clone();

        ctx.with_stacks_client(|client| {
            client
                .expect_get_tenure_info()
                .returning(move || Box::pin(std::future::ready(Ok(DUMMY_TENURE_INFO.clone()))));

            client.expect_get_block().returning(|_| {
                let response = Ok(NakamotoBlock {
                    header: NakamotoBlockHeader::empty(),
                    txs: vec![],
                });
                Box::pin(std::future::ready(response))
            });

            let chain_tip = model::BitcoinBlockHash::from(chain_tip_info.hash);
            client.expect_get_tenure().returning(move |_| {
                let mut tenure = TenureBlocks::nearly_empty().unwrap();
                tenure.anchor_block_hash = chain_tip;
                Box::pin(std::future::ready(Ok(tenure)))
            });

            client.expect_get_pox_info().returning(|| {
                let response = serde_json::from_str::<RPCPoxInfoData>(GET_POX_INFO_JSON)
                    .map_err(Error::JsonSerialize);
                Box::pin(std::future::ready(response))
            });

            client
                .expect_estimate_fees()
                .returning(|_, _, _| Box::pin(std::future::ready(Ok(25))));

            // The coordinator will try to further process the deposit to submit
            // the stacks tx, but we are not interested (for the current test iteration).
            client.expect_get_account().returning(|_| {
                let response = Ok(AccountInfo {
                    balance: 0,
                    locked: 0,
                    unlock_height: 0u64.into(),
                    // this is the only part used to create the Stacks transaction.
                    nonce: 12,
                });
                Box::pin(std::future::ready(response))
            });
            client.expect_get_sortition_info().returning(move |_| {
                let response = Ok(SortitionInfo {
                    burn_block_hash: BurnchainHeaderHash::from(chain_tip),
                    burn_block_height: chain_tip_info.height,
                    burn_header_timestamp: 0,
                    sortition_id: SortitionId([0; 32]),
                    parent_sortition_id: SortitionId([0; 32]),
                    consensus_hash: ConsensusHash([0; 20]),
                    was_sortition: true,
                    miner_pk_hash160: None,
                    stacks_parent_ch: None,
                    last_sortition_ch: None,
                    committed_block_hash: None,
                });
                Box::pin(std::future::ready(response))
            });

            // The coordinator broadcasts a rotate keys transaction if it
            // is not up-to-date with their view of the current aggregate
            // key. The response of here means that the stacks node has a
            // record of a rotate keys contract call being executed once we
            // have verified shares.
            client
                .expect_get_current_signers_aggregate_key()
                .returning(move |_| {
                    let db = db.clone();
                    Box::pin(async move {
                        let shares = db.get_latest_verified_dkg_shares().await?;
                        Ok(shares.map(|sh| sh.aggregate_key))
                    })
                });

            // Only the client that corresponds to the coordinator will
            // submit a transaction, so we don't make explicit the
            // expectation here.
            client.expect_submit_tx().returning(move |tx| {
                let tx = tx.clone();
                let txid = tx.txid();
                let broadcast_stacks_tx = broadcast_stacks_tx.clone();
                Box::pin(async move {
                    broadcast_stacks_tx.send(tx).unwrap();
                    Ok(SubmitTxResponse::Acceptance(txid))
                })
            });
            // The coordinator will get the total supply of sBTC to
            // determine the amount of mint-able sBTC.
            client
                .expect_get_sbtc_total_supply()
                .returning(move |_| Box::pin(async move { Ok(Amount::ZERO) }));

            client
                .expect_is_deposit_completed()
                .returning(move |_, _| Box::pin(async move { Ok(false) }));
        })
        .await;
    }

    // =========================================================================
    // Step 3 - Start the TxCoordinatorEventLoop, TxSignerEventLoop and
    //          BlockObserver processes for each signer.
    // -------------------------------------------------------------------------
    // - We only proceed with the test after all processes have started, and
    //   we use a counter to notify us when that happens.
    // =========================================================================
    let start_count = Arc::new(AtomicU8::new(0));

    for (ctx, _, kp, network) in signers.iter() {
        ctx.state().set_sbtc_contracts_deployed();
        let ev = TxCoordinatorEventLoop {
            network: network.spawn(),
            context: ctx.clone(),
            context_window: 10000,
            private_key: kp.secret_key().into(),
            signing_round_max_duration: Duration::from_secs(10),
            bitcoin_presign_request_max_duration: Duration::from_secs(10),
            threshold: ctx.config().signer.bootstrap_signatures_required,
            dkg_max_duration: Duration::from_secs(10),
            is_epoch3: true,
        };
        let counter = start_count.clone();
        tokio::spawn(async move {
            counter.fetch_add(1, Ordering::Relaxed);
            ev.run().await
        });

        let ev = TxSignerEventLoop {
            network: network.spawn(),
            threshold: ctx.config().signer.bootstrap_signatures_required as u32,
            context: ctx.clone(),
            context_window: 10000,
            wsts_state_machines: LruCache::new(NonZeroUsize::new(100).unwrap()),
            signer_private_key: kp.secret_key().into(),
            rng: rand::rngs::OsRng,
            dkg_begin_pause: None,
            dkg_verification_state_machines: LruCache::new(NonZeroUsize::new(5).unwrap()),
            stacks_sign_request: LruCache::new(STACKS_SIGN_REQUEST_LRU_SIZE),
        };
        let counter = start_count.clone();
        tokio::spawn(async move {
            counter.fetch_add(1, Ordering::Relaxed);
            ev.run().await
        });

        let ev = RequestDeciderEventLoop {
            network: network.spawn(),
            context: ctx.clone(),
            context_window: 10000,
            deposit_decisions_retry_window: 1,
            withdrawal_decisions_retry_window: 1,
            blocklist_checker: Some(()),
            signer_private_key: kp.secret_key().into(),
        };
        let counter = start_count.clone();
        tokio::spawn(async move {
            counter.fetch_add(1, Ordering::Relaxed);
            ev.run().await
        });

        let block_observer = BlockObserver {
            context: ctx.clone(),
            bitcoin_blocks: testing::btc::new_zmq_block_hash_stream(BITCOIN_CORE_ZMQ_ENDPOINT)
                .await,
        };
        let counter = start_count.clone();
        tokio::spawn(async move {
            counter.fetch_add(1, Ordering::Relaxed);
            block_observer.run().await
        });
    }

    while start_count.load(Ordering::SeqCst) < 12 {
        Sleep::for_millis(10).await;
    }

    // =========================================================================
    // Step 4 - Give deposits seed funds.
    // -------------------------------------------------------------------------
    // - Give "depositors" some UTXOs so that they can make deposits for
    //   sBTC.
    // =========================================================================
    let depositor1 = Recipient::new(AddressType::P2tr);
    let depositor2 = Recipient::new(AddressType::P2tr);

    // Start off with some initial UTXOs to work with.
    faucet.send_to(50_000_000, &depositor1.address);
    faucet.send_to(50_000_000, &depositor2.address);

    // =========================================================================
    // Step 5 - Wait for DKG
    // -------------------------------------------------------------------------
    // - Once they are all running, generate a bitcoin block to kick off
    //   the database updating process.
    // - After they have the same view of the canonical bitcoin blockchain,
    //   the signers should all participate in DKG.
    // =========================================================================

    // This should kick off DKG.
    let chain_tip: BitcoinBlockHash = faucet.generate_block().into();

    // We first need to wait for bitcoin-core to send us all the
    // notifications so that we are up-to-date with the chain tip.
    wait_for_signers(&signers).await;

    // DKG and DKG verification should have finished successfully. We
    // assume, for now, that the key rotation contract call was submitted.
    // This assumption gets validated later, but we make the assumption now
    // and populate the database with a key rotation event.
    for (ctx, db, _, _) in signers.iter() {
        let shares = db.get_latest_verified_dkg_shares().await.unwrap().unwrap();

        let stacks_chain_tip = db.get_stacks_chain_tip(&chain_tip).await.unwrap().unwrap();
        let event = KeyRotationEvent {
            txid: fake::Faker.fake_with_rng(&mut rng),
            block_hash: stacks_chain_tip.block_hash,
            aggregate_key: shares.aggregate_key,
            signer_set: shares.signer_set_public_keys.clone(),
            signatures_required: shares.signature_share_threshold,
            address: PrincipalData::from(ctx.config().signer.deployer).into(),
        };
        db.write_rotate_keys_transaction(&event).await.unwrap();
    }

    let (_, db, _, _) = signers.first().unwrap();
    let shares1 = db.get_latest_verified_dkg_shares().await.unwrap().unwrap();

    // =========================================================================
    // Step 6 - Prepare for deposits
    // -------------------------------------------------------------------------
    // - Before the signers can process anything, they need a UTXO to call
    //   their own. For that we make a donation, and confirm it. The
    //   signers should pick it up.
    // =========================================================================
    let script_pub_key1 = shares1.aggregate_key.signers_script_pubkey();
    let network = bitcoin::Network::Regtest;
    let address = Address::from_script(&script_pub_key1, network).unwrap();

    faucet.send_to(100_000, &address);

    // =========================================================================
    // Step 7 - Make a proper deposit
    // -------------------------------------------------------------------------
    // - Use the UTXOs confirmed in step (5) to construct a proper deposit
    //   request transaction. Submit it and inform Emily about it.
    // =========================================================================
    // Now lets make a deposit transaction and submit it
    let utxo = depositor1.get_utxos(rpc, None).pop().unwrap();

    let amount = 2_500_000;
    let signers_public_key = shares1.aggregate_key.into();
    let max_fee = amount / 2;
    let (deposit_tx, deposit_request, _) =
        make_deposit_request(&depositor1, amount, utxo, max_fee, signers_public_key);
    rpc.send_raw_transaction(&deposit_tx).unwrap();

    assert_eq!(deposit_tx.compute_txid(), deposit_request.outpoint.txid);

    let body = deposit_request.as_emily_request(&deposit_tx);
    let _ = deposit_api::create_deposit(emily_client.config(), body)
        .await
        .unwrap();

    // =========================================================================
    // Step 8 - Confirm the deposit and wait for the signers to do their
    //          job.
    // -------------------------------------------------------------------------
    // - Confirm the deposit request. The arrival of a new bitcoin block
    //   will trigger the block observer to reach out to Emily about
    //   deposits. Emily will have one so the signers should do basic
    //   validations and store the deposit request.
    // - Each TxSigner process should vote on the deposit request and
    //   submit the votes to each other.
    // - The coordinator should submit a sweep transaction. We check the
    //   mempool for its existence.
    // =========================================================================
    faucet.generate_block();
    wait_for_signers(&signers).await;

    let (ctx, _, _, _) = signers.first().unwrap();
    let mut txids = ctx.bitcoin_client.inner_client().get_raw_mempool().unwrap();
    assert_eq!(txids.len(), 1);

    let block_hash = faucet.generate_block();
    wait_for_signers(&signers).await;

    // Now lets check the bitcoin transaction, first we get it.
    let txid = txids.pop().unwrap();
    let tx_info = ctx
        .bitcoin_client
        .get_tx_info(&txid, &block_hash)
        .unwrap()
        .unwrap();
    // We check that the scriptPubKey of the first input is the signers'
    let actual_script_pub_key = tx_info.prevout(0).unwrap().script_pubkey.as_bytes();

    assert_eq!(actual_script_pub_key, script_pub_key1.as_bytes());
    assert_eq!(&tx_info.tx.output[0].script_pubkey, &script_pub_key1);

    // Now we check that each database has the sweep transaction and is
    // recognized as a signer script_pubkey.
    for (_, db, _, _) in signers.iter() {
        let script_pubkey = sqlx::query_scalar::<_, model::ScriptPubKey>(
            r#"
            SELECT script_pubkey
            FROM sbtc_signer.bitcoin_tx_outputs
            WHERE txid = $1
              AND output_type = 'signers_output'
            "#,
        )
        .bind(txid.to_byte_array())
        .fetch_one(db.pool())
        .await
        .unwrap();

        assert!(db.is_signer_script_pub_key(&script_pubkey).await.unwrap());
    }

    // =========================================================================
    // Step 9 - Run DKG Again
    // -------------------------------------------------------------------------
    // - The signers should run DKG again after they see the next bitcoin
    //   block, this was configured above.
    // =========================================================================
    for (_, db, _, _) in signers.iter() {
        let dkg_share_count: i64 = sqlx::query_scalar("SELECT COUNT(*) FROM dkg_shares;")
            .fetch_one(db.pool())
            .await
            .unwrap();

        assert_eq!(dkg_share_count, 1);
    }

    // After the next bitcoin block, each of the signers will think that
    // DKG needs to be run. So we need to wait for it.
    let chain_tip: BitcoinBlockHash = faucet.generate_block().into();

    // We first need to wait for bitcoin-core to send us all the
    // notifications so that we are up-to-date with the chain tip.
<<<<<<< HEAD
    signers
        .iter()
        .map(|(_, db, _, _)| testing::storage::wait_for_chain_tip(db, chain_tip))
        .join_all()
        .await;

    // We wait for DKG to successfully complete again. For that we just
    // watch the dkg_shares table.
    signers
        .iter()
        .map(|(_, db, _, _)| testing::storage::wait_for_dkg(db, 2))
        .join_all()
        .await;
=======
    wait_for_signers(&signers).await;

>>>>>>> 02e91d91
    let (_, db, _, _) = signers.first().unwrap();
    let shares2 = db.get_latest_verified_dkg_shares().await.unwrap().unwrap();

    // Check that we have new DKG shares for each of the signers.
    for (ctx, db, _, _) in signers.iter() {
        let dkg_share_count: i64 = sqlx::query_scalar("SELECT COUNT(*) FROM dkg_shares;")
            .fetch_one(db.pool())
            .await
            .unwrap();

        assert_eq!(dkg_share_count, 2);

        let shares = db.get_latest_verified_dkg_shares().await.unwrap().unwrap();

        let stacks_chain_tip = db.get_stacks_chain_tip(&chain_tip).await.unwrap().unwrap();
        let event = KeyRotationEvent {
            txid: fake::Faker.fake_with_rng(&mut rng),
            block_hash: stacks_chain_tip.block_hash,
            aggregate_key: shares.aggregate_key,
            signer_set: shares.signer_set_public_keys.clone(),
            signatures_required: shares.signature_share_threshold,
            address: PrincipalData::from(ctx.config().signer.deployer).into(),
        };
        db.write_rotate_keys_transaction(&event).await.unwrap();
    }

    // =========================================================================
    // Step 10 - Make two proper deposits
    // -------------------------------------------------------------------------
    // - Use the UTXOs generated in step (4) to construct two proper
    //   deposit request transactions. Submit them to the bitcoin network
    //   and then inform Emily.
    // - The two deposits are locked using two different aggregate keys,
    //   the old one and the new one.
    // =========================================================================
    // Now lets make a deposit transaction and submit it
    let utxo = depositor2.get_utxos(rpc, None).pop().unwrap();

    let amount = 3_500_000;
    let signers_public_key2 = shares2.aggregate_key.into();
    let max_fee = amount / 2;
    let (deposit_tx, deposit_request, _) =
        make_deposit_request(&depositor2, amount, utxo, max_fee, signers_public_key2);
    rpc.send_raw_transaction(&deposit_tx).unwrap();

    let body = deposit_request.as_emily_request(&deposit_tx);
    deposit_api::create_deposit(emily_client.config(), body)
        .await
        .unwrap();

    let utxo = depositor1.get_utxos(rpc, None).pop().unwrap();
    let amount = 4_500_000;
    let signers_public_key1 = shares1.aggregate_key.into();
    let max_fee = amount / 2;
    let (deposit_tx, deposit_request, _) =
        make_deposit_request(&depositor1, amount, utxo, max_fee, signers_public_key1);
    rpc.send_raw_transaction(&deposit_tx).unwrap();

    let body = deposit_request.as_emily_request(&deposit_tx);
    deposit_api::create_deposit(emily_client.config(), body)
        .await
        .unwrap();

    // =========================================================================
    // Step 11 - Confirm the deposit and wait for the signers to do their
    //           job.
    // -------------------------------------------------------------------------
    // - Confirm the deposit request. This will trigger the block observer
    //   to reach out to Emily about deposits. It will have two so the
    //   signers should do basic validations and store the deposit request.
    // - Each TxSigner process should vote on the deposit request and
    //   submit the votes to each other.
    // - The coordinator should submit a sweep transaction. We check the
    //   mempool for its existence.
    // =========================================================================
    faucet.generate_block();
    wait_for_signers(&signers).await;

    let (ctx, _, _, _) = signers.first().unwrap();
    let mut txids = ctx.bitcoin_client.inner_client().get_raw_mempool().unwrap();

    assert_eq!(txids.len(), 1);

    let block_hash = faucet.generate_block();
    wait_for_signers(&signers).await;

    // =========================================================================
    // Step 12 - Assertions
    // -------------------------------------------------------------------------
    // - During each bitcoin block, the signers should sign and broadcast a
    //   rotate keys contract call. This is because they haven't received a
    //   rotate-keys event, so they think that they haven't confirmed a
    //   rotate-keys contract call.
    // - After each sweep transaction is confirmed, the coordinator should
    //   also broadcast a complete-deposit contract call. There should be
    //   duplicates here as well since the signers do not receive events
    //   about the success of the contract call.
    // - They should have sweep transactions in their database.
    // - Check that the sweep transaction spend to the signers'
    //   scriptPubKey.
    // =========================================================================
    let sleep_fut = Sleep::for_secs(5);
    let broadcast_stacks_txs: Vec<StacksTransaction> = stacks_tx_stream
        .take_until(sleep_fut)
        .collect::<Vec<_>>()
        .await
        .into_iter()
        .collect::<Result<Vec<_>, _>>()
        .unwrap();

    let mut complete_deposit_txs: Vec<StacksTransaction> = broadcast_stacks_txs
        .iter()
        .filter(|tx| match &tx.payload {
            TransactionPayload::ContractCall(cc) => {
                cc.function_name.as_str() == CompleteDepositV1::FUNCTION_NAME
            }
            _ => false,
        })
        .cloned()
        .collect();

    // We should try to mint for each of the three deposits. But since the
    // signers continually submit Stacks transaction for each swept
    // deposit, we need to deduplicate the contract calls before checking.
    complete_deposit_txs.sort_by_key(|tx| match &tx.payload {
        // The first argument in the contract call is the transaction ID
        // of the deposit
        TransactionPayload::ContractCall(cc) => match cc.function_args.first() {
            Some(ClarityValue::Sequence(SequenceData::Buffer(buff))) => buff.data.clone(),
            _ => Vec::new(),
        },
        _ => Vec::new(),
    });
    complete_deposit_txs.dedup_by_key(|tx| match &tx.payload {
        TransactionPayload::ContractCall(cc) => cc.function_args.first().cloned(),
        _ => None,
    });

    // We ran DKG twice, so we should observe two distinct rotate-keys
    // contract calls. Since we call rotate keys with each bitcoin block we
    // need to filter out the duplicates.
    let mut rotate_keys_txs: Vec<StacksTransaction> = broadcast_stacks_txs
        .iter()
        .filter(|tx| match &tx.payload {
            TransactionPayload::ContractCall(cc) => {
                cc.function_name.as_str() == RotateKeysV1::FUNCTION_NAME
            }
            _ => false,
        })
        .cloned()
        .collect();
    rotate_keys_txs.dedup_by_key(|tx| match &tx.payload {
        // The second argument in the contract call is the aggregate key
        TransactionPayload::ContractCall(cc) => cc.function_args.get(1).cloned(),
        _ => None,
    });

    // These should all be rotate-keys contract calls.
    for tx in rotate_keys_txs.iter() {
        assert_stacks_transaction_kind::<RotateKeysV1>(tx);
    }
    // We ran DKG twice, so two rotate-keys contract calls.
    assert_eq!(rotate_keys_txs.len(), 2);

    // Check that these are all complete-deposit contract calls.
    for tx in complete_deposit_txs.iter() {
        assert_stacks_transaction_kind::<CompleteDepositV1>(tx);
    }
    // There were three deposits, so three distinct complete-deposit
    // contract calls.
    assert_eq!(complete_deposit_txs.len(), 3);

    // Now lets check the bitcoin transaction, first we get it.
    let txid = txids.pop().unwrap();
    let tx_info = ctx
        .bitcoin_client
        .get_tx_info(&txid, &block_hash)
        .expect("Error getting transaction info")
        .expect("Expected to be able to get the transaction info from bitcoin-core");
    // We check that the scriptPubKey of the first input is the signers'
    // old ScriptPubkey
    let actual_script_pub_key = tx_info.prevout(0).unwrap().script_pubkey.as_bytes();
    assert_eq!(actual_script_pub_key, script_pub_key1.as_bytes());

    // The scriptPubkey of the new signer UTXO should be from the new
    // aggregate key.
    let script_pub_key2 = shares2.aggregate_key.signers_script_pubkey();
    assert_eq!(&tx_info.tx.output[0].script_pubkey, &script_pub_key2);
    // The transaction should sweep two deposits, so 3 inputs total because
    // of the signers' UTXO.
    assert_eq!(tx_info.inputs().len(), 3);
    // No withdrawals, so 2 outputs
    assert_eq!(tx_info.outputs().len(), 2);

    for (_, db, _, _) in signers {
        // Lastly we check that our database has the sweep transaction
        let script_pubkey = sqlx::query_scalar::<_, model::ScriptPubKey>(
            r#"
            SELECT script_pubkey
            FROM sbtc_signer.bitcoin_tx_outputs
            WHERE txid = $1
              AND output_type = 'signers_output'
            "#,
        )
        .bind(txid.to_byte_array())
        .fetch_one(db.pool())
        .await
        .unwrap();

        assert!(db.is_signer_script_pub_key(&script_pubkey).await.unwrap());
        testing::storage::drop_db(db).await;
    }
}

/// Test that coordinator stops their duties after submitting a rotate-keys
/// contract call.
///
/// The test setup is as follows:
/// 1. There are three "signers" contexts. Each context points to its own
///    real postgres database, and they have their own private key. Each
///    database is populated with the same data.
/// 2. Each context is given to a block observer, a tx signer, and a tx
///    coordinator, where these event loops are spawned as separate tasks.
/// 3. The signers communicate with our in-memory network struct.
/// 4. A real Emily server is running in the background.
/// 5. A real bitcoin-core node is running in the background.
/// 6. Stacks-core is mocked.
///
/// In this test the signers do quite a few things:
/// 1. Run DKG
/// 2. Sign and broadcast a rotate keys transaction.
/// 3. Sweep some deposited funds into their UTXO.
/// 4. Mint sBTC to the recipient.
/// 5. Submit another deposit request, but check that it does not get swept
///    during the same tenure as the second DKG run.
/// 6. Run DKG again.
/// 7. Have the signers UTXO locked by the aggregate key from the second
///    DKG run.
///
/// To start the test environment do:
/// ```bash
/// make integration-env-up-ci
/// ```
///
/// then, once everything is up and running, run the test.
#[test(tokio::test)]
async fn skip_signer_activites_after_key_rotation() {
    let (_, signer_key_pairs): (_, [Keypair; 3]) = testing::wallet::regtest_bootstrap_wallet();
    let (rpc, faucet) = regtest::initialize_blockchain();

    let mut rng = get_rng();
    // We need to populate our databases, so let's fetch the data.
    let emily_client = EmilyClient::try_new(
        &Url::parse("http://testApiKey@localhost:3031").unwrap(),
        Duration::from_secs(1),
        None,
    )
    .unwrap();

    testing_api::wipe_databases(&emily_client.config().as_testing())
        .await
        .unwrap();

    let network = WanNetwork::default();

    let chain_tip_info = get_canonical_chain_tip(rpc);
    // This is the height where the signers will run DKG afterward. We
    // create 4 bitcoin blocks between now and when we want DKG to run a
    // second time:
    // 1. run DKG
    // 2. confirm a donation and a deposit request,
    // 3. confirm the sweep
    // 4. run DKG again.
    let dkg_run_two_height = chain_tip_info.height + 4;

    // =========================================================================
    // Step 1 - Create a database, an associated context, and a Keypair for
    //          each of the signers in the signing set.
    // -------------------------------------------------------------------------
    // - We load the database with a bitcoin blocks going back to some
    //   genesis block.
    // =========================================================================
    let mut signers = Vec::new();
    for kp in signer_key_pairs.iter() {
        let db = testing::storage::new_test_database().await;
        let ctx = TestContext::builder()
            .with_storage(db.clone())
            .with_first_bitcoin_core_client()
            .with_emily_client(emily_client.clone())
            .with_mocked_stacks_client()
            .modify_settings(|settings| {
                settings.signer.dkg_target_rounds = NonZeroU32::new(2).unwrap();
                settings.signer.dkg_min_bitcoin_block_height = Some(dkg_run_two_height.into());
                settings.signer.bitcoin_processing_delay = Duration::from_millis(200);
            })
            .build();

        backfill_bitcoin_blocks(&db, rpc, &chain_tip_info.hash).await;

        let network = network.connect(&ctx);

        signers.push((ctx, db, kp, network));
    }

    // =========================================================================
    // Step 2 - Setup the stacks client mocks.
    // -------------------------------------------------------------------------
    // - Set up the mocks to that the block observer fetches at least one
    //   Stacks block. This is necessary because we need the stacks chain
    //   tip in the transaction coordinator.
    // - Set up the current-aggregate-key response to be `None`. This means
    //   that each coordinator will broadcast a rotate keys transaction.
    // =========================================================================
    let (broadcast_stacks_tx, rx) = tokio::sync::broadcast::channel(10);
    let stacks_tx_stream = BroadcastStream::new(rx);

    for (ctx, db, _, _) in signers.iter_mut() {
        let broadcast_stacks_tx = broadcast_stacks_tx.clone();
        let db = db.clone();

        ctx.with_stacks_client(|client| {
            client
                .expect_get_tenure_info()
                .returning(move || Box::pin(std::future::ready(Ok(DUMMY_TENURE_INFO.clone()))));

            client.expect_get_block().returning(|_| {
                let response = Ok(NakamotoBlock {
                    header: NakamotoBlockHeader::empty(),
                    txs: vec![],
                });
                Box::pin(std::future::ready(response))
            });

            let chain_tip = model::BitcoinBlockHash::from(chain_tip_info.hash);
            client.expect_get_tenure().returning(move |_| {
                let mut tenure = TenureBlocks::nearly_empty().unwrap();
                tenure.anchor_block_hash = chain_tip;
                Box::pin(std::future::ready(Ok(tenure)))
            });

            client.expect_get_pox_info().returning(|| {
                let response = serde_json::from_str::<RPCPoxInfoData>(GET_POX_INFO_JSON)
                    .map_err(Error::JsonSerialize);
                Box::pin(std::future::ready(response))
            });

            client
                .expect_estimate_fees()
                .returning(|_, _, _| Box::pin(std::future::ready(Ok(25))));

            // The coordinator will try to further process the deposit to submit
            // the stacks tx, but we are not interested (for the current test iteration).
            client.expect_get_account().returning(|_| {
                let response = Ok(AccountInfo {
                    balance: 0,
                    locked: 0,
                    unlock_height: 0u64.into(),
                    // this is the only part used to create the Stacks transaction.
                    nonce: 12,
                });
                Box::pin(std::future::ready(response))
            });
            client.expect_get_sortition_info().returning(move |_| {
                let response = Ok(SortitionInfo {
                    burn_block_hash: BurnchainHeaderHash::from(chain_tip),
                    burn_block_height: chain_tip_info.height,
                    burn_header_timestamp: 0,
                    sortition_id: SortitionId([0; 32]),
                    parent_sortition_id: SortitionId([0; 32]),
                    consensus_hash: ConsensusHash([0; 20]),
                    was_sortition: true,
                    miner_pk_hash160: None,
                    stacks_parent_ch: None,
                    last_sortition_ch: None,
                    committed_block_hash: None,
                });
                Box::pin(std::future::ready(response))
            });

            // The coordinator broadcasts a rotate keys transaction if it
            // is not up-to-date with their view of the current aggregate
            // key. The response of here means that the stacks node has a
            // record of a rotate keys contract call being executed once we
            // have verified shares.
            client
                .expect_get_current_signers_aggregate_key()
                .returning(move |_| {
                    let db = db.clone();
                    Box::pin(async move {
                        let shares = db.get_latest_verified_dkg_shares().await?;
                        Ok(shares.map(|sh| sh.aggregate_key))
                    })
                });

            // Only the client that corresponds to the coordinator will
            // submit a transaction, so we don't make explicit the
            // expectation here.
            client.expect_submit_tx().returning(move |tx| {
                let tx = tx.clone();
                let txid = tx.txid();
                let broadcast_stacks_tx = broadcast_stacks_tx.clone();
                Box::pin(async move {
                    broadcast_stacks_tx.send(tx).unwrap();
                    Ok(SubmitTxResponse::Acceptance(txid))
                })
            });
            // The coordinator will get the total supply of sBTC to
            // determine the amount of mint-able sBTC.
            client
                .expect_get_sbtc_total_supply()
                .returning(move |_| Box::pin(async move { Ok(Amount::ZERO) }));

            client
                .expect_is_deposit_completed()
                .returning(move |_, _| Box::pin(async move { Ok(false) }));
        })
        .await;
    }

    // =========================================================================
    // Step 3 - Start the TxCoordinatorEventLoop, TxSignerEventLoop and
    //          BlockObserver processes for each signer.
    // -------------------------------------------------------------------------
    // - We only proceed with the test after all processes have started, and
    //   we use a counter to notify us when that happens.
    // =========================================================================
    let start_count = Arc::new(AtomicU8::new(0));

    for (ctx, _, kp, network) in signers.iter() {
        ctx.state().set_sbtc_contracts_deployed();
        let ev = TxCoordinatorEventLoop {
            network: network.spawn(),
            context: ctx.clone(),
            context_window: 10000,
            private_key: kp.secret_key().into(),
            signing_round_max_duration: Duration::from_secs(10),
            bitcoin_presign_request_max_duration: Duration::from_secs(10),
            threshold: ctx.config().signer.bootstrap_signatures_required,
            dkg_max_duration: Duration::from_secs(10),
            is_epoch3: true,
        };
        let counter = start_count.clone();
        tokio::spawn(async move {
            counter.fetch_add(1, Ordering::Relaxed);
            ev.run().await
        });

        let ev = TxSignerEventLoop {
            network: network.spawn(),
            threshold: ctx.config().signer.bootstrap_signatures_required as u32,
            context: ctx.clone(),
            context_window: 10000,
            wsts_state_machines: LruCache::new(NonZeroUsize::new(100).unwrap()),
            signer_private_key: kp.secret_key().into(),
            rng: rand::rngs::OsRng,
            dkg_begin_pause: None,
            dkg_verification_state_machines: LruCache::new(NonZeroUsize::new(5).unwrap()),
            stacks_sign_request: LruCache::new(STACKS_SIGN_REQUEST_LRU_SIZE),
        };
        let counter = start_count.clone();
        tokio::spawn(async move {
            counter.fetch_add(1, Ordering::Relaxed);
            ev.run().await
        });

        let ev = RequestDeciderEventLoop {
            network: network.spawn(),
            context: ctx.clone(),
            context_window: 10000,
            deposit_decisions_retry_window: 1,
            withdrawal_decisions_retry_window: 1,
            blocklist_checker: Some(()),
            signer_private_key: kp.secret_key().into(),
        };
        let counter = start_count.clone();
        tokio::spawn(async move {
            counter.fetch_add(1, Ordering::Relaxed);
            ev.run().await
        });

        let block_observer = BlockObserver {
            context: ctx.clone(),
            bitcoin_blocks: testing::btc::new_zmq_block_hash_stream(BITCOIN_CORE_ZMQ_ENDPOINT)
                .await,
        };
        let counter = start_count.clone();
        tokio::spawn(async move {
            counter.fetch_add(1, Ordering::Relaxed);
            block_observer.run().await
        });
    }

    while start_count.load(Ordering::SeqCst) < 12 {
        tokio::time::sleep(Duration::from_millis(10)).await;
    }

    // =========================================================================
    // Step 4 - Give deposits seed funds.
    // -------------------------------------------------------------------------
    // - Give "depositors" some UTXOs so that they can make deposits for
    //   sBTC.
    // =========================================================================
    let depositor1 = Recipient::new(AddressType::P2tr);
    let depositor2 = Recipient::new(AddressType::P2tr);

    // Start off with some initial UTXOs to work with.
    faucet.send_to(50_000_000, &depositor1.address);
    faucet.send_to(50_000_000, &depositor2.address);

    // =========================================================================
    // Step 5 - Wait for DKG
    // -------------------------------------------------------------------------
    // - Once they are all running, generate a bitcoin block to kick off
    //   the database updating process.
    // - After they have the same view of the canonical bitcoin blockchain,
    //   the signers should all participate in DKG.
    // =========================================================================

    // This should kick off DKG.
    let chain_tip: BitcoinBlockHash = faucet.generate_block().into();

    // We first need to wait for bitcoin-core to send us all the
    // notifications so that we are up-to-date with the chain tip.
    wait_for_signers(&signers).await;

    // DKG and DKG verification should have finished successfully. We
    // assume, for now, that the key rotation contract call was submitted.
    // This assumption gets validated later, but we make the assumption now
    // and populate the database with a key rotation event.
    for (ctx, db, _, _) in signers.iter() {
        let shares = db.get_latest_verified_dkg_shares().await.unwrap().unwrap();

        let stacks_chain_tip = db.get_stacks_chain_tip(&chain_tip).await.unwrap().unwrap();
        let event = KeyRotationEvent {
            txid: fake::Faker.fake_with_rng(&mut rng),
            block_hash: stacks_chain_tip.block_hash,
            aggregate_key: shares.aggregate_key,
            signer_set: shares.signer_set_public_keys.clone(),
            signatures_required: shares.signature_share_threshold,
            address: PrincipalData::from(ctx.config().signer.deployer).into(),
        };
        db.write_rotate_keys_transaction(&event).await.unwrap();
    }

    let (_, db, _, _) = signers.first().unwrap();
    let shares1 = db.get_latest_verified_dkg_shares().await.unwrap().unwrap();

    // =========================================================================
    // Step 6 - Prepare for deposits
    // -------------------------------------------------------------------------
    // - Before the signers can process anything, they need a UTXO to call
    //   their own. For that we make a donation, and confirm it. The
    //   signers should pick it up.
    // =========================================================================
    let script_pub_key1 = shares1.aggregate_key.signers_script_pubkey();
    let network = bitcoin::Network::Regtest;
    let address = Address::from_script(&script_pub_key1, network).unwrap();

    faucet.send_to(100_000, &address);

    // =========================================================================
    // Step 7 - Make a proper deposit
    // -------------------------------------------------------------------------
    // - Use the UTXOs confirmed in step (5) to construct a proper deposit
    //   request transaction. Submit it and inform Emily about it.
    // =========================================================================
    // Now lets make a deposit transaction and submit it
    let utxo = depositor1.get_utxos(rpc, None).pop().unwrap();

    let amount = 2_500_000;
    let signers_public_key = shares1.aggregate_key.into();
    let max_fee = amount / 2;
    let (deposit_tx, deposit_request, _) =
        make_deposit_request(&depositor1, amount, utxo, max_fee, signers_public_key);
    rpc.send_raw_transaction(&deposit_tx).unwrap();

    assert_eq!(deposit_tx.compute_txid(), deposit_request.outpoint.txid);

    let body = deposit_request.as_emily_request(&deposit_tx);
    let _ = deposit_api::create_deposit(emily_client.config(), body)
        .await
        .unwrap();

    // =========================================================================
    // Step 8 - Confirm the deposit and wait for the signers to do their
    //          job.
    // -------------------------------------------------------------------------
    // - Confirm the deposit request. The arrival of a new bitcoin block
    //   will trigger the block observer to reach out to Emily about
    //   deposits. Emily will have one so the signers should do basic
    //   validations and store the deposit request.
    // - Each TxSigner process should vote on the deposit request and
    //   submit the votes to each other.
    // - The coordinator should submit a sweep transaction. We check the
    //   mempool for its existence.
    // =========================================================================
    faucet.generate_block();
    wait_for_signers(&signers).await;

    let (ctx, _, _, _) = signers.first().unwrap();
    let mut txids = ctx.bitcoin_client.inner_client().get_raw_mempool().unwrap();
    assert_eq!(txids.len(), 1);

    let block_hash = faucet.generate_block();
    wait_for_signers(&signers).await;

    // Now lets check the bitcoin transaction, first we get it.
    let txid = txids.pop().unwrap();
    let tx_info = ctx
        .bitcoin_client
        .get_tx_info(&txid, &block_hash)
        .unwrap()
        .unwrap();
    // We check that the scriptPubKey of the first input is the signers'
    let actual_script_pub_key = tx_info.prevout(0).unwrap().script_pubkey.as_bytes();

    assert_eq!(actual_script_pub_key, script_pub_key1.as_bytes());
    assert_eq!(&tx_info.tx.output[0].script_pubkey, &script_pub_key1);

    // Now we check that each database has the sweep transaction and is
    // recognized as a signer script_pubkey.
    for (_, db, _, _) in signers.iter() {
        let script_pubkey = sqlx::query_scalar::<_, model::ScriptPubKey>(
            r#"
            SELECT script_pubkey
            FROM sbtc_signer.bitcoin_tx_outputs
            WHERE txid = $1
              AND output_type = 'signers_output'
            "#,
        )
        .bind(txid.to_byte_array())
        .fetch_one(db.pool())
        .await
        .unwrap();

        assert!(db.is_signer_script_pub_key(&script_pubkey).await.unwrap());
    }

    // =========================================================================
    // Step 9 - Run DKG Again
    // -------------------------------------------------------------------------
    // - Submit another deposit request. This should not be swept because
    //   it should happen after the signers have successfully run DKG and
    //   submitted a rotate-keys contract call.
    // - The signers should run DKG again after they see the next bitcoin
    //   block, this was configured above.
    // - Create and confirm the deposit request. This will trigger the
    //   block observer to reach out to Emily about deposits. It will have
    //   two so the signers should do basic validations and store the
    //   deposit request.
    // - Each TxSigner process should vote on the deposit request and
    //   submit the votes to each other.
    // - The coordinator should not submit a sweep transaction because DKG
    //   has been run again.
    // =========================================================================
    for (_, db, _, _) in signers.iter() {
        let dkg_share_count: i64 = sqlx::query_scalar("SELECT COUNT(*) FROM dkg_shares;")
            .fetch_one(db.pool())
            .await
            .unwrap();

        assert_eq!(dkg_share_count, 1);
    }

    let utxo = depositor2.get_utxos(rpc, None).pop().unwrap();

    let amount = 3_500_000;
    let max_fee = amount / 2;
    let (deposit_tx, deposit_request, _) =
        make_deposit_request(&depositor2, amount, utxo, max_fee, signers_public_key);
    rpc.send_raw_transaction(&deposit_tx).unwrap();

    let body = deposit_request.as_emily_request(&deposit_tx);
    deposit_api::create_deposit(emily_client.config(), body)
        .await
        .unwrap();

    // After the next bitcoin block, each of the signers will think that
    // DKG needs to be run. They also have a deposit request to process,
    // but they should skip it because they would have successfully run
    // DKG and submitted a rotate-keys contract call.
    faucet.generate_block();
    wait_for_signers(&signers).await;

    // We should not have any transactions in the mempool, because the
    // coordinator should bail after submitting a rotate-keys contract
    // call.
    let (ctx, _, _, _) = signers.first().unwrap();
    let txids = ctx.bitcoin_client.inner_client().get_raw_mempool().unwrap();
    assert_eq!(txids.len(), 0);

    // Check that we have new DKG shares for each of the signers.
    for (ctx, db, _, _) in signers.iter() {
        let dkg_share_count: i64 = sqlx::query_scalar("SELECT COUNT(*) FROM dkg_shares;")
            .fetch_one(db.pool())
            .await
            .unwrap();

        assert_eq!(dkg_share_count, 2);

        // DKG and DKG verification should have finished successfully. We
        // assume, for now, that the key rotation contract call was
        // submitted. This assumption gets validated later, but we make the
        // assumption now and populate the database with a key rotation
        // event.
        let shares = db.get_latest_verified_dkg_shares().await.unwrap().unwrap();

        let stacks_chain_tip = db.get_stacks_chain_tip(&chain_tip).await.unwrap().unwrap();
        let event = KeyRotationEvent {
            txid: fake::Faker.fake_with_rng(&mut rng),
            block_hash: stacks_chain_tip.block_hash,
            aggregate_key: shares.aggregate_key,
            signer_set: shares.signer_set_public_keys.clone(),
            signatures_required: shares.signature_share_threshold,
            address: PrincipalData::from(ctx.config().signer.deployer).into(),
        };
        db.write_rotate_keys_transaction(&event).await.unwrap();
    }

    // =========================================================================
    // Step 10 - Confirm the deposit and wait for the signers to do their
    //           job.
    // -------------------------------------------------------------------------
    // - The coordinator should submit a sweep transaction. We check the
    //   mempool for its existence.
    // =========================================================================
    faucet.generate_block();
    wait_for_signers(&signers).await;

    let (ctx, _, _, _) = signers.first().unwrap();
    let mut txids = ctx.bitcoin_client.inner_client().get_raw_mempool().unwrap();

    assert_eq!(txids.len(), 1);

    let block_hash = faucet.generate_block();
    wait_for_signers(&signers).await;

    // =========================================================================
    // Step 11 - Assertions
    // -------------------------------------------------------------------------
    // - After each sweep transaction is confirmed, the coordinator should
    //   broadcast a complete-deposit contract call. There should be
    //   duplicates here as well since the signers do not receive events
    //   about the success of the contract call.
    // - They should have sweep transactions in their database.
    // - Check that the sweep transaction spend to the signers'
    //   scriptPubKey.
    // =========================================================================
    let sleep_fut = tokio::time::sleep(Duration::from_secs(5));
    let broadcast_stacks_txs: Vec<StacksTransaction> = stacks_tx_stream
        .take_until(sleep_fut)
        .collect::<Vec<_>>()
        .await
        .into_iter()
        .collect::<Result<Vec<_>, _>>()
        .unwrap();

    let mut complete_deposit_txs: Vec<StacksTransaction> = broadcast_stacks_txs
        .iter()
        .filter(|tx| match &tx.payload {
            TransactionPayload::ContractCall(cc) => {
                cc.function_name.as_str() == CompleteDepositV1::FUNCTION_NAME
            }
            _ => false,
        })
        .cloned()
        .collect();

    // We should try to mint for each of the two deposits. But since the
    // signers continually submit Stacks transaction for each swept
    // deposit, we need to deduplicate the contract calls before checking.
    complete_deposit_txs.sort_by_key(|tx| match &tx.payload {
        // The first argument in the contract call is the transaction ID
        // of the deposit
        TransactionPayload::ContractCall(cc) => match cc.function_args.first() {
            Some(ClarityValue::Sequence(SequenceData::Buffer(buff))) => buff.data.clone(),
            _ => Vec::new(),
        },
        _ => Vec::new(),
    });
    complete_deposit_txs.dedup_by_key(|tx| match &tx.payload {
        TransactionPayload::ContractCall(cc) => cc.function_args.first().cloned(),
        _ => None,
    });

    let rotate_keys_txs: Vec<StacksTransaction> = broadcast_stacks_txs
        .iter()
        .filter(|tx| match &tx.payload {
            TransactionPayload::ContractCall(cc) => {
                cc.function_name.as_str() == RotateKeysV1::FUNCTION_NAME
            }
            _ => false,
        })
        .cloned()
        .collect();

    // These should all be rotate-keys contract calls.
    for tx in rotate_keys_txs.iter() {
        assert_stacks_transaction_kind::<RotateKeysV1>(tx);
    }
    // We ran DKG twice, so two rotate-keys contract calls.
    assert_eq!(rotate_keys_txs.len(), 2);

    // Check that these are all complete-deposit contract calls.
    for tx in complete_deposit_txs.iter() {
        assert_stacks_transaction_kind::<CompleteDepositV1>(tx);
    }
    // There were two deposits, so two distinct complete-deposit contract
    // calls.
    assert_eq!(complete_deposit_txs.len(), 2);

    // Now lets check the bitcoin transaction, first we get it.
    let txid = txids.pop().unwrap();
    let tx_info = ctx
        .bitcoin_client
        .get_tx_info(&txid, &block_hash)
        .unwrap()
        .unwrap();
    // We check that the scriptPubKey of the first input is the signers'
    // old ScriptPubkey
    let actual_script_pub_key = tx_info.prevout(0).unwrap().script_pubkey.as_bytes();
    assert_eq!(actual_script_pub_key, script_pub_key1.as_bytes());

    let shares2 = {
        let (_, db, _, _) = signers.first().unwrap();
        db.get_latest_verified_dkg_shares().await.unwrap().unwrap()
    };

    // The scriptPubkey of the new signer UTXO should be from the new
    // aggregate key.
    let script_pub_key2 = shares2.aggregate_key.signers_script_pubkey();
    assert_eq!(&tx_info.tx.output[0].script_pubkey, &script_pub_key2);
    // The transaction should sweep two deposits, so 2 inputs total because
    // of the signers' UTXO.
    assert_eq!(tx_info.inputs().len(), 2);
    // No withdrawals, so 2 outputs
    assert_eq!(tx_info.outputs().len(), 2);

    for (_, db, _, _) in signers {
        // Lastly we check that our database has the sweep transaction
        let script_pubkey = sqlx::query_scalar::<_, model::ScriptPubKey>(
            r#"
            SELECT script_pubkey
            FROM sbtc_signer.bitcoin_tx_outputs
            WHERE txid = $1
              AND output_type = 'signers_output'
            "#,
        )
        .bind(txid.to_byte_array())
        .fetch_one(db.pool())
        .await
        .unwrap();

        assert!(db.is_signer_script_pub_key(&script_pubkey).await.unwrap());
        testing::storage::drop_db(db).await;
    }
}

/// Check that we do not try to deploy the smart contracts or rotate keys
/// if we think things are up-to-date.
#[tokio::test]
async fn skip_smart_contract_deployment_and_key_rotation_if_up_to_date() {
    let (_, signer_key_pairs): (_, [Keypair; 3]) = testing::wallet::regtest_bootstrap_wallet();
    let (rpc, faucet) = regtest::initialize_blockchain();

    // We need to populate our databases, so let's fetch the data.
    let emily_client: EmilyClient = EmilyClient::try_new(
        &Url::parse("http://testApiKey@localhost:3031").unwrap(),
        Duration::from_secs(1),
        None,
    )
    .unwrap();

    testing_api::wipe_databases(&emily_client.config().as_testing())
        .await
        .unwrap();

    let network = WanNetwork::default();

    let chain_tip_info = get_canonical_chain_tip(rpc);

    // =========================================================================
    // Step 1 - Create a database, an associated context, and a Keypair for
    //          each of the signers in the signing set.
    // -------------------------------------------------------------------------
    // - We load the database with a bitcoin blocks going back to some
    //   genesis block.
    // =========================================================================
    let mut signers = Vec::new();
    for kp in signer_key_pairs.iter() {
        let db = testing::storage::new_test_database().await;
        let ctx = TestContext::builder()
            .with_storage(db.clone())
            .with_first_bitcoin_core_client()
            .with_emily_client(emily_client.clone())
            .with_mocked_stacks_client()
            .build();

        backfill_bitcoin_blocks(&db, rpc, &chain_tip_info.hash).await;

        let network = network.connect(&ctx);

        signers.push((ctx, db, kp, network));
    }

    // =========================================================================
    // Step 2 - Setup the stacks client mocks.
    // -------------------------------------------------------------------------
    // - Set up the mocks to that the block observer fetches at least one
    //   Stacks block. This is necessary because we need the stacks chain
    //   tip in the transaction coordinator.
    // - Set up the current-aggregate-key response to be `Some(_)`. This means
    //   that each coordinator will not broadcast a rotate keys transaction.
    // =========================================================================
    for (ctx, db, _, _) in signers.iter_mut() {
        let db = db.clone();
        ctx.with_stacks_client(|client| {
            client
                .expect_get_tenure_info()
                .returning(move || Box::pin(std::future::ready(Ok(DUMMY_TENURE_INFO.clone()))));

            client.expect_get_block().returning(|_| {
                let response = Ok(NakamotoBlock {
                    header: NakamotoBlockHeader::empty(),
                    txs: vec![],
                });
                Box::pin(std::future::ready(response))
            });

            let chain_tip = model::BitcoinBlockHash::from(chain_tip_info.hash);
            client.expect_get_tenure().returning(move |_| {
                let mut tenure = TenureBlocks::nearly_empty().unwrap();
                tenure.anchor_block_hash = chain_tip;
                Box::pin(std::future::ready(Ok(tenure)))
            });

            client.expect_get_pox_info().returning(|| {
                let response = serde_json::from_str::<RPCPoxInfoData>(GET_POX_INFO_JSON)
                    .map_err(Error::JsonSerialize);
                Box::pin(std::future::ready(response))
            });

            client
                .expect_estimate_fees()
                .returning(|_, _, _| Box::pin(std::future::ready(Ok(25))));

            // The coordinator will try to further process the deposit to submit
            // the stacks tx, but we are not interested (for the current test iteration).
            client.expect_get_account().returning(|_| {
                let response = Ok(AccountInfo {
                    balance: 0,
                    locked: 0,
                    unlock_height: 0u64.into(),
                    // this is the only part used to create the stacks transaction.
                    nonce: 12,
                });
                Box::pin(std::future::ready(response))
            });
            client.expect_get_sortition_info().returning(move |_| {
                let response = Ok(SortitionInfo {
                    burn_block_hash: BurnchainHeaderHash::from(chain_tip),
                    burn_block_height: chain_tip_info.height,
                    burn_header_timestamp: 0,
                    sortition_id: SortitionId([0; 32]),
                    parent_sortition_id: SortitionId([0; 32]),
                    consensus_hash: ConsensusHash([0; 20]),
                    was_sortition: true,
                    miner_pk_hash160: None,
                    stacks_parent_ch: None,
                    last_sortition_ch: None,
                    committed_block_hash: None,
                });
                Box::pin(std::future::ready(response))
            });

            // The coordinator broadcasts a rotate keys transaction if it
            // is not up-to-date with their view of the current aggregate
            // key. The response of here means that the stacks node has a
            // record of a rotate keys contract call being executed, so the
            // coordinator should not broadcast one.
            client
                .expect_get_current_signers_aggregate_key()
                .returning(move |_| {
                    let db = db.clone();
                    Box::pin(async move {
                        let shares = db.get_latest_encrypted_dkg_shares().await?;
                        Ok(shares.map(|sh| sh.aggregate_key))
                    })
                });

            // No transactions should be submitted.
            client.expect_submit_tx().never();
        })
        .await;
    }

    // =========================================================================
    // Step 3 - Start the TxCoordinatorEventLoop, TxSignerEventLoop and
    //          BlockObserver processes for each signer.
    // -------------------------------------------------------------------------
    // - We only proceed with the test after all processes have started, and
    //   we use a counter to notify us when that happens.
    // =========================================================================
    let start_count = Arc::new(AtomicU8::new(0));

    for (ctx, _, kp, network) in signers.iter() {
        ctx.state().set_sbtc_contracts_deployed();
        let ev = TxCoordinatorEventLoop {
            network: network.spawn(),
            context: ctx.clone(),
            context_window: 10000,
            private_key: kp.secret_key().into(),
            signing_round_max_duration: Duration::from_secs(10),
            bitcoin_presign_request_max_duration: Duration::from_secs(10),
            threshold: ctx.config().signer.bootstrap_signatures_required,
            dkg_max_duration: Duration::from_secs(10),
            is_epoch3: true,
        };
        let counter = start_count.clone();
        tokio::spawn(async move {
            counter.fetch_add(1, Ordering::Relaxed);
            ev.run().await
        });

        let ev = TxSignerEventLoop {
            network: network.spawn(),
            threshold: ctx.config().signer.bootstrap_signatures_required as u32,
            context: ctx.clone(),
            context_window: 10000,
            wsts_state_machines: LruCache::new(NonZeroUsize::new(100).unwrap()),
            signer_private_key: kp.secret_key().into(),
            rng: rand::rngs::OsRng,
            dkg_begin_pause: None,
            dkg_verification_state_machines: LruCache::new(NonZeroUsize::new(5).unwrap()),
            stacks_sign_request: LruCache::new(STACKS_SIGN_REQUEST_LRU_SIZE),
        };
        let counter = start_count.clone();
        tokio::spawn(async move {
            counter.fetch_add(1, Ordering::Relaxed);
            ev.run().await
        });

        let ev = RequestDeciderEventLoop {
            network: network.spawn(),
            context: ctx.clone(),
            context_window: 10000,
            deposit_decisions_retry_window: 1,
            withdrawal_decisions_retry_window: 1,
            blocklist_checker: Some(()),
            signer_private_key: kp.secret_key().into(),
        };
        let counter = start_count.clone();
        tokio::spawn(async move {
            counter.fetch_add(1, Ordering::Relaxed);
            ev.run().await
        });

        let block_observer = BlockObserver {
            context: ctx.clone(),
            bitcoin_blocks: testing::btc::new_zmq_block_hash_stream(BITCOIN_CORE_ZMQ_ENDPOINT)
                .await,
        };
        let counter = start_count.clone();
        tokio::spawn(async move {
            counter.fetch_add(1, Ordering::Relaxed);
            block_observer.run().await
        });
    }

    while start_count.load(Ordering::SeqCst) < 12 {
        Sleep::for_millis(10).await;
    }

    // =========================================================================
    // Step 4 - Wait for DKG
    // -------------------------------------------------------------------------
    // - Once they are all running, generate a bitcoin block to kick off
    //   the database updating process.
    // - After they have the same view of the canonical bitcoin blockchain,
    //   the signers should all participate in DKG.
    // =========================================================================
    let chain_tip: BitcoinBlockHash = faucet.generate_block().into();

    // We first need to wait for bitcoin-core to send us all the
    // notifications so that we are up-to-date with the chain tip.
    signers
        .iter()
        .map(|(_, db, _, _)| testing::storage::wait_for_chain_tip(db, chain_tip))
        .join_all()
        .await;

    // Now we wait for DKG to successfully complete. For that we just watch
    // the dkg_shares table. Also, we need to get the signers' scriptPubKey
    // so that we can make a donation, and get the party started.
    signers
        .iter()
        .map(|(_, db, _, _)| testing::storage::wait_for_dkg(db, 1))
        .join_all()
        .await;

    // =========================================================================
    // Step 4 - Wait for DKG
    // -------------------------------------------------------------------------
    // - Once they are all running, generate a bitcoin block to kick off
    //   the database updating process.
    // - After they have the same view of the canonical bitcoin blockchain,
    //   the signers should all participate in DKG.
    // =========================================================================
    let chain_tip: BitcoinBlockHash = faucet.generate_block().into();

    // We first need to wait for bitcoin-core to send us all the
    // notifications so that we are up-to-date with the chain tip.
    signers
        .iter()
        .map(|(_, db, _, _)| testing::storage::wait_for_chain_tip(db, chain_tip))
        .join_all()
        .await;

    // =========================================================================
    // Step 5 - Wait some more, maybe the signers will do something
    // -------------------------------------------------------------------------
    // - DKG has run, and they think the smart contracts are up-to-date, so
    //   they shouldn't do anything
    // =========================================================================
    faucet.generate_block();
    wait_for_signers(&signers).await;

    // =========================================================================
    // Step 6 - Assertions
    // -------------------------------------------------------------------------
    // - Make sure that no stacks contract transactions have been
    //   submitted.
    // - Couldn't hurt to check one more time that DKG has been run.
    // =========================================================================
    for (ctx, db, _, _) in signers {
        let dkg_shares = db.get_latest_encrypted_dkg_shares().await.unwrap();
        assert!(dkg_shares.is_some());

        ctx.with_stacks_client(|client| client.checkpoint()).await;
        testing::storage::drop_db(db).await;
    }
}

/// This test asserts that the `get_btc_state` function returns the correct
/// `SignerBtcState` when there are no sweep transactions available, i.e.
/// the `last_fees` field should be `None`.
#[test(tokio::test)]
async fn test_get_btc_state_with_no_available_sweep_transactions() {
    let mut rng = get_rng();

    let db = testing::storage::new_test_database().await;

    let context = TestContext::builder()
        .with_storage(db.clone())
        .with_mocked_clients()
        .build();
    let network = SignerNetwork::single(&context);

    context
        .with_bitcoin_client(|client| {
            client
                .expect_estimate_fee_rate()
                .times(1)
                .returning(|| Box::pin(async { Ok(1.3) }));
        })
        .await;

    let coord = TxCoordinatorEventLoop {
        context,
        private_key: PrivateKey::new(&mut rng),
        network: network.spawn(),
        threshold: 5,
        context_window: 5,
        signing_round_max_duration: std::time::Duration::from_secs(5),
        bitcoin_presign_request_max_duration: Duration::from_secs(5),
        dkg_max_duration: std::time::Duration::from_secs(5),
        is_epoch3: true,
    };

    let aggregate_key = &PublicKey::from_private_key(&PrivateKey::new(&mut rng));

    let dkg_shares = model::EncryptedDkgShares {
        aggregate_key: *aggregate_key,
        script_pubkey: aggregate_key.signers_script_pubkey().into(),
        dkg_shares_status: DkgSharesStatus::Unverified,
        ..Faker.fake_with_rng(&mut rng)
    };
    db.write_encrypted_dkg_shares(&dkg_shares).await.unwrap();

    // We create a single Bitcoin block which will be the chain tip and hold
    // our signer UTXO.
    let bitcoin_block = model::BitcoinBlock {
        block_height: 1u64.into(),
        block_hash: Faker.fake_with_rng(&mut rng),
        parent_hash: Faker.fake_with_rng(&mut rng),
    };

    // Create a Bitcoin transaction simulating holding a simulated signer
    // UTXO.
    let mut signer_utxo_tx = testing::dummy::tx(&Faker, &mut rng);
    signer_utxo_tx.output.insert(
        0,
        bitcoin::TxOut {
            value: bitcoin::Amount::from_btc(5.0).unwrap(),
            script_pubkey: aggregate_key.signers_script_pubkey(),
        },
    );
    let signer_utxo_txid = signer_utxo_tx.compute_txid();

    let utxo_input = model::TxPrevout {
        txid: signer_utxo_txid.into(),
        prevout_type: model::TxPrevoutType::SignersInput,
        ..Faker.fake_with_rng(&mut rng)
    };

    let utxo_output = model::TxOutput {
        txid: signer_utxo_txid.into(),
        output_type: model::TxOutputType::Donation,
        script_pubkey: aggregate_key.signers_script_pubkey().into(),
        ..Faker.fake_with_rng(&mut rng)
    };

    // Write the Bitcoin block and transaction to the database.
    db.write_bitcoin_block(&bitcoin_block).await.unwrap();
    db.write_bitcoin_transaction(&model::BitcoinTxRef {
        block_hash: bitcoin_block.block_hash,
        txid: signer_utxo_txid.into(),
    })
    .await
    .unwrap();
    db.write_tx_prevout(&utxo_input).await.unwrap();
    db.write_tx_output(&utxo_output).await.unwrap();

    // Get the chain tip and assert that it is the block we just wrote.
    let chain_tip = db
        .get_bitcoin_canonical_chain_tip()
        .await
        .unwrap()
        .expect("no chain tip");
    assert_eq!(chain_tip, bitcoin_block.block_hash);

    // Get the signer UTXO and assert that it is the one we just wrote.
    let utxo = db
        .get_signer_utxo(&chain_tip)
        .await
        .unwrap()
        .expect("no signer utxo");
    assert_eq!(utxo.outpoint.txid, signer_utxo_txid);

    // Grab the BTC state.
    let btc_state = coord
        .get_btc_state(&chain_tip, aggregate_key)
        .await
        .unwrap();

    // Assert that the BTC state is correct.
    assert_eq!(btc_state.utxo.outpoint.txid, signer_utxo_txid);
    assert_eq!(btc_state.utxo.public_key, aggregate_key.into());
    assert_eq!(btc_state.public_key, aggregate_key.into());
    assert_eq!(btc_state.fee_rate, 1.3);
    assert_eq!(btc_state.last_fees, None);
    assert_eq!(btc_state.magic_bytes, [b'T', b'3']);

    testing::storage::drop_db(db).await;
}

/// This test asserts that the `get_btc_state` function returns the correct
/// `SignerBtcState` when there are multiple outstanding sweep transaction
/// packages available, simulating the case where there has been an RBF.
#[test(tokio::test)]
async fn test_get_btc_state_with_available_sweep_transactions_and_rbf() {
    let mut rng = get_rng();

    let db = testing::storage::new_test_database().await;

    let client = BitcoinCoreClient::new(
        "http://localhost:18443",
        regtest::BITCOIN_CORE_RPC_USERNAME.to_string(),
        regtest::BITCOIN_CORE_RPC_PASSWORD.to_string(),
    )
    .unwrap();

    let context = TestContext::builder()
        .with_storage(db.clone())
        .with_bitcoin_client(client.clone())
        .with_mocked_emily_client()
        .with_mocked_stacks_client()
        .build();
    let network = SignerNetwork::single(&context);

    let coord = TxCoordinatorEventLoop {
        context,
        private_key: PrivateKey::new(&mut rng),
        network: network.spawn(),
        threshold: 5,
        context_window: 5,
        signing_round_max_duration: std::time::Duration::from_secs(5),
        bitcoin_presign_request_max_duration: Duration::from_secs(5),
        dkg_max_duration: std::time::Duration::from_secs(5),
        is_epoch3: true,
    };

    let aggregate_key = &PublicKey::from_private_key(&PrivateKey::new(&mut rng));

    let dkg_shares = model::EncryptedDkgShares {
        aggregate_key: *aggregate_key,
        script_pubkey: aggregate_key.signers_script_pubkey().into(),
        dkg_shares_status: DkgSharesStatus::Unverified,
        ..Faker.fake_with_rng(&mut rng)
    };
    db.write_encrypted_dkg_shares(&dkg_shares).await.unwrap();

    let (rpc, faucet) = regtest::initialize_blockchain();
    let addr = Recipient::new(AddressType::P2wpkh);

    // Get some coins to spend (and our "utxo" outpoint).
    let outpoint = faucet.send_to(10_000, &addr.address);
    let signer_utxo_block_hash = faucet.generate_block();

    let signer_utxo_tx = client.get_tx(&outpoint.txid).unwrap().unwrap();
    let signer_utxo_txid = signer_utxo_tx.tx.compute_txid();

    let utxo_input = model::TxPrevout {
        txid: signer_utxo_txid.into(),
        prevout_type: model::TxPrevoutType::SignersInput,
        ..Faker.fake_with_rng(&mut rng)
    };

    let utxo_output = model::TxOutput {
        txid: signer_utxo_txid.into(),
        output_index: 0,
        output_type: model::TxOutputType::Donation,
        script_pubkey: aggregate_key.signers_script_pubkey().into(),
        ..Faker.fake_with_rng(&mut rng)
    };

    db.write_bitcoin_block(&model::BitcoinBlock {
        block_height: 1u64.into(),
        block_hash: signer_utxo_block_hash.into(),
        parent_hash: BlockHash::all_zeros().into(),
    })
    .await
    .unwrap();

    db.write_tx_prevout(&utxo_input).await.unwrap();
    db.write_tx_output(&utxo_output).await.unwrap();

    db.write_bitcoin_transaction(&model::BitcoinTxRef {
        block_hash: signer_utxo_block_hash.into(),
        txid: signer_utxo_txid.into(),
    })
    .await
    .unwrap();

    let chain_tip = db.get_bitcoin_canonical_chain_tip().await.unwrap().unwrap();

    // Get the signer UTXO and assert that it is the one we just wrote.
    let utxo = db
        .get_signer_utxo(&chain_tip)
        .await
        .unwrap()
        .expect("no signer utxo");
    assert_eq!(utxo.outpoint.txid, signer_utxo_txid);

    // Get a utxo to spend.
    let utxo = addr.get_utxos(rpc, Some(10_000)).pop().unwrap();
    assert_eq!(utxo.txid, outpoint.txid);

    // Create a transaction that spends the utxo.
    let mut tx1 = bitcoin::Transaction {
        version: bitcoin::transaction::Version::ONE,
        lock_time: bitcoin::absolute::LockTime::ZERO,
        input: vec![bitcoin::TxIn {
            previous_output: utxo.outpoint(),
            script_sig: bitcoin::ScriptBuf::new(),
            sequence: bitcoin::Sequence::ZERO,
            witness: bitcoin::Witness::new(),
        }],
        output: vec![bitcoin::TxOut {
            value: bitcoin::Amount::from_sat(9_000),
            script_pubkey: addr.address.script_pubkey(),
        }],
    };

    // Sign and broadcast the transaction
    p2wpkh_sign_transaction(&mut tx1, 0, &utxo, &addr.keypair);
    client.broadcast_transaction(&tx1).await.unwrap();

    // Grab the BTC state.
    let btc_state = coord
        .get_btc_state(&chain_tip, aggregate_key)
        .await
        .unwrap();

    let expected_fees = Fees {
        total: 1_000,
        rate: 1_000_f64 / tx1.vsize() as f64,
    };

    // Assert that everything's as expected.
    assert_eq!(btc_state.utxo.outpoint.txid, signer_utxo_txid);
    assert_eq!(btc_state.utxo.public_key, aggregate_key.into());
    assert_eq!(btc_state.public_key, aggregate_key.into());
    assert_eq!(btc_state.last_fees, Some(expected_fees));
    assert_eq!(btc_state.magic_bytes, [b'T', b'3']);

    // Create a 2nd transaction that spends the utxo (simulate RBF).
    let mut tx2 = bitcoin::Transaction {
        version: bitcoin::transaction::Version::ONE,
        lock_time: bitcoin::absolute::LockTime::ZERO,
        input: vec![bitcoin::TxIn {
            previous_output: utxo.outpoint(),
            script_sig: bitcoin::ScriptBuf::new(),
            sequence: bitcoin::Sequence::ZERO,
            witness: bitcoin::Witness::new(),
        }],
        output: vec![bitcoin::TxOut {
            value: bitcoin::Amount::from_sat(8_000),
            script_pubkey: addr.address.script_pubkey(),
        }],
    };

    // Sign and broadcast the transaction
    p2wpkh_sign_transaction(&mut tx2, 0, &utxo, &addr.keypair);
    client.broadcast_transaction(&tx2).await.unwrap();

    // Grab the BTC state.
    let btc_state = coord
        .get_btc_state(&chain_tip, aggregate_key)
        .await
        .unwrap();

    let expected_fees = Fees {
        total: 2_000,
        rate: 2_000f64 / tx2.vsize() as f64,
    };

    // Assert that everything's as expected.
    assert_eq!(btc_state.utxo.outpoint.txid, signer_utxo_txid);
    assert_eq!(btc_state.last_fees, Some(expected_fees));

    testing::storage::drop_db(db).await;
}

fn create_signer_set(signers: &[Keypair], threshold: u32) -> (SignerSet, InMemoryNetwork) {
    let network = network::InMemoryNetwork::new();

    let signer_public_keys: BTreeSet<_> = signers.iter().map(|kp| kp.public_key().into()).collect();
    let signer_info: Vec<_> = signers
        .iter()
        .map(|kp| SignerInfo {
            signer_private_key: kp.secret_key().into(),
            signer_public_keys: signer_public_keys.clone(),
        })
        .collect();
    (
        SignerSet::new(&signer_info, threshold, || network.connect()),
        network,
    )
}

fn create_test_setup(
    dkg_shares: &EncryptedDkgShares,
    signatures_required: u16,
    faucet: &regtest::Faucet,
    rpc: &bitcoincore_rpc::Client,
    bitcoin_client: &BitcoinCoreClient,
) -> TestSweepSetup2 {
    let depositor = Recipient::new(AddressType::P2tr);
    faucet.send_to(50_000_000, &depositor.address);
    faucet.generate_block();

    let signer_address = Address::from_script(
        &dkg_shares.script_pubkey,
        bitcoin::Network::Regtest.params(),
    )
    .unwrap();
    let donation = faucet.send_to(100_000, &signer_address);
    let donation_block_hash = faucet.generate_block();

    let utxo = depositor.get_utxos(rpc, None).pop().unwrap();
    let (deposit_tx, deposit_request, deposit_info) = make_deposit_request(
        &depositor,
        5_000_000,
        utxo,
        100_000,
        dkg_shares.aggregate_key.x_only_public_key().0,
    );
    rpc.send_raw_transaction(&deposit_tx).unwrap();

    let deposit_block_hash = faucet.generate_block();
    let block_header = rpc.get_block_header_info(&deposit_block_hash).unwrap();
    let tx_info = bitcoin_client
        .get_tx_info(&deposit_tx.compute_txid(), &deposit_block_hash)
        .unwrap()
        .unwrap();
    let test_signers = TestSignerSet {
        keys: dkg_shares.signer_set_public_keys.clone(),
        // We don't use `signer`
        signer: Recipient::new(AddressType::P2tr),
    };
    let (request, recipient) = generate_withdrawal();
    let stacks_block = model::StacksBlock {
        block_hash: Faker.fake_with_rng(&mut OsRng),
        block_height: 0u64.into(),
        parent_hash: StacksBlockId::first_mined().into(),
        bitcoin_anchor: deposit_block_hash.into(),
    };
    TestSweepSetup2 {
        deposit_block_hash,
        deposits: vec![(deposit_info, deposit_request, tx_info)],
        sweep_tx_info: None,
        broadcast_info: None,
        donation,
        donation_block_hash,
        stacks_blocks: vec![stacks_block],
        signers: test_signers,
        withdrawals: vec![WithdrawalTriple {
            request,
            recipient,
            block_ref: block_header.as_block_ref(),
        }],
        withdrawal_sender: PrincipalData::from(StacksAddress::burn_address(false)),
        signatures_required,
    }
}

/// Test that we use conservative initial limits so that we don't process
/// requests until we can fetch limits from Emily.
///
/// Since the block observer doesn't signal the request decider (and tx coordinator)
/// if it fails to get the limits, the scenario required to check this issue is:
///  - The signers fetch a deposit from Emily, and it is validated and inserted
///    into the db
///  - Emily goes offline for some of the signers (at least one can still reach it)
///  - Those same signers are restarted, thus reloading the default sBTC limits
///  - The signer that didn't restart act as coordinator (since it can reach Emily
///    the block observer does signal the tx coordinator); as coordinator, it tries
///    to sweep the deposit above.
///  - The other signers cannot act as coordinator, but they can respond as tx
///    signers, and they do so using the default limits.
/// If the default limits are permissive (ie, default all `None`), they will
/// happily mint anything. If the limits are conservative, they will refuse to
/// mint (eg, `would exceed sBTC supply cap`).
#[tokio::test]
async fn test_conservative_initial_sbtc_limits() {
    let (rpc, faucet) = regtest::initialize_blockchain();
    let mut rng = get_rng();

    let (_, signer_key_pairs): (_, [Keypair; 3]) = testing::wallet::regtest_bootstrap_wallet();
    let signatures_required: u16 = 2;

    let network = WanNetwork::default();

    let chain_tip_info = get_canonical_chain_tip(rpc);

    // =========================================================================
    // Create a database, an associated context, and a Keypair for each of the
    // signers in the signing set.
    // -------------------------------------------------------------------------
    // - We load the database with a bitcoin blocks going back to some
    //   genesis block.
    // =========================================================================
    let signer_set_public_keys: BTreeSet<PublicKey> = signer_key_pairs
        .iter()
        .map(|kp| kp.public_key().into())
        .collect();
    let mut signers = Vec::new();
    for kp in signer_key_pairs.iter() {
        let db = testing::storage::new_test_database().await;
        backfill_bitcoin_blocks(&db, rpc, &chain_tip_info.hash).await;

        // Ensure a stacks tip exists before DKG
        let mut stacks_block: model::StacksBlock = Faker.fake_with_rng(&mut rng);
        stacks_block.bitcoin_anchor = chain_tip_info.hash.into();
        db.write_stacks_block(&stacks_block).await.unwrap();

        let ctx = TestContext::builder()
            .with_storage(db.clone())
            .with_first_bitcoin_core_client()
            .with_mocked_stacks_client()
            .with_mocked_emily_client()
            .modify_settings(|settings| {
                settings.signer.bootstrap_signing_set = signer_set_public_keys.clone();
                settings.signer.bootstrap_signatures_required = signatures_required;
            })
            .build();

        // We do not want to run DKG because we think that the signer set
        // has changed.
        let aggregate_key = Faker.fake_with_rng(&mut rng);
        prevent_dkg_on_changed_signer_set_info(&ctx, aggregate_key);

        let network = network.connect(&ctx);
        signers.push((ctx, db, kp, network));
    }

    // =========================================================================
    // Compute DKG and store it into db
    // =========================================================================
    let mut signer_set = create_signer_set(&signer_key_pairs, signatures_required as u32).0;
    let dkg_txid = testing::dummy::txid(&fake::Faker, &mut rng).into();
    let chain_tip = chain_tip_info.hash.into();

    let (aggregate_key, mut encrypted_shares) = signer_set
        .run_dkg(chain_tip, dkg_txid, &mut rng, DkgSharesStatus::Verified)
        .await;

    for ((_, db, _, _), dkg_shares) in signers.iter_mut().zip(encrypted_shares.iter_mut()) {
        dkg_shares.dkg_shares_status = DkgSharesStatus::Verified;
        dkg_shares.signature_share_threshold = signatures_required;
        signer_set
            .write_as_rotate_keys_tx(db, &chain_tip, dkg_shares, &mut rng)
            .await;

        db.write_encrypted_dkg_shares(dkg_shares)
            .await
            .expect("failed to write encrypted shares");
    }

    // =========================================================================
    // Setup the emily client mocks.
    // =========================================================================
    let enable_emily_limits = Arc::new(AtomicBool::new(false));
    for (i, (ctx, _, _, _)) in signers.iter_mut().enumerate() {
        ctx.with_emily_client(|client| {
            // We already stored the deposit, we don't need it from Emily
            client
                .expect_get_deposits()
                .returning(|| Box::pin(std::future::ready(Ok(vec![]))));

            // We don't care about this
            client.expect_accept_deposits().returning(|_| {
                Box::pin(std::future::ready(Err(Error::InvalidStacksResponse(
                    "dummy",
                ))))
            });

            // We don't care about this
            client.expect_accept_withdrawals().returning(|_| {
                Box::pin(std::future::ready(Err(Error::InvalidStacksResponse(
                    "dummy",
                ))))
            });

            let enable_emily_limits = enable_emily_limits.clone();
            client.expect_get_limits().times(1..).returning(move || {
                // Since we don't signal the coordinator if we fail to fetch the limits
                // we need the coordinator to be able to fetch them.
                // But we want the other signers to fail fetching limits.
                let limits = if i == 0 || enable_emily_limits.load(Ordering::SeqCst) {
                    Ok(SbtcLimits::unlimited())
                } else {
                    // Just a random error, we don't care about it
                    Err(Error::InvalidStacksResponse("dummy"))
                };
                Box::pin(std::future::ready(limits))
            });
        })
        .await;
    }

    // =========================================================================
    // Setup the stacks client mocks.
    // -------------------------------------------------------------------------
    // - Set up the mocks to that the block observer fetches at least one
    //   Stacks block. This is necessary because we need the stacks chain
    //   tip in the transaction coordinator.
    // =========================================================================
    for (ctx, _, _, _) in signers.iter_mut() {
        ctx.with_stacks_client(|client| {
            client
                .expect_get_tenure_info()
                .returning(move || Box::pin(std::future::ready(Ok(DUMMY_TENURE_INFO.clone()))));

            client.expect_get_block().returning(|_| {
                let response = Ok(NakamotoBlock {
                    header: NakamotoBlockHeader::empty(),
                    txs: vec![],
                });
                Box::pin(std::future::ready(response))
            });

            let chain_tip = model::BitcoinBlockHash::from(chain_tip_info.hash);
            client.expect_get_tenure().returning(move |_| {
                let mut tenure = TenureBlocks::nearly_empty().unwrap();
                tenure.anchor_block_hash = chain_tip;
                Box::pin(std::future::ready(Ok(tenure)))
            });

            client.expect_get_pox_info().returning(|| {
                let response = serde_json::from_str::<RPCPoxInfoData>(GET_POX_INFO_JSON)
                    .map_err(Error::JsonSerialize);
                Box::pin(std::future::ready(response))
            });

            client
                .expect_estimate_fees()
                .returning(|_, _, _| Box::pin(std::future::ready(Ok(25))));

            // The coordinator will try to further process the deposit to submit
            // the stacks tx, but we are not interested (for the current test iteration).
            client.expect_get_account().returning(|_| {
                let response = Ok(AccountInfo {
                    balance: 0,
                    locked: 0,
                    unlock_height: 0u64.into(),
                    // this is the only part used to create the stacks transaction.
                    nonce: 12,
                });
                Box::pin(std::future::ready(response))
            });

            client
                .expect_get_sortition_info()
                .returning(move |_| Box::pin(std::future::ready(Ok(DUMMY_SORTITION_INFO))));

            // The coordinator broadcasts a rotate keys transaction if it
            // is not up-to-date with their view of the current aggregate
            // key. The response of None means that the stacks node does
            // not have a record of a rotate keys contract call being
            // executed, so the coordinator will construct and broadcast
            // one.
            client
                .expect_get_current_signers_aggregate_key()
                .returning(move |_| Box::pin(std::future::ready(Ok(Some(aggregate_key)))));

            // The coordinator will get the total supply of sBTC to
            // determine the amount of mintable sBTC.
            client
                .expect_get_sbtc_total_supply()
                .returning(move |_| Box::pin(async move { Ok(Amount::ZERO) }));
        })
        .await;
    }

    // =========================================================================
    // Setup a deposit
    // -------------------------------------------------------------------------
    // - Write the deposit (and anything required for it to be swept)
    // =========================================================================
    let dkg_shares = encrypted_shares.first().cloned().unwrap();
    let bitcoin_client = signers[0].0.clone().bitcoin_client;
    let setup = create_test_setup(
        &dkg_shares,
        signatures_required,
        faucet,
        rpc,
        &bitcoin_client,
    );
    for (_, db, _, _) in signers.iter_mut() {
        backfill_bitcoin_blocks(db, rpc, &setup.deposit_block_hash).await;
        setup.store_stacks_genesis_block(db).await;
        setup.store_donation(db).await;
        setup.store_deposit_txs(db).await;
        setup.store_deposit_request(db).await;
        setup.store_deposit_decisions(db).await;
    }

    // =========================================================================
    // Start the TxCoordinatorEventLoop, TxSignerEventLoop and BlockObserver
    // processes for each signer.
    // -------------------------------------------------------------------------
    // - We only proceed with the test after all processes have started, and
    //   we use a counter to notify us when that happens.
    // =========================================================================
    let start_count = Arc::new(AtomicU8::new(0));

    for (ctx, _, kp, network) in signers.iter() {
        ctx.state().set_sbtc_contracts_deployed();
        let ev = TxCoordinatorEventLoop {
            network: network.spawn(),
            context: ctx.clone(),
            context_window: 10000,
            private_key: kp.secret_key().into(),
            signing_round_max_duration: Duration::from_secs(2),
            bitcoin_presign_request_max_duration: Duration::from_secs(2),
            threshold: signatures_required,
            dkg_max_duration: Duration::from_secs(10),
            is_epoch3: true,
        };
        let counter = start_count.clone();
        tokio::spawn(async move {
            counter.fetch_add(1, Ordering::Relaxed);
            ev.run().await
        });

        let ev = TxSignerEventLoop {
            network: network.spawn(),
            threshold: signatures_required as u32,
            context: ctx.clone(),
            context_window: 10000,
            wsts_state_machines: LruCache::new(NonZeroUsize::new(100).unwrap()),
            signer_private_key: kp.secret_key().into(),
            rng: rand::rngs::OsRng,
            dkg_begin_pause: None,
            dkg_verification_state_machines: LruCache::new(NonZeroUsize::new(5).unwrap()),
            stacks_sign_request: LruCache::new(STACKS_SIGN_REQUEST_LRU_SIZE),
        };
        let counter = start_count.clone();
        tokio::spawn(async move {
            counter.fetch_add(1, Ordering::Relaxed);
            ev.run().await
        });

        let ev = RequestDeciderEventLoop {
            network: network.spawn(),
            context: ctx.clone(),
            context_window: 10000,
            blocklist_checker: Some(()),
            signer_private_key: kp.secret_key().into(),
            deposit_decisions_retry_window: 1,
            withdrawal_decisions_retry_window: 1,
        };
        let counter = start_count.clone();
        tokio::spawn(async move {
            counter.fetch_add(1, Ordering::Relaxed);
            ev.run().await
        });

        let block_observer = BlockObserver {
            context: ctx.clone(),
            bitcoin_blocks: testing::btc::new_zmq_block_hash_stream(BITCOIN_CORE_ZMQ_ENDPOINT)
                .await,
        };
        let counter = start_count.clone();
        tokio::spawn(async move {
            counter.fetch_add(1, Ordering::Relaxed);
            block_observer.run().await
        });
    }

    while start_count.load(Ordering::SeqCst) < 12 {
        Sleep::for_millis(10).await;
    }

    // =========================================================================
    // Wait for the first signer to be the coordinator
    // -------------------------------------------------------------------------
    // - Two of three signers will not be able to coordinate, because of failing
    //   in getting deposits (so no signal is sent to request decider and tx
    //   coordinator)
    // =========================================================================
    let signers_key = setup.signers.signer_keys().iter().cloned().collect();
    loop {
        let chain_tip: BitcoinBlockHash = faucet.generate_blocks(1).pop().unwrap().into();
        if given_key_is_coordinator(signers[0].2.public_key().into(), &chain_tip, &signers_key) {
            break;
        }
    }
    // Giving enough time to process the transaction
    Sleep::for_secs(3).await;

    // =========================================================================
    // Check we did NOT process the deposit
    // =========================================================================
    let (ctx, _, _, _) = signers.first().unwrap();
    let txids = ctx.bitcoin_client.inner_client().get_raw_mempool().unwrap();

    assert!(txids.is_empty());

    // =========================================================================
    // Re-enable limits fetching
    // =========================================================================
    enable_emily_limits.store(true, Ordering::SeqCst);

    faucet.generate_block();
    Sleep::for_secs(3).await;
    // =========================================================================
    // Check we did process the deposit now
    // =========================================================================
    let (ctx, _, _, _) = signers.first().unwrap();
    let txids = ctx.bitcoin_client.inner_client().get_raw_mempool().unwrap();

    assert_eq!(txids.len(), 1);
    let tx_info = bitcoin_client.get_tx(&txids[0]).unwrap().unwrap();

    assert_eq!(
        tx_info.tx.input[1].previous_output,
        setup.deposit_outpoints()[0]
    );

    for (_, db, _, _) in signers {
        testing::storage::drop_db(db).await;
    }
}

/// Test that three signers can successfully sign and broadcast a bitcoin
/// transaction sweeping out funds given a withdrawal request.
///
/// The test setup is as follows:
/// 1. There are three "signers" contexts. Each context points to its own
///    real postgres database, and they have their own private key. Each
///    database is populated with the same blockchain data.
/// 2. Each context is given to a block observer, a tx signer, and a tx
///    coordinator, where these event loops are spawned as separate tasks.
/// 3. The signers communicate with our in-memory network struct.
/// 4. A real Emily server is running in the background.
/// 5. A real bitcoin-core node is running in the background.
/// 6. Stacks-core is mocked.
///
/// After the setup, the signers observe a bitcoin block and update their
/// databases. The coordinator then constructs a bitcoin transaction and
/// gets it signed. After it is signed the coordinator broadcasts it to
/// bitcoin-core. We also check for the accept-withdrawal-request contract
/// call.
///
/// To start the test environment do:
/// ```bash
/// make integration-env-up-ci
/// ```
///
/// then, once everything is up and running, run the test.
#[tokio::test]
async fn sign_bitcoin_transaction_withdrawals() {
    let (_, signer_key_pairs): (_, [Keypair; 3]) = testing::wallet::regtest_bootstrap_wallet();
    let (rpc, faucet) = regtest::initialize_blockchain();

    let mut rng = get_rng();
    // We need to populate our databases, so let's fetch the data.
    let emily_client = EmilyClient::try_new(
        &Url::parse("http://testApiKey@localhost:3031").unwrap(),
        Duration::from_secs(1),
        None,
    )
    .unwrap();

    let emily_config = emily_client.config().as_testing();

    testing_api::wipe_databases(&emily_config).await.unwrap();

    let network = WanNetwork::default();

    let chain_tip_info = get_canonical_chain_tip(rpc);

    // =========================================================================
    // Step 1 - Create a database, an associated context, and a Keypair for
    //          each of the signers in the signing set.
    // -------------------------------------------------------------------------
    // - We load the database with a bitcoin blocks going back to some
    //   genesis block.
    // =========================================================================
    let mut signers = Vec::new();
    for kp in signer_key_pairs.iter() {
        let db = testing::storage::new_test_database().await;
        let ctx = TestContext::builder()
            .with_storage(db.clone())
            .with_first_bitcoin_core_client()
            .with_emily_client(emily_client.clone())
            .with_mocked_stacks_client()
            .build();

        backfill_bitcoin_blocks(&db, rpc, &chain_tip_info.hash).await;

        let network = network.connect(&ctx);

        signers.push((ctx, db, kp, network));
    }

    // =========================================================================
    // Step 2 - Setup the stacks client mocks.
    // -------------------------------------------------------------------------
    // - Set up the mocks to that the block observer fetches at least one
    //   Stacks block. This is necessary because we need the stacks chain
    //   tip in the transaction coordinator.
    // - Set up the current-aggregate-key response to be `None`. This means
    //   that each coordinator will broadcast a rotate keys transaction.
    // =========================================================================
    let (broadcast_stacks_tx, rx) = tokio::sync::broadcast::channel(10);
    let stacks_tx_stream = BroadcastStream::new(rx);

    for (ctx, db, _, _) in signers.iter_mut() {
        let broadcast_stacks_tx = broadcast_stacks_tx.clone();
        let db = db.clone();

        ctx.with_stacks_client(|client| {
            client
                .expect_get_tenure_info()
                .returning(move || Box::pin(std::future::ready(Ok(DUMMY_TENURE_INFO.clone()))));

            client.expect_get_block().returning(|_| {
                let response = Ok(NakamotoBlock {
                    header: NakamotoBlockHeader::empty(),
                    txs: vec![],
                });
                Box::pin(std::future::ready(response))
            });

            let chain_tip = model::BitcoinBlockHash::from(chain_tip_info.hash);
            client.expect_get_tenure().returning(move |_| {
                let mut tenure = TenureBlocks::nearly_empty().unwrap();
                tenure.anchor_block_hash = chain_tip;
                Box::pin(std::future::ready(Ok(tenure)))
            });

            client.expect_get_pox_info().returning(|| {
                let response = serde_json::from_str::<RPCPoxInfoData>(GET_POX_INFO_JSON)
                    .map_err(Error::JsonSerialize);
                Box::pin(std::future::ready(response))
            });

            client
                .expect_estimate_fees()
                .returning(|_, _, _| Box::pin(std::future::ready(Ok(25))));

            // The coordinator will try to further process the deposit to submit
            // the stacks tx, but we are not interested (for the current test iteration).
            client.expect_get_account().returning(|_| {
                let response = Ok(AccountInfo {
                    balance: 0,
                    locked: 0,
                    unlock_height: 0u64.into(),
                    // this is the only part used to create the stacks transaction.
                    nonce: 12,
                });
                Box::pin(std::future::ready(response))
            });
            client.expect_get_sortition_info().returning(move |_| {
                let response = Ok(SortitionInfo {
                    burn_block_hash: BurnchainHeaderHash::from(chain_tip),
                    burn_block_height: chain_tip_info.height,
                    ..DUMMY_SORTITION_INFO.clone()
                });
                Box::pin(std::future::ready(response))
            });

            // The coordinator broadcasts a rotate keys transaction if it
            // is not up-to-date with their view of the current aggregate
            // key. The response of here means that the stacks node has a
            // record of a rotate keys contract call being executed once we
            // have verified shares.
            client
                .expect_get_current_signers_aggregate_key()
                .returning(move |_| {
                    let db = db.clone();
                    Box::pin(async move {
                        let shares = db.get_latest_verified_dkg_shares().await?;
                        Ok(shares.map(|sh| sh.aggregate_key))
                    })
                });

            // Only the client that corresponds to the coordinator will
            // submit a transaction, so we don't make explicit the
            // expectation here.
            client.expect_submit_tx().returning(move |tx| {
                let tx = tx.clone();
                let txid = tx.txid();
                let broadcast_stacks_tx = broadcast_stacks_tx.clone();
                Box::pin(async move {
                    broadcast_stacks_tx.send(tx).unwrap();
                    Ok(SubmitTxResponse::Acceptance(txid))
                })
            });
            // The coordinator will get the total supply of sBTC to
            // determine the amount of mintable sBTC.
            client
                .expect_get_sbtc_total_supply()
                .returning(move |_| Box::pin(async move { Ok(Amount::ZERO) }));

            // We use this during validation to check if the withdrawal
            // request completed in the smart contract.
            client
                .expect_is_withdrawal_completed()
                .returning(|_, _| Box::pin(std::future::ready(Ok(false))));
        })
        .await;
    }

    // =========================================================================
    // Step 3 - Start the TxCoordinatorEventLoop, TxSignerEventLoop and
    //          BlockObserver processes for each signer.
    // -------------------------------------------------------------------------
    // - We only proceed with the test after all processes have started, and
    //   we use a counter to notify us when that happens.
    // =========================================================================
    let start_count = Arc::new(AtomicU8::new(0));

    for (ctx, _, kp, network) in signers.iter() {
        ctx.state().set_sbtc_contracts_deployed();
        let ev = TxCoordinatorEventLoop {
            network: network.spawn(),
            context: ctx.clone(),
            context_window: 10000,
            private_key: kp.secret_key().into(),
            signing_round_max_duration: Duration::from_secs(10),
            bitcoin_presign_request_max_duration: Duration::from_secs(10),
            threshold: ctx.config().signer.bootstrap_signatures_required,
            dkg_max_duration: Duration::from_secs(10),
            is_epoch3: true,
        };
        let counter = start_count.clone();
        tokio::spawn(async move {
            counter.fetch_add(1, Ordering::Relaxed);
            ev.run().await
        });

        let ev = TxSignerEventLoop {
            network: network.spawn(),
            threshold: ctx.config().signer.bootstrap_signatures_required as u32,
            context: ctx.clone(),
            context_window: 10000,
            wsts_state_machines: LruCache::new(NonZeroUsize::new(100).unwrap()),
            signer_private_key: kp.secret_key().into(),
            rng: rand::rngs::OsRng,
            dkg_begin_pause: None,
            dkg_verification_state_machines: LruCache::new(NonZeroUsize::new(5).unwrap()),
            stacks_sign_request: LruCache::new(STACKS_SIGN_REQUEST_LRU_SIZE),
        };
        let counter = start_count.clone();
        tokio::spawn(async move {
            counter.fetch_add(1, Ordering::Relaxed);
            ev.run().await
        });

        let ev = RequestDeciderEventLoop {
            network: network.spawn(),
            context: ctx.clone(),
            context_window: 10000,
            deposit_decisions_retry_window: 1,
            withdrawal_decisions_retry_window: 1,
            blocklist_checker: Some(()),
            signer_private_key: kp.secret_key().into(),
        };
        let counter = start_count.clone();
        tokio::spawn(async move {
            counter.fetch_add(1, Ordering::Relaxed);
            ev.run().await
        });

        let block_observer = BlockObserver {
            context: ctx.clone(),
            bitcoin_blocks: testing::btc::new_zmq_block_hash_stream(BITCOIN_CORE_ZMQ_ENDPOINT)
                .await,
        };
        let counter = start_count.clone();
        tokio::spawn(async move {
            counter.fetch_add(1, Ordering::Relaxed);
            block_observer.run().await
        });
    }

    while start_count.load(Ordering::SeqCst) < 12 {
        Sleep::for_millis(10).await;
    }

    // =========================================================================
    // Step 4 - Wait for DKG
    // -------------------------------------------------------------------------
    // - Once they are all running, generate a bitcoin block to kick off
    //   the database updating process.
    // - After they have the same view of the canonical bitcoin blockchain,
    //   the signers should all participate in DKG.
    // =========================================================================
    let chain_tip: BitcoinBlockHash = faucet.generate_block().into();

    // We first need to wait for bitcoin-core to send us all the
    // notifications so that we are up-to-date with the chain tip.
    wait_for_signers(&signers).await;

    // DKG and DKG verification should have finished successfully. We
    // assume, for now, that the key rotation contract call was submitted.
    // This assumption gets validated later, but we make the assumption now
    // and populate the database with a key rotation event.
    for (ctx, db, _, _) in signers.iter() {
        let shares = db.get_latest_verified_dkg_shares().await.unwrap().unwrap();

        let stacks_chain_tip = db.get_stacks_chain_tip(&chain_tip).await.unwrap().unwrap();
        let event = KeyRotationEvent {
            txid: fake::Faker.fake_with_rng(&mut rng),
            block_hash: stacks_chain_tip.block_hash,
            aggregate_key: shares.aggregate_key,
            signer_set: shares.signer_set_public_keys.clone(),
            signatures_required: shares.signature_share_threshold,
            address: PrincipalData::from(ctx.config().signer.deployer).into(),
        };
        db.write_rotate_keys_transaction(&event).await.unwrap();
    }

    let (_, db, _, _) = signers.first().unwrap();
    let shares = db.get_latest_encrypted_dkg_shares().await.unwrap().unwrap();

    // =========================================================================
    // Step 5 - Prepare for the withdrawal
    // -------------------------------------------------------------------------
    // - Before the signers can process anything, they need a UTXO to call
    //   their own. For that we make a donation, and confirm it. The
    //   signers should pick it up.
    // =========================================================================
    let script_pub_key = shares.aggregate_key.signers_script_pubkey();
    let network = bitcoin::Network::Regtest;
    let address = Address::from_script(&script_pub_key, network).unwrap();

    faucet.send_to(100_000_000, &address);

    // =========================================================================
    // Step 6 - Receive the withdrawal request
    // -------------------------------------------------------------------------
    // - Withdrawal requests are received from our stacks node, where we
    //   are an event observer of our node. So creating a withdrawal
    //   request is basically writing a row to our database.
    // =========================================================================
    let withdrawal_recipient = Recipient::new(AddressType::P2tr);

    // Let's initiate a withdrawal. This is easy, we just create a row in
    // the databases.
    let (bitcoin_chain_tip, stacks_chain_tip) = db.get_chain_tips().await;

    let withdrawal_request = WithdrawalRequest {
        request_id: 23,
        bitcoin_block_height: bitcoin_chain_tip.block_height,
        amount: 10_000_000,
        block_hash: stacks_chain_tip,
        recipient: withdrawal_recipient.script_pubkey.clone().into(),
        max_fee: 100_000,
        txid: StacksTxId::from([123; 32]),
        sender_address: PrincipalData::from(StandardPrincipalData::transient()).into(),
    };
    // Now we should manually put withdrawal request to Emily, pretending that
    // sidecar did it.
    let stacks_tip_height = db
        .get_stacks_block(&stacks_chain_tip)
        .await
        .unwrap()
        .unwrap()
        .block_height;

    // Set the chainstate to Emily before we create the withdrawal request
    chainstate_api::set_chainstate(
        &emily_config,
        Chainstate {
            stacks_block_hash: stacks_chain_tip.to_string(),
            stacks_block_height: *stacks_tip_height,
            bitcoin_block_height: Some(Some(0)), // TODO: maybe we will want to have here some sensible data.
        },
    )
    .await
    .expect("Failed to set chainstate");

    let request_body = testing_emily_client::models::CreateWithdrawalRequestBody {
        amount: withdrawal_request.amount,
        parameters: Box::new(testing_emily_client::models::WithdrawalParameters {
            max_fee: withdrawal_request.max_fee,
        }),
        recipient: withdrawal_request.recipient.to_string(),
        request_id: withdrawal_request.request_id,
        sender: withdrawal_request.sender_address.to_string(),
        stacks_block_hash: withdrawal_request.block_hash.to_string(),
        stacks_block_height: *stacks_tip_height,
        txid: withdrawal_request.txid.to_string(),
    };
    let response = withdrawal_api::create_withdrawal(&emily_config, request_body).await;
    assert!(response.is_ok());
    // Check that there is no Accepted requests on emily before we broadcast them
    let withdrawals_on_emily =
        withdrawal_api::get_withdrawals(&emily_config, TestingEmilyStatus::Accepted, None, None)
            .await
            .unwrap()
            .withdrawals;
    assert!(withdrawals_on_emily.is_empty());

    // Check that there is no Accepted requests on emily before we broadcast them
    let withdrawals_on_emily =
        withdrawal_api::get_withdrawals(&emily_config, TestingEmilyStatus::Pending, None, None)
            .await
            .unwrap()
            .withdrawals;
    assert_eq!(withdrawals_on_emily.len(), 1);

    for (_, db, _, _) in signers.iter() {
        db.write_withdrawal_request(&withdrawal_request)
            .await
            .unwrap();
    }

    // =========================================================================
    // Step 7 - Confirm WITHDRAWAL_MIN_CONFIRMATIONS more blocks so that
    //          the signers process the withdrawal request.
    // -------------------------------------------------------------------------
    // - Generate WITHDRAWAL_MIN_CONFIRMATIONS blocks the deposit request.
    //   This will trigger the block observer to update the database.
    // - Each RequestDecider process should vote on the withdrawal request
    //   and submit the votes to each other.
    // - The coordinator should submit a sweep transaction with an output
    //   fulfilling the withdrawal request.
    // =========================================================================
    let (ctx, _, _, _) = signers.first().unwrap();
    for _ in 0..WITHDRAWAL_MIN_CONFIRMATIONS - 1 {
        faucet.generate_block();
        wait_for_signers(&signers).await;
        // The mempool should be empty, since the signers do not act on the
        // withdrawal unless they've observed WITHDRAWAL_MIN_CONFIRMATIONS
        // from the chain tip of when the withdrawal request was created.
        let txids = ctx.bitcoin_client.inner_client().get_raw_mempool().unwrap();
        assert!(txids.is_empty());
    }

    faucet.generate_block();
    wait_for_signers(&signers).await;

    let mut txids = ctx.bitcoin_client.inner_client().get_raw_mempool().unwrap();
    assert_eq!(txids.len(), 1);

    let block_hash = faucet.generate_block();
    wait_for_signers(&signers).await;

    // =========================================================================
    // Step 8 - Assertions
    // -------------------------------------------------------------------------
    // - The first transactions should be a rotate keys contract call. And
    //   because of how we set up our mocked stacks client, each
    //   coordinator submits a rotate keys transaction before they do
    //   anything else.
    // - The last transaction should be us accepting the withdrawal request
    //   and burning sBTC.
    // - Is the sweep transaction in our database.
    // - Does the sweep outputs to the right scriptPubKey with the right
    //   amount.
    // =========================================================================

    let withdrawals_on_emily =
        withdrawal_api::get_withdrawals(&emily_config, TestingEmilyStatus::Accepted, None, None)
            .await
            .unwrap()
            .withdrawals;

    assert_eq!(withdrawals_on_emily.len(), 1);

    let withdrawal_on_emily = withdrawals_on_emily[0].clone();
    assert_eq!(
        withdrawal_on_emily.request_id,
        withdrawal_request.request_id
    );
    assert_eq!(
        withdrawal_on_emily.stacks_block_hash,
        withdrawal_request.block_hash.to_string()
    );
    assert_eq!(
        withdrawal_on_emily.recipient,
        withdrawal_request.recipient.to_string()
    );
    assert_eq!(
        withdrawal_on_emily.sender,
        withdrawal_request.sender_address.to_string()
    );
    assert_eq!(withdrawal_on_emily.amount, withdrawal_request.amount);

    let sleep_fut = Sleep::for_secs(5);
    let broadcast_stacks_txs: Vec<StacksTransaction> = stacks_tx_stream
        .take_until(sleep_fut)
        .collect::<Vec<_>>()
        .await
        .into_iter()
        .collect::<Result<Vec<_>, _>>()
        .unwrap();

    more_asserts::assert_ge!(broadcast_stacks_txs.len(), 2);
    // Check that the first N - 1 are all rotate keys contract calls.
    let rotate_keys_count = broadcast_stacks_txs.len() - 1;
    for tx in broadcast_stacks_txs.iter().take(rotate_keys_count) {
        assert_stacks_transaction_kind::<RotateKeysV1>(tx);
    }
    // Check that the Nth transaction is the accept-withdrawal-request
    // contract call.
    let tx = broadcast_stacks_txs.last().unwrap();
    assert_stacks_transaction_kind::<AcceptWithdrawalV1>(tx);

    // Now lets check the bitcoin transaction, first we get it.
    let txid = txids.pop().unwrap();
    let tx_info = ctx
        .bitcoin_client
        .get_tx_info(&txid, &block_hash)
        .unwrap()
        .unwrap();
    // We check that the scriptPubKey of the first input is the signers'
    let actual_script_pub_key = tx_info.prevout(0).unwrap().script_pubkey.as_bytes();

    assert_eq!(actual_script_pub_key, script_pub_key.as_bytes());
    assert_eq!(&tx_info.tx.output[0].script_pubkey, &script_pub_key);

    let recipient = &*withdrawal_request.recipient;
    assert_eq!(&tx_info.tx.output[2].script_pubkey, recipient);

    let withdrawal_amount = withdrawal_request.amount;
    assert_eq!(tx_info.tx.output[2].value.to_sat(), withdrawal_amount);

    // We check that our database has the sweep transaction
    let script_pubkey = sqlx::query_scalar::<_, model::ScriptPubKey>(
        r#"
        SELECT script_pubkey
        FROM sbtc_signer.bitcoin_tx_outputs
        WHERE txid = $1
          AND output_type = 'signers_output'
        "#,
    )
    .bind(txid.to_byte_array())
    .fetch_one(ctx.storage.pool())
    .await
    .unwrap();

    // We check that that our database has the withdrawal tx output
    let withdrawal_output = sqlx::query_as::<_, WithdrawalTxOutput>(
        r#"
        SELECT txid, output_index, request_id
        FROM sbtc_signer.bitcoin_withdrawal_tx_outputs
        WHERE txid = $1
        "#,
    )
    .bind(txid.to_byte_array())
    .fetch_one(ctx.storage.pool())
    .await
    .unwrap();

    assert_eq!(withdrawal_output.output_index, 2);
    assert_eq!(withdrawal_output.request_id, withdrawal_request.request_id);

    for (_, db, _, _) in signers {
        assert!(db.is_signer_script_pub_key(&script_pubkey).await.unwrap());
        testing::storage::drop_db(db).await;
    }
}

#[test_case(false, false; "rejectable")]
#[test_case(true, false; "completed")]
#[test_case(false, true; "in mempool")]
#[tokio::test]
async fn process_rejected_withdrawal(is_completed: bool, is_in_mempool: bool) {
    let db = testing::storage::new_test_database().await;
    let mut rng = get_rng();
    let (rpc, faucet) = regtest::initialize_blockchain();

    let mut context = TestContext::builder()
        .with_storage(db.clone())
        .with_first_bitcoin_core_client()
        .with_mocked_stacks_client()
        .with_mocked_emily_client()
        .build();

    let expect_tx = !is_completed && !is_in_mempool;

    let nonce = 12;
    let db2 = db.clone();
    // Mock required stacks client functions
    context
        .with_stacks_client(|client| {
            client.expect_get_account().once().returning(move |_| {
                Box::pin(async move {
                    Ok(AccountInfo {
                        balance: 0,
                        locked: 0,
                        unlock_height: 0u64.into(),
                        // The nonce is used to create the stacks tx
                        nonce,
                    })
                })
            });

            // The coordinator broadcasts a rotate keys transaction if it
            // is not up-to-date with their view of the current aggregate
            // key. The response of here means that the stacks node has a
            // record of a rotate keys contract call being executed once we
            // have verified shares.
            client
                .expect_get_current_signers_aggregate_key()
                .returning(move |_| {
                    let db2 = db2.clone();
                    Box::pin(async move {
                        let shares = db2.get_latest_verified_dkg_shares().await?;
                        Ok(shares.map(|sh| sh.aggregate_key))
                    })
                });

            // Dummy value
            client
                .expect_estimate_fees()
                .returning(move |_, _, _| Box::pin(async move { Ok(25505) }));

            client
                .expect_is_withdrawal_completed()
                .returning(move |_, _| Box::pin(async move { Ok(is_completed) }));
        })
        .await;

    let num_signers = 7;
    let signing_threshold = 5;
    let context_window = 100;

    let network = network::in_memory::InMemoryNetwork::new();
    let signer_info = testing::wsts::generate_signer_info(&mut rng, num_signers);

    let mut testing_signer_set =
        testing::wsts::SignerSet::new(&signer_info, signing_threshold, || network.connect());

    let bitcoin_chain_tip = rpc.get_blockchain_info().unwrap().best_block_hash;
    backfill_bitcoin_blocks(&db, rpc, &bitcoin_chain_tip).await;

    // Ensure we have a stacks chain tip
    let genesis_block = model::StacksBlock {
        block_hash: Faker.fake_with_rng(&mut OsRng),
        block_height: 0u64.into(),
        parent_hash: StacksBlockId::first_mined().into(),
        bitcoin_anchor: bitcoin_chain_tip.into(),
    };
    db.write_stacks_blocks([&genesis_block]).await;

    let (aggregate_key, _) = run_dkg(&context, &mut rng, &mut testing_signer_set).await;

    // We need to set the signer's UTXO since that is necessary to know if
    // there is a transaction sweeping out any withdrawals.
    let script_pub_key = aggregate_key.signers_script_pubkey();
    let bitcoin_network = bitcoin::Network::Regtest;
    let address = Address::from_script(&script_pub_key, bitcoin_network).unwrap();
    let donation = faucet.send_to(100_000, &address);

    // Okay, the donation exists, but it's in the mempool. In order to get
    // it into our database it needs to be confirmed. We also feed it
    // through the block observer will consider since it handles all the
    // logic for writing it to the database.
    let bitcoin_chain_tip = faucet.generate_block();
    backfill_bitcoin_blocks(&db, rpc, &bitcoin_chain_tip).await;

    let tx = context
        .bitcoin_client
        .get_tx_info(&donation.txid, &bitcoin_chain_tip)
        .unwrap()
        .unwrap();
    let bootstrap_script_pubkey = context.config().signer.bootstrap_aggregate_key;
    block_observer::extract_sbtc_transactions(
        &db,
        bootstrap_script_pubkey,
        bitcoin_chain_tip,
        &[tx],
    )
    .await
    .unwrap();

    let (bitcoin_chain_tip, stacks_chain_tip) = db.get_chain_tips().await;
    assert_eq!(stacks_chain_tip, genesis_block.block_hash);

    // Now we create a withdrawal request (without voting for it)
    let request = WithdrawalRequest {
        block_hash: genesis_block.block_hash,
        bitcoin_block_height: bitcoin_chain_tip.block_height,
        ..fake::Faker.fake_with_rng(&mut rng)
    };
    db.write_withdrawal_request(&request).await.unwrap();

    // The request should not be pending yet (missing enough confirmation)
    assert!(
        context
            .get_storage()
            .get_pending_rejected_withdrawal_requests(&bitcoin_chain_tip, context_window)
            .await
            .unwrap()
            .is_empty()
    );

    let new_tip = faucet
        .generate_blocks(WITHDRAWAL_BLOCKS_EXPIRY + 1)
        .pop()
        .unwrap();
    backfill_bitcoin_blocks(&db, rpc, &new_tip).await;
    let (bitcoin_chain_tip, _) = db.get_chain_tips().await;

    // We've just updated the database with a new chain tip, so we need to
    // update the signer's state just like the block observer would.
    context.state().set_bitcoin_chain_tip(bitcoin_chain_tip);
    // Now it should be pending rejected
    assert_eq!(
        context
            .get_storage()
            .get_pending_rejected_withdrawal_requests(&bitcoin_chain_tip, context_window)
            .await
            .unwrap()
            .single(),
        request
    );

    if is_in_mempool {
        // If we are testing the mempool/submitted scenario, we need to fake it
        let outpoint = faucet.send_to(1000, &faucet.address);
        let bitcoin_txid = outpoint.txid.into();
        let withdrawal_output = model::BitcoinWithdrawalOutput {
            bitcoin_txid,
            bitcoin_chain_tip: bitcoin_chain_tip.block_hash,
            output_index: outpoint.vout,
            request_id: request.request_id,
            stacks_txid: request.txid,
            stacks_block_hash: request.block_hash,
            // We don't care about validation, as the majority of signers may
            // have validated it, so we err towards checking more rather than
            // less txids.
            validation_result: WithdrawalValidationResult::NoVote,
            is_valid_tx: false,
        };
        db.write_bitcoin_withdrawals_outputs(&[withdrawal_output])
            .await
            .unwrap();

        let sighash = BitcoinTxSigHash {
            txid: bitcoin_txid,
            prevout_type: model::TxPrevoutType::SignersInput,
            prevout_txid: donation.txid.into(),
            prevout_output_index: donation.vout,
            validation_result: signer::bitcoin::validation::InputValidationResult::Ok,
            aggregate_key: aggregate_key.into(),
            is_valid_tx: false,
            will_sign: false,
            chain_tip: bitcoin_chain_tip.block_hash,
            sighash: bitcoin::TapSighash::from_byte_array([1; 32]).into(),
        };
        db.write_bitcoin_txs_sighashes(&[sighash]).await.unwrap();
    }

    let (broadcasted_transaction_tx, _broadcasted_transaction_rx) =
        tokio::sync::broadcast::channel(1);

    // This task gets all transactions broadcasted by the coordinator.
    let mut wait_for_transaction_rx = broadcasted_transaction_tx.subscribe();
    let wait_for_transaction_task =
        tokio::spawn(async move { wait_for_transaction_rx.recv().await });

    // Setup the stacks client mock to broadcast the transaction to our channel.
    context
        .with_stacks_client(|client| {
            client
                .expect_submit_tx()
                .times(if expect_tx { 1 } else { 0 })
                .returning(move |tx| {
                    let tx = tx.clone();
                    let txid = tx.txid();
                    let broadcasted_transaction_tx = broadcasted_transaction_tx.clone();
                    Box::pin(async move {
                        broadcasted_transaction_tx
                            .send(tx)
                            .expect("Failed to send result");
                        Ok(SubmitTxResponse::Acceptance(txid))
                    })
                });

            client
                .expect_get_current_signers_aggregate_key()
                .returning(move |_| Box::pin(std::future::ready(Ok(Some(aggregate_key)))));
        })
        .await;

    // Get the private key of the coordinator of the signer set.
    let private_key = select_coordinator(&bitcoin_chain_tip.block_hash, &signer_info);

    let config = context.config_mut();
    config.signer.private_key = private_key;
    config.signer.bootstrap_signatures_required = signing_threshold as u16;
    config.signer.bootstrap_signing_set = signer_info.first().unwrap().signer_public_keys.clone();

    prevent_dkg_on_changed_signer_set_info(&context, aggregate_key);

    // Bootstrap the tx coordinator event loop
    context.state().set_sbtc_contracts_deployed();
    let tx_coordinator = transaction_coordinator::TxCoordinatorEventLoop {
        context: context.clone(),
        network: network.connect(),
        private_key,
        context_window,
        threshold: signing_threshold as u16,
        signing_round_max_duration: Duration::from_secs(5),
        bitcoin_presign_request_max_duration: Duration::from_secs(5),
        dkg_max_duration: Duration::from_secs(5),
        is_epoch3: true,
    };
    let tx_coordinator_handle = tokio::spawn(async move { tx_coordinator.run().await });

    // Here signers use all the same storage, but we don't care in this test
    let _event_loop_handles: Vec<_> = signer_info
        .clone()
        .into_iter()
        .map(|signer_info| {
            let event_loop_harness = TxSignerEventLoopHarness::create(
                context.clone(),
                network.connect(),
                context_window,
                signer_info.signer_private_key,
                signing_threshold,
                rng.clone(),
            );

            event_loop_harness.start()
        })
        .collect();

    // Yield to get signers ready
    Sleep::for_millis(100).await;

    // Wake coordinator up
    context
        .signal(RequestDeciderEvent::NewRequestsHandled.into())
        .expect("failed to signal");

    // Await for tenure completion
    let tenure_completed_signal = TxCoordinatorEvent::TenureCompleted.into();
    context
        .wait_for_signal(Duration::from_secs(5), |signal| {
            signal == &tenure_completed_signal
        })
        .await
        .unwrap();

    // Await the `wait_for_tx_task` to receive the first transaction broadcasted.
    let broadcasted_tx = wait_for_transaction_task
        .with_timeout(Duration::from_secs(1))
        .await;

    // Stop event loops
    tx_coordinator_handle.abort();

    if !expect_tx {
        assert!(broadcasted_tx.is_err());
        testing::storage::drop_db(db).await;
        return;
    }

    let broadcasted_tx = broadcasted_tx
        .unwrap()
        .expect("failed to receive message")
        .expect("no message received");

    broadcasted_tx.verify().unwrap();

    assert_eq!(broadcasted_tx.get_origin_nonce(), nonce);

    let TransactionPayload::ContractCall(contract_call) = broadcasted_tx.payload else {
        panic!("unexpected tx payload")
    };
    assert_eq!(
        contract_call.contract_name.to_string(),
        RejectWithdrawalV1::CONTRACT_NAME
    );
    assert_eq!(
        contract_call.function_name.to_string(),
        RejectWithdrawalV1::FUNCTION_NAME
    );
    assert_eq!(
        contract_call.function_args[0],
        ClarityValue::UInt(request.request_id as u128)
    );

    testing::storage::drop_db(db).await;
}

/// Test that the coordinator doesn't try to sign a complete deposit stacks tx
/// for a swept deposit if the smart contract consider the deposit confirmed.
#[test_case(true; "deposit completed")]
#[test_case(false; "deposit not completed")]
#[tokio::test]
async fn coordinator_skip_onchain_completed_deposits(deposit_completed: bool) {
    let (rpc, faucet) = regtest::initialize_blockchain();

    let db = testing::storage::new_test_database().await;

    let signer = Recipient::new(AddressType::P2tr);
    let mut ctx = TestContext::builder()
        .with_storage(db.clone())
        .with_mocked_clients()
        .modify_settings(|settings| {
            let public_key = signer.keypair.public_key().into();
            settings.signer.bootstrap_signing_set = [public_key].into_iter().collect();
            settings.signer.bootstrap_signatures_required = 1;
        })
        .build();
    let network = WanNetwork::default();
    let signer_network = network.connect(&ctx);

    let signer_kp = signer.keypair;
    let signers = TestSignerSet {
        signer,
        keys: vec![signer_kp.public_key().into()],
    };
    let aggregate_key = signers.aggregate_key();

    ctx.state().set_sbtc_contracts_deployed();

    ctx.with_stacks_client(|client| {
        client
            .expect_estimate_fees()
            .returning(|_, _, _| Box::pin(std::future::ready(Ok(25))));

        client.expect_get_account().returning(|_| {
            let response = Ok(AccountInfo {
                balance: 0,
                locked: 0,
                unlock_height: 0u64.into(),
                // this is the only part used to create the stacks transaction.
                nonce: 12,
            });
            Box::pin(std::future::ready(response))
        });

        client
            .expect_get_current_signers_aggregate_key()
            .returning(move |_| Box::pin(std::future::ready(Ok(Some(aggregate_key)))));
    })
    .await;

    // Setup the scenario: we want a swept deposit
    let amounts = [SweepAmounts {
        amount: 700_000,
        max_fee: 500_000,
        is_deposit: true,
    }];
    let mut setup = TestSweepSetup2::new_setup(signers.clone(), faucet, &amounts);

    // Store everything we need for the deposit to be considered swept
    setup.submit_sweep_tx(rpc, faucet);
    fetch_canonical_bitcoin_blockchain(&db, rpc).await;

    setup.store_stacks_genesis_block(&db).await;
    setup.store_dkg_shares(&db).await;
    setup.store_donation(&db).await;
    setup.store_deposit_txs(&db).await;
    setup.store_deposit_request(&db).await;
    setup.store_deposit_decisions(&db).await;
    setup.store_sweep_tx(&db).await;

    prevent_dkg_on_changed_signer_set_info(&ctx, aggregate_key);

    let (bitcoin_chain_tip, _) = db.get_chain_tips().await;
    ctx.state().set_bitcoin_chain_tip(bitcoin_chain_tip);
    // If we try to sign a complete deposit, we will ask the bitcoin node to
    // asses the fees, so we need to mock this.
    let sweep_tx_info = setup.sweep_tx_info.unwrap().tx_info;
    ctx.with_bitcoin_client(|client| {
        client.expect_get_tx_info().returning(move |_, _| {
            let sweep_tx_info = sweep_tx_info.clone();
            Box::pin(async { Ok(Some(sweep_tx_info)) })
        });
    })
    .await;

    // Start the coordinator event loop and wait for it to be ready
    let start_flag = Arc::new(AtomicBool::new(false));
    let flag = start_flag.clone();

    let signing_round_max_duration = Duration::from_secs(2);
    let ev = TxCoordinatorEventLoop {
        network: signer_network.spawn(),
        context: ctx.clone(),
        context_window: 10000,
        private_key: signers.private_key(),
        signing_round_max_duration,
        bitcoin_presign_request_max_duration: Duration::from_secs(1),
        threshold: ctx.config().signer.bootstrap_signatures_required,
        dkg_max_duration: Duration::from_secs(1),
        is_epoch3: true,
    };
    tokio::spawn(async move {
        flag.store(true, Ordering::Relaxed);
        ev.run().await
    });

    while !start_flag.load(Ordering::SeqCst) {
        Sleep::for_millis(10).await;
    }

    // We will use network messages to detect the coordinator attempt, so we
    // need to connect to the network
    let fake_ctx = ctx.clone();
    let mut fake_signer = network.connect(&fake_ctx).spawn();

    // Finally, set the deposit status according in the smart contract
    if deposit_completed {
        set_deposit_completed(&mut ctx).await;
    } else {
        set_deposit_incomplete(&mut ctx).await;
    }

    // Wake up the coordinator
    ctx.signal(RequestDeciderEvent::NewRequestsHandled.into())
        .expect("failed to signal");

    let network_msg = tokio::time::timeout(signing_round_max_duration, fake_signer.receive()).await;

    if deposit_completed {
        network_msg.expect_err("expected timeout, got something instead");
    } else {
        let network_msg = network_msg.expect("failed to get a msg").unwrap();
        assert_matches!(
            network_msg.payload,
            Payload::StacksTransactionSignRequest(_)
        );
    }

    testing::storage::drop_db(db).await;
}

/// Module containing a test suite and helpers specific to
/// [`TxCoordinatorEventLoop::get_eligible_pending_withdrawal_requests`].
mod get_eligible_pending_withdrawal_requests {
    use std::sync::atomic::AtomicU64;
    use test_case::test_case;

    use signer::{
        WITHDRAWAL_DUST_LIMIT,
        bitcoin::MockBitcoinInteract,
        emily_client::MockEmilyInteract,
        network::in_memory2::SignerNetworkInstance,
        storage::model::{
            BitcoinBlock, BitcoinBlockHeight, StacksBlock, WithdrawalRequest, WithdrawalSigner,
        },
        testing::{
            blocks::{BitcoinChain, StacksChain},
            storage::{DbReadTestExt as _, DbWriteTestExt as _},
        },
        transaction_coordinator::{GetPendingRequestsParams, TxCoordinatorEventLoop},
    };

    use super::*;

    // A type alias for [`TxCoordinatorEventLoop`], typed with [`PgStore`] and
    // mocked clients, which are what's used in this mod.
    type MockedCoordinator = TxCoordinatorEventLoop<
        TestContext<
            PgStore,
            WrappedMock<MockBitcoinInteract>,
            WrappedMock<MockStacksInteract>,
            WrappedMock<MockEmilyInteract>,
        >,
        SignerNetworkInstance,
    >;

    /// Creates [`WithdrawalSigner`]s for each vote in the provided slice,
    /// zipped together with the signer keys from the provided
    /// [`TestSignerSet`], and stores them in the database.
    async fn store_votes(
        db: &PgStore,
        request: &WithdrawalRequest,
        signer_set: &TestSignerSet,
        votes: &[bool],
    ) {
        // Create an iterator of signer keys and their corresponding votes.
        let signer_votes = signer_set
            .signer_keys()
            .iter()
            .cloned()
            .zip(votes.iter().cloned());

        for (signer_pub_key, is_accepted) in signer_votes {
            let signer = WithdrawalSigner {
                request_id: request.request_id,
                block_hash: request.block_hash,
                txid: request.txid,
                signer_pub_key,
                is_accepted,
            };

            // Write the decision to the database.
            db.write_withdrawal_signer_decision(&signer)
                .await
                .expect("failed to write signer decision");
        }
    }

    /// Creates and stores a withdrawal request, confirmed in the specified
    /// bitcoin & stacks blocks.
    async fn store_withdrawal_request(
        db: &PgStore,
        bitcoin_block: &BitcoinBlock,
        stacks_block: &StacksBlock,
        amount: u64,
        max_fee: u64,
    ) -> WithdrawalRequest {
        let withdrawal_request = WithdrawalRequest {
            request_id: next_request_id(),
            block_hash: stacks_block.block_hash,
            bitcoin_block_height: bitcoin_block.block_height,
            amount,
            max_fee,
            ..Faker.fake()
        };

        db.write_withdrawal_request(&withdrawal_request)
            .await
            .expect("failed to write withdrawal request");

        withdrawal_request
    }

    /// Gets the next withdrawal request ID to use for testing.
    fn next_request_id() -> u64 {
        static NEXT_REQUEST_ID: AtomicU64 = AtomicU64::new(0);
        NEXT_REQUEST_ID.fetch_add(1, Ordering::Relaxed)
    }

    /// Helper function to set up the database with bitcoin and stacks chains,
    /// a set of signers and their DKG shares.
    async fn test_setup(
        db: &PgStore,
        chains_length: u64,
    ) -> (
        BitcoinChain,
        StacksChain,
        TestSignerSet,
        BTreeSet<PublicKey>,
    ) {
        let signer_set = TestSignerSet::new(&mut OsRng);
        let signer_keys = signer_set.keys.iter().copied().collect();

        // Create a new bitcoin chain with 31 blocks and a sibling stacks chain
        // anchored starting at block 0.
        let bitcoin_chain = BitcoinChain::new_with_length(chains_length as usize);
        let stacks_chain = StacksChain::new_anchored(&bitcoin_chain);

        // Write the blocks to the database.
        db.write_blocks(&bitcoin_chain, &stacks_chain).await;

        // Get the chain tips and assert that they're what we expect.
        let (bitcoin_chain_tip, stacks_chain_tip) = db.get_chain_tips().await;
        assert_eq!(
            bitcoin_chain_tip.block_hash,
            bitcoin_chain.chain_tip().block_hash
        );
        assert_eq!(stacks_chain_tip, stacks_chain.chain_tip().block_hash);

        // Create DKG shares and write them to the database.
        let dkg_shares = model::EncryptedDkgShares {
            aggregate_key: signer_set.aggregate_key(),
            started_at_bitcoin_block_hash: bitcoin_chain_tip.block_hash,
            started_at_bitcoin_block_height: bitcoin_chain_tip.block_height,
            signer_set_public_keys: signer_set.signer_keys().to_vec(),
            dkg_shares_status: DkgSharesStatus::Verified,
            ..Faker.fake()
        };
        db.write_encrypted_dkg_shares(&dkg_shares).await.unwrap();

        (bitcoin_chain, stacks_chain, signer_set, signer_keys)
    }

    struct TestParams {
        chain_length: u64,
        signature_threshold: u16,
        sbtc_limits: SbtcLimits,
        amount: u64,
        num_approves: usize,
        num_expected_results: usize,
        expiry_window: u64,
        expiry_buffer: u64,
        min_confirmations: u64,
        at_block_height: BitcoinBlockHeight,
    }

    impl Default for TestParams {
        fn default() -> Self {
            Self {
                chain_length: 8,
                signature_threshold: 2,
                sbtc_limits: SbtcLimits::unlimited(),
                amount: 1_000,
                num_approves: 3,
                num_expected_results: 1,
                expiry_window: 24,
                expiry_buffer: 0,
                min_confirmations: 0,
                at_block_height: 0u64.into(),
            }
        }
    }

    /// Asserts that
    /// [`TxCoordinatorEventLoop::get_eligible_pending_withdrawal_requests`]
    /// correctly filters requests based on its parameters.
    #[test_case(TestParams::default(); "should_pass_all_validations")]
    #[test_case(TestParams {
        amount: WITHDRAWAL_DUST_LIMIT - 1,
        num_expected_results: 0,
        ..Default::default()
    }; "amount_below_dust_limit_skipped")]
    #[test_case(TestParams {
        amount: WITHDRAWAL_DUST_LIMIT,
        num_expected_results: 1,
        ..Default::default()
    }; "amount_at_dust_limit_allowed")]
    #[test_case(TestParams {
        amount: 1_000,
        sbtc_limits: SbtcLimits::zero(),
        num_expected_results: 0,
        ..Default::default()
    }; "amount_over_per_withdrawal_limit")]
    #[test_case(TestParams {
        // This case will calculate the confirmations as:
        // chain_length (10) - min_confirmations (6) = 4 (maximum block height),
        // at_block_height (5) > 4 (maximum).
        chain_length: 10,
        at_block_height: 5u64.into(),
        min_confirmations: 6,
        num_expected_results: 0,
        ..Default::default()
    }; "insufficient_confirmations_one_too_few")]
    #[test_case(TestParams {
        // This case will calculate the confirmations as:
        // chain_length (10) - min_confirmations(6) = 4 (maximum block height),
        // at_block_height (4) <= 4.
        chain_length: 10,
        at_block_height: 4u64.into(),
        min_confirmations: 6,
        num_expected_results: 1,
        ..Default::default()
    }; "exact_number_of_confirmations_allowed")]
    #[test_case(TestParams {
        signature_threshold: 2,
        num_approves: 1,
        num_expected_results: 0,
        ..Default::default()
    }; "insufficient_votes")]
    #[test_case(TestParams {
        // This case will calculate the soft expiry as:
        // chain_length - expiry_window + expiry_buffer = 4 and 3 < 4.
        chain_length: 10,
        expiry_window: 10,
        expiry_buffer: 4,
        at_block_height: 3u64.into(),
        num_expected_results: 0,
        ..Default::default()
    }; "soft_expiry_one_block_too_old")]
    #[test_case(TestParams {
        // This case will calculate the soft expiry as:
        // chain_length (10) - expiry_window (10) + expiry_buffer (4) = 4,
        // and at_block_height (4) == 4.
        chain_length: 10,
        expiry_window: 10,
        expiry_buffer: 4,
        at_block_height: 4u64.into(),
        num_expected_results: 1,
        ..Default::default()
    }; "soft_expiry_exact_block_allowed")]
    #[test_case(TestParams {
        // This case will calculate the hard expiry as:
        // chain_length (10) - expiry_window (5) = 5,
        // and at_block_height (5) == 5
        chain_length: 10,
        expiry_window: 5,
        expiry_buffer: 0,
        at_block_height: 5u64.into(),
        num_expected_results: 1,
        ..Default::default()
    }; "hard_expiry_exact_block_allowed")]
    #[test_case(TestParams {
        // This case will calculate the hard expiry as:
        // chain_length (10) - expiry_window (5) = 5,
        // and at_block_height (4) < 5
        chain_length: 10,
        expiry_window: 5,
        expiry_buffer: 0,
        at_block_height: 4u64.into(),
        num_expected_results: 0,
        ..Default::default()
    }; "hard_expiry_one_block_too_old")]
    #[test_log::test(tokio::test)]
    async fn test_validations(params: TestParams) {
        let db = testing::storage::new_test_database().await;

        // Note: we create the chains with a length of `chain_length + 1` to
        // allow for 1-based indexing in the parameters above (the blockchain
        // starts at block height 0, so the chain tip of a chain with 10 blocks
        // has a height of 9).
        let (bitcoin_chain, stacks_chain, signer_set, _) =
            test_setup(&db, params.chain_length + 1).await;

        let (bitcoin_chain_tip, stacks_chain_tip) = db.get_chain_tips().await;

        // Define the parameters for the pending requests call.
        let get_requests_params = GetPendingRequestsParams {
            aggregate_key: &signer_set.aggregate_key(),
            bitcoin_chain_tip: &bitcoin_chain_tip,
            stacks_chain_tip: &stacks_chain_tip,
            signature_threshold: params.signature_threshold,
            sbtc_limits: &params.sbtc_limits,
        };

        // Create a request below the dust limit.
        let request = store_withdrawal_request(
            &db,
            bitcoin_chain.nth_block(params.at_block_height),
            stacks_chain.nth_block((*params.at_block_height).into()), // Here we can cast one height to another because in this test chains are 1 to 1.
            params.amount,
            1_000, // Max fee isn't validated here.
        )
        .await;

        // Create and store votes for the request.
        let votes = vec![true; params.num_approves];
        store_votes(&db, &request, &signer_set, &votes).await;

        //Get pending withdrawals from coordinator
        let pending_withdrawals = MockedCoordinator::get_eligible_pending_withdrawal_requests(
            &db,
            params.expiry_window,
            params.expiry_buffer,
            params.min_confirmations,
            &get_requests_params,
        )
        .await
        .expect("failed to fetch eligible pending withdrawal requests");

        assert_eq!(pending_withdrawals.len(), params.num_expected_results);

        testing::storage::drop_db(db).await;
    }
}

// This test checks that the coordinator attempts to fulfill its
// other duties if DKG encounters an error but there's an existing
// aggregate key to fallback on.
#[test_log::test(tokio::test)]
async fn should_handle_dkg_coordination_failure() {
    let mut rng = get_rng();
    let context = TestContext::builder()
        .with_in_memory_storage()
        .with_mocked_clients()
        .build();

    let storage = context.get_storage_mut();

    // Create a bitcoin block to serve as chain tip
    let bitcoin_block: model::BitcoinBlock = Faker.fake_with_rng(&mut rng);
    storage.write_bitcoin_block(&bitcoin_block).await.unwrap();

    // Get chain tip reference
    let chain_tip = storage
        .get_bitcoin_canonical_chain_tip_ref()
        .await
        .unwrap()
        .unwrap();

    // Create a set of signer public keys and update the context state
    let mut signer_keys = BTreeSet::new();
    for _ in 0..3 {
        // Create 3 signers
        let private_key = PrivateKey::new(&mut rng);
        let public_key = PublicKey::from_private_key(&private_key);
        signer_keys.insert(public_key);
    }
    context
        .state()
        .update_current_signer_set(signer_keys.clone());

    // Mock the stacks client to handle contract source checks
    context
        .with_stacks_client(|client| {
            client.expect_get_contract_source().returning(|_, _| {
                Box::pin(async {
                    Ok(ContractSrcResponse {
                        source: String::new(),
                        publish_height: 1,
                        marf_proof: None,
                    })
                })
            });
        })
        .await;

    // Verify DKG should run
    assert!(
        transaction_coordinator::should_coordinate_dkg(&context, &chain_tip)
            .await
            .unwrap(),
        "DKG should be triggered since no shares exist yet"
    );

    // Create coordinator with test parameters using SignerNetwork::single
    let network = SignerNetwork::single(&context);
    let mut coordinator = TxCoordinatorEventLoop {
        context: context.clone(),
        network: network.spawn(),
        private_key: PrivateKey::new(&mut rng),
        threshold: 3,
        context_window: 5,
        signing_round_max_duration: std::time::Duration::from_secs(5),
        bitcoin_presign_request_max_duration: std::time::Duration::from_secs(5),
        // short be short enough to broadcast, yet fail
        dkg_max_duration: Duration::from_millis(10),
        is_epoch3: true,
    };

    // We're verifying that the coordinator is currently
    // processing requests correctly. Since we previously checked
    // that 'should_coordinate_dkg' will trigger and we set the
    // 'dkg_max_duration' to 10 milliseconds we expect that
    // DKG will run & fail
    let result = coordinator.process_new_blocks().await;
    assert!(
        result.is_ok(),
        "process_new_blocks should complete successfully even with DKG failure"
    );

    // Here we check that DKG ran & correctly failed by fetching
    // the latest DKG shares from storage. We test it failed
    // by asserting that the latest row is_none()
    let dkg_shares = storage.get_latest_encrypted_dkg_shares().await.unwrap();
    assert!(
        dkg_shares.is_none(),
        "DKG shares should not exist since DKG failed to complete due to timeout"
    );

    // Verify that we can still process blocks after DKG failure,
    // this final assert specifically checks that blocks are still
    // being processed since there was an aggregate key to fallback on
    let result = coordinator.process_new_blocks().await;
    assert!(
        result.is_ok(),
        "Should be able to continue processing blocks after DKG failure"
    );
}

/// Similar to `create_signers_keys` in `wallet.rs`, but returning also the keypairs
fn generate_random_signers<R>(
    rng: &mut R,
    num_signers: usize,
    signatures_required: u16,
) -> (regtest::Recipient, SignerWallet, Vec<Keypair>)
where
    R: rand::Rng,
{
    let aggregated_signer = regtest::Recipient::new(bitcoin::AddressType::P2tr);

    // We only take an odd number of signers so that the math works out.
    assert_eq!(num_signers % 2, 1);

    // The private keys of half of the other signers
    let pks: Vec<secp256k1::SecretKey> = std::iter::repeat_with(|| secp256k1::SecretKey::new(rng))
        .take(num_signers / 2)
        .collect();

    let mut keypairs: Vec<Keypair> = pks
        .clone()
        .into_iter()
        .chain(pks.into_iter().map(secp256k1::SecretKey::negate))
        .map(|sk| Keypair::from_secret_key(SECP256K1, &sk))
        .chain([aggregated_signer.keypair])
        .collect();
    keypairs.reverse();

    let mut signer_keys: Vec<PublicKey> =
        keypairs.iter().map(|kp| kp.public_key().into()).collect();
    signer_keys.sort();

    let wallet = SignerWallet::new(
        &signer_keys,
        signatures_required,
        signer::config::NetworkKind::Regtest,
        0,
    )
    .unwrap();

    (aggregated_signer, wallet, keypairs)
}

/// Wait for the next stacks block, assuming someone else keeps producing blocks
async fn wait_next_stacks_block(stacks_client: &StacksClient) {
    let initial_height = stacks_client
        .get_node_info()
        .await
        .unwrap()
        .stacks_tip_height;
    tokio::time::timeout(Duration::from_secs(15), async {
        loop {
            let height = stacks_client
                .get_node_info()
                .await
                .unwrap()
                .stacks_tip_height;
            if height > initial_height {
                break;
            }
            tokio::time::sleep(Duration::from_millis(100)).await
        }
    })
    .await
    .unwrap()
}

/// This test requires a running stacks node.
/// To run this test first run devenv:
/// ```bash
/// make devenv-up
/// ```
/// And wait for nakamoto to kick in; finally, stop the bitcoin miner.
///
/// You also need to fund the faucet (after a while it will unlock coinbase):
/// ```bash
/// cargo run -p signer --bin demo-cli fund-btc --recipient BCRT1QW508D6QEJXTDG4Y5R3ZARVARY0C5XW7KYGT080 --amount 1000000000
/// cargo run -p signer --bin demo-cli generate-block
/// ```
#[ignore = "This is an integration test that requires devenv running"]
#[test_log::test(tokio::test)]
async fn reuse_nonce_attack() {
    let stacks = StacksClient::new(Url::parse("http://127.0.0.1:20443").unwrap()).unwrap();
    let (rpc, faucet) = regtest::initialize_blockchain_devenv();
    let emily_client = EmilyClient::try_new(
        &Url::parse("http://testApiKey@127.0.0.1:3031").unwrap(),
        Duration::from_secs(1),
        None,
    )
    .unwrap();

    let mut rng = get_rng();

    let signatures_required = 2;
    let (_, signer_wallet, signer_key_pairs) =
        generate_random_signers(&mut rng, 3, signatures_required);
    let deployer = *signer_wallet.address();

    testing_api::wipe_databases(&emily_client.config().as_testing())
        .await
        .unwrap();

    let network = WanNetwork::default();

    // =========================================================================
    // Funds the (randomized) signer set multisig
    // =========================================================================
    let (regtest_signer_wallet, regtest_signer_key_pairs): (_, [Keypair; 3]) =
        testing::wallet::regtest_bootstrap_wallet();
    let regtest_signer_wallet_account = stacks
        .get_account(regtest_signer_wallet.address())
        .await
        .unwrap();
    regtest_signer_wallet.set_nonce(regtest_signer_wallet_account.nonce);
    let signer_stx_state = SignerStxState {
        wallet: regtest_signer_wallet,
        keys: regtest_signer_key_pairs,
        stacks_client: stacks.clone(),
    };
    let stx_funding = TransactionPayload::TokenTransfer(
        signer_wallet.address().to_account_principal(),
        100_000_000,
        TokenTransferMemo([0u8; 34]),
    );
    signer_stx_state.sign_and_submit(&stx_funding).await;
    // To ensure the tx is mined and anchored before we attempt to deploy the
    // contracts we generate a some blocks
    for _ in 0..2 {
        Sleep::for_secs(3).await;
        faucet.generate_block();
    }

    // =========================================================================
    // Create a database, an associated context, and a Keypair for each of the
    // signers in the signing set.
    // =========================================================================
    let signer_set_public_keys: BTreeSet<PublicKey> = signer_key_pairs
        .iter()
        .map(|kp| kp.public_key().into())
        .collect();

    let mut signers = Vec::new();
    for kp in signer_key_pairs.iter() {
        let db = testing::storage::new_test_database().await;
        let ctx = TestContext::builder()
            .with_storage(db.clone())
            .with_first_bitcoin_core_client()
            .with_emily_client(emily_client.clone())
            .with_stacks_client(stacks.clone())
            .modify_settings(|settings| {
                settings.signer.bootstrap_signatures_required = signatures_required;
                settings.signer.bootstrap_signing_set = signer_set_public_keys.clone();
                settings.signer.deployer = deployer;
                settings.signer.requests_processing_delay = Duration::from_secs(1);
                settings.signer.bitcoin_processing_delay = Duration::from_secs(1);
            })
            .build();

        fetch_canonical_bitcoin_blockchain(&db, rpc).await;

        for signer in &signer_set_public_keys {
            ctx.state().current_signer_set().add_signer(*signer);
        }
        let network = network.connect(&ctx);

        signers.push((ctx, db, kp, network));
    }

    // We need to inspect the signer status, so we pick the first one for it
    let (ctx, db, _, _) = signers.first().unwrap();

    // =========================================================================
    // Start the TxCoordinatorEventLoop, TxSignerEventLoop and BlockObserver
    // processes for each signer.
    // -------------------------------------------------------------------------
    // - We only proceed with the test after all processes have started, and
    //   we use a counter to notify us when that happens.
    // =========================================================================
    let start_count = Arc::new(AtomicU8::new(0));

    for (ctx, _, kp, network) in signers.iter() {
        let ev = TxCoordinatorEventLoop {
            network: network.spawn(),
            context: ctx.clone(),
            context_window: 10000,
            private_key: kp.secret_key().into(),
            signing_round_max_duration: Duration::from_secs(10),
            bitcoin_presign_request_max_duration: Duration::from_secs(10),
            threshold: ctx.config().signer.bootstrap_signatures_required,
            dkg_max_duration: Duration::from_secs(10),
            is_epoch3: true,
        };
        let counter = start_count.clone();
        tokio::spawn(async move {
            counter.fetch_add(1, Ordering::Relaxed);
            ev.run().await
        });

        let ev = TxSignerEventLoop {
            network: network.spawn(),
            threshold: ctx.config().signer.bootstrap_signatures_required as u32,
            context: ctx.clone(),
            context_window: 10000,
            wsts_state_machines: LruCache::new(NonZeroUsize::new(100).unwrap()),
            signer_private_key: kp.secret_key().into(),
            rng: rand::rngs::OsRng,
            dkg_begin_pause: None,
            dkg_verification_state_machines: LruCache::new(NonZeroUsize::new(5).unwrap()),
            stacks_sign_request: LruCache::new(STACKS_SIGN_REQUEST_LRU_SIZE),
        };
        let counter = start_count.clone();
        tokio::spawn(async move {
            counter.fetch_add(1, Ordering::Relaxed);
            ev.run().await
        });

        let ev = RequestDeciderEventLoop {
            network: network.spawn(),
            context: ctx.clone(),
            context_window: 1000,
            deposit_decisions_retry_window: 1,
            withdrawal_decisions_retry_window: 1,
            blocklist_checker: Some(()),
            signer_private_key: kp.secret_key().into(),
        };
        let counter = start_count.clone();
        tokio::spawn(async move {
            counter.fetch_add(1, Ordering::Relaxed);
            ev.run().await
        });

        let block_observer = BlockObserver {
            context: ctx.clone(),
            bitcoin_blocks: testing::btc::new_zmq_block_hash_stream(BITCOIN_CORE_ZMQ_ENDPOINT)
                .await,
        };
        let counter = start_count.clone();
        tokio::spawn(async move {
            counter.fetch_add(1, Ordering::Relaxed);
            block_observer.run().await
        });
    }

    while start_count.load(Ordering::SeqCst) < 12 {
        Sleep::for_millis(10).await;
    }

    // =========================================================================
    // Wait for contract deployment
    // =========================================================================
    faucet.generate_block();
    wait_for_signers(&signers).await;

    // =========================================================================
    // Wait for DKG + key rotation
    // =========================================================================
    faucet.generate_block();
    wait_for_signers(&signers).await;

    let shares = db.get_latest_encrypted_dkg_shares().await.unwrap().unwrap();
    assert_eq!(shares.dkg_shares_status, DkgSharesStatus::Verified);

    wait_next_stacks_block(&stacks).await;
    assert!(
        stacks
            .get_current_signers_aggregate_key(&deployer)
            .await
            .unwrap()
            .is_some()
    );

    // =========================================================================
    // Create signers UTXO
    // =========================================================================
    let script_pub_key = shares.aggregate_key.signers_script_pubkey();
    let address = Address::from_script(&script_pub_key, bitcoin::Network::Regtest).unwrap();
    faucet.send_to(100_000, &address);

    // =========================================================================
    // Fund depositor
    // =========================================================================
    let depositor = Recipient::new(AddressType::P2tr);
    faucet.send_to(50_000_000, &depositor.address);

    faucet.generate_block();
    wait_for_signers(&signers).await;

    // =========================================================================
    // Create deposits
    // =========================================================================
    let utxo = depositor.get_utxos(rpc, None).pop().unwrap();

    let num_deposits = 5;
    let amounts = vec![100_000; num_deposits];
    let signers_public_key = shares.aggregate_key.into();
    let max_fee = 50_000;

    let (deposit_tx, deposit_requests) =
        make_deposit_requests(&depositor, &amounts, utxo, max_fee, signers_public_key);

    rpc.send_raw_transaction(&deposit_tx).unwrap();

    for request in &deposit_requests {
        assert_eq!(deposit_tx.compute_txid(), request.outpoint.txid);

        let body = request.as_emily_request(&deposit_tx);
        let _ = deposit_api::create_deposit(emily_client.config(), body)
            .await
            .unwrap();
    }

    // Confirming the deposits, the signers should fulfill them
    faucet.generate_block();
    wait_for_signers(&signers).await;

    // Check that we have the sweep tx in the mempool servicing all deposits
    let txids = ctx.bitcoin_client.inner_client().get_raw_mempool().unwrap();
    // The sweep plus the stacks commitment
    assert_eq!(txids.len(), 2);

    let sweep_tx = txids
        .iter()
        .filter_map(|txid| {
            let tx = ctx.bitcoin_client.get_tx(txid).unwrap().unwrap();
            // Stacks commitment txs first output is a op return
            if tx.tx.output[0].value == Amount::ZERO {
                None
            } else {
                Some(tx)
            }
        })
        .next()
        .unwrap();
    assert_eq!(sweep_tx.tx.input.len(), num_deposits + 1);

    // =========================================================================
    // Preparare concurrent tx
    // =========================================================================
    let signer_wallet_account = stacks.get_account(&deployer).await.unwrap();
    // We want to mess with the third complete-deposit, for no specific reason
    signer_wallet.set_nonce(signer_wallet_account.nonce + 2);

    let signer_stx_state = SignerStxState {
        wallet: signer_wallet,
        keys: signer_key_pairs.clone().try_into().unwrap(),
        stacks_client: stacks.clone(),
    };
    let stx_funding = TransactionPayload::TokenTransfer(
        PrincipalData::from(StacksAddress::burn_address(false)),
        50_000_000,
        TokenTransferMemo([0u8; 34]),
    );
    // The tx will be submitted correctly and just wait in the mempool until txs
    // filling the previous nonces will be mined
    signer_stx_state.sign_and_submit(&stx_funding).await;
    // Ensure the signers/miner pick the tx up
    Sleep::for_secs(1).await;

    // =========================================================================
    // Actual test: process the pending completion deposits with a concurrent tx
    // already in the mempool
    // =========================================================================
    faucet.generate_block();
    wait_for_signers(&signers).await;

    wait_next_stacks_block(&stacks).await;

    // =========================================================================
    // Test assertions
    // =========================================================================
    // Ensure the concurrent tx (burning some funds) was mined
    let dpeloyer_balance = stacks.get_account(&deployer).await.unwrap().balance;
    assert_lt!(dpeloyer_balance, 50_000_000);

    // Check how many deposits we have completed
    let mut completed_deposits = 0;
    for request in deposit_requests {
        completed_deposits += stacks
            .is_deposit_completed(&deployer, &request.outpoint)
            .await
            .unwrap() as usize;
    }
    assert_eq!(completed_deposits, num_deposits - 1);

    for (_, db, _, _) in signers {
        testing::storage::drop_db(db).await;
    }
}<|MERGE_RESOLUTION|>--- conflicted
+++ resolved
@@ -1788,7 +1788,7 @@
     // - After they have the same view of the canonical bitcoin blockchain,
     //   the signers should all participate in DKG.
     // =========================================================================
-    let chain_tip: BitcoinBlockHash = faucet.generate_block().into();
+    let chain_tip = faucet.generate_block().into();
 
     // We first need to wait for bitcoin-core to send us all the
     // notifications so that we are up-to-date with the chain tip and DKG.
@@ -2257,7 +2257,7 @@
     // =========================================================================
 
     // This should kick off DKG.
-    let chain_tip: BitcoinBlockHash = faucet.generate_block().into();
+    let chain_tip = faucet.generate_block().into();
 
     // We first need to wait for bitcoin-core to send us all the
     // notifications so that we are up-to-date with the chain tip.
@@ -2393,28 +2393,12 @@
 
     // After the next bitcoin block, each of the signers will think that
     // DKG needs to be run. So we need to wait for it.
-    let chain_tip: BitcoinBlockHash = faucet.generate_block().into();
+    let chain_tip = faucet.generate_block().into();
 
     // We first need to wait for bitcoin-core to send us all the
     // notifications so that we are up-to-date with the chain tip.
-<<<<<<< HEAD
-    signers
-        .iter()
-        .map(|(_, db, _, _)| testing::storage::wait_for_chain_tip(db, chain_tip))
-        .join_all()
-        .await;
-
-    // We wait for DKG to successfully complete again. For that we just
-    // watch the dkg_shares table.
-    signers
-        .iter()
-        .map(|(_, db, _, _)| testing::storage::wait_for_dkg(db, 2))
-        .join_all()
-        .await;
-=======
     wait_for_signers(&signers).await;
 
->>>>>>> 02e91d91
     let (_, db, _, _) = signers.first().unwrap();
     let shares2 = db.get_latest_verified_dkg_shares().await.unwrap().unwrap();
 
@@ -3496,7 +3480,7 @@
     // - After they have the same view of the canonical bitcoin blockchain,
     //   the signers should all participate in DKG.
     // =========================================================================
-    let chain_tip: BitcoinBlockHash = faucet.generate_block().into();
+    let chain_tip = faucet.generate_block().into();
 
     // We first need to wait for bitcoin-core to send us all the
     // notifications so that we are up-to-date with the chain tip.
@@ -3523,7 +3507,7 @@
     // - After they have the same view of the canonical bitcoin blockchain,
     //   the signers should all participate in DKG.
     // =========================================================================
-    let chain_tip: BitcoinBlockHash = faucet.generate_block().into();
+    let chain_tip = faucet.generate_block().into();
 
     // We first need to wait for bitcoin-core to send us all the
     // notifications so that we are up-to-date with the chain tip.
@@ -4568,7 +4552,7 @@
     // - After they have the same view of the canonical bitcoin blockchain,
     //   the signers should all participate in DKG.
     // =========================================================================
-    let chain_tip: BitcoinBlockHash = faucet.generate_block().into();
+    let chain_tip = faucet.generate_block().into();
 
     // We first need to wait for bitcoin-core to send us all the
     // notifications so that we are up-to-date with the chain tip.
