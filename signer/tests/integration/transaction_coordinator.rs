use std::collections::BTreeSet;
use std::num::NonZeroU32;
use std::num::NonZeroUsize;
use std::sync::Arc;
use std::sync::atomic::AtomicBool;
use std::sync::atomic::AtomicU8;
use std::sync::atomic::Ordering;
use std::time::Duration;

use bitcoin::Address;
use bitcoin::AddressType;
use bitcoin::Amount;
use bitcoin::BlockHash;
use bitcoin::Transaction;
use bitcoin::hashes::Hash as _;
use bitcoincore_rpc::RpcApi as _;
<<<<<<< HEAD
use bitcoincore_rpc_json::GetChainTipsResultTip;
=======
use bitvec::array::BitArray;
>>>>>>> 02e91d91
use blockstack_lib::chainstate::nakamoto::NakamotoBlock;
use blockstack_lib::chainstate::nakamoto::NakamotoBlockHeader;
use blockstack_lib::chainstate::stacks::StacksTransaction;
use blockstack_lib::chainstate::stacks::TokenTransferMemo;
use blockstack_lib::chainstate::stacks::TransactionPayload;
use blockstack_lib::net::api::getcontractsrc::ContractSrcResponse;
use blockstack_lib::net::api::getpoxinfo::RPCPoxInfoData;
use blockstack_lib::net::api::getsortition::SortitionInfo;
use clarity::types::chainstate::StacksAddress;
use clarity::types::chainstate::StacksBlockId;
use clarity::vm::Value as ClarityValue;
use clarity::vm::types::PrincipalData;
use clarity::vm::types::SequenceData;
use clarity::vm::types::StacksAddressExtensions;
use clarity::vm::types::StandardPrincipalData;
use emily_client::apis::deposit_api;
use fake::Fake;
use fake::Faker;
use futures::StreamExt as _;
use lru::LruCache;
use more_asserts::assert_lt;
use rand::rngs::OsRng;

use sbtc::deposits::CreateDepositRequest;
use sbtc::deposits::DepositScriptInputs;
use sbtc::deposits::ReclaimScriptInputs;
use sbtc::testing::regtest;
use sbtc::testing::regtest::AsUtxo as _;
use sbtc::testing::regtest::Recipient;
use sbtc::testing::regtest::p2wpkh_sign_transaction;
use secp256k1::Keypair;
use secp256k1::SECP256K1;
use signer::bitcoin::BitcoinInteract as _;
use signer::bitcoin::rpc::BitcoinCoreClient;
use signer::bitcoin::utxo::BitcoinInputsOutputs;
use signer::bitcoin::utxo::DepositRequest;
use signer::bitcoin::utxo::Fees;
use signer::bitcoin::utxo::TxDeconstructor as _;
use signer::bitcoin::validation::WithdrawalValidationResult;
use signer::block_observer;
use signer::block_observer::SignerSetInfo;
use signer::context::RequestDeciderEvent;
use signer::message::Payload;
use signer::network::MessageTransfer;
use signer::stacks::api::StacksClient;
use signer::stacks::api::StacksInteract;
use signer::stacks::wallet::SignerWallet;
use signer::storage::model::KeyRotationEvent;
use signer::storage::model::WithdrawalTxOutput;
use signer::testing::btc::get_canonical_chain_tip;
use signer::testing::get_rng;

use signer::transaction_coordinator::should_coordinate_dkg;
use signer::transaction_signer::STACKS_SIGN_REQUEST_LRU_SIZE;
use signer::transaction_signer::assert_allow_dkg_begin;
use testing_emily_client::apis::chainstate_api;
use testing_emily_client::apis::testing_api;
use testing_emily_client::apis::withdrawal_api;
use testing_emily_client::models::Chainstate;
use testing_emily_client::models::Status as TestingEmilyStatus;

use signer::WITHDRAWAL_BLOCKS_EXPIRY;
use signer::WITHDRAWAL_MIN_CONFIRMATIONS;
use signer::context::SbtcLimits;
use signer::context::TxCoordinatorEvent;
use signer::keys::PrivateKey;
use signer::network::in_memory2::SignerNetwork;
use signer::network::in_memory2::WanNetwork;
use signer::request_decider::RequestDeciderEventLoop;
use signer::stacks::api::TenureBlocks;
use signer::stacks::contracts::AcceptWithdrawalV1;
use signer::stacks::contracts::AsContractCall;
use signer::stacks::contracts::RejectWithdrawalV1;
use signer::stacks::contracts::RotateKeysV1;
use signer::stacks::contracts::SmartContract;
use signer::storage::DbRead;
use signer::storage::DbWrite;
use signer::storage::model::BitcoinBlockHash;
use signer::storage::model::BitcoinTxSigHash;
use signer::storage::model::DkgSharesStatus;
use signer::storage::model::StacksTxId;
use signer::storage::model::WithdrawalRequest;
use signer::storage::postgres::PgStore;
use signer::testing::IterTestExt;
use signer::testing::stacks::DUMMY_SORTITION_INFO;
use signer::testing::stacks::DUMMY_TENURE_INFO;
use signer::testing::storage::DbReadTestExt;
use signer::testing::storage::DbWriteTestExt;
use signer::testing::transaction_coordinator::select_coordinator;
use signer::testing::wsts::SignerInfo;
use signer::transaction_coordinator::given_key_is_coordinator;
use stacks_common::types::chainstate::BurnchainHeaderHash;
use stacks_common::types::chainstate::ConsensusHash;
use stacks_common::types::chainstate::SortitionId;
use test_case::test_case;
use test_log::test;
use tokio_stream::wrappers::BroadcastStream;
use url::Url;

use signer::block_observer::BlockObserver;
use signer::context::Context;
use signer::emily_client::EmilyClient;
use signer::error::Error;
use signer::keys;
use signer::keys::PublicKey;
use signer::keys::SignerScriptPubKey as _;
use signer::network;
use signer::network::in_memory::InMemoryNetwork;
use signer::stacks::api::AccountInfo;
use signer::stacks::api::MockStacksInteract;
use signer::stacks::api::SubmitTxResponse;
use signer::stacks::contracts::CompleteDepositV1;
use signer::stacks::contracts::SMART_CONTRACTS;
use signer::storage::model;
use signer::storage::model::EncryptedDkgShares;
use signer::testing;
use signer::testing::context::TestContext;
use signer::testing::context::WrappedMock;
use signer::testing::context::*;
use signer::testing::storage::model::TestData;
use signer::testing::transaction_signer::TxSignerEventLoopHarness;
use signer::testing::wsts::SignerSet;
use signer::transaction_coordinator;
use signer::transaction_coordinator::TxCoordinatorEventLoop;
use signer::transaction_signer::TxSignerEventLoop;
use tokio::sync::broadcast::Sender;

use crate::complete_deposit::make_complete_deposit;
use crate::contracts::SignerStxState;
use crate::setup::AsBlockRef as _;
use crate::setup::IntoEmilyTestingConfig as _;
use crate::setup::SweepAmounts;
use crate::setup::TestSignerSet;
use crate::setup::TestSweepSetup;
use crate::setup::TestSweepSetup2;
use crate::setup::WithdrawalTriple;
use crate::setup::backfill_bitcoin_blocks;
use crate::setup::fetch_canonical_bitcoin_blockchain;
use crate::setup::set_deposit_completed;
use crate::setup::set_deposit_incomplete;
use crate::utxo_construction::generate_withdrawal;
use crate::utxo_construction::make_deposit_request;
use crate::zmq::BITCOIN_CORE_ZMQ_ENDPOINT;

type IntegrationTestContext<Stacks> = TestContext<PgStore, BitcoinCoreClient, Stacks, EmilyClient>;

pub const GET_POX_INFO_JSON: &str =
    include_str!("../../tests/fixtures/stacksapi-get-pox-info-test-data.json");

async fn run_dkg<Rng, C>(
    ctx: &C,
    rng: &mut Rng,
    signer_set: &mut SignerSet,
) -> (keys::PublicKey, model::BitcoinBlockRef)
where
    C: Context + Send + Sync,
    Rng: rand::CryptoRng + rand::RngCore,
{
    let storage = ctx.get_storage_mut();

    let bitcoin_chain_tip = storage
        .get_bitcoin_canonical_chain_tip()
        .await
        .expect("storage error")
        .expect("no chain tip");

    let bitcoin_chain_tip_ref = storage
        .get_bitcoin_block(&bitcoin_chain_tip)
        .await
        .expect("storage failure")
        .expect("missing block")
        .into();

    let dkg_txid = testing::dummy::txid(&fake::Faker, rng);
    let (aggregate_key, all_dkg_shares) = signer_set
        .run_dkg(
            bitcoin_chain_tip,
            dkg_txid.into(),
            model::DkgSharesStatus::Verified,
        )
        .await;

    let encrypted_dkg_shares = all_dkg_shares.first().unwrap();
    signer_set
        .write_as_rotate_keys_tx(&storage, &bitcoin_chain_tip, encrypted_dkg_shares, rng)
        .await;

    let encrypted_dkg_shares = all_dkg_shares.first().unwrap();

    storage
        .write_encrypted_dkg_shares(encrypted_dkg_shares)
        .await
        .expect("failed to write encrypted shares");

    (aggregate_key, bitcoin_chain_tip_ref)
}

async fn push_utxo_donation<C>(ctx: &C, aggregate_key: &PublicKey, block_hash: &bitcoin::BlockHash)
where
    C: Context + Send + Sync,
{
    let tx = Transaction {
        version: bitcoin::transaction::Version::ONE,
        lock_time: bitcoin::absolute::LockTime::ZERO,
        input: vec![],
        output: vec![bitcoin::TxOut {
            value: bitcoin::Amount::from_sat(1_337_000_000_000),
            script_pubkey: aggregate_key.signers_script_pubkey(),
        }],
    };

    let bitcoin_transaction = model::BitcoinTxRef {
        txid: tx.compute_txid().into(),
        block_hash: (*block_hash).into(),
    };

    ctx.get_storage_mut()
        .write_bitcoin_transaction(&bitcoin_transaction)
        .await
        .unwrap();
}

pub async fn mock_reqwests_status_code_error(status_code: usize) -> reqwest::Error {
    let mut server: mockito::ServerGuard = mockito::Server::new_async().await;
    let _mock = server.mock("GET", "/").with_status(status_code).create();
    reqwest::get(server.url())
        .await
        .unwrap()
        .error_for_status()
        .expect_err("expected error")
}

fn mock_deploy_all_contracts(
    nonce: u64,
    broadcasted_transaction_tx: Sender<StacksTransaction>,
) -> Box<dyn FnOnce(&mut MockStacksInteract)> {
    Box::new(move |client: &mut MockStacksInteract| {
        // We expect the contract source to be fetched 5 times, once for
        // each contract. Each time it will return an error, since the
        // contracts are not deployed.
        client.expect_get_contract_source().returning(|_, _| {
            Box::pin(async {
                Err(Error::StacksNodeResponse(
                    mock_reqwests_status_code_error(404).await,
                ))
            })
        });
        // All the following functions, `estimate_fees`, `get_account` and
        // `submit_tx` are only called 5 times for the contracts to be
        // deployed and 1 for the deposit tx
        client
            .expect_estimate_fees()
            .returning(|_, _, _| Box::pin(async { Ok(100) }));

        client.expect_get_account().returning(move |_| {
            Box::pin(async move {
                Ok(AccountInfo {
                    balance: 1_000_000,
                    locked: 0,
                    unlock_height: 0u64.into(),
                    nonce,
                })
            })
        });

        client.expect_submit_tx().returning(move |tx| {
            let tx = tx.clone();
            let txid = tx.txid();
            let broadcasted_transaction_tx = broadcasted_transaction_tx.clone();
            Box::pin(async move {
                broadcasted_transaction_tx
                    .send(tx)
                    .expect("Failed to send result");
                Ok(SubmitTxResponse::Acceptance(txid))
            })
        });
    })
}

fn mock_deploy_remaining_contracts_when_some_already_deployed(
    nonce: u64,
    broadcasted_transaction_tx: Sender<StacksTransaction>,
) -> Box<dyn FnOnce(&mut MockStacksInteract)> {
    Box::new(move |client: &mut MockStacksInteract| {
        // We expect the contract source to be fetched 5 times, once for
        // each contract. The first two times, it will return an
        // ContractSrcResponse, meaning that the contract was already
        // deployed.
        client
            .expect_get_contract_source()
            .times(2)
            .returning(|_, _| {
                Box::pin(async {
                    Ok(ContractSrcResponse {
                        source: String::new(),
                        publish_height: 1,
                        marf_proof: None,
                    })
                })
            });
        // The remaining 3 times, it will return an error, meaning that the
        // contracts were not deployed.
        client
            .expect_get_contract_source()
            .times(3)
            .returning(|_, _| {
                Box::pin(async {
                    Err(Error::StacksNodeResponse(
                        mock_reqwests_status_code_error(404).await,
                    ))
                })
            });

        // All the following functions, `estimate_fees`, `get_account` and
        // `submit_tx` are only called for the 3 contracts to be deployed
        // and once for the deposit tx
        client
            .expect_estimate_fees()
            .times(3)
            .returning(|_, _, _| Box::pin(async { Ok(100) }));

        client.expect_get_account().times(3).returning(move |_| {
            Box::pin(async move {
                Ok(AccountInfo {
                    balance: 1_000_000,
                    locked: 0,
                    unlock_height: 0u64.into(),
                    nonce,
                })
            })
        });
        client.expect_submit_tx().times(3).returning(move |tx| {
            let tx = tx.clone();
            let txid = tx.txid();
            let broadcasted_transaction_tx = broadcasted_transaction_tx.clone();
            Box::pin(async move {
                broadcasted_transaction_tx
                    .send(tx)
                    .expect("Failed to send result");
                Ok(SubmitTxResponse::Acceptance(txid))
            })
        });
    })
}

fn mock_recover_and_deploy_all_contracts_after_failure(
    nonce: u64,
    broadcasted_transaction_tx: Sender<StacksTransaction>,
) -> Box<dyn FnOnce(&mut MockStacksInteract)> {
    Box::new(move |client: &mut MockStacksInteract| {
        // For the two contract we will return 404. Meaning that the
        // contract are not deployed yet.
        client
            .expect_get_contract_source()
            .times(2)
            .returning(|_, _| {
                Box::pin(async {
                    Err(Error::StacksNodeResponse(
                        mock_reqwests_status_code_error(404).await,
                    ))
                })
            });
        // While deploying the first contract, the estimate fees will be
        // called once successfully
        client
            .expect_estimate_fees()
            .once()
            .returning(|_, _, _| Box::pin(async { Ok(100) }));

        // In the process of deploying the second contract, the coordinator
        // will fail to estimate fees and it will abort the deployment It
        // will try again from scratch when It'll receive a second signal.
        client.expect_estimate_fees().times(1).returning(|_, _, _| {
            Box::pin(async {
                Err(Error::UnexpectedStacksResponse(
                    mock_reqwests_status_code_error(500).await,
                ))
            })
        });

        // The coordinator should try again from scratch. For the first
        // contract we will return the contract source as if it was already
        // deployed.
        client
            .expect_get_contract_source()
            .once()
            .returning(|_, _| {
                Box::pin(async {
                    Ok(ContractSrcResponse {
                        source: String::new(),
                        publish_height: 1,
                        marf_proof: None,
                    })
                })
            });

        // For the following 4 contracts we will return 404. So the
        // coordinator will try to deploy them.
        client
            .expect_get_contract_source()
            .times(4)
            .returning(|_, _| {
                Box::pin(async {
                    Err(Error::StacksNodeResponse(
                        mock_reqwests_status_code_error(404).await,
                    ))
                })
            });

        // Now for the remaining deploys we call estimate fees 4 more times.
        client
            .expect_estimate_fees()
            .times(4)
            .returning(|_, _, _| Box::pin(async { Ok(100) }));

        // `get_account` will be called 6 times, 2 for the first try to
        // deploy the contracts, 4 for the second try
        client.expect_get_account().times(6).returning(move |_| {
            Box::pin(async move {
                Ok(AccountInfo {
                    balance: 1_000_000,
                    locked: 0,
                    unlock_height: 0u64.into(),
                    nonce,
                })
            })
        });
        // `submit_tx` will be called once for each contracts to be deployed
        client.expect_submit_tx().times(5).returning(move |tx| {
            let tx = tx.clone();
            let txid = tx.txid();
            let broadcasted_transaction_tx = broadcasted_transaction_tx.clone();
            Box::pin(async move {
                broadcasted_transaction_tx
                    .send(tx)
                    .expect("Failed to send result");
                Ok(SubmitTxResponse::Acceptance(txid))
            })
        });
    })
}

#[test(tokio::test)]
async fn process_complete_deposit() {
    let db = testing::storage::new_test_database().await;
    let mut rng = get_rng();
    let (rpc, faucet) = regtest::initialize_blockchain();

    let setup = TestSweepSetup::new_setup(rpc, faucet, 1_000_000, &mut rng);

    backfill_bitcoin_blocks(&db, rpc, &setup.sweep_block_hash).await;
    setup.store_deposit_tx(&db).await;
    setup.store_sweep_tx(&db).await;
    setup.store_dkg_shares(&db).await;
    setup.store_deposit_request(&db).await;
    setup.store_deposit_decisions(&db).await;

    // Ensure a stacks tip exists
    let stacks_block = model::StacksBlock {
        block_hash: Faker.fake_with_rng(&mut OsRng),
        block_height: Faker.fake_with_rng(&mut OsRng),
        parent_hash: Faker.fake_with_rng(&mut OsRng),
        bitcoin_anchor: setup.sweep_block_hash.into(),
    };
    db.write_stacks_block(&stacks_block).await.unwrap();

    let mut context = TestContext::builder()
        .with_storage(db.clone())
        .with_first_bitcoin_core_client()
        .with_mocked_stacks_client()
        .with_mocked_emily_client()
        .build();

    let nonce = 12;
    // Mock required stacks client functions
    context
        .with_stacks_client(|client| {
            client.expect_get_account().once().returning(move |_| {
                Box::pin(async move {
                    Ok(AccountInfo {
                        balance: 0,
                        locked: 0,
                        unlock_height: 0u64.into(),
                        // The nonce is used to create the stacks tx
                        nonce,
                    })
                })
            });

            // Dummy value
            client
                .expect_estimate_fees()
                .once()
                .returning(move |_, _, _| Box::pin(async move { Ok(25505) }));

            client
                .expect_is_deposit_completed()
                .returning(move |_, _| Box::pin(async move { Ok(false) }));
        })
        .await;

    let num_signers = 7;
    let signing_threshold = 5;
    let context_window = 10;

    let network = network::in_memory::InMemoryNetwork::new();
    let signer_info = testing::wsts::generate_signer_info(&mut rng, num_signers);

    let mut testing_signer_set =
        testing::wsts::SignerSet::new(&signer_info, signing_threshold, || network.connect());

    let (aggregate_key, bitcoin_chain_tip) =
        run_dkg(&context, &mut rng, &mut testing_signer_set).await;

    // We do not want the coordinator to think that we need to run DKG
    // because it "detects" that the signer set has changed.
    let signer_set_public_keys: BTreeSet<PublicKey> =
        testing_signer_set.signer_keys().into_iter().collect();
    let state = context.state();
    let signer_set_info = SignerSetInfo {
        aggregate_key,
        signer_set: signer_set_public_keys.clone(),
        signatures_required: signing_threshold as u16,
    };
    state.update_registry_signer_set_info(signer_set_info);
    state.update_current_signer_set(signer_set_public_keys);
    state.set_bitcoin_chain_tip(bitcoin_chain_tip);

    // Ensure we have a signers UTXO (as a donation, to not mess with the current
    // temporary `get_swept_deposit_requests` implementation)
    push_utxo_donation(&context, &aggregate_key, &setup.sweep_block_hash).await;

    assert_eq!(
        context
            .get_storage()
            .get_swept_deposit_requests(&bitcoin_chain_tip.block_hash, context_window)
            .await
            .expect("failed to get swept deposits")
            .len(),
        1
    );

    let (broadcasted_transaction_tx, _broadcasted_transaction_rx) =
        tokio::sync::broadcast::channel(1);

    // This task logs all transactions broadcasted by the coordinator.
    let mut wait_for_transaction_rx = broadcasted_transaction_tx.subscribe();
    let wait_for_transaction_task =
        tokio::spawn(async move { wait_for_transaction_rx.recv().await });

    // Setup the stacks client mock to broadcast the transaction to our channel.
    context
        .with_stacks_client(|client| {
            client.expect_submit_tx().once().returning(move |tx| {
                let tx = tx.clone();
                let txid = tx.txid();
                let broadcasted_transaction_tx = broadcasted_transaction_tx.clone();
                Box::pin(async move {
                    broadcasted_transaction_tx
                        .send(tx)
                        .expect("Failed to send result");
                    Ok(SubmitTxResponse::Acceptance(txid))
                })
            });

            client
                .expect_get_current_signers_aggregate_key()
                .returning(move |_| Box::pin(std::future::ready(Ok(Some(aggregate_key)))));
        })
        .await;

    // Get the private key of the coordinator of the signer set.
    let private_key = select_coordinator(&setup.sweep_block_hash.into(), &signer_info);
    let config = context.config_mut();
    config.signer.bootstrap_signing_set = signer_info
        .first()
        .map(|signer| signer.signer_public_keys.clone())
        .unwrap();
    config.signer.bootstrap_signatures_required = signing_threshold as u16;

    prevent_dkg_on_changed_signer_set_info(&context, aggregate_key);

    // Bootstrap the tx coordinator event loop
    context.state().set_sbtc_contracts_deployed();
    let tx_coordinator = transaction_coordinator::TxCoordinatorEventLoop {
        context: context.clone(),
        network: network.connect(),
        private_key,
        context_window,
        threshold: signing_threshold as u16,
        signing_round_max_duration: Duration::from_secs(10),
        bitcoin_presign_request_max_duration: Duration::from_secs(10),
        dkg_max_duration: Duration::from_secs(10),
        is_epoch3: true,
    };
    let tx_coordinator_handle = tokio::spawn(async move { tx_coordinator.run().await });

    // TODO: here signers use all the same storage, should we use separate ones?
    let _event_loop_handles: Vec<_> = signer_info
        .clone()
        .into_iter()
        .map(|signer_info| {
            let event_loop_harness = TxSignerEventLoopHarness::create(
                context.clone(),
                network.connect(),
                context_window,
                signer_info.signer_private_key,
                signing_threshold,
                rng.clone(),
            );

            event_loop_harness.start()
        })
        .collect();

    // Yield to get signers ready
    tokio::time::sleep(Duration::from_millis(100)).await;

    // Wake coordinator up
    context
        .signal(RequestDeciderEvent::NewRequestsHandled.into())
        .expect("failed to signal");

    // Await the `wait_for_tx_task` to receive the first transaction broadcasted.
    let broadcasted_tx = tokio::time::timeout(Duration::from_secs(10), wait_for_transaction_task)
        .await
        .unwrap()
        .expect("failed to receive message")
        .expect("no message received");

    // Stop event loops
    tx_coordinator_handle.abort();

    broadcasted_tx.verify().unwrap();

    assert_eq!(broadcasted_tx.get_origin_nonce(), nonce);

    let (complete_deposit, _) = make_complete_deposit(&setup);
    let TransactionPayload::ContractCall(contract_call) = broadcasted_tx.payload else {
        panic!("unexpected tx payload")
    };
    assert_eq!(
        contract_call.contract_name.to_string(),
        CompleteDepositV1::CONTRACT_NAME
    );
    assert_eq!(
        contract_call.function_name.to_string(),
        CompleteDepositV1::FUNCTION_NAME
    );
    assert_eq!(
        contract_call.function_args,
        complete_deposit.as_contract_args()
    );

    testing::storage::drop_db(db).await;
}

#[ignore = "These tests take ~10 seconds per test case to run"]
#[test_case(&SMART_CONTRACTS, mock_deploy_all_contracts; "deploy-all-contracts")]
#[test_case(&SMART_CONTRACTS[2..], mock_deploy_remaining_contracts_when_some_already_deployed; "deploy-remaining-contracts-when-some-already-deployed")]
#[test_case(&SMART_CONTRACTS, mock_recover_and_deploy_all_contracts_after_failure; "recover-and-deploy-all-contracts-after-failure")]
#[tokio::test]
async fn deploy_smart_contracts_coordinator<F>(
    smart_contracts: &[SmartContract],
    stacks_client_mock: F,
) where
    F: FnOnce(u64, Sender<StacksTransaction>) -> Box<dyn FnOnce(&mut MockStacksInteract)>,
{
    let db = testing::storage::new_test_database().await;
    let mut rng = get_rng();

    let num_messages = smart_contracts.len();

    let bitcoin_block: model::BitcoinBlock = Faker.fake_with_rng(&mut rng);
    db.write_bitcoin_block(&bitcoin_block).await.unwrap();

    // Ensure a stacks tip exists
    let mut stacks_block: model::StacksBlock = Faker.fake_with_rng(&mut rng);
    stacks_block.bitcoin_anchor = bitcoin_block.block_hash;
    db.write_stacks_block(&stacks_block).await.unwrap();

    let mut context = TestContext::builder()
        .with_storage(db.clone())
        .with_mocked_clients()
        .build();

    let nonce = 12;

    let num_signers = 7;
    let signing_threshold = 5;
    let context_window = 10;

    let network = network::in_memory::InMemoryNetwork::new();
    let signer_info: Vec<testing::wsts::SignerInfo> =
        testing::wsts::generate_signer_info(&mut rng, num_signers);

    let mut testing_signer_set =
        testing::wsts::SignerSet::new(&signer_info, signing_threshold, || network.connect());

    let (_, bitcoin_chain_tip) = run_dkg(&context, &mut rng, &mut testing_signer_set).await;

    // Mock the stacks client for the TxSigners that will validate
    // the contract source before signing the transaction.
    context
        .with_stacks_client(|client| {
            client.expect_get_contract_source().returning(|_, _| {
                Box::pin(async {
                    Err(Error::StacksNodeResponse(
                        mock_reqwests_status_code_error(404).await,
                    ))
                })
            });
        })
        .await;

    let (broadcasted_transaction_tx, _broadcasted_transaction_rx) =
        tokio::sync::broadcast::channel(1);

    // This task logs all transactions broadcasted by the coordinator.
    let mut wait_for_transaction_rx = broadcasted_transaction_tx.subscribe();
    let wait_for_transaction_task = tokio::spawn(async move {
        let mut results = Vec::with_capacity(num_messages);
        for _ in 0..num_messages {
            results.push(wait_for_transaction_rx.recv().await);
        }
        results
    });

    // Create a new context for the tx coordinator. This is necessary because
    // the tx signers and the tx coordinator will use a different stacks mock client.
    // Note that cloning the context will `Arc::clone` the stacks client, so we are
    // instantiating a new one instead
    let mut tx_coordinator_context = TestContext::new(
        context.config().clone(),
        context.storage.clone(),
        context.bitcoin_client.clone(),
        WrappedMock::default(),
        context.emily_client.clone(),
    );
    // Mock the stacks client for the TxCoordinator that will deploy the contracts.
    tx_coordinator_context
        .with_stacks_client(stacks_client_mock(nonce, broadcasted_transaction_tx))
        .await;

    // Get the private key of the coordinator of the signer set.
    let private_key = select_coordinator(&bitcoin_chain_tip.block_hash, &signer_info);

    // Bootstrap the tx coordinator event loop
    let tx_coordinator = transaction_coordinator::TxCoordinatorEventLoop {
        context: tx_coordinator_context.clone(),
        network: network.connect(),
        private_key,
        context_window,
        threshold: signing_threshold as u16,
        signing_round_max_duration: Duration::from_secs(10),
        bitcoin_presign_request_max_duration: Duration::from_secs(10),
        dkg_max_duration: Duration::from_secs(10),
        is_epoch3: true,
    };
    let tx_coordinator_handle = tokio::spawn(async move { tx_coordinator.run().await });

    // TODO: here signers use all the same storage, should we use separate ones?
    let _event_loop_handles: Vec<_> = signer_info
        .clone()
        .into_iter()
        .map(|signer_info| {
            let event_loop_harness = TxSignerEventLoopHarness::create(
                context.clone(),
                network.connect(),
                context_window,
                signer_info.signer_private_key,
                signing_threshold,
                rng.clone(),
            );

            event_loop_harness.start()
        })
        .collect();

    // Yield to get signers ready
    tokio::time::sleep(Duration::from_millis(100)).await;

    // Wake coordinator up
    tx_coordinator_context
        .signal(RequestDeciderEvent::NewRequestsHandled.into())
        .expect("failed to signal");
    // Send a second signal to pick up the request after an error
    // used in the recover-and-deploy-all-contracts-after-failure test case
    tx_coordinator_context
        .signal(RequestDeciderEvent::NewRequestsHandled.into())
        .expect("failed to signal");

    let broadcasted_txs = tokio::time::timeout(Duration::from_secs(10), wait_for_transaction_task)
        .await
        .unwrap()
        .expect("failed to receive message");

    assert_eq!(broadcasted_txs.len(), smart_contracts.len());

    // Check that the contracts were deployed
    for (deployed, broadcasted_tx) in smart_contracts.iter().zip(broadcasted_txs) {
        let broadcasted_tx = broadcasted_tx.expect("expected a tx");
        // Await the `wait_for_tx_task` to receive the first transaction broadcasted.
        broadcasted_tx.verify().unwrap();

        assert_eq!(broadcasted_tx.get_origin_nonce(), nonce);
        let TransactionPayload::SmartContract(contract, _) = broadcasted_tx.payload else {
            panic!("unexpected tx payload")
        };
        assert_eq!(contract.name.as_str(), deployed.contract_name());
        assert_eq!(&contract.code_body.to_string(), deployed.contract_body());
    }

    // Stop event loops
    tx_coordinator_handle.abort();

    testing::storage::drop_db(db).await;
}

/// Test that we run DKG if the coordinator notices that DKG has not been
/// run yet.
///
/// This test proceeds by doing the following:
/// 1. Create a database, an associated context, and a Keypair for each of
///    the signers in the signing set.
/// 2. Populate each database with the same data, so that they have the
///    same view of the canonical bitcoin blockchain. This ensures that
///    they participate in DKG.
/// 3. Check that there are no DKG shares in the database.
/// 4. Start the [`TxCoordinatorEventLoop`] and [`TxSignerEventLoop`]
///    processes for each signer.
/// 5. Once they are all running, signal that DKG should be run. We signal
///    them all because we do not know which one is the coordinator.
/// 6. Check that we have exactly one row in the `dkg_shares` table.
/// 7. Check that they all have the same aggregate key in the `dkg_shares`
///    table.
/// 8. Check that the coordinator broadcast a rotate key tx
///
/// Some of the preconditions for this test to run successfully includes
/// having bootstrap public keys that align with the [`Keypair`] returned
/// from the [`testing::wallet::regtest_bootstrap_wallet`] function.
#[test(tokio::test)]
async fn run_dkg_from_scratch() {
    let mut rng = get_rng();
    let (signer_wallet, signer_key_pairs): (_, [Keypair; 3]) =
        testing::wallet::regtest_bootstrap_wallet();

    // We need to populate our databases, so let's generate some data.
    let test_params = testing::storage::model::Params {
        num_bitcoin_blocks: 10,
        num_stacks_blocks_per_bitcoin_block: 1,
        num_deposit_requests_per_block: 0,
        num_withdraw_requests_per_block: 0,
        num_signers_per_request: 0,
        consecutive_blocks: false,
    };
    let test_data = TestData::generate(&mut rng, &[], &test_params);

    let (broadcast_stacks_tx, _rx) = tokio::sync::broadcast::channel(1);

    let mut stacks_tx_receiver = broadcast_stacks_tx.subscribe();
    let stacks_tx_receiver_task = tokio::spawn(async move { stacks_tx_receiver.recv().await });

    let iter: Vec<(Keypair, TestData)> = signer_key_pairs
        .iter()
        .copied()
        .zip(std::iter::repeat_with(|| test_data.clone()))
        .collect();

    // 1. Create a database, an associated context, and a Keypair for each of
    //    the signers in the signing set.
    let network = WanNetwork::default();
    let mut signers: Vec<_> = Vec::new();

    for (kp, data) in iter {
        let broadcast_stacks_tx = broadcast_stacks_tx.clone();
        let db = testing::storage::new_test_database().await;
        let mut ctx = TestContext::builder()
            .with_storage(db.clone())
            .with_mocked_clients()
            .modify_settings(|config| {
                config.signer.private_key = kp.secret_key().into();
            })
            .build();

        ctx.with_stacks_client(|client| {
            client
                .expect_estimate_fees()
                .returning(|_, _, _| Box::pin(async { Ok(123000) }));

            client.expect_get_account().returning(|_| {
                Box::pin(async {
                    Ok(AccountInfo {
                        balance: 1_000_000,
                        locked: 0,
                        unlock_height: 0u64.into(),
                        nonce: 1,
                    })
                })
            });

            client.expect_submit_tx().returning(move |tx| {
                let tx = tx.clone();
                let txid = tx.txid();
                let broadcast_stacks_tx = broadcast_stacks_tx.clone();
                Box::pin(async move {
                    broadcast_stacks_tx.send(tx).expect("Failed to send result");
                    Ok(SubmitTxResponse::Acceptance(txid))
                })
            });

            client
                .expect_get_current_signers_aggregate_key()
                .returning(move |_| {
                    // We want to test the tx submission
                    Box::pin(std::future::ready(Ok(None)))
                });
        })
        .await;

        // 2. Populate each database with the same data, so that they
        //    have the same view of the canonical bitcoin blockchain.
        //    This ensures that they participate in DKG.
        data.write_to(&db).await;

        let network = network.connect(&ctx);

        signers.push((ctx, db, kp, network));
    }

    // 3. Check that there are no DKG shares in the database.
    for (_, db, _, _) in signers.iter() {
        let some_shares = db.get_latest_encrypted_dkg_shares().await.unwrap();
        assert!(some_shares.is_none());
    }

    // 4. Start the [`TxCoordinatorEventLoop`] and [`TxSignerEventLoop`]
    //    processes for each signer.
    let tx_coordinator_processes = signers.iter().map(|(ctx, _, kp, net)| {
        ctx.state().set_sbtc_contracts_deployed(); // Skip contract deployment
        TxCoordinatorEventLoop {
            network: net.spawn(),
            context: ctx.clone(),
            context_window: 10000,
            private_key: kp.secret_key().into(),
            signing_round_max_duration: Duration::from_secs(10),
            bitcoin_presign_request_max_duration: Duration::from_secs(10),
            threshold: ctx.config().signer.bootstrap_signatures_required,
            dkg_max_duration: Duration::from_secs(10),
            is_epoch3: true,
        }
    });

    let tx_signer_processes = signers.iter().map(|(context, _, _, net)| {
        TxSignerEventLoop::new(context.clone(), net.spawn(), OsRng)
            .expect("failed to create TxSignerEventLoop")
    });

    // We only proceed with the test after all processes have started, and
    // we use this counter to notify us when that happens.
    let start_count = Arc::new(AtomicU8::new(0));

    tx_coordinator_processes.for_each(|ev| {
        let counter = start_count.clone();
        tokio::spawn(async move {
            counter.fetch_add(1, Ordering::Relaxed);
            ev.run().await
        });
    });

    tx_signer_processes.for_each(|ev| {
        let counter = start_count.clone();
        tokio::spawn(async move {
            counter.fetch_add(1, Ordering::Relaxed);
            ev.run().await
        });
    });

    while start_count.load(Ordering::SeqCst) < 6 {
        tokio::time::sleep(Duration::from_millis(10)).await;
    }

    // 5. Once they are all running, signal that DKG should be run. We
    //    signal them all because we do not know which one is the
    //    coordinator.
    signers.iter().for_each(|(ctx, _, _, _)| {
        ctx.get_signal_sender()
            .send(RequestDeciderEvent::NewRequestsHandled.into())
            .unwrap();
    });

    // Await the `stacks_tx_receiver_task` to receive the first transaction broadcasted.
    let broadcast_stacks_txs =
        tokio::time::timeout(Duration::from_secs(10), stacks_tx_receiver_task)
            .await
            .unwrap()
            .expect("failed to receive message")
            .expect("no message received");

    let mut aggregate_keys = BTreeSet::new();

    for (_, db, _, _) in signers.iter() {
        let mut aggregate_key =
            sqlx::query_as::<_, (PublicKey,)>("SELECT aggregate_key FROM sbtc_signer.dkg_shares")
                .fetch_all(db.pool())
                .await
                .unwrap();

        // 6. Check that we have exactly one row in the `dkg_shares` table.
        assert_eq!(aggregate_key.len(), 1);

        // An additional sanity check that the query in
        // get_last_encrypted_dkg_shares gets the right thing (which is the
        // only thing in this case.)
        let key = aggregate_key.pop().unwrap().0;
        let shares = db.get_latest_encrypted_dkg_shares().await.unwrap().unwrap();
        assert_eq!(shares.aggregate_key, key);
        aggregate_keys.insert(key);
    }

    // 7. Check that they all have the same aggregate key in the
    //    `dkg_shares` table.
    assert_eq!(aggregate_keys.len(), 1);

    // 8. Check that the coordinator broadcast a rotate key tx
    broadcast_stacks_txs.verify().unwrap();

    let TransactionPayload::ContractCall(contract_call) = broadcast_stacks_txs.payload else {
        panic!("unexpected tx payload")
    };
    assert_eq!(
        contract_call.contract_name.to_string(),
        RotateKeysV1::CONTRACT_NAME
    );
    assert_eq!(
        contract_call.function_name.to_string(),
        RotateKeysV1::FUNCTION_NAME
    );
    let rotate_keys = RotateKeysV1::new(
        &signer_wallet,
        signers.first().unwrap().0.config().signer.deployer,
        aggregate_keys.iter().next().unwrap(),
    );
    assert_eq!(contract_call.function_args, rotate_keys.as_contract_args());

    for (_ctx, db, _, _) in signers {
        testing::storage::drop_db(db).await;
    }
}

/// Tests that dkg will be triggered if signer set changes
#[test_case(true; "signatures_required_changed")]
#[test_case(false; "signatures_required_unchanged")]
#[tokio::test]
async fn run_dkg_if_signer_set_changes(signer_set_changed: bool) {
    let mut rng = get_rng();
    let db = testing::storage::new_test_database().await;
    let ctx = TestContext::builder()
        .with_storage(db.clone())
        .with_mocked_clients()
        .modify_settings(|settings| {
            settings.signer.dkg_target_rounds = std::num::NonZero::<u32>::new(1).unwrap();
        })
        .build();

    let mut config_signer_set = ctx.config().signer.bootstrap_signing_set.clone();
    // Sanity check
    assert!(!config_signer_set.is_empty());

    // Make sure that in very beginning of the test config and context signer sets are same.
    ctx.inner
        .state()
        .update_current_signer_set(config_signer_set.iter().cloned().collect());

    // Write dkg shares so it won't be a reason to trigger dkg.
    let dkg_shares = model::EncryptedDkgShares {
        dkg_shares_status: model::DkgSharesStatus::Verified,
        ..Faker.fake_with_rng(&mut rng)
    };
    db.write_encrypted_dkg_shares(&dkg_shares)
        .await
        .expect("failed to write dkg shares");

    // Remove one signer
    if signer_set_changed {
        let _removed_signer = config_signer_set
            .pop_first()
            .expect("This signer set should not be empty");
    }
    // Create chaintip
    let chaintip: model::BitcoinBlockRef = Faker.fake_with_rng(&mut rng);

    prevent_dkg_on_changed_signer_set_info(&ctx, dkg_shares.aggregate_key);

    // Before we actually change the signer set, the DKG won't be triggered
    assert!(!should_coordinate_dkg(&ctx, &chaintip).await.unwrap());
    assert!(assert_allow_dkg_begin(&ctx, &chaintip).await.is_err());

    // Now we change context signer set.
    let signer_set_info = SignerSetInfo {
        aggregate_key: dkg_shares.aggregate_key,
        signatures_required: ctx.config().signer.bootstrap_signatures_required,
        signer_set: config_signer_set,
    };

    ctx.state().update_registry_signer_set_info(signer_set_info);

    if signer_set_changed {
        assert!(should_coordinate_dkg(&ctx, &chaintip).await.unwrap());
        assert!(assert_allow_dkg_begin(&ctx, &chaintip).await.is_ok());
    } else {
        assert!(!should_coordinate_dkg(&ctx, &chaintip).await.unwrap());
        assert!(assert_allow_dkg_begin(&ctx, &chaintip).await.is_err());
    }
    testing::storage::drop_db(db).await;
}

/// Tests that dkg will be triggered if signatures required parameter changes
#[test_case(true; "signatures_required_changed")]
#[test_case(false; "signatures_required_unchanged")]
#[tokio::test]
async fn run_dkg_if_signatures_required_changes(change_signatures_required: bool) {
    let mut rng = get_rng();
    let db = testing::storage::new_test_database().await;
    let mut ctx = TestContext::builder()
        .with_storage(db.clone())
        .with_mocked_clients()
        .modify_settings(|settings| {
            settings.signer.dkg_target_rounds = std::num::NonZero::<u32>::new(1).unwrap();
            settings.signer.bootstrap_signatures_required = 1;
        })
        .build();
    let config_signer_set = ctx.config().signer.bootstrap_signing_set.clone();

    // Sanity check, since we want change bootstrap_signatures_required during this test
    // we need at least two valid values.
    assert!(config_signer_set.len() > 1);

    // Write dkg shares so it won't be a reason to trigger dkg.
    let dkg_shares = model::EncryptedDkgShares {
        dkg_shares_status: model::DkgSharesStatus::Verified,
        ..Faker.fake_with_rng(&mut rng)
    };
    db.write_encrypted_dkg_shares(&dkg_shares)
        .await
        .expect("failed to write dkg shares");

    let signer_set_info = SignerSetInfo {
        aggregate_key: dkg_shares.aggregate_key,
        // This matches the value we set for the bootstrap_signatures_required
        signatures_required: ctx.config().signer.bootstrap_signatures_required,
        signer_set: config_signer_set,
    };

    ctx.state().update_registry_signer_set_info(signer_set_info);

    // Create chaintip
    let chaintip: model::BitcoinBlockRef = Faker.fake_with_rng(&mut rng);

    // Before we actually change the signatures_required, the DKG won't be triggered
    assert!(!should_coordinate_dkg(&ctx, &chaintip).await.unwrap());
    assert!(assert_allow_dkg_begin(&ctx, &chaintip).await.is_err());

    // Change bootstrap_signatures_required to trigger dkg
    if change_signatures_required {
        ctx.config_mut().signer.bootstrap_signatures_required = 2;

        assert!(should_coordinate_dkg(&ctx, &chaintip).await.unwrap());
        assert!(assert_allow_dkg_begin(&ctx, &chaintip).await.is_ok());
    } else {
        assert!(!should_coordinate_dkg(&ctx, &chaintip).await.unwrap());
        assert!(assert_allow_dkg_begin(&ctx, &chaintip).await.is_err());
    }
    testing::storage::drop_db(db).await;
}

/// Tests that DKG will not run if latest shares are unverified
#[test_case(DkgSharesStatus::Unverified, false; "unverified")]
#[test_case(DkgSharesStatus::Verified, true; "verified")]
#[test_case(DkgSharesStatus::Failed, true; "failed")]
#[tokio::test]
async fn skip_dkg_if_latest_shares_unverified(
    latest_shares_status: DkgSharesStatus,
    should_run_dkg: bool,
) {
    let mut rng = get_rng();
    let db = testing::storage::new_test_database().await;
    let ctx = TestContext::builder()
        .with_storage(db.clone())
        .with_mocked_clients()
        .modify_settings(|settings| {
            // We want to run DKG twice
            settings.signer.dkg_target_rounds = std::num::NonZero::<u32>::new(2).unwrap();
            settings.signer.dkg_min_bitcoin_block_height = Some(0u64.into());
        })
        .build();

    // First DKG run result
    let dkg_shares = model::EncryptedDkgShares {
        dkg_shares_status: latest_shares_status,
        ..Faker.fake_with_rng(&mut rng)
    };
    db.write_encrypted_dkg_shares(&dkg_shares)
        .await
        .expect("failed to write dkg shares");

    let chaintip: model::BitcoinBlockRef = Faker.fake_with_rng(&mut rng);

    if should_run_dkg {
        assert!(should_coordinate_dkg(&ctx, &chaintip).await.unwrap());
        assert!(assert_allow_dkg_begin(&ctx, &chaintip).await.is_ok());
    } else {
        assert!(!should_coordinate_dkg(&ctx, &chaintip).await.unwrap());
        assert!(assert_allow_dkg_begin(&ctx, &chaintip).await.is_err());
    }

    testing::storage::drop_db(db).await;
}

/// Test that we can run multiple DKG rounds.
/// This test is very similar to the `run_dkg_from_scratch` test, but it
/// simulates that DKG has been run once before and uses a signer configuration
/// that allows for multiple DKG rounds.
#[test(tokio::test)]
async fn run_subsequent_dkg() {
    let mut rng = get_rng();
    let (signer_wallet, signer_key_pairs): (_, [Keypair; 3]) =
        testing::wallet::regtest_bootstrap_wallet();

    // We need to populate our databases, so let's generate some data.
    let test_params = testing::storage::model::Params {
        num_bitcoin_blocks: 10,
        num_stacks_blocks_per_bitcoin_block: 1,
        num_deposit_requests_per_block: 0,
        num_withdraw_requests_per_block: 0,
        num_signers_per_request: 0,
        consecutive_blocks: false,
    };
    let test_data = TestData::generate(&mut rng, &[], &test_params);

    let (broadcast_stacks_tx, _rx) = tokio::sync::broadcast::channel(1);

    let mut stacks_tx_receiver = broadcast_stacks_tx.subscribe();
    let stacks_tx_receiver_task = tokio::spawn(async move { stacks_tx_receiver.recv().await });

    let iter: Vec<(Keypair, TestData)> = signer_key_pairs
        .iter()
        .copied()
        .zip(std::iter::repeat_with(|| test_data.clone()))
        .collect();

    // 1. Create a database, an associated context, and a Keypair for each of
    //    the signers in the signing set.
    let network = WanNetwork::default();
    let mut signers: Vec<_> = Vec::new();

    // The aggregate key we will use for the first DKG shares entry.
    let aggregate_key_1: PublicKey = Faker.fake_with_rng(&mut rng);
    let signer_set_public_keys: BTreeSet<PublicKey> = signer_key_pairs
        .iter()
        .map(|kp| kp.public_key().into())
        .collect();

    for (kp, data) in iter {
        let broadcast_stacks_tx = broadcast_stacks_tx.clone();
        let db = testing::storage::new_test_database().await;
        let mut ctx = TestContext::builder()
            .with_storage(db.clone())
            .with_mocked_clients()
            .modify_settings(|settings| {
                settings.signer.dkg_target_rounds = NonZeroU32::new(2).unwrap();
                settings.signer.dkg_min_bitcoin_block_height = Some(10u64.into());
            })
            .build();

        // 2. Populate each database with the same data, so that they
        //    have the same view of the canonical bitcoin blockchain.
        //    This ensures that they participate in DKG.
        data.write_to(&db).await;

        // Write one DKG shares entry to the signer's database simulating that
        // DKG has been successfully run once.
        db.write_encrypted_dkg_shares(&EncryptedDkgShares {
            aggregate_key: aggregate_key_1,
            signer_set_public_keys: signer_set_public_keys.iter().copied().collect(),
            dkg_shares_status: DkgSharesStatus::Verified,
            ..Faker.fake()
        })
        .await
        .expect("failed to write dkg shares");

        ctx.with_stacks_client(|client| {
            client
                .expect_estimate_fees()
                .returning(|_, _, _| Box::pin(async { Ok(123000) }));

            client.expect_get_account().returning(|_| {
                Box::pin(async {
                    Ok(AccountInfo {
                        balance: 1_000_000,
                        locked: 0,
                        unlock_height: 0u64.into(),
                        nonce: 1,
                    })
                })
            });

            client.expect_submit_tx().returning(move |tx| {
                let tx = tx.clone();
                let txid = tx.txid();
                let broadcast_stacks_tx = broadcast_stacks_tx.clone();
                Box::pin(async move {
                    broadcast_stacks_tx.send(tx).expect("Failed to send result");
                    Ok(SubmitTxResponse::Acceptance(txid))
                })
            });

            client
                .expect_get_current_signers_aggregate_key()
                .returning(move |_| {
                    // We want to test the tx submission
                    Box::pin(std::future::ready(Ok(None)))
                });
        })
        .await;

        let network = network.connect(&ctx);

        signers.push((ctx, db, kp, network));
    }

    // 4. Start the [`TxCoordinatorEventLoop`] and [`TxSignerEventLoop`]
    //    processes for each signer.
    let tx_coordinator_processes = signers.iter().map(|(ctx, _, kp, net)| {
        ctx.state().set_sbtc_contracts_deployed(); // Skip contract deployment
        TxCoordinatorEventLoop {
            network: net.spawn(),
            context: ctx.clone(),
            context_window: 10000,
            private_key: kp.secret_key().into(),
            signing_round_max_duration: Duration::from_secs(10),
            bitcoin_presign_request_max_duration: Duration::from_secs(10),
            threshold: ctx.config().signer.bootstrap_signatures_required,
            dkg_max_duration: Duration::from_secs(10),
            is_epoch3: true,
        }
    });

    let tx_signer_processes = signers
        .iter()
        .map(|(context, _, kp, net)| TxSignerEventLoop {
            network: net.spawn(),
            threshold: context.config().signer.bootstrap_signatures_required as u32,
            context: context.clone(),
            context_window: 10000,
            wsts_state_machines: LruCache::new(NonZeroUsize::new(100).unwrap()),
            signer_private_key: kp.secret_key().into(),
            rng: rand::rngs::OsRng,
            dkg_begin_pause: None,
            dkg_verification_state_machines: LruCache::new(NonZeroUsize::new(5).unwrap()),
            stacks_sign_request: LruCache::new(STACKS_SIGN_REQUEST_LRU_SIZE),
        });

    // We only proceed with the test after all processes have started, and
    // we use this counter to notify us when that happens.
    let start_count = Arc::new(AtomicU8::new(0));

    tx_coordinator_processes.for_each(|ev| {
        let counter = start_count.clone();
        tokio::spawn(async move {
            counter.fetch_add(1, Ordering::Relaxed);
            ev.run().await
        });
    });

    tx_signer_processes.for_each(|ev| {
        let counter = start_count.clone();
        tokio::spawn(async move {
            counter.fetch_add(1, Ordering::Relaxed);
            ev.run().await
        });
    });

    while start_count.load(Ordering::SeqCst) < 6 {
        tokio::time::sleep(Duration::from_millis(10)).await;
    }

    // 5. Once they are all running, signal that DKG should be run. We
    //    signal them all because we do not know which one is the
    //    coordinator.
    signers.iter().for_each(|(ctx, _, _, _)| {
        ctx.get_signal_sender()
            .send(RequestDeciderEvent::NewRequestsHandled.into())
            .unwrap();
    });

    // Await the `stacks_tx_receiver_task` to receive the first transaction broadcasted.
    let broadcast_stacks_txs =
        tokio::time::timeout(Duration::from_secs(10), stacks_tx_receiver_task)
            .await
            .unwrap()
            .expect("failed to receive message")
            .expect("no message received");

    // A BTreeSet to uniquely hold all the aggregate keys we find in the database.
    let mut all_aggregate_keys = BTreeSet::new();

    for (_, db, _, _) in signers.iter() {
        // Get the aggregate keys from this signer's database.
        let mut aggregate_keys =
            sqlx::query_as::<_, (PublicKey,)>("SELECT aggregate_key FROM sbtc_signer.dkg_shares")
                .fetch_all(db.pool())
                .await
                .unwrap();

        // 6. Check that we have exactly one row in the `dkg_shares` table.
        assert_eq!(aggregate_keys.len(), 2);
        for key in aggregate_keys.iter() {
            all_aggregate_keys.insert(key.0);
        }

        // An additional sanity check that the query in
        // get_last_encrypted_dkg_shares gets the right thing (which is the
        // only thing in this case).
        let key = aggregate_keys.pop().unwrap().0;
        let shares = db.get_latest_encrypted_dkg_shares().await.unwrap().unwrap();
        assert_eq!(shares.aggregate_key, key);
    }

    // 7. Check that they all have the same aggregate keys in the
    //    `dkg_shares` table.
    assert_eq!(all_aggregate_keys.len(), 2);
    let new_aggregate_key = *all_aggregate_keys
        .iter()
        .find(|k| *k != &aggregate_key_1)
        .unwrap();
    assert_ne!(aggregate_key_1, new_aggregate_key);

    // 8. Check that the coordinator broadcast a rotate key tx
    broadcast_stacks_txs.verify().unwrap();

    let TransactionPayload::ContractCall(contract_call) = broadcast_stacks_txs.payload else {
        panic!("unexpected tx payload")
    };
    assert_eq!(
        contract_call.contract_name.to_string(),
        RotateKeysV1::CONTRACT_NAME
    );
    assert_eq!(
        contract_call.function_name.to_string(),
        RotateKeysV1::FUNCTION_NAME
    );
    let rotate_keys = RotateKeysV1::new(
        &signer_wallet,
        signers.first().unwrap().0.config().signer.deployer,
        &new_aggregate_key,
    );

    assert_eq!(contract_call.function_args, rotate_keys.as_contract_args());

    for (_ctx, db, _, _) in signers {
        testing::storage::drop_db(db).await;
    }
}

/// Mock the stacks client to return dummy data for the given context.
async fn mock_stacks_core<D, B, E>(
    ctx: &mut TestContext<D, B, WrappedMock<MockStacksInteract>, E>,
    chain_tip_info: GetChainTipsResultTip,
    broadcast_stacks_tx: Sender<StacksTransaction>,
) {
    ctx.with_stacks_client(|client| {
        client
            .expect_get_tenure_info()
            .returning(move || Box::pin(std::future::ready(Ok(DUMMY_TENURE_INFO.clone()))));

        client.expect_get_block().returning(|_| {
            let response = Ok(NakamotoBlock {
                header: NakamotoBlockHeader::empty(),
                txs: vec![],
            });
            Box::pin(std::future::ready(response))
        });

        let chain_tip = model::BitcoinBlockHash::from(chain_tip_info.hash);
        client.expect_get_tenure().returning(move |_| {
            let mut tenure = TenureBlocks::nearly_empty().unwrap();
            tenure.anchor_block_hash = chain_tip;
            Box::pin(std::future::ready(Ok(tenure)))
        });

        client.expect_get_pox_info().returning(|| {
            let response = serde_json::from_str::<RPCPoxInfoData>(GET_POX_INFO_JSON)
                .map_err(Error::JsonSerialize);
            Box::pin(std::future::ready(response))
        });

        client
            .expect_estimate_fees()
            .returning(|_, _, _| Box::pin(std::future::ready(Ok(25))));

        // The coordinator will try to further process the deposit to submit
        // the stacks tx, but we are not interested (for the current test iteration).
        client.expect_get_account().returning(|_| {
            let response = Ok(AccountInfo {
                balance: 0,
                locked: 0,
                unlock_height: 0u64.into(),
                // this is the only part used to create the Stacks transaction.
                nonce: 12,
            });
            Box::pin(std::future::ready(response))
        });
        client.expect_get_sortition_info().returning(move |_| {
            let response = Ok(SortitionInfo {
                burn_block_hash: BurnchainHeaderHash::from(chain_tip),
                burn_block_height: chain_tip_info.height,
                burn_header_timestamp: 0,
                sortition_id: SortitionId([0; 32]),
                parent_sortition_id: SortitionId([0; 32]),
                consensus_hash: ConsensusHash([0; 20]),
                was_sortition: true,
                miner_pk_hash160: None,
                stacks_parent_ch: None,
                last_sortition_ch: None,
                committed_block_hash: None,
            });
            Box::pin(std::future::ready(response))
        });

        // The coordinator broadcasts a rotate keys transaction if it
        // is not up-to-date with their view of the current aggregate
        // key. The response of None means that the stacks node does
        // not have a record of a rotate keys contract call being
        // executed, so the coordinator will construct and broadcast
        // one.
        client
            .expect_get_current_signers_aggregate_key()
            .returning(move |_| Box::pin(std::future::ready(Ok(None))));

        // Only the client that corresponds to the coordinator will
        // submit a transaction, so we don't make explicit the
        // expectation here.
        client.expect_submit_tx().returning(move |tx| {
            let tx = tx.clone();
            let txid = tx.txid();
            let broadcast_stacks_tx = broadcast_stacks_tx.clone();
            Box::pin(async move {
                broadcast_stacks_tx.send(tx).unwrap();
                Ok(SubmitTxResponse::Acceptance(txid))
            })
        });
        // The coordinator will get the total supply of sBTC to
        // determine the amount of mintable sBTC.
        client
            .expect_get_sbtc_total_supply()
            .returning(move |_| Box::pin(async move { Ok(Amount::ZERO) }));

        client
            .expect_is_deposit_completed()
            .returning(move |_, _| Box::pin(async move { Ok(false) }));

        // We use this during validation to check if the withdrawal
        // request completed in the smart contract.
        client
            .expect_is_withdrawal_completed()
            .returning(|_, _| Box::pin(std::future::ready(Ok(false))));
    })
    .await;
}

/// Test that three signers can generate the same DKG shares if DKG is run
/// with the same signer set during the same bitcoin block.
///
/// The test setup is as follows:
/// 1. There are three "signers" contexts. Each context points to its own
///    real postgres database, and they have their own private key. Each
///    database is populated with the same data.
/// 2. Each context is given to a block observer, a tx signer, and a tx
///    coordinator, where these event loops are spawned as separate tasks.
/// 3. The signers communicate with our in-memory network struct.
/// 4. A real Emily server is running in the background.
/// 5. A real bitcoin-core node is running in the background.
/// 6. Stacks-core is mocked.
///
/// After the setup, the signers observe a bitcoin block and update their
/// databases. The coordinator then runs DKG. We then modify the aggregate
/// key for the DKG shares and trigger the cooridnators so that they run
/// DKG again and observe that the same secret shares are generated. Then
/// we observe a bitcoin block so that DKG runs a third time and note that
/// completely new shares are generated.
///
/// To start the test environment do:
/// ```bash
/// make integration-env-up
/// ```
///
/// then, once everything is up and running, run the test.
#[tokio::test]
async fn pseudo_random_dkg() {
    let (_, signer_key_pairs): (_, [Keypair; 3]) = testing::wallet::regtest_bootstrap_wallet();
    let (rpc, faucet) = regtest::initialize_blockchain();

    signer::logging::setup_logging("info,signer=debug", false);

    // We need to populate our databases, so let's fetch the data.
    let emily_client = EmilyClient::try_new(
        &Url::parse("http://testApiKey@localhost:3031").unwrap(),
        Duration::from_secs(1),
        None,
    )
    .unwrap();

    testing_api::wipe_databases(&emily_client.config().as_testing())
        .await
        .unwrap();

    let network = WanNetwork::default();

    let chain_tip_info = get_canonical_chain_tip(rpc);

    // =========================================================================
    // Step 1 - Create a database, an associated context, and a Keypair for
    //          each of the signers in the signing set.
    // -------------------------------------------------------------------------
    // - We load the database with a bitcoin blocks going back to some
    //   genesis block.
    // =========================================================================
    let mut signers = Vec::new();
    for kp in signer_key_pairs.iter() {
        let db = testing::storage::new_test_database().await;
        let ctx = TestContext::builder()
            .with_storage(db.clone())
            .with_first_bitcoin_core_client()
            .with_emily_client(emily_client.clone())
            .with_mocked_stacks_client()
            .modify_settings(|settings| {
                settings.signer.dkg_target_rounds = NonZeroU32::new(20).unwrap();
                settings.signer.dkg_min_bitcoin_block_height = Some(0u64.into());
            })
            .build();

        backfill_bitcoin_blocks(&db, rpc, &chain_tip_info.hash).await;

        let network = network.connect(&ctx);

        signers.push((ctx, db, kp, network));
    }

    // =========================================================================
    // Step 2 - Setup the stacks client mocks.
    // -------------------------------------------------------------------------
    // - Set up the mocks to that the block observer fetches at least one
    //   Stacks block. This is necessary because we need the stacks chain
    //   tip in the transaction coordinator.
    // - Set up the current-aggregate-key response to be `None`. This means
    //   that each coordinator will broadcast a rotate keys transaction.
    // =========================================================================
    let (broadcast_stacks_tx, rx) = tokio::sync::broadcast::channel(10);
    let _stacks_tx_stream = BroadcastStream::new(rx);

    for (ctx, _db, _, _) in signers.iter_mut() {
        let broadcast_stacks_tx = broadcast_stacks_tx.clone();

        mock_stacks_core(ctx, chain_tip_info.clone(), broadcast_stacks_tx).await;
    }

    // =========================================================================
    // Step 3 - Start the TxCoordinatorEventLoop, TxSignerEventLoop, and
    //          RequestDeciderEventLoop, and BlockObserver processes for
    //          each signer.
    // -------------------------------------------------------------------------
    // - We only proceed with the test after all processes have started,
    //   and we use a counter to notify us when that happens.
    // =========================================================================
    let start_count = Arc::new(AtomicU8::new(0));

    for (ctx, _, kp, network) in signers.iter() {
        ctx.state().set_sbtc_contracts_deployed();
        let ev = TxCoordinatorEventLoop {
            network: network.spawn(),
            context: ctx.clone(),
            context_window: 10000,
            private_key: kp.secret_key().into(),
            signing_round_max_duration: Duration::from_secs(10),
            bitcoin_presign_request_max_duration: Duration::from_secs(10),
            threshold: ctx.config().signer.bootstrap_signatures_required,
            dkg_max_duration: Duration::from_secs(10),
            is_epoch3: true,
        };
        let counter = start_count.clone();
        tokio::spawn(async move {
            counter.fetch_add(1, Ordering::Relaxed);
            ev.run().await
        });

        let ev = TxSignerEventLoop {
            network: network.spawn(),
            threshold: ctx.config().signer.bootstrap_signatures_required as u32,
            context: ctx.clone(),
            context_window: 10000,
            wsts_state_machines: LruCache::new(NonZeroUsize::new(100).unwrap()),
            signer_private_key: kp.secret_key().into(),
            rng: rand::rngs::OsRng,
            dkg_begin_pause: None,
            dkg_verification_state_machines: LruCache::new(NonZeroUsize::new(5).unwrap()),
            stacks_sign_request: LruCache::new(STACKS_SIGN_REQUEST_LRU_SIZE),
        };
        let counter = start_count.clone();
        tokio::spawn(async move {
            counter.fetch_add(1, Ordering::Relaxed);
            ev.run().await
        });

        let ev = RequestDeciderEventLoop {
            network: network.spawn(),
            context: ctx.clone(),
            context_window: 10000,
            deposit_decisions_retry_window: 1,
            withdrawal_decisions_retry_window: 1,
            blocklist_checker: Some(()),
            signer_private_key: kp.secret_key().into(),
        };
        let counter = start_count.clone();
        tokio::spawn(async move {
            counter.fetch_add(1, Ordering::Relaxed);
            ev.run().await
        });

        let block_observer = BlockObserver {
            context: ctx.clone(),
            bitcoin_blocks: testing::btc::new_zmq_block_hash_stream(BITCOIN_CORE_ZMQ_ENDPOINT)
                .await,
        };
        let counter = start_count.clone();
        tokio::spawn(async move {
            counter.fetch_add(1, Ordering::Relaxed);
            block_observer.run().await
        });
    }

    while start_count.load(Ordering::SeqCst) < 12 {
        tokio::time::sleep(Duration::from_millis(10)).await;
    }

    // =========================================================================
    // Step 4 - Wait for DKG
    // -------------------------------------------------------------------------
    // - Once they are all running, generate a bitcoin block to kick off
    //   the database updating process.
    // - After they have the same view of the canonical bitcoin blockchain,
    //   the signers should all participate in DKG.
    // =========================================================================
    faucet.generate_block();

    // Now we wait for DKG to successfully complete by waiting for all
    // coordinator event loops to finish.
    wait_for_signers(&signers).await;
    let (_, db, _, _) = signers.first().unwrap();
    let original_shares = db.get_latest_encrypted_dkg_shares().await.unwrap().unwrap();

    let negated_aggregate_key = PublicKey::from(original_shares.aggregate_key.negate(SECP256K1));

    // =========================================================================
    // Step 5 - Prepare to re-run DKG with the same bitcoin block
    // -------------------------------------------------------------------------
    // - The signers will attempt to run DKG a second time and when they do
    //   they should generate the same aggregate key and secret shares.
    //   Unless we do something, this will leave the dkg_shares table
    //   unchanged, since the aggregate key is the primary key. So we
    //   modify the aggregate key for the current row so that we get a
    //   second row when DKG is re-run.
    // =========================================================================

    for (_, db, _, _) in signers.iter() {
        let count = db.get_encrypted_dkg_shares_count().await.unwrap();
        assert_eq!(count, 1);

        let pg_result = sqlx::query(
            r#"
            UPDATE sbtc_signer.dkg_shares
            SET aggregate_key = $1
            WHERE aggregate_key = $2
            "#,
        )
        .bind(negated_aggregate_key)
        .bind(original_shares.aggregate_key)
        .execute(db.pool())
        .await
        .unwrap();

        assert_eq!(pg_result.rows_affected(), 1);

        let new_shares = db.get_latest_encrypted_dkg_shares().await.unwrap().unwrap();
        assert_ne!(new_shares, original_shares);
    }

    // =========================================================================
    // Step 6 - Re-run DKG with the same bitcoin block
    // -------------------------------------------------------------------------
    // - The signers will run DKG a second time without changing the
    //   bitcoin block hash and block height. When they do they should
    //   generate the same aggregate key and secret shares. Because of Step
    //   5 the new shares will be saved.
    // =========================================================================

    // Okay, now let's see what happens if we run DKG a second time
    // assuming the same bitcoin block hash and height are used as part of
    // the process. To kick this off, we just trigger each of the
    // cooridnators.
    signers
        .iter()
        .try_for_each(|(ctx, _, _, _)| ctx.signal(RequestDeciderEvent::NewRequestsHandled.into()))
        .unwrap();

    wait_for_signers(&signers).await;

    // Okay, DKG should have run for a second time. The generated keys
    // should be identical to the keys generated the first time.
    for (_, db, keypair, _) in signers.iter() {
        let count = db.get_encrypted_dkg_shares_count().await.unwrap();
        assert_eq!(count, 2);

        let new_shares = db.get_latest_encrypted_dkg_shares().await.unwrap().unwrap();
        let data = &new_shares.encrypted_private_shares;
        let new_decrypted_secrets = wsts::util::decrypt(&keypair.secret_bytes(), data).unwrap();

        let first_shares = db
            .get_encrypted_dkg_shares(negated_aggregate_key)
            .await
            .unwrap()
            .unwrap();
        let unnegated_aggregate_key = PublicKey::from(first_shares.aggregate_key.negate(SECP256K1));

        // So we have the same aggregate key, so the same scriptPubKey.
        assert_eq!(new_shares.aggregate_key, unnegated_aggregate_key);
        assert_eq!(new_shares.script_pubkey, first_shares.script_pubkey);
        assert_eq!(
            new_shares.signature_share_threshold,
            first_shares.signature_share_threshold
        );
        assert_eq!(
            new_shares.signer_set_public_keys,
            first_shares.signer_set_public_keys
        );
        assert_eq!(
            new_shares.started_at_bitcoin_block_hash,
            first_shares.started_at_bitcoin_block_hash
        );
        assert_eq!(
            new_shares.started_at_bitcoin_block_height,
            first_shares.started_at_bitcoin_block_height
        );

        // Let's check to see if the private shares are the same. We cannot
        // just do a direct comparison because the encryption algorithm
        // takes some randomness and will generate different encrypted
        // bytes each time, even when given the same plaintext data.
        let data = &first_shares.encrypted_private_shares;
        let original_decrypted_secrets =
            wsts::util::decrypt(&keypair.secret_bytes(), data).unwrap();

        assert_eq!(new_decrypted_secrets, original_decrypted_secrets);
    }

    // =========================================================================
    // Step 7 - Re-run DKG with a new bitcoin block
    // -------------------------------------------------------------------------
    // - The signers will run DKG a third time. This will generate a new
    //   aggregate key and new secret shares.
    // =========================================================================

    // Let's run DKG a third time, where this time we expect new secret
    // shares to be generated.
    faucet.generate_block();
    // Now we wait for all signers to say that their tenure has completed,
    // which means that no more actions are going to take place for any of
    // the signers.
    wait_for_signers(&signers).await;

    for (_, db, keypair, _) in signers.iter() {
        let count = db.get_encrypted_dkg_shares_count().await.unwrap();
        assert_eq!(count, 3);

        let new_shares = db.get_latest_encrypted_dkg_shares().await.unwrap().unwrap();
        let new_decrypted_secrets = wsts::util::decrypt(
            &keypair.secret_bytes(),
            &new_shares.encrypted_private_shares,
        )
        .unwrap();

        let first_shares = db
            .get_encrypted_dkg_shares(negated_aggregate_key)
            .await
            .unwrap()
            .unwrap();
        let first_aggregate_key = PublicKey::from(first_shares.aggregate_key.negate(SECP256K1));
        let second_shares = db
            .get_encrypted_dkg_shares(first_aggregate_key)
            .await
            .unwrap()
            .unwrap();

        // We should have a new aggregate key, so new scriptPubKey.
        assert_ne!(new_shares.aggregate_key, negated_aggregate_key);
        assert_ne!(new_shares.aggregate_key, first_aggregate_key);
        assert_ne!(new_shares.script_pubkey, first_shares.script_pubkey);
        assert_ne!(new_shares.script_pubkey, second_shares.script_pubkey);
        // Yes, these are different now too.
        assert_ne!(
            new_shares.started_at_bitcoin_block_hash,
            first_shares.started_at_bitcoin_block_hash
        );
        assert_ne!(
            new_shares.started_at_bitcoin_block_height,
            first_shares.started_at_bitcoin_block_height
        );
        // We didn't change the threshold or the signer set so these should
        // remain the same.
        assert_eq!(
            new_shares.signature_share_threshold,
            first_shares.signature_share_threshold
        );
        assert_eq!(
            new_shares.signer_set_public_keys,
            first_shares.signer_set_public_keys
        );

        // We should have different private shares from the previous two
        // times.
        let data = &first_shares.encrypted_private_shares;
        let first_decrypted_secrets = wsts::util::decrypt(&keypair.secret_bytes(), data).unwrap();

        assert_ne!(new_decrypted_secrets, first_decrypted_secrets);
    }

    for (_, db, _, _) in signers {
        testing::storage::drop_db(db).await;
    }
}

/// Test that three signers can successfully sign and broadcast a bitcoin
/// transaction.
///
/// The test setup is as follows:
/// 1. There are three "signers" contexts. Each context points to its own
///    real postgres database, and they have their own private key. Each
///    database is populated with the same data.
/// 2. Each context is given to a block observer, a tx signer, and a tx
///    coordinator, where these event loops are spawned as separate tasks.
/// 3. The signers communicate with our in-memory network struct.
/// 4. A real Emily server is running in the background.
/// 5. A real bitcoin-core node is running in the background.
/// 6. Stacks-core is mocked.
///
/// After the setup, the signers observe a bitcoin block and update their
/// databases. The coordinator then constructs a bitcoin transaction and
/// gets it signed. After it is signed the coordinator broadcasts it to
/// bitcoin-core.
///
/// To start the test environment do:
/// ```bash
/// make integration-env-up-ci
/// ```
///
/// then, once everything is up and running, run the test.
#[tokio::test]
async fn sign_bitcoin_transaction() {
    let (_, signer_key_pairs): (_, [Keypair; 3]) = testing::wallet::regtest_bootstrap_wallet();
    let (rpc, faucet) = regtest::initialize_blockchain();
    let mut rng = get_rng();

    // We need to populate our databases, so let's fetch the data.
    let emily_client = EmilyClient::try_new(
        &Url::parse("http://testApiKey@localhost:3031").unwrap(),
        Duration::from_secs(1),
        None,
    )
    .unwrap();

    testing_api::wipe_databases(&emily_client.config().as_testing())
        .await
        .unwrap();

    let network = WanNetwork::default();

    let chain_tip_info = get_canonical_chain_tip(rpc);

    // =========================================================================
    // Step 1 - Create a database, an associated context, and a Keypair for
    //          each of the signers in the signing set.
    // -------------------------------------------------------------------------
    // - We load the database with a bitcoin blocks going back to some
    //   genesis block.
    // =========================================================================
    let mut signers = Vec::new();
    for kp in signer_key_pairs.iter() {
        let db = testing::storage::new_test_database().await;
        let ctx = TestContext::builder()
            .with_storage(db.clone())
            .with_first_bitcoin_core_client()
            .with_emily_client(emily_client.clone())
            .with_mocked_stacks_client()
            .build();

        backfill_bitcoin_blocks(&db, rpc, &chain_tip_info.hash).await;

        let network = network.connect(&ctx);

        signers.push((ctx, db, kp, network));
    }

    // =========================================================================
    // Step 2 - Setup the stacks client mocks.
    // -------------------------------------------------------------------------
    // - Set up the mocks to that the block observer fetches at least one
    //   Stacks block. This is necessary because we need the stacks chain
    //   tip in the transaction coordinator.
    // - Set up the current-aggregate-key response to be `None`. This means
    //   that each coordinator will broadcast a rotate keys transaction.
    // =========================================================================
    let (broadcast_stacks_tx, rx) = tokio::sync::broadcast::channel(10);
    let stacks_tx_stream = BroadcastStream::new(rx);

    for (ctx, db, _, _) in signers.iter_mut() {
        let broadcast_stacks_tx = broadcast_stacks_tx.clone();
        let db = db.clone();

<<<<<<< HEAD
        mock_stacks_core(ctx, chain_tip_info.clone(), broadcast_stacks_tx).await;
=======
        ctx.with_stacks_client(|client| {
            client
                .expect_get_tenure_info()
                .returning(move || Box::pin(std::future::ready(Ok(DUMMY_TENURE_INFO.clone()))));

            client.expect_get_block().returning(|_| {
                let response = Ok(NakamotoBlock {
                    header: NakamotoBlockHeader::empty(),
                    txs: vec![],
                });
                Box::pin(std::future::ready(response))
            });

            let chain_tip = model::BitcoinBlockHash::from(chain_tip_info.hash);
            client.expect_get_tenure().returning(move |_| {
                let mut tenure = TenureBlocks::nearly_empty().unwrap();
                tenure.anchor_block_hash = chain_tip;
                Box::pin(std::future::ready(Ok(tenure)))
            });

            client.expect_get_pox_info().returning(|| {
                let response = serde_json::from_str::<RPCPoxInfoData>(GET_POX_INFO_JSON)
                    .map_err(Error::JsonSerialize);
                Box::pin(std::future::ready(response))
            });

            client
                .expect_estimate_fees()
                .returning(|_, _, _| Box::pin(std::future::ready(Ok(25))));

            // The coordinator will try to further process the deposit to submit
            // the stacks tx, but we are not interested (for the current test iteration).
            client.expect_get_account().returning(|_| {
                let response = Ok(AccountInfo {
                    balance: 0,
                    locked: 0,
                    unlock_height: 0u64.into(),
                    // this is the only part used to create the stacks transaction.
                    nonce: 12,
                });
                Box::pin(std::future::ready(response))
            });
            client.expect_get_sortition_info().returning(move |_| {
                let response = Ok(SortitionInfo {
                    burn_block_hash: BurnchainHeaderHash::from(chain_tip),
                    burn_block_height: chain_tip_info.height,
                    burn_header_timestamp: 0,
                    sortition_id: SortitionId([0; 32]),
                    parent_sortition_id: SortitionId([0; 32]),
                    consensus_hash: ConsensusHash([0; 20]),
                    was_sortition: true,
                    miner_pk_hash160: None,
                    stacks_parent_ch: None,
                    last_sortition_ch: None,
                    committed_block_hash: None,
                });
                Box::pin(std::future::ready(response))
            });

            // The coordinator broadcasts a rotate keys transaction if it
            // is not up-to-date with their view of the current aggregate
            // key. The response of here means that the stacks node has a
            // record of a rotate keys contract call being executed once we
            // have verified shares.
            client
                .expect_get_current_signers_aggregate_key()
                .returning(move |_| {
                    let db = db.clone();
                    Box::pin(async move {
                        let shares = db.get_latest_verified_dkg_shares().await?;
                        Ok(shares.map(|sh| sh.aggregate_key))
                    })
                });

            // Only the client that corresponds to the coordinator will
            // submit a transaction, so we don't make explicit the
            // expectation here.
            client.expect_submit_tx().returning(move |tx| {
                let tx = tx.clone();
                let txid = tx.txid();
                let broadcast_stacks_tx = broadcast_stacks_tx.clone();
                Box::pin(async move {
                    broadcast_stacks_tx.send(tx).unwrap();
                    Ok(SubmitTxResponse::Acceptance(txid))
                })
            });
            // The coordinator will get the total supply of sBTC to
            // determine the amount of mintable sBTC.
            client
                .expect_get_sbtc_total_supply()
                .returning(move |_| Box::pin(async move { Ok(Amount::ZERO) }));

            client
                .expect_is_deposit_completed()
                .returning(move |_, _| Box::pin(async move { Ok(false) }));
        })
        .await;
>>>>>>> 02e91d91
    }

    // =========================================================================
    // Step 3 - Start the TxCoordinatorEventLoop, TxSignerEventLoop and
    //          BlockObserver processes for each signer.
    // -------------------------------------------------------------------------
    // - We only proceed with the test after all processes have started, and
    //   we use a counter to notify us when that happens.
    // =========================================================================
    let start_count = Arc::new(AtomicU8::new(0));

    for (ctx, _, kp, network) in signers.iter() {
        ctx.state().set_sbtc_contracts_deployed();
        let ev = TxCoordinatorEventLoop {
            network: network.spawn(),
            context: ctx.clone(),
            context_window: 10000,
            private_key: kp.secret_key().into(),
            signing_round_max_duration: Duration::from_secs(10),
            bitcoin_presign_request_max_duration: Duration::from_secs(10),
            threshold: ctx.config().signer.bootstrap_signatures_required,
            dkg_max_duration: Duration::from_secs(10),
            is_epoch3: true,
        };
        let counter = start_count.clone();
        tokio::spawn(async move {
            counter.fetch_add(1, Ordering::Relaxed);
            ev.run().await
        });

        let ev = TxSignerEventLoop {
            network: network.spawn(),
            threshold: ctx.config().signer.bootstrap_signatures_required as u32,
            context: ctx.clone(),
            context_window: 10000,
            wsts_state_machines: LruCache::new(NonZeroUsize::new(100).unwrap()),
            signer_private_key: kp.secret_key().into(),
            rng: rand::rngs::OsRng,
            dkg_begin_pause: None,
            dkg_verification_state_machines: LruCache::new(NonZeroUsize::new(5).unwrap()),
            stacks_sign_request: LruCache::new(STACKS_SIGN_REQUEST_LRU_SIZE),
        };
        let counter = start_count.clone();
        tokio::spawn(async move {
            counter.fetch_add(1, Ordering::Relaxed);
            ev.run().await
        });

        let ev = RequestDeciderEventLoop {
            network: network.spawn(),
            context: ctx.clone(),
            context_window: 10000,
            deposit_decisions_retry_window: 1,
            withdrawal_decisions_retry_window: 1,
            blocklist_checker: Some(()),
            signer_private_key: kp.secret_key().into(),
        };
        let counter = start_count.clone();
        tokio::spawn(async move {
            counter.fetch_add(1, Ordering::Relaxed);
            ev.run().await
        });

        let block_observer = BlockObserver {
            context: ctx.clone(),
            bitcoin_blocks: testing::btc::new_zmq_block_hash_stream(BITCOIN_CORE_ZMQ_ENDPOINT)
                .await,
        };
        let counter = start_count.clone();
        tokio::spawn(async move {
            counter.fetch_add(1, Ordering::Relaxed);
            block_observer.run().await
        });
    }

    while start_count.load(Ordering::SeqCst) < 12 {
        tokio::time::sleep(Duration::from_millis(10)).await;
    }

    // =========================================================================
    // Step 4 - Wait for DKG
    // -------------------------------------------------------------------------
    // - Once they are all running, generate a bitcoin block to kick off
    //   the database updating process.
    // - After they have the same view of the canonical bitcoin blockchain,
    //   the signers should all participate in DKG.
    // =========================================================================
    let chain_tip: BitcoinBlockHash = faucet.generate_blocks(1).pop().unwrap().into();

    // We first need to wait for bitcoin-core to send us all the
    // notifications so that we are up-to-date with the chain tip and DKG.
    wait_for_signers(&signers).await;

    // DKG and DKG verification should have finished successfully. We
    // assume, for now, that the key rotation contract call was submitted.
    // This assumption gets validated later, but we make the assumption now
    // and populate the database with a key rotation event.
    for (ctx, db, _, _) in signers.iter() {
        let shares = db.get_latest_verified_dkg_shares().await.unwrap().unwrap();

        let stacks_chain_tip = db.get_stacks_chain_tip(&chain_tip).await.unwrap().unwrap();
        let event = KeyRotationEvent {
            txid: fake::Faker.fake_with_rng(&mut rng),
            block_hash: stacks_chain_tip.block_hash,
            aggregate_key: shares.aggregate_key,
            signer_set: shares.signer_set_public_keys.clone(),
            signatures_required: shares.signature_share_threshold,
            address: PrincipalData::from(ctx.config().signer.deployer).into(),
        };
        db.write_rotate_keys_transaction(&event).await.unwrap();
    }

    let (_, db, _, _) = signers.first().unwrap();
    let shares = db.get_latest_encrypted_dkg_shares().await.unwrap().unwrap();

    // =========================================================================
    // Step 5 - Prepare for deposits
    // -------------------------------------------------------------------------
    // - Before the signers can process anything, they need a UTXO to call
    //   their own. For that we make a donation, and confirm it. The
    //   signers should pick it up.
    // - Give a "depositor" some UTXOs so that they can make a deposit for
    //   sBTC.
    // =========================================================================
    let script_pub_key = shares.aggregate_key.signers_script_pubkey();
    let network = bitcoin::Network::Regtest;
    let address = Address::from_script(&script_pub_key, network).unwrap();

    faucet.send_to(100_000, &address);

    let depositor = Recipient::new(AddressType::P2tr);

    // Start off with some initial UTXOs to work with.

    faucet.send_to(50_000_000, &depositor.address);
    faucet.generate_blocks(1);

    wait_for_signers(&signers).await;

    // =========================================================================
    // Step 6 - Make a proper deposit
    // -------------------------------------------------------------------------
    // - Use the UTXOs confirmed in step (5) to construct a proper deposit
    //   request transaction. Submit it and inform Emily about it.
    // =========================================================================
    // Now lets make a deposit transaction and submit it
    let utxo = depositor.get_utxos(rpc, None).pop().unwrap();

    let amount = 2_500_000;
    let signers_public_key = shares.aggregate_key.into();
    let max_fee = amount / 2;
    let (deposit_tx, deposit_request, _) =
        make_deposit_request(&depositor, amount, utxo, max_fee, signers_public_key);
    rpc.send_raw_transaction(&deposit_tx).unwrap();

    assert_eq!(deposit_tx.compute_txid(), deposit_request.outpoint.txid);

    let body = deposit_request.as_emily_request(&deposit_tx);
    let _ = deposit_api::create_deposit(emily_client.config(), body)
        .await
        .unwrap();

    // =========================================================================
    // Step 7 - Confirm the deposit and wait for the signers to do their
    //          job.
    // -------------------------------------------------------------------------
    // - Confirm the deposit request. This will trigger the block observer
    //   to reach out to Emily about deposits. It will have one so the
    //   signers should do basic validations and store the deposit request.
    // - Each TxSigner process should vote on the deposit request and
    //   submit the votes to each other.
    // - The coordinator should submit a sweep transaction. We check the
    //   mempool for its existence.
    // =========================================================================
    faucet.generate_blocks(1);

    wait_for_signers(&signers).await;

    let (ctx, _, _, _) = signers.first().unwrap();
    let mut txids = ctx.bitcoin_client.inner_client().get_raw_mempool().unwrap();
    assert_eq!(txids.len(), 1);

    let block_hash = faucet.generate_blocks(1).pop().unwrap();

    wait_for_signers(&signers).await;

    // =========================================================================
    // Step 8 - Assertions
    // -------------------------------------------------------------------------
    // - The first transaction should be a rotate keys contract call. And
    //   because of how we set up our mocked stacks client, each
    //   coordinator submits a rotate keys transaction before they do
    //   anything else.
    // - The last transaction should be to mint sBTC using the
    //   complete-deposit contract call.
    // - Is the sweep transaction in our database.
    // - Does the sweep transaction spend to the signers' scriptPubKey.
    // =========================================================================
    let sleep_fut = tokio::time::sleep(Duration::from_secs(5));
    let broadcast_stacks_txs: Vec<StacksTransaction> = stacks_tx_stream
        .take_until(sleep_fut)
        .collect::<Vec<_>>()
        .await
        .into_iter()
        .collect::<Result<Vec<_>, _>>()
        .unwrap();

    more_asserts::assert_ge!(broadcast_stacks_txs.len(), 2);
    // Check that the first N - 1 are all rotate keys contract calls.
    let rotate_keys_count = broadcast_stacks_txs.len() - 1;
    for tx in broadcast_stacks_txs.iter().take(rotate_keys_count) {
        assert_stacks_transaction_kind::<RotateKeysV1>(tx);
    }
    // Check that the Nth transaction is the complete-deposit contract
    // call.
    let tx = broadcast_stacks_txs.last().unwrap();
    assert_stacks_transaction_kind::<CompleteDepositV1>(tx);

    // Now lets check the bitcoin transaction, first we get it.
    let txid = txids.pop().unwrap();
    let tx_info = ctx
        .bitcoin_client
        .get_tx_info(&txid, &block_hash)
        .unwrap()
        .unwrap();
    // We check that the scriptPubKey of the first input is the signers'
    let actual_script_pub_key = tx_info.prevout(0).unwrap().script_pubkey.as_bytes();

    assert_eq!(actual_script_pub_key, script_pub_key.as_bytes());
    assert_eq!(&tx_info.tx.output[0].script_pubkey, &script_pub_key);

    // Lastly we check that out database has the sweep transaction
    let script_pubkey = sqlx::query_scalar::<_, model::ScriptPubKey>(
        r#"
        SELECT script_pubkey
        FROM sbtc_signer.bitcoin_tx_outputs
        WHERE txid = $1
          AND output_type = 'signers_output'
        "#,
    )
    .bind(txid.to_byte_array())
    .fetch_one(ctx.storage.pool())
    .await
    .unwrap();

    for (_, db, _, _) in signers {
        assert!(db.is_signer_script_pub_key(&script_pubkey).await.unwrap());
        testing::storage::drop_db(db).await;
    }
}

/// Test that three signers can successfully sign and broadcast a bitcoin
/// transaction where the inputs are locked by different aggregate keys.
///
/// The test setup is as follows:
/// 1. There are three "signers" contexts. Each context points to its own
///    real postgres database, and they have their own private key. Each
///    database is populated with the same data.
/// 2. Each context is given to a block observer, a tx signer, and a tx
///    coordinator, where these event loops are spawned as separate tasks.
/// 3. The signers communicate with our in-memory network struct.
/// 4. A real Emily server is running in the background.
/// 5. A real bitcoin-core node is running in the background.
/// 6. Stacks-core is mocked.
///
/// In this test the signers do quite a few things:
/// 1. Run DKG
/// 2. Sign and broadcast a rotate keys transaction.
/// 3. Sweep some deposited funds into their UTXO.
/// 4. Mint sBTC to the recipient.
/// 5. Run DKG again.
/// 6. Sweep two more deposits in one bitcoin transaction. These deposits
///    are locked with different aggregate keys.
/// 7. Have the signers UTXO locked by the aggregate key from the second
///    DKG run.
///
/// For step 5, we "hide" the DKG shares to get the signers to run DKG
/// again. We reveal them so that they can use them for a signing round.
///
/// To start the test environment do:
/// ```bash
/// make integration-env-up-ci
/// ```
///
/// then, once everything is up and running, run the test.
#[test(tokio::test)]
async fn sign_bitcoin_transaction_multiple_locking_keys() {
    let (_, signer_key_pairs): (_, [Keypair; 3]) = testing::wallet::regtest_bootstrap_wallet();
    let (rpc, faucet) = regtest::initialize_blockchain();

    let mut rng = get_rng();
    // We need to populate our databases, so let's fetch the data.
    let emily_client = EmilyClient::try_new(
        &Url::parse("http://testApiKey@localhost:3031").unwrap(),
        Duration::from_secs(1),
        None,
    )
    .unwrap();

    testing_api::wipe_databases(&emily_client.config().as_testing())
        .await
        .unwrap();

    let network = WanNetwork::default();

    let chain_tip_info = get_canonical_chain_tip(rpc);
    // This is the height where the signers will run DKG afterward. We
    // create 4 bitcoin blocks between now and when we want DKG to run a
    // second time:
    // 1. run DKG
    // 2. confirm a donation and a deposit request,
    // 3. confirm the sweep, mint sbtc
    // 4. run DKG again.
    let dkg_run_two_height = chain_tip_info.height + 4;

    // =========================================================================
    // Step 1 - Create a database, an associated context, and a Keypair for
    //          each of the signers in the signing set.
    // -------------------------------------------------------------------------
    // - We load the database with a bitcoin blocks going back to some
    //   genesis block.
    // =========================================================================
    let mut signers = Vec::new();
    for kp in signer_key_pairs.iter() {
        let db = testing::storage::new_test_database().await;
        let ctx = TestContext::builder()
            .with_storage(db.clone())
            .with_first_bitcoin_core_client()
            .with_emily_client(emily_client.clone())
            .with_mocked_stacks_client()
            .modify_settings(|settings| {
                settings.signer.dkg_target_rounds = NonZeroU32::new(2).unwrap();
                settings.signer.dkg_min_bitcoin_block_height = Some(dkg_run_two_height.into());
                settings.signer.bitcoin_processing_delay = Duration::from_millis(200);
            })
            .build();

        backfill_bitcoin_blocks(&db, rpc, &chain_tip_info.hash).await;

        let network = network.connect(&ctx);

        signers.push((ctx, db, kp, network));
    }

    // =========================================================================
    // Step 2 - Setup the stacks client mocks.
    // -------------------------------------------------------------------------
    // - Set up the mocks to that the block observer fetches at least one
    //   Stacks block. This is necessary because we need the stacks chain
    //   tip in the transaction coordinator.
    // - Set up the current-aggregate-key response to be `None`. This means
    //   that each coordinator will broadcast a rotate keys transaction.
    // =========================================================================
    let (broadcast_stacks_tx, rx) = tokio::sync::broadcast::channel(10);
    let stacks_tx_stream = BroadcastStream::new(rx);

    for (ctx, db, _, _) in signers.iter_mut() {
        let broadcast_stacks_tx = broadcast_stacks_tx.clone();
        let db = db.clone();

<<<<<<< HEAD
        mock_stacks_core(ctx, chain_tip_info.clone(), broadcast_stacks_tx).await;
=======
        ctx.with_stacks_client(|client| {
            client
                .expect_get_tenure_info()
                .returning(move || Box::pin(std::future::ready(Ok(DUMMY_TENURE_INFO.clone()))));

            client.expect_get_block().returning(|_| {
                let response = Ok(NakamotoBlock {
                    header: NakamotoBlockHeader::empty(),
                    txs: vec![],
                });
                Box::pin(std::future::ready(response))
            });

            let chain_tip = model::BitcoinBlockHash::from(chain_tip_info.hash);
            client.expect_get_tenure().returning(move |_| {
                let mut tenure = TenureBlocks::nearly_empty().unwrap();
                tenure.anchor_block_hash = chain_tip;
                Box::pin(std::future::ready(Ok(tenure)))
            });

            client.expect_get_pox_info().returning(|| {
                let response = serde_json::from_str::<RPCPoxInfoData>(GET_POX_INFO_JSON)
                    .map_err(Error::JsonSerialize);
                Box::pin(std::future::ready(response))
            });

            client
                .expect_estimate_fees()
                .returning(|_, _, _| Box::pin(std::future::ready(Ok(25))));

            // The coordinator will try to further process the deposit to submit
            // the stacks tx, but we are not interested (for the current test iteration).
            client.expect_get_account().returning(|_| {
                let response = Ok(AccountInfo {
                    balance: 0,
                    locked: 0,
                    unlock_height: 0u64.into(),
                    // this is the only part used to create the Stacks transaction.
                    nonce: 12,
                });
                Box::pin(std::future::ready(response))
            });
            client.expect_get_sortition_info().returning(move |_| {
                let response = Ok(SortitionInfo {
                    burn_block_hash: BurnchainHeaderHash::from(chain_tip),
                    burn_block_height: chain_tip_info.height,
                    burn_header_timestamp: 0,
                    sortition_id: SortitionId([0; 32]),
                    parent_sortition_id: SortitionId([0; 32]),
                    consensus_hash: ConsensusHash([0; 20]),
                    was_sortition: true,
                    miner_pk_hash160: None,
                    stacks_parent_ch: None,
                    last_sortition_ch: None,
                    committed_block_hash: None,
                });
                Box::pin(std::future::ready(response))
            });

            // The coordinator broadcasts a rotate keys transaction if it
            // is not up-to-date with their view of the current aggregate
            // key. The response of here means that the stacks node has a
            // record of a rotate keys contract call being executed once we
            // have verified shares.
            client
                .expect_get_current_signers_aggregate_key()
                .returning(move |_| {
                    let db = db.clone();
                    Box::pin(async move {
                        let shares = db.get_latest_verified_dkg_shares().await?;
                        Ok(shares.map(|sh| sh.aggregate_key))
                    })
                });

            // Only the client that corresponds to the coordinator will
            // submit a transaction, so we don't make explicit the
            // expectation here.
            client.expect_submit_tx().returning(move |tx| {
                let tx = tx.clone();
                let txid = tx.txid();
                let broadcast_stacks_tx = broadcast_stacks_tx.clone();
                Box::pin(async move {
                    broadcast_stacks_tx.send(tx).unwrap();
                    Ok(SubmitTxResponse::Acceptance(txid))
                })
            });
            // The coordinator will get the total supply of sBTC to
            // determine the amount of mint-able sBTC.
            client
                .expect_get_sbtc_total_supply()
                .returning(move |_| Box::pin(async move { Ok(Amount::ZERO) }));

            client
                .expect_is_deposit_completed()
                .returning(move |_, _| Box::pin(async move { Ok(false) }));
        })
        .await;
>>>>>>> 02e91d91
    }

    // =========================================================================
    // Step 3 - Start the TxCoordinatorEventLoop, TxSignerEventLoop and
    //          BlockObserver processes for each signer.
    // -------------------------------------------------------------------------
    // - We only proceed with the test after all processes have started, and
    //   we use a counter to notify us when that happens.
    // =========================================================================
    let start_count = Arc::new(AtomicU8::new(0));

    for (ctx, _, kp, network) in signers.iter() {
        ctx.state().set_sbtc_contracts_deployed();
        let ev = TxCoordinatorEventLoop {
            network: network.spawn(),
            context: ctx.clone(),
            context_window: 10000,
            private_key: kp.secret_key().into(),
            signing_round_max_duration: Duration::from_secs(10),
            bitcoin_presign_request_max_duration: Duration::from_secs(10),
            threshold: ctx.config().signer.bootstrap_signatures_required,
            dkg_max_duration: Duration::from_secs(10),
            is_epoch3: true,
        };
        let counter = start_count.clone();
        tokio::spawn(async move {
            counter.fetch_add(1, Ordering::Relaxed);
            ev.run().await
        });

        let ev = TxSignerEventLoop {
            network: network.spawn(),
            threshold: ctx.config().signer.bootstrap_signatures_required as u32,
            context: ctx.clone(),
            context_window: 10000,
            wsts_state_machines: LruCache::new(NonZeroUsize::new(100).unwrap()),
            signer_private_key: kp.secret_key().into(),
            rng: rand::rngs::OsRng,
            dkg_begin_pause: None,
            dkg_verification_state_machines: LruCache::new(NonZeroUsize::new(5).unwrap()),
            stacks_sign_request: LruCache::new(STACKS_SIGN_REQUEST_LRU_SIZE),
        };
        let counter = start_count.clone();
        tokio::spawn(async move {
            counter.fetch_add(1, Ordering::Relaxed);
            ev.run().await
        });

        let ev = RequestDeciderEventLoop {
            network: network.spawn(),
            context: ctx.clone(),
            context_window: 10000,
            deposit_decisions_retry_window: 1,
            withdrawal_decisions_retry_window: 1,
            blocklist_checker: Some(()),
            signer_private_key: kp.secret_key().into(),
        };
        let counter = start_count.clone();
        tokio::spawn(async move {
            counter.fetch_add(1, Ordering::Relaxed);
            ev.run().await
        });

        let block_observer = BlockObserver {
            context: ctx.clone(),
            bitcoin_blocks: testing::btc::new_zmq_block_hash_stream(BITCOIN_CORE_ZMQ_ENDPOINT)
                .await,
        };
        let counter = start_count.clone();
        tokio::spawn(async move {
            counter.fetch_add(1, Ordering::Relaxed);
            block_observer.run().await
        });
    }

    while start_count.load(Ordering::SeqCst) < 12 {
        tokio::time::sleep(Duration::from_millis(10)).await;
    }

    // =========================================================================
    // Step 4 - Give deposits seed funds.
    // -------------------------------------------------------------------------
    // - Give "depositors" some UTXOs so that they can make deposits for
    //   sBTC.
    // =========================================================================
    let depositor1 = Recipient::new(AddressType::P2tr);
    let depositor2 = Recipient::new(AddressType::P2tr);

    // Start off with some initial UTXOs to work with.
    faucet.send_to(50_000_000, &depositor1.address);
    faucet.send_to(50_000_000, &depositor2.address);

    // =========================================================================
    // Step 5 - Wait for DKG
    // -------------------------------------------------------------------------
    // - Once they are all running, generate a bitcoin block to kick off
    //   the database updating process.
    // - After they have the same view of the canonical bitcoin blockchain,
    //   the signers should all participate in DKG.
    // =========================================================================

    // This should kick off DKG.
    let chain_tip: BitcoinBlockHash = faucet.generate_blocks(1).pop().unwrap().into();

    // We first need to wait for bitcoin-core to send us all the
    // notifications so that we are up-to-date with the chain tip.
    wait_for_signers(&signers).await;

    // DKG and DKG verification should have finished successfully. We
    // assume, for now, that the key rotation contract call was submitted.
    // This assumption gets validated later, but we make the assumption now
    // and populate the database with a key rotation event.
    for (ctx, db, _, _) in signers.iter() {
        let shares = db.get_latest_verified_dkg_shares().await.unwrap().unwrap();

        let stacks_chain_tip = db.get_stacks_chain_tip(&chain_tip).await.unwrap().unwrap();
        let event = KeyRotationEvent {
            txid: fake::Faker.fake_with_rng(&mut rng),
            block_hash: stacks_chain_tip.block_hash,
            aggregate_key: shares.aggregate_key,
            signer_set: shares.signer_set_public_keys.clone(),
            signatures_required: shares.signature_share_threshold,
            address: PrincipalData::from(ctx.config().signer.deployer).into(),
        };
        db.write_rotate_keys_transaction(&event).await.unwrap();
    }

    let (_, db, _, _) = signers.first().unwrap();
    let shares1 = db.get_latest_verified_dkg_shares().await.unwrap().unwrap();

    // =========================================================================
    // Step 6 - Prepare for deposits
    // -------------------------------------------------------------------------
    // - Before the signers can process anything, they need a UTXO to call
    //   their own. For that we make a donation, and confirm it. The
    //   signers should pick it up.
    // =========================================================================
    let script_pub_key1 = shares1.aggregate_key.signers_script_pubkey();
    let network = bitcoin::Network::Regtest;
    let address = Address::from_script(&script_pub_key1, network).unwrap();

    faucet.send_to(100_000, &address);

    // =========================================================================
    // Step 7 - Make a proper deposit
    // -------------------------------------------------------------------------
    // - Use the UTXOs confirmed in step (5) to construct a proper deposit
    //   request transaction. Submit it and inform Emily about it.
    // =========================================================================
    // Now lets make a deposit transaction and submit it
    let utxo = depositor1.get_utxos(rpc, None).pop().unwrap();

    let amount = 2_500_000;
    let signers_public_key = shares1.aggregate_key.into();
    let max_fee = amount / 2;
    let (deposit_tx, deposit_request, _) =
        make_deposit_request(&depositor1, amount, utxo, max_fee, signers_public_key);
    rpc.send_raw_transaction(&deposit_tx).unwrap();

    assert_eq!(deposit_tx.compute_txid(), deposit_request.outpoint.txid);

    let body = deposit_request.as_emily_request(&deposit_tx);
    let _ = deposit_api::create_deposit(emily_client.config(), body)
        .await
        .unwrap();

    // =========================================================================
    // Step 8 - Confirm the deposit and wait for the signers to do their
    //          job.
    // -------------------------------------------------------------------------
    // - Confirm the deposit request. The arrival of a new bitcoin block
    //   will trigger the block observer to reach out to Emily about
    //   deposits. Emily will have one so the signers should do basic
    //   validations and store the deposit request.
    // - Each TxSigner process should vote on the deposit request and
    //   submit the votes to each other.
    // - The coordinator should submit a sweep transaction. We check the
    //   mempool for its existence.
    // =========================================================================
    faucet.generate_blocks(1);

    wait_for_signers(&signers).await;

    let (ctx, _, _, _) = signers.first().unwrap();
    let mut txids = ctx.bitcoin_client.inner_client().get_raw_mempool().unwrap();
    assert_eq!(txids.len(), 1);

    let block_hash = faucet.generate_blocks(1).pop().unwrap();

    wait_for_signers(&signers).await;

    // Now lets check the bitcoin transaction, first we get it.
    let txid = txids.pop().unwrap();
    let tx_info = ctx
        .bitcoin_client
        .get_tx_info(&txid, &block_hash)
        .unwrap()
        .unwrap();
    // We check that the scriptPubKey of the first input is the signers'
    let actual_script_pub_key = tx_info.prevout(0).unwrap().script_pubkey.as_bytes();

    assert_eq!(actual_script_pub_key, script_pub_key1.as_bytes());
    assert_eq!(&tx_info.tx.output[0].script_pubkey, &script_pub_key1);

    // Now we check that each database has the sweep transaction and is
    // recognized as a signer script_pubkey.
    for (_, db, _, _) in signers.iter() {
        let script_pubkey = sqlx::query_scalar::<_, model::ScriptPubKey>(
            r#"
            SELECT script_pubkey
            FROM sbtc_signer.bitcoin_tx_outputs
            WHERE txid = $1
              AND output_type = 'signers_output'
            "#,
        )
        .bind(txid.to_byte_array())
        .fetch_one(db.pool())
        .await
        .unwrap();

        assert!(db.is_signer_script_pub_key(&script_pubkey).await.unwrap());
    }

    // =========================================================================
    // Step 9 - Run DKG Again
    // -------------------------------------------------------------------------
    // - The signers should run DKG again after they see the next bitcoin
    //   block, this was configured above.
    // =========================================================================
    for (_, db, _, _) in signers.iter() {
        let dkg_share_count: i64 = sqlx::query_scalar("SELECT COUNT(*) FROM dkg_shares;")
            .fetch_one(db.pool())
            .await
            .unwrap();

        assert_eq!(dkg_share_count, 1);
    }

    // After the next bitcoin block, each of the signers will think that
    // DKG needs to be run. So we need to wait for it.
    let chain_tip: BitcoinBlockHash = faucet.generate_block().into();

    // We first need to wait for bitcoin-core to send us all the
    // notifications so that we are up-to-date with the chain tip.
    wait_for_signers(&signers).await;

    let (_, db, _, _) = signers.first().unwrap();
    let shares2 = db.get_latest_verified_dkg_shares().await.unwrap().unwrap();

    // Check that we have new DKG shares for each of the signers.
    for (ctx, db, _, _) in signers.iter() {
        let dkg_share_count: i64 = sqlx::query_scalar("SELECT COUNT(*) FROM dkg_shares;")
            .fetch_one(db.pool())
            .await
            .unwrap();

        assert_eq!(dkg_share_count, 2);

        let shares = db.get_latest_verified_dkg_shares().await.unwrap().unwrap();

        let stacks_chain_tip = db.get_stacks_chain_tip(&chain_tip).await.unwrap().unwrap();
        let event = KeyRotationEvent {
            txid: fake::Faker.fake_with_rng(&mut rng),
            block_hash: stacks_chain_tip.block_hash,
            aggregate_key: shares.aggregate_key,
            signer_set: shares.signer_set_public_keys.clone(),
            signatures_required: shares.signature_share_threshold,
            address: PrincipalData::from(ctx.config().signer.deployer).into(),
        };
        db.write_rotate_keys_transaction(&event).await.unwrap();
    }

    // =========================================================================
    // Step 10 - Make two proper deposits
    // -------------------------------------------------------------------------
    // - Use the UTXOs generated in step (4) to construct two proper
    //   deposit request transactions. Submit them to the bitcoin network
    //   and then inform Emily.
    // - The two deposits are locked using two different aggregate keys,
    //   the old one and the new one.
    // =========================================================================
    // Now lets make a deposit transaction and submit it
    let utxo = depositor2.get_utxos(rpc, None).pop().unwrap();

    let amount = 3_500_000;
    let signers_public_key2 = shares2.aggregate_key.into();
    let max_fee = amount / 2;
    let (deposit_tx, deposit_request, _) =
        make_deposit_request(&depositor2, amount, utxo, max_fee, signers_public_key2);
    rpc.send_raw_transaction(&deposit_tx).unwrap();

    let body = deposit_request.as_emily_request(&deposit_tx);
    deposit_api::create_deposit(emily_client.config(), body)
        .await
        .unwrap();

    let utxo = depositor1.get_utxos(rpc, None).pop().unwrap();
    let amount = 4_500_000;
    let signers_public_key1 = shares1.aggregate_key.into();
    let max_fee = amount / 2;
    let (deposit_tx, deposit_request, _) =
        make_deposit_request(&depositor1, amount, utxo, max_fee, signers_public_key1);
    rpc.send_raw_transaction(&deposit_tx).unwrap();

    let body = deposit_request.as_emily_request(&deposit_tx);
    deposit_api::create_deposit(emily_client.config(), body)
        .await
        .unwrap();

    // =========================================================================
    // Step 11 - Confirm the deposit and wait for the signers to do their
    //           job.
    // -------------------------------------------------------------------------
    // - Confirm the deposit request. This will trigger the block observer
    //   to reach out to Emily about deposits. It will have two so the
    //   signers should do basic validations and store the deposit request.
    // - Each TxSigner process should vote on the deposit request and
    //   submit the votes to each other.
    // - The coordinator should submit a sweep transaction. We check the
    //   mempool for its existence.
    // =========================================================================
    faucet.generate_block();
    wait_for_signers(&signers).await;

    let (ctx, _, _, _) = signers.first().unwrap();
    let mut txids = ctx.bitcoin_client.inner_client().get_raw_mempool().unwrap();

    assert_eq!(txids.len(), 1);

    let block_hash = faucet.generate_block();
    wait_for_signers(&signers).await;

    // =========================================================================
    // Step 12 - Assertions
    // -------------------------------------------------------------------------
    // - During each bitcoin block, the signers should sign and broadcast a
    //   rotate keys contract call. This is because they haven't received a
    //   rotate-keys event, so they think that they haven't confirmed a
    //   rotate-keys contract call.
    // - After each sweep transaction is confirmed, the coordinator should
    //   also broadcast a complete-deposit contract call. There should be
    //   duplicates here as well since the signers do not receive events
    //   about the success of the contract call.
    // - They should have sweep transactions in their database.
    // - Check that the sweep transaction spend to the signers'
    //   scriptPubKey.
    // =========================================================================
    let sleep_fut = tokio::time::sleep(Duration::from_secs(5));
    let broadcast_stacks_txs: Vec<StacksTransaction> = stacks_tx_stream
        .take_until(sleep_fut)
        .collect::<Vec<_>>()
        .await
        .into_iter()
        .collect::<Result<Vec<_>, _>>()
        .unwrap();

    let mut complete_deposit_txs: Vec<StacksTransaction> = broadcast_stacks_txs
        .iter()
        .filter(|tx| match &tx.payload {
            TransactionPayload::ContractCall(cc) => {
                cc.function_name.as_str() == CompleteDepositV1::FUNCTION_NAME
            }
            _ => false,
        })
        .cloned()
        .collect();

    // We should try to mint for each of the three deposits. But since the
    // signers continually submit Stacks transaction for each swept
    // deposit, we need to deduplicate the contract calls before checking.
    complete_deposit_txs.sort_by_key(|tx| match &tx.payload {
        // The first argument in the contract call is the transaction ID
        // of the deposit
        TransactionPayload::ContractCall(cc) => match cc.function_args.first() {
            Some(ClarityValue::Sequence(SequenceData::Buffer(buff))) => buff.data.clone(),
            _ => Vec::new(),
        },
        _ => Vec::new(),
    });
    complete_deposit_txs.dedup_by_key(|tx| match &tx.payload {
        TransactionPayload::ContractCall(cc) => cc.function_args.first().cloned(),
        _ => None,
    });

    // We ran DKG twice, so we should observe two distinct rotate-keys
    // contract calls. Since we call rotate keys with each bitcoin block we
    // need to filter out the duplicates.
    let mut rotate_keys_txs: Vec<StacksTransaction> = broadcast_stacks_txs
        .iter()
        .filter(|tx| match &tx.payload {
            TransactionPayload::ContractCall(cc) => {
                cc.function_name.as_str() == RotateKeysV1::FUNCTION_NAME
            }
            _ => false,
        })
        .cloned()
        .collect();
    rotate_keys_txs.dedup_by_key(|tx| match &tx.payload {
        // The second argument in the contract call is the aggregate key
        TransactionPayload::ContractCall(cc) => cc.function_args.get(1).cloned(),
        _ => None,
    });

    // These should all be rotate-keys contract calls.
    for tx in rotate_keys_txs.iter() {
        assert_stacks_transaction_kind::<RotateKeysV1>(tx);
    }
    // We ran DKG twice, so two rotate-keys contract calls.
    assert_eq!(rotate_keys_txs.len(), 2);

    // Check that these are all complete-deposit contract calls.
    for tx in complete_deposit_txs.iter() {
        assert_stacks_transaction_kind::<CompleteDepositV1>(tx);
    }
    // There were three deposits, so three distinct complete-deposit
    // contract calls.
    assert_eq!(complete_deposit_txs.len(), 3);

    // Now lets check the bitcoin transaction, first we get it.
    let txid = txids.pop().unwrap();
    let tx_info = ctx
        .bitcoin_client
        .get_tx_info(&txid, &block_hash)
        .unwrap()
        .unwrap();
    // We check that the scriptPubKey of the first input is the signers'
    // old ScriptPubkey
    let actual_script_pub_key = tx_info.prevout(0).unwrap().script_pubkey.as_bytes();
    assert_eq!(actual_script_pub_key, script_pub_key1.as_bytes());

    // The scriptPubkey of the new signer UTXO should be from the new
    // aggregate key.
    let script_pub_key2 = shares2.aggregate_key.signers_script_pubkey();
    assert_eq!(&tx_info.tx.output[0].script_pubkey, &script_pub_key2);
    // The transaction should sweep two deposits, so 3 inputs total because
    // of the signers' UTXO.
    assert_eq!(tx_info.inputs().len(), 3);
    // No withdrawals, so 2 outputs
    assert_eq!(tx_info.outputs().len(), 2);

    for (_, db, _, _) in signers {
        // Lastly we check that our database has the sweep transaction
        let script_pubkey = sqlx::query_scalar::<_, model::ScriptPubKey>(
            r#"
            SELECT script_pubkey
            FROM sbtc_signer.bitcoin_tx_outputs
            WHERE txid = $1
              AND output_type = 'signers_output'
            "#,
        )
        .bind(txid.to_byte_array())
        .fetch_one(db.pool())
        .await
        .unwrap();

        assert!(db.is_signer_script_pub_key(&script_pubkey).await.unwrap());
        testing::storage::drop_db(db).await;
    }
}

/// Test that coordinator stops their duties after submitting a rotate-keys
/// contract call.
///
/// The test setup is as follows:
/// 1. There are three "signers" contexts. Each context points to its own
///    real postgres database, and they have their own private key. Each
///    database is populated with the same data.
/// 2. Each context is given to a block observer, a tx signer, and a tx
///    coordinator, where these event loops are spawned as separate tasks.
/// 3. The signers communicate with our in-memory network struct.
/// 4. A real Emily server is running in the background.
/// 5. A real bitcoin-core node is running in the background.
/// 6. Stacks-core is mocked.
///
/// In this test the signers do quite a few things:
/// 1. Run DKG
/// 2. Sign and broadcast a rotate keys transaction.
/// 3. Sweep some deposited funds into their UTXO.
/// 4. Mint sBTC to the recipient.
/// 5. Submit another deposit request, but check that it does not get swept
///    during the same tenure as the second DKG run.
/// 6. Run DKG again.
/// 7. Have the signers UTXO locked by the aggregate key from the second
///    DKG run.
///
/// To start the test environment do:
/// ```bash
/// make integration-env-up-ci
/// ```
///
/// then, once everything is up and running, run the test.
#[test(tokio::test)]
async fn skip_signer_activites_after_key_rotation() {
    let (_, signer_key_pairs): (_, [Keypair; 3]) = testing::wallet::regtest_bootstrap_wallet();
    let (rpc, faucet) = regtest::initialize_blockchain();

    let mut rng = get_rng();
    // We need to populate our databases, so let's fetch the data.
    let emily_client = EmilyClient::try_new(
        &Url::parse("http://testApiKey@localhost:3031").unwrap(),
        Duration::from_secs(1),
        None,
    )
    .unwrap();

    testing_api::wipe_databases(&emily_client.config().as_testing())
        .await
        .unwrap();

    let network = WanNetwork::default();

    let chain_tip_info = get_canonical_chain_tip(rpc);
    // This is the height where the signers will run DKG afterward. We
    // create 4 bitcoin blocks between now and when we want DKG to run a
    // second time:
    // 1. run DKG
    // 2. confirm a donation and a deposit request,
    // 3. confirm the sweep
    // 4. run DKG again.
    let dkg_run_two_height = chain_tip_info.height + 4;

    // =========================================================================
    // Step 1 - Create a database, an associated context, and a Keypair for
    //          each of the signers in the signing set.
    // -------------------------------------------------------------------------
    // - We load the database with a bitcoin blocks going back to some
    //   genesis block.
    // =========================================================================
    let mut signers = Vec::new();
    for kp in signer_key_pairs.iter() {
        let db = testing::storage::new_test_database().await;
        let ctx = TestContext::builder()
            .with_storage(db.clone())
            .with_first_bitcoin_core_client()
            .with_emily_client(emily_client.clone())
            .with_mocked_stacks_client()
            .modify_settings(|settings| {
                settings.signer.dkg_target_rounds = NonZeroU32::new(2).unwrap();
                settings.signer.dkg_min_bitcoin_block_height = Some(dkg_run_two_height.into());
                settings.signer.bitcoin_processing_delay = Duration::from_millis(200);
            })
            .build();

        backfill_bitcoin_blocks(&db, rpc, &chain_tip_info.hash).await;

        let network = network.connect(&ctx);

        signers.push((ctx, db, kp, network));
    }

    // =========================================================================
    // Step 2 - Setup the stacks client mocks.
    // -------------------------------------------------------------------------
    // - Set up the mocks to that the block observer fetches at least one
    //   Stacks block. This is necessary because we need the stacks chain
    //   tip in the transaction coordinator.
    // - Set up the current-aggregate-key response to be `None`. This means
    //   that each coordinator will broadcast a rotate keys transaction.
    // =========================================================================
    let (broadcast_stacks_tx, rx) = tokio::sync::broadcast::channel(10);
    let stacks_tx_stream = BroadcastStream::new(rx);

    for (ctx, db, _, _) in signers.iter_mut() {
        let broadcast_stacks_tx = broadcast_stacks_tx.clone();
        let db = db.clone();

        ctx.with_stacks_client(|client| {
            client
                .expect_get_tenure_info()
                .returning(move || Box::pin(std::future::ready(Ok(DUMMY_TENURE_INFO.clone()))));

            client.expect_get_block().returning(|_| {
                let response = Ok(NakamotoBlock {
                    header: NakamotoBlockHeader::empty(),
                    txs: vec![],
                });
                Box::pin(std::future::ready(response))
            });

            let chain_tip = model::BitcoinBlockHash::from(chain_tip_info.hash);
            client.expect_get_tenure().returning(move |_| {
                let mut tenure = TenureBlocks::nearly_empty().unwrap();
                tenure.anchor_block_hash = chain_tip;
                Box::pin(std::future::ready(Ok(tenure)))
            });

            client.expect_get_pox_info().returning(|| {
                let response = serde_json::from_str::<RPCPoxInfoData>(GET_POX_INFO_JSON)
                    .map_err(Error::JsonSerialize);
                Box::pin(std::future::ready(response))
            });

            client
                .expect_estimate_fees()
                .returning(|_, _, _| Box::pin(std::future::ready(Ok(25))));

            // The coordinator will try to further process the deposit to submit
            // the stacks tx, but we are not interested (for the current test iteration).
            client.expect_get_account().returning(|_| {
                let response = Ok(AccountInfo {
                    balance: 0,
                    locked: 0,
                    unlock_height: 0u64.into(),
                    // this is the only part used to create the Stacks transaction.
                    nonce: 12,
                });
                Box::pin(std::future::ready(response))
            });
            client.expect_get_sortition_info().returning(move |_| {
                let response = Ok(SortitionInfo {
                    burn_block_hash: BurnchainHeaderHash::from(chain_tip),
                    burn_block_height: chain_tip_info.height,
                    burn_header_timestamp: 0,
                    sortition_id: SortitionId([0; 32]),
                    parent_sortition_id: SortitionId([0; 32]),
                    consensus_hash: ConsensusHash([0; 20]),
                    was_sortition: true,
                    miner_pk_hash160: None,
                    stacks_parent_ch: None,
                    last_sortition_ch: None,
                    committed_block_hash: None,
                });
                Box::pin(std::future::ready(response))
            });

            // The coordinator broadcasts a rotate keys transaction if it
            // is not up-to-date with their view of the current aggregate
            // key. The response of here means that the stacks node has a
            // record of a rotate keys contract call being executed once we
            // have verified shares.
            client
                .expect_get_current_signers_aggregate_key()
                .returning(move |_| {
                    let db = db.clone();
                    Box::pin(async move {
                        let shares = db.get_latest_verified_dkg_shares().await?;
                        Ok(shares.map(|sh| sh.aggregate_key))
                    })
                });

            // Only the client that corresponds to the coordinator will
            // submit a transaction, so we don't make explicit the
            // expectation here.
            client.expect_submit_tx().returning(move |tx| {
                let tx = tx.clone();
                let txid = tx.txid();
                let broadcast_stacks_tx = broadcast_stacks_tx.clone();
                Box::pin(async move {
                    broadcast_stacks_tx.send(tx).unwrap();
                    Ok(SubmitTxResponse::Acceptance(txid))
                })
            });
            // The coordinator will get the total supply of sBTC to
            // determine the amount of mint-able sBTC.
            client
                .expect_get_sbtc_total_supply()
                .returning(move |_| Box::pin(async move { Ok(Amount::ZERO) }));

            client
                .expect_is_deposit_completed()
                .returning(move |_, _| Box::pin(async move { Ok(false) }));
        })
        .await;
    }

    // =========================================================================
    // Step 3 - Start the TxCoordinatorEventLoop, TxSignerEventLoop and
    //          BlockObserver processes for each signer.
    // -------------------------------------------------------------------------
    // - We only proceed with the test after all processes have started, and
    //   we use a counter to notify us when that happens.
    // =========================================================================
    let start_count = Arc::new(AtomicU8::new(0));

    for (ctx, _, kp, network) in signers.iter() {
        ctx.state().set_sbtc_contracts_deployed();
        let ev = TxCoordinatorEventLoop {
            network: network.spawn(),
            context: ctx.clone(),
            context_window: 10000,
            private_key: kp.secret_key().into(),
            signing_round_max_duration: Duration::from_secs(10),
            bitcoin_presign_request_max_duration: Duration::from_secs(10),
            threshold: ctx.config().signer.bootstrap_signatures_required,
            dkg_max_duration: Duration::from_secs(10),
            is_epoch3: true,
        };
        let counter = start_count.clone();
        tokio::spawn(async move {
            counter.fetch_add(1, Ordering::Relaxed);
            ev.run().await
        });

        let ev = TxSignerEventLoop {
            network: network.spawn(),
            threshold: ctx.config().signer.bootstrap_signatures_required as u32,
            context: ctx.clone(),
            context_window: 10000,
            wsts_state_machines: LruCache::new(NonZeroUsize::new(100).unwrap()),
            signer_private_key: kp.secret_key().into(),
            rng: rand::rngs::OsRng,
            dkg_begin_pause: None,
            dkg_verification_state_machines: LruCache::new(NonZeroUsize::new(5).unwrap()),
            stacks_sign_request: LruCache::new(STACKS_SIGN_REQUEST_LRU_SIZE),
        };
        let counter = start_count.clone();
        tokio::spawn(async move {
            counter.fetch_add(1, Ordering::Relaxed);
            ev.run().await
        });

        let ev = RequestDeciderEventLoop {
            network: network.spawn(),
            context: ctx.clone(),
            context_window: 10000,
            deposit_decisions_retry_window: 1,
            withdrawal_decisions_retry_window: 1,
            blocklist_checker: Some(()),
            signer_private_key: kp.secret_key().into(),
        };
        let counter = start_count.clone();
        tokio::spawn(async move {
            counter.fetch_add(1, Ordering::Relaxed);
            ev.run().await
        });

        let block_observer = BlockObserver {
            context: ctx.clone(),
            bitcoin_blocks: testing::btc::new_zmq_block_hash_stream(BITCOIN_CORE_ZMQ_ENDPOINT)
                .await,
        };
        let counter = start_count.clone();
        tokio::spawn(async move {
            counter.fetch_add(1, Ordering::Relaxed);
            block_observer.run().await
        });
    }

    while start_count.load(Ordering::SeqCst) < 12 {
        tokio::time::sleep(Duration::from_millis(10)).await;
    }

    // =========================================================================
    // Step 4 - Give deposits seed funds.
    // -------------------------------------------------------------------------
    // - Give "depositors" some UTXOs so that they can make deposits for
    //   sBTC.
    // =========================================================================
    let depositor1 = Recipient::new(AddressType::P2tr);
    let depositor2 = Recipient::new(AddressType::P2tr);

    // Start off with some initial UTXOs to work with.
    faucet.send_to(50_000_000, &depositor1.address);
    faucet.send_to(50_000_000, &depositor2.address);

    // =========================================================================
    // Step 5 - Wait for DKG
    // -------------------------------------------------------------------------
    // - Once they are all running, generate a bitcoin block to kick off
    //   the database updating process.
    // - After they have the same view of the canonical bitcoin blockchain,
    //   the signers should all participate in DKG.
    // =========================================================================

    // This should kick off DKG.
    let chain_tip: BitcoinBlockHash = faucet.generate_block().into();

    // We first need to wait for bitcoin-core to send us all the
    // notifications so that we are up-to-date with the chain tip.
    wait_for_signers(&signers).await;

    // DKG and DKG verification should have finished successfully. We
    // assume, for now, that the key rotation contract call was submitted.
    // This assumption gets validated later, but we make the assumption now
    // and populate the database with a key rotation event.
    for (ctx, db, _, _) in signers.iter() {
        let shares = db.get_latest_verified_dkg_shares().await.unwrap().unwrap();

        let stacks_chain_tip = db.get_stacks_chain_tip(&chain_tip).await.unwrap().unwrap();
        let event = KeyRotationEvent {
            txid: fake::Faker.fake_with_rng(&mut rng),
            block_hash: stacks_chain_tip.block_hash,
            aggregate_key: shares.aggregate_key,
            signer_set: shares.signer_set_public_keys.clone(),
            signatures_required: shares.signature_share_threshold,
            address: PrincipalData::from(ctx.config().signer.deployer).into(),
        };
        db.write_rotate_keys_transaction(&event).await.unwrap();
    }

    let (_, db, _, _) = signers.first().unwrap();
    let shares1 = db.get_latest_verified_dkg_shares().await.unwrap().unwrap();

    // =========================================================================
    // Step 6 - Prepare for deposits
    // -------------------------------------------------------------------------
    // - Before the signers can process anything, they need a UTXO to call
    //   their own. For that we make a donation, and confirm it. The
    //   signers should pick it up.
    // =========================================================================
    let script_pub_key1 = shares1.aggregate_key.signers_script_pubkey();
    let network = bitcoin::Network::Regtest;
    let address = Address::from_script(&script_pub_key1, network).unwrap();

    faucet.send_to(100_000, &address);

    // =========================================================================
    // Step 7 - Make a proper deposit
    // -------------------------------------------------------------------------
    // - Use the UTXOs confirmed in step (5) to construct a proper deposit
    //   request transaction. Submit it and inform Emily about it.
    // =========================================================================
    // Now lets make a deposit transaction and submit it
    let utxo = depositor1.get_utxos(rpc, None).pop().unwrap();

    let amount = 2_500_000;
    let signers_public_key = shares1.aggregate_key.into();
    let max_fee = amount / 2;
    let (deposit_tx, deposit_request, _) =
        make_deposit_request(&depositor1, amount, utxo, max_fee, signers_public_key);
    rpc.send_raw_transaction(&deposit_tx).unwrap();

    assert_eq!(deposit_tx.compute_txid(), deposit_request.outpoint.txid);

    let body = deposit_request.as_emily_request(&deposit_tx);
    let _ = deposit_api::create_deposit(emily_client.config(), body)
        .await
        .unwrap();

    // =========================================================================
    // Step 8 - Confirm the deposit and wait for the signers to do their
    //          job.
    // -------------------------------------------------------------------------
    // - Confirm the deposit request. The arrival of a new bitcoin block
    //   will trigger the block observer to reach out to Emily about
    //   deposits. Emily will have one so the signers should do basic
    //   validations and store the deposit request.
    // - Each TxSigner process should vote on the deposit request and
    //   submit the votes to each other.
    // - The coordinator should submit a sweep transaction. We check the
    //   mempool for its existence.
    // =========================================================================
    faucet.generate_block();
    wait_for_signers(&signers).await;

    let (ctx, _, _, _) = signers.first().unwrap();
    let mut txids = ctx.bitcoin_client.inner_client().get_raw_mempool().unwrap();
    assert_eq!(txids.len(), 1);

    let block_hash = faucet.generate_block();
    wait_for_signers(&signers).await;

    // Now lets check the bitcoin transaction, first we get it.
    let txid = txids.pop().unwrap();
    let tx_info = ctx
        .bitcoin_client
        .get_tx_info(&txid, &block_hash)
        .unwrap()
        .unwrap();
    // We check that the scriptPubKey of the first input is the signers'
    let actual_script_pub_key = tx_info.prevout(0).unwrap().script_pubkey.as_bytes();

    assert_eq!(actual_script_pub_key, script_pub_key1.as_bytes());
    assert_eq!(&tx_info.tx.output[0].script_pubkey, &script_pub_key1);

    // Now we check that each database has the sweep transaction and is
    // recognized as a signer script_pubkey.
    for (_, db, _, _) in signers.iter() {
        let script_pubkey = sqlx::query_scalar::<_, model::ScriptPubKey>(
            r#"
            SELECT script_pubkey
            FROM sbtc_signer.bitcoin_tx_outputs
            WHERE txid = $1
              AND output_type = 'signers_output'
            "#,
        )
        .bind(txid.to_byte_array())
        .fetch_one(db.pool())
        .await
        .unwrap();

        assert!(db.is_signer_script_pub_key(&script_pubkey).await.unwrap());
    }

    // =========================================================================
    // Step 9 - Run DKG Again
    // -------------------------------------------------------------------------
    // - Submit another deposit request. This should not be swept because
    //   it should happen after the signers have successfully run DKG and
    //   submitted a rotate-keys contract call.
    // - The signers should run DKG again after they see the next bitcoin
    //   block, this was configured above.
    // - Create and confirm the deposit request. This will trigger the
    //   block observer to reach out to Emily about deposits. It will have
    //   two so the signers should do basic validations and store the
    //   deposit request.
    // - Each TxSigner process should vote on the deposit request and
    //   submit the votes to each other.
    // - The coordinator should not submit a sweep transaction because DKG
    //   has been run again.
    // =========================================================================
    for (_, db, _, _) in signers.iter() {
        let dkg_share_count: i64 = sqlx::query_scalar("SELECT COUNT(*) FROM dkg_shares;")
            .fetch_one(db.pool())
            .await
            .unwrap();

        assert_eq!(dkg_share_count, 1);
    }

    let utxo = depositor2.get_utxos(rpc, None).pop().unwrap();

    let amount = 3_500_000;
    let max_fee = amount / 2;
    let (deposit_tx, deposit_request, _) =
        make_deposit_request(&depositor2, amount, utxo, max_fee, signers_public_key);
    rpc.send_raw_transaction(&deposit_tx).unwrap();

    let body = deposit_request.as_emily_request(&deposit_tx);
    deposit_api::create_deposit(emily_client.config(), body)
        .await
        .unwrap();

    // After the next bitcoin block, each of the signers will think that
    // DKG needs to be run. They also have a deposit request to process,
    // but they should skip it because they would have successfully run
    // DKG and submitted a rotate-keys contract call.
    faucet.generate_block();
    wait_for_signers(&signers).await;

    // We should not have any transactions in the mempool, because the
    // coordinator should bail after submitting a rotate-keys contract
    // call.
    let (ctx, _, _, _) = signers.first().unwrap();
    let txids = ctx.bitcoin_client.inner_client().get_raw_mempool().unwrap();
    assert_eq!(txids.len(), 0);

    // Check that we have new DKG shares for each of the signers.
    for (ctx, db, _, _) in signers.iter() {
        let dkg_share_count: i64 = sqlx::query_scalar("SELECT COUNT(*) FROM dkg_shares;")
            .fetch_one(db.pool())
            .await
            .unwrap();

        assert_eq!(dkg_share_count, 2);

        // DKG and DKG verification should have finished successfully. We
        // assume, for now, that the key rotation contract call was
        // submitted. This assumption gets validated later, but we make the
        // assumption now and populate the database with a key rotation
        // event.
        let shares = db.get_latest_verified_dkg_shares().await.unwrap().unwrap();

        let stacks_chain_tip = db.get_stacks_chain_tip(&chain_tip).await.unwrap().unwrap();
        let event = KeyRotationEvent {
            txid: fake::Faker.fake_with_rng(&mut rng),
            block_hash: stacks_chain_tip.block_hash,
            aggregate_key: shares.aggregate_key,
            signer_set: shares.signer_set_public_keys.clone(),
            signatures_required: shares.signature_share_threshold,
            address: PrincipalData::from(ctx.config().signer.deployer).into(),
        };
        db.write_rotate_keys_transaction(&event).await.unwrap();
    }

    // =========================================================================
    // Step 10 - Confirm the deposit and wait for the signers to do their
    //           job.
    // -------------------------------------------------------------------------
    // - The coordinator should submit a sweep transaction. We check the
    //   mempool for its existence.
    // =========================================================================
    faucet.generate_block();
    wait_for_signers(&signers).await;

    let (ctx, _, _, _) = signers.first().unwrap();
    let mut txids = ctx.bitcoin_client.inner_client().get_raw_mempool().unwrap();

    assert_eq!(txids.len(), 1);

    let block_hash = faucet.generate_block();
    wait_for_signers(&signers).await;

    // =========================================================================
    // Step 11 - Assertions
    // -------------------------------------------------------------------------
    // - After each sweep transaction is confirmed, the coordinator should
    //   broadcast a complete-deposit contract call. There should be
    //   duplicates here as well since the signers do not receive events
    //   about the success of the contract call.
    // - They should have sweep transactions in their database.
    // - Check that the sweep transaction spend to the signers'
    //   scriptPubKey.
    // =========================================================================
    let sleep_fut = tokio::time::sleep(Duration::from_secs(5));
    let broadcast_stacks_txs: Vec<StacksTransaction> = stacks_tx_stream
        .take_until(sleep_fut)
        .collect::<Vec<_>>()
        .await
        .into_iter()
        .collect::<Result<Vec<_>, _>>()
        .unwrap();

    let mut complete_deposit_txs: Vec<StacksTransaction> = broadcast_stacks_txs
        .iter()
        .filter(|tx| match &tx.payload {
            TransactionPayload::ContractCall(cc) => {
                cc.function_name.as_str() == CompleteDepositV1::FUNCTION_NAME
            }
            _ => false,
        })
        .cloned()
        .collect();

    // We should try to mint for each of the two deposits. But since the
    // signers continually submit Stacks transaction for each swept
    // deposit, we need to deduplicate the contract calls before checking.
    complete_deposit_txs.sort_by_key(|tx| match &tx.payload {
        // The first argument in the contract call is the transaction ID
        // of the deposit
        TransactionPayload::ContractCall(cc) => match cc.function_args.first() {
            Some(ClarityValue::Sequence(SequenceData::Buffer(buff))) => buff.data.clone(),
            _ => Vec::new(),
        },
        _ => Vec::new(),
    });
    complete_deposit_txs.dedup_by_key(|tx| match &tx.payload {
        TransactionPayload::ContractCall(cc) => cc.function_args.first().cloned(),
        _ => None,
    });

    let rotate_keys_txs: Vec<StacksTransaction> = broadcast_stacks_txs
        .iter()
        .filter(|tx| match &tx.payload {
            TransactionPayload::ContractCall(cc) => {
                cc.function_name.as_str() == RotateKeysV1::FUNCTION_NAME
            }
            _ => false,
        })
        .cloned()
        .collect();

    // These should all be rotate-keys contract calls.
    for tx in rotate_keys_txs.iter() {
        assert_stacks_transaction_kind::<RotateKeysV1>(tx);
    }
    // We ran DKG twice, so two rotate-keys contract calls.
    assert_eq!(rotate_keys_txs.len(), 2);

    // Check that these are all complete-deposit contract calls.
    for tx in complete_deposit_txs.iter() {
        assert_stacks_transaction_kind::<CompleteDepositV1>(tx);
    }
    // There were two deposits, so two distinct complete-deposit contract
    // calls.
    assert_eq!(complete_deposit_txs.len(), 2);

    // Now lets check the bitcoin transaction, first we get it.
    let txid = txids.pop().unwrap();
    let tx_info = ctx
        .bitcoin_client
        .get_tx_info(&txid, &block_hash)
        .unwrap()
        .unwrap();
    // We check that the scriptPubKey of the first input is the signers'
    // old ScriptPubkey
    let actual_script_pub_key = tx_info.prevout(0).unwrap().script_pubkey.as_bytes();
    assert_eq!(actual_script_pub_key, script_pub_key1.as_bytes());

    let shares2 = {
        let (_, db, _, _) = signers.first().unwrap();
        db.get_latest_verified_dkg_shares().await.unwrap().unwrap()
    };

    // The scriptPubkey of the new signer UTXO should be from the new
    // aggregate key.
    let script_pub_key2 = shares2.aggregate_key.signers_script_pubkey();
    assert_eq!(&tx_info.tx.output[0].script_pubkey, &script_pub_key2);
    // The transaction should sweep two deposits, so 2 inputs total because
    // of the signers' UTXO.
    assert_eq!(tx_info.inputs().len(), 2);
    // No withdrawals, so 2 outputs
    assert_eq!(tx_info.outputs().len(), 2);

    for (_, db, _, _) in signers {
        // Lastly we check that our database has the sweep transaction
        let script_pubkey = sqlx::query_scalar::<_, model::ScriptPubKey>(
            r#"
            SELECT script_pubkey
            FROM sbtc_signer.bitcoin_tx_outputs
            WHERE txid = $1
              AND output_type = 'signers_output'
            "#,
        )
        .bind(txid.to_byte_array())
        .fetch_one(db.pool())
        .await
        .unwrap();

        assert!(db.is_signer_script_pub_key(&script_pubkey).await.unwrap());
        testing::storage::drop_db(db).await;
    }
}

/// Check that we do not try to deploy the smart contracts or rotate keys
/// if we think things are up-to-date.
#[tokio::test]
async fn skip_smart_contract_deployment_and_key_rotation_if_up_to_date() {
    let (_, signer_key_pairs): (_, [Keypair; 3]) = testing::wallet::regtest_bootstrap_wallet();
    let (rpc, faucet) = regtest::initialize_blockchain();

    // We need to populate our databases, so let's fetch the data.
    let emily_client: EmilyClient = EmilyClient::try_new(
        &Url::parse("http://testApiKey@localhost:3031").unwrap(),
        Duration::from_secs(1),
        None,
    )
    .unwrap();

    testing_api::wipe_databases(&emily_client.config().as_testing())
        .await
        .unwrap();

    let network = WanNetwork::default();

    let chain_tip_info = get_canonical_chain_tip(rpc);

    // =========================================================================
    // Step 1 - Create a database, an associated context, and a Keypair for
    //          each of the signers in the signing set.
    // -------------------------------------------------------------------------
    // - We load the database with a bitcoin blocks going back to some
    //   genesis block.
    // =========================================================================
    let mut signers = Vec::new();
    for kp in signer_key_pairs.iter() {
        let db = testing::storage::new_test_database().await;
        let ctx = TestContext::builder()
            .with_storage(db.clone())
            .with_first_bitcoin_core_client()
            .with_emily_client(emily_client.clone())
            .with_mocked_stacks_client()
            .build();

        backfill_bitcoin_blocks(&db, rpc, &chain_tip_info.hash).await;

        let network = network.connect(&ctx);

        signers.push((ctx, db, kp, network));
    }

    // =========================================================================
<<<<<<< HEAD
    // Compute DKG and store it into db
    // =========================================================================
    let mut signer_set = create_signer_set(&signer_key_pairs, signatures_required as u32).0;
    let dkg_txid = testing::dummy::txid(&fake::Faker, &mut rng).into();
    let chain_tip = chain_tip_info.hash.into();

    let (aggregate_key, mut encrypted_shares) = signer_set
        .run_dkg(chain_tip, dkg_txid, DkgSharesStatus::Verified)
        .await;

    for ((_, db, _, _), dkg_shares) in signers.iter_mut().zip(encrypted_shares.iter_mut()) {
        dkg_shares.dkg_shares_status = DkgSharesStatus::Verified;
        dkg_shares.signature_share_threshold = signatures_required;
        signer_set
            .write_as_rotate_keys_tx(db, &chain_tip, dkg_shares, &mut rng)
            .await;

        db.write_encrypted_dkg_shares(dkg_shares)
            .await
            .expect("failed to write encrypted shares");
    }

    // =========================================================================
    // Setup the emily client mocks.
    // =========================================================================
    let enable_emily_limits = Arc::new(AtomicBool::new(false));
    for (i, (ctx, _, _, _)) in signers.iter_mut().enumerate() {
        ctx.with_emily_client(|client| {
            // We already stored the deposit, we don't need it from Emily
            client
                .expect_get_deposits()
                .returning(|| Box::pin(std::future::ready(Ok(vec![]))));

            // We don't care about this
            client.expect_accept_deposits().returning(|_| {
                Box::pin(std::future::ready(Err(Error::InvalidStacksResponse(
                    "dummy",
                ))))
            });

            // We don't care about this
            client.expect_accept_withdrawals().returning(|_| {
                Box::pin(std::future::ready(Err(Error::InvalidStacksResponse(
                    "dummy",
                ))))
            });

            let enable_emily_limits = enable_emily_limits.clone();
            client.expect_get_limits().times(1..).returning(move || {
                // Since we don't signal the coordinator if we fail to fetch the limits
                // we need the coordinator to be able to fetch them.
                // But we want the other signers to fail fetching limits.
                let limits = if i == 0 || enable_emily_limits.load(Ordering::SeqCst) {
                    Ok(SbtcLimits::unlimited())
                } else {
                    // Just a random error, we don't care about it
                    Err(Error::InvalidStacksResponse("dummy"))
                };
                Box::pin(std::future::ready(limits))
            });
        })
        .await;
    }

    // =========================================================================
    // Setup the stacks client mocks.
=======
    // Step 2 - Setup the stacks client mocks.
>>>>>>> 02e91d91
    // -------------------------------------------------------------------------
    // - Set up the mocks to that the block observer fetches at least one
    //   Stacks block. This is necessary because we need the stacks chain
    //   tip in the transaction coordinator.
    // - Set up the current-aggregate-key response to be `Some(_)`. This means
    //   that each coordinator will not broadcast a rotate keys transaction.
    // =========================================================================
    for (ctx, db, _, _) in signers.iter_mut() {
        let db = db.clone();
        ctx.with_stacks_client(|client| {
            client
                .expect_get_tenure_info()
                .returning(move || Box::pin(std::future::ready(Ok(DUMMY_TENURE_INFO.clone()))));

            client.expect_get_block().returning(|_| {
                let response = Ok(NakamotoBlock {
                    header: NakamotoBlockHeader::empty(),
                    txs: vec![],
                });
                Box::pin(std::future::ready(response))
            });

            let chain_tip = model::BitcoinBlockHash::from(chain_tip_info.hash);
            client.expect_get_tenure().returning(move |_| {
                let mut tenure = TenureBlocks::nearly_empty().unwrap();
                tenure.anchor_block_hash = chain_tip;
                Box::pin(std::future::ready(Ok(tenure)))
            });

            client.expect_get_pox_info().returning(|| {
                let response = serde_json::from_str::<RPCPoxInfoData>(GET_POX_INFO_JSON)
                    .map_err(Error::JsonSerialize);
                Box::pin(std::future::ready(response))
            });

            client
                .expect_estimate_fees()
                .returning(|_, _, _| Box::pin(std::future::ready(Ok(25))));

            // The coordinator will try to further process the deposit to submit
            // the stacks tx, but we are not interested (for the current test iteration).
            client.expect_get_account().returning(|_| {
                let response = Ok(AccountInfo {
                    balance: 0,
                    locked: 0,
                    unlock_height: 0u64.into(),
                    // this is the only part used to create the stacks transaction.
                    nonce: 12,
                });
                Box::pin(std::future::ready(response))
            });
            client.expect_get_sortition_info().returning(move |_| {
                let response = Ok(SortitionInfo {
                    burn_block_hash: BurnchainHeaderHash::from(chain_tip),
                    burn_block_height: chain_tip_info.height,
                    burn_header_timestamp: 0,
                    sortition_id: SortitionId([0; 32]),
                    parent_sortition_id: SortitionId([0; 32]),
                    consensus_hash: ConsensusHash([0; 20]),
                    was_sortition: true,
                    miner_pk_hash160: None,
                    stacks_parent_ch: None,
                    last_sortition_ch: None,
                    committed_block_hash: None,
                });
                Box::pin(std::future::ready(response))
            });

            // The coordinator broadcasts a rotate keys transaction if it
            // is not up-to-date with their view of the current aggregate
            // key. The response of here means that the stacks node has a
            // record of a rotate keys contract call being executed, so the
            // coordinator should not broadcast one.
            client
                .expect_get_current_signers_aggregate_key()
                .returning(move |_| {
                    let db = db.clone();
                    Box::pin(async move {
                        let shares = db.get_latest_encrypted_dkg_shares().await?;
                        Ok(shares.map(|sh| sh.aggregate_key))
                    })
                });

            // No transactions should be submitted.
            client.expect_submit_tx().never();
        })
        .await;
    }

    // =========================================================================
    // Step 3 - Start the TxCoordinatorEventLoop, TxSignerEventLoop and
    //          BlockObserver processes for each signer.
    // -------------------------------------------------------------------------
    // - We only proceed with the test after all processes have started, and
    //   we use a counter to notify us when that happens.
    // =========================================================================
    let start_count = Arc::new(AtomicU8::new(0));

    for (ctx, _, kp, network) in signers.iter() {
        ctx.state().set_sbtc_contracts_deployed();
        let ev = TxCoordinatorEventLoop {
            network: network.spawn(),
            context: ctx.clone(),
            context_window: 10000,
            private_key: kp.secret_key().into(),
            signing_round_max_duration: Duration::from_secs(10),
            bitcoin_presign_request_max_duration: Duration::from_secs(10),
            threshold: ctx.config().signer.bootstrap_signatures_required,
            dkg_max_duration: Duration::from_secs(10),
            is_epoch3: true,
        };
        let counter = start_count.clone();
        tokio::spawn(async move {
            counter.fetch_add(1, Ordering::Relaxed);
            ev.run().await
        });

        let ev = TxSignerEventLoop {
            network: network.spawn(),
            threshold: ctx.config().signer.bootstrap_signatures_required as u32,
            context: ctx.clone(),
            context_window: 10000,
            wsts_state_machines: LruCache::new(NonZeroUsize::new(100).unwrap()),
            signer_private_key: kp.secret_key().into(),
            rng: rand::rngs::OsRng,
            dkg_begin_pause: None,
            dkg_verification_state_machines: LruCache::new(NonZeroUsize::new(5).unwrap()),
            stacks_sign_request: LruCache::new(STACKS_SIGN_REQUEST_LRU_SIZE),
        };
        let counter = start_count.clone();
        tokio::spawn(async move {
            counter.fetch_add(1, Ordering::Relaxed);
            ev.run().await
        });

        let ev = RequestDeciderEventLoop {
            network: network.spawn(),
            context: ctx.clone(),
            context_window: 10000,
            deposit_decisions_retry_window: 1,
            withdrawal_decisions_retry_window: 1,
            blocklist_checker: Some(()),
            signer_private_key: kp.secret_key().into(),
        };
        let counter = start_count.clone();
        tokio::spawn(async move {
            counter.fetch_add(1, Ordering::Relaxed);
            ev.run().await
        });

        let block_observer = BlockObserver {
            context: ctx.clone(),
            bitcoin_blocks: testing::btc::new_zmq_block_hash_stream(BITCOIN_CORE_ZMQ_ENDPOINT)
                .await,
        };
        let counter = start_count.clone();
        tokio::spawn(async move {
            counter.fetch_add(1, Ordering::Relaxed);
            block_observer.run().await
        });
    }

    while start_count.load(Ordering::SeqCst) < 12 {
        tokio::time::sleep(Duration::from_millis(10)).await;
    }

    // =========================================================================
    // Step 4 - Wait for DKG
    // -------------------------------------------------------------------------
    // - Once they are all running, generate a bitcoin block to kick off
    //   the database updating process.
    // - After they have the same view of the canonical bitcoin blockchain,
    //   the signers should all participate in DKG.
    // =========================================================================
    let chain_tip: BitcoinBlockHash = faucet.generate_blocks(1).pop().unwrap().into();

    // We first need to wait for bitcoin-core to send us all the
    // notifications so that we are up-to-date with the chain tip.
    let db_update_futs = signers
        .iter()
        .map(|(_, db, _, _)| testing::storage::wait_for_chain_tip(db, chain_tip));
    futures::future::join_all(db_update_futs).await;

    // Now we wait for DKG to successfully complete. For that we just watch
    // the dkg_shares table. Also, we need to get the signers' scriptPubKey
    // so that we can make a donation, and get the party started.
    let dkg_futs = signers
        .iter()
        .map(|(_, db, _, _)| testing::storage::wait_for_dkg(db, 1));
    futures::future::join_all(dkg_futs).await;

    // =========================================================================
    // Step 4 - Wait for DKG
    // -------------------------------------------------------------------------
    // - Once they are all running, generate a bitcoin block to kick off
    //   the database updating process.
    // - After they have the same view of the canonical bitcoin blockchain,
    //   the signers should all participate in DKG.
    // =========================================================================
    let chain_tip: BitcoinBlockHash = faucet.generate_blocks(1).pop().unwrap().into();

    // We first need to wait for bitcoin-core to send us all the
    // notifications so that we are up-to-date with the chain tip.
    let db_update_futs = signers
        .iter()
        .map(|(_, db, _, _)| testing::storage::wait_for_chain_tip(db, chain_tip));
    futures::future::join_all(db_update_futs).await;

    // =========================================================================
    // Step 5 - Wait some more, maybe the signers will do something
    // -------------------------------------------------------------------------
    // - DKG has run, and they think the smart contracts are up-to-date, so
    //   they shouldn't do anything
    // =========================================================================
    faucet.generate_blocks(1);
    wait_for_signers(&signers).await;

    // =========================================================================
    // Step 6 - Assertions
    // -------------------------------------------------------------------------
    // - Make sure that no stacks contract transactions have been
    //   submitted.
    // - Couldn't hurt to check one more time that DKG has been run.
    // =========================================================================
    for (mut ctx, db, _, _) in signers {
        let dkg_shares = db.get_latest_encrypted_dkg_shares().await.unwrap();
        assert!(dkg_shares.is_some());

        ctx.with_stacks_client(|client| client.checkpoint()).await;
        testing::storage::drop_db(db).await;
    }
}

fn assert_stacks_transaction_kind<T>(tx: &StacksTransaction)
where
    T: AsContractCall,
{
    let TransactionPayload::ContractCall(contract_call) = &tx.payload else {
        panic!("expected a contract call, got something else");
    };

    assert_eq!(contract_call.contract_name.as_str(), T::CONTRACT_NAME);
    assert_eq!(contract_call.function_name.as_str(), T::FUNCTION_NAME);
}

/// Wait for all signers to finish their coordinator duties and do this
/// concurrently so that we don't miss anything (not sure if we need to do
/// it concurrently).
async fn wait_for_signers<S>(
    signers: &[(IntegrationTestContext<S>, PgStore, &Keypair, SignerNetwork)],
) where
    S: StacksInteract + Clone + Send + Sync + 'static,
{
    let expected = TxCoordinatorEvent::TenureCompleted.into();
    let futures = signers.iter().map(|(ctx, _, _, _)| async {
        ctx.wait_for_signal(Duration::from_secs(15), |signal| signal == &expected)
            .await
            .unwrap();
    });
    futures::future::join_all(futures).await;
    // It's not entirely clear why this sleep is helpful, but it appears to
    // be necessary in CI.
    tokio::time::sleep(Duration::from_secs(2)).await;
}

/// This test asserts that the `get_btc_state` function returns the correct
/// `SignerBtcState` when there are no sweep transactions available, i.e.
/// the `last_fees` field should be `None`.
#[test(tokio::test)]
async fn test_get_btc_state_with_no_available_sweep_transactions() {
    let mut rng = get_rng();

    let db = testing::storage::new_test_database().await;

    let mut context = TestContext::builder()
        .with_storage(db.clone())
        .with_mocked_clients()
        .build();
    let network = SignerNetwork::single(&context);

    context
        .with_bitcoin_client(|client| {
            client
                .expect_estimate_fee_rate()
                .times(1)
                .returning(|| Box::pin(async { Ok(1.3) }));
        })
        .await;

    let coord = TxCoordinatorEventLoop {
        context,
        private_key: PrivateKey::new(&mut rng),
        network: network.spawn(),
        threshold: 5,
        context_window: 5,
        signing_round_max_duration: std::time::Duration::from_secs(5),
        bitcoin_presign_request_max_duration: Duration::from_secs(5),
        dkg_max_duration: std::time::Duration::from_secs(5),
        is_epoch3: true,
    };

    let aggregate_key = &PublicKey::from_private_key(&PrivateKey::new(&mut rng));

<<<<<<< HEAD
    // =========================================================================
    // Step 2 - Setup the stacks client mocks.
    // -------------------------------------------------------------------------
    // - Set up the mocks to that the block observer fetches at least one
    //   Stacks block. This is necessary because we need the stacks chain
    //   tip in the transaction coordinator.
    // - Set up the current-aggregate-key response to be `None`. This means
    //   that each coordinator will broadcast a rotate keys transaction.
    // =========================================================================
    let (broadcast_stacks_tx, rx) = tokio::sync::broadcast::channel(10);
    let stacks_tx_stream = BroadcastStream::new(rx);

    for (ctx, _db, _, _) in signers.iter_mut() {
        let broadcast_stacks_tx = broadcast_stacks_tx.clone();

        mock_stacks_core(ctx, chain_tip_info.clone(), broadcast_stacks_tx).await;
    }
=======
    let dkg_shares = model::EncryptedDkgShares {
        aggregate_key: *aggregate_key,
        script_pubkey: aggregate_key.signers_script_pubkey().into(),
        dkg_shares_status: DkgSharesStatus::Unverified,
        ..Faker.fake_with_rng(&mut rng)
    };
    db.write_encrypted_dkg_shares(&dkg_shares).await.unwrap();

    // We create a single Bitcoin block which will be the chain tip and hold
    // our signer UTXO.
    let bitcoin_block = model::BitcoinBlock {
        block_height: 1u64.into(),
        block_hash: Faker.fake_with_rng(&mut rng),
        parent_hash: Faker.fake_with_rng(&mut rng),
    };

    // Create a Bitcoin transaction simulating holding a simulated signer
    // UTXO.
    let mut signer_utxo_tx = testing::dummy::tx(&Faker, &mut rng);
    signer_utxo_tx.output.insert(
        0,
        bitcoin::TxOut {
            value: bitcoin::Amount::from_btc(5.0).unwrap(),
            script_pubkey: aggregate_key.signers_script_pubkey(),
        },
    );
    let signer_utxo_txid = signer_utxo_tx.compute_txid();

    let utxo_input = model::TxPrevout {
        txid: signer_utxo_txid.into(),
        prevout_type: model::TxPrevoutType::SignersInput,
        ..Faker.fake_with_rng(&mut rng)
    };

    let utxo_output = model::TxOutput {
        txid: signer_utxo_txid.into(),
        output_type: model::TxOutputType::Donation,
        script_pubkey: aggregate_key.signers_script_pubkey().into(),
        ..Faker.fake_with_rng(&mut rng)
    };

    // Write the Bitcoin block and transaction to the database.
    db.write_bitcoin_block(&bitcoin_block).await.unwrap();
    db.write_bitcoin_transaction(&model::BitcoinTxRef {
        block_hash: bitcoin_block.block_hash,
        txid: signer_utxo_txid.into(),
    })
    .await
    .unwrap();
    db.write_tx_prevout(&utxo_input).await.unwrap();
    db.write_tx_output(&utxo_output).await.unwrap();

    // Get the chain tip and assert that it is the block we just wrote.
    let chain_tip = db
        .get_bitcoin_canonical_chain_tip()
        .await
        .unwrap()
        .expect("no chain tip");
    assert_eq!(chain_tip, bitcoin_block.block_hash);

    // Get the signer UTXO and assert that it is the one we just wrote.
    let utxo = db
        .get_signer_utxo(&chain_tip)
        .await
        .unwrap()
        .expect("no signer utxo");
    assert_eq!(utxo.outpoint.txid, signer_utxo_txid);

    // Grab the BTC state.
    let btc_state = coord
        .get_btc_state(&chain_tip, aggregate_key)
        .await
        .unwrap();
>>>>>>> 02e91d91

    // Assert that the BTC state is correct.
    assert_eq!(btc_state.utxo.outpoint.txid, signer_utxo_txid);
    assert_eq!(btc_state.utxo.public_key, aggregate_key.into());
    assert_eq!(btc_state.public_key, aggregate_key.into());
    assert_eq!(btc_state.fee_rate, 1.3);
    assert_eq!(btc_state.last_fees, None);
    assert_eq!(btc_state.magic_bytes, [b'T', b'3']);

    testing::storage::drop_db(db).await;
}

/// This test asserts that the `get_btc_state` function returns the correct
/// `SignerBtcState` when there are multiple outstanding sweep transaction
/// packages available, simulating the case where there has been an RBF.
#[test(tokio::test)]
async fn test_get_btc_state_with_available_sweep_transactions_and_rbf() {
    let mut rng = get_rng();

    let db = testing::storage::new_test_database().await;

    let client = BitcoinCoreClient::new(
        "http://localhost:18443",
        regtest::BITCOIN_CORE_RPC_USERNAME.to_string(),
        regtest::BITCOIN_CORE_RPC_PASSWORD.to_string(),
    )
    .unwrap();

    let context = TestContext::builder()
        .with_storage(db.clone())
        .with_bitcoin_client(client.clone())
        .with_mocked_emily_client()
        .with_mocked_stacks_client()
        .build();
    let network = SignerNetwork::single(&context);

    let coord = TxCoordinatorEventLoop {
        context,
        private_key: PrivateKey::new(&mut rng),
        network: network.spawn(),
        threshold: 5,
        context_window: 5,
        signing_round_max_duration: std::time::Duration::from_secs(5),
        bitcoin_presign_request_max_duration: Duration::from_secs(5),
        dkg_max_duration: std::time::Duration::from_secs(5),
        is_epoch3: true,
    };

    let aggregate_key = &PublicKey::from_private_key(&PrivateKey::new(&mut rng));

    let dkg_shares = model::EncryptedDkgShares {
        aggregate_key: *aggregate_key,
        script_pubkey: aggregate_key.signers_script_pubkey().into(),
        dkg_shares_status: DkgSharesStatus::Unverified,
        ..Faker.fake_with_rng(&mut rng)
    };
    db.write_encrypted_dkg_shares(&dkg_shares).await.unwrap();

    let (rpc, faucet) = regtest::initialize_blockchain();
    let addr = Recipient::new(AddressType::P2wpkh);

    // Get some coins to spend (and our "utxo" outpoint).
    let outpoint = faucet.send_to(10_000, &addr.address);
    let signer_utxo_block_hash = faucet.generate_blocks(1).pop().unwrap();

    let signer_utxo_tx = client.get_tx(&outpoint.txid).unwrap().unwrap();
    let signer_utxo_txid = signer_utxo_tx.tx.compute_txid();

    let utxo_input = model::TxPrevout {
        txid: signer_utxo_txid.into(),
        prevout_type: model::TxPrevoutType::SignersInput,
        ..Faker.fake_with_rng(&mut rng)
    };

    let utxo_output = model::TxOutput {
        txid: signer_utxo_txid.into(),
        output_index: 0,
        output_type: model::TxOutputType::Donation,
        script_pubkey: aggregate_key.signers_script_pubkey().into(),
        ..Faker.fake_with_rng(&mut rng)
    };

    db.write_bitcoin_block(&model::BitcoinBlock {
        block_height: 1u64.into(),
        block_hash: signer_utxo_block_hash.into(),
        parent_hash: BlockHash::all_zeros().into(),
    })
    .await
    .unwrap();

    db.write_tx_prevout(&utxo_input).await.unwrap();
    db.write_tx_output(&utxo_output).await.unwrap();

    db.write_bitcoin_transaction(&model::BitcoinTxRef {
        block_hash: signer_utxo_block_hash.into(),
        txid: signer_utxo_txid.into(),
    })
    .await
    .unwrap();

    let chain_tip = db.get_bitcoin_canonical_chain_tip().await.unwrap().unwrap();

    // Get the signer UTXO and assert that it is the one we just wrote.
    let utxo = db
        .get_signer_utxo(&chain_tip)
        .await
        .unwrap()
        .expect("no signer utxo");
    assert_eq!(utxo.outpoint.txid, signer_utxo_txid);

    // Get a utxo to spend.
    let utxo = addr.get_utxos(rpc, Some(10_000)).pop().unwrap();
    assert_eq!(utxo.txid, outpoint.txid);

    // Create a transaction that spends the utxo.
    let mut tx1 = bitcoin::Transaction {
        version: bitcoin::transaction::Version::ONE,
        lock_time: bitcoin::absolute::LockTime::ZERO,
        input: vec![bitcoin::TxIn {
            previous_output: utxo.outpoint(),
            script_sig: bitcoin::ScriptBuf::new(),
            sequence: bitcoin::Sequence::ZERO,
            witness: bitcoin::Witness::new(),
        }],
        output: vec![bitcoin::TxOut {
            value: bitcoin::Amount::from_sat(9_000),
            script_pubkey: addr.address.script_pubkey(),
        }],
    };

    // Sign and broadcast the transaction
    p2wpkh_sign_transaction(&mut tx1, 0, &utxo, &addr.keypair);
    client.broadcast_transaction(&tx1).await.unwrap();

    // Grab the BTC state.
    let btc_state = coord
        .get_btc_state(&chain_tip, aggregate_key)
        .await
        .unwrap();

    let expected_fees = Fees {
        total: 1_000,
        rate: 1_000_f64 / tx1.vsize() as f64,
    };

    // Assert that everything's as expected.
    assert_eq!(btc_state.utxo.outpoint.txid, signer_utxo_txid);
    assert_eq!(btc_state.utxo.public_key, aggregate_key.into());
    assert_eq!(btc_state.public_key, aggregate_key.into());
    assert_eq!(btc_state.last_fees, Some(expected_fees));
    assert_eq!(btc_state.magic_bytes, [b'T', b'3']);

    // Create a 2nd transaction that spends the utxo (simulate RBF).
    let mut tx2 = bitcoin::Transaction {
        version: bitcoin::transaction::Version::ONE,
        lock_time: bitcoin::absolute::LockTime::ZERO,
        input: vec![bitcoin::TxIn {
            previous_output: utxo.outpoint(),
            script_sig: bitcoin::ScriptBuf::new(),
            sequence: bitcoin::Sequence::ZERO,
            witness: bitcoin::Witness::new(),
        }],
        output: vec![bitcoin::TxOut {
            value: bitcoin::Amount::from_sat(8_000),
            script_pubkey: addr.address.script_pubkey(),
        }],
    };

    // Sign and broadcast the transaction
    p2wpkh_sign_transaction(&mut tx2, 0, &utxo, &addr.keypair);
    client.broadcast_transaction(&tx2).await.unwrap();

    // Grab the BTC state.
    let btc_state = coord
        .get_btc_state(&chain_tip, aggregate_key)
        .await
        .unwrap();

    let expected_fees = Fees {
        total: 2_000,
        rate: 2_000f64 / tx2.vsize() as f64,
    };

    // Assert that everything's as expected.
    assert_eq!(btc_state.utxo.outpoint.txid, signer_utxo_txid);
    assert_eq!(btc_state.last_fees, Some(expected_fees));

    testing::storage::drop_db(db).await;
}

fn create_signer_set(signers: &[Keypair], threshold: u32) -> (SignerSet, InMemoryNetwork) {
    let network = network::InMemoryNetwork::new();

    let signer_public_keys: BTreeSet<_> = signers.iter().map(|kp| kp.public_key().into()).collect();
    let signer_info: Vec<_> = signers
        .iter()
        .map(|kp| SignerInfo {
            signer_private_key: kp.secret_key().into(),
            signer_public_keys: signer_public_keys.clone(),
        })
        .collect();
    (
        SignerSet::new(&signer_info, threshold, || network.connect()),
        network,
    )
}

fn create_test_setup(
    dkg_shares: &EncryptedDkgShares,
    signatures_required: u16,
    faucet: &regtest::Faucet,
    rpc: &bitcoincore_rpc::Client,
    bitcoin_client: &BitcoinCoreClient,
) -> TestSweepSetup2 {
    let depositor = Recipient::new(AddressType::P2tr);
    faucet.send_to(50_000_000, &depositor.address);
    faucet.generate_blocks(1);

    let signer_address = Address::from_script(
        &dkg_shares.script_pubkey,
        bitcoin::Network::Regtest.params(),
    )
    .unwrap();
    let donation = faucet.send_to(100_000, &signer_address);
    let donation_block_hash = faucet.generate_blocks(1)[0];

    let utxo = depositor.get_utxos(rpc, None).pop().unwrap();
    let (deposit_tx, deposit_request, deposit_info) = make_deposit_request(
        &depositor,
        5_000_000,
        utxo,
        100_000,
        dkg_shares.aggregate_key.x_only_public_key().0,
    );
    rpc.send_raw_transaction(&deposit_tx).unwrap();

    let deposit_block_hash = faucet.generate_blocks(1).pop().unwrap();
    let block_header = rpc.get_block_header_info(&deposit_block_hash).unwrap();
    let tx_info = bitcoin_client
        .get_tx_info(&deposit_tx.compute_txid(), &deposit_block_hash)
        .unwrap()
        .unwrap();
    let test_signers = TestSignerSet {
        keys: dkg_shares.signer_set_public_keys.clone(),
        // We don't use `signer`
        signer: Recipient::new(AddressType::P2tr),
    };
    let (request, recipient) = generate_withdrawal();
    let stacks_block = model::StacksBlock {
        block_hash: Faker.fake_with_rng(&mut OsRng),
        block_height: 0u64.into(),
        parent_hash: StacksBlockId::first_mined().into(),
        bitcoin_anchor: deposit_block_hash.into(),
    };
    TestSweepSetup2 {
        deposit_block_hash,
        deposits: vec![(deposit_info, deposit_request, tx_info)],
        sweep_tx_info: None,
        broadcast_info: None,
        donation,
        donation_block_hash,
        stacks_blocks: vec![stacks_block],
        signers: test_signers,
        withdrawals: vec![WithdrawalTriple {
            request,
            recipient,
            block_ref: block_header.as_block_ref(),
        }],
        withdrawal_sender: PrincipalData::from(StacksAddress::burn_address(false)),
        signatures_required,
    }
}

/// Test that we use conservative initial limits so that we don't process
/// requests until we can fetch limits from Emily.
///
/// Since the block observer doesn't signal the request decider (and tx coordinator)
/// if it fails to get the limits, the scenario required to check this issue is:
///  - The signers fetch a deposit from Emily, and it is validated and inserted
///    into the db
///  - Emily goes offline for some of the signers (at least one can still reach it)
///  - Those same signers are restarted, thus reloading the default sBTC limits
///  - The signer that didn't restart act as coordinator (since it can reach Emily
///    the block observer does signal the tx coordinator); as coordinator, it tries
///    to sweep the deposit above.
///  - The other signers cannot act as coordinator, but they can respond as tx
///    signers, and they do so using the default limits.
/// If the default limits are permissive (ie, default all `None`), they will
/// happily mint anything. If the limits are conservative, they will refuse to
/// mint (eg, `would exceed sBTC supply cap`).
#[tokio::test]
async fn test_conservative_initial_sbtc_limits() {
    let (rpc, faucet) = regtest::initialize_blockchain();
    let mut rng = get_rng();

    let (_, signer_key_pairs): (_, [Keypair; 3]) = testing::wallet::regtest_bootstrap_wallet();
    let signatures_required: u16 = 2;

    let network = WanNetwork::default();

    let chain_tip_info = get_canonical_chain_tip(rpc);

    // =========================================================================
    // Create a database, an associated context, and a Keypair for each of the
    // signers in the signing set.
    // -------------------------------------------------------------------------
    // - We load the database with a bitcoin blocks going back to some
    //   genesis block.
    // =========================================================================
    let signer_set_public_keys: BTreeSet<PublicKey> = signer_key_pairs
        .iter()
        .map(|kp| kp.public_key().into())
        .collect();
    let mut signers = Vec::new();
    for kp in signer_key_pairs.iter() {
        let db = testing::storage::new_test_database().await;
        backfill_bitcoin_blocks(&db, rpc, &chain_tip_info.hash).await;

        // Ensure a stacks tip exists before DKG
        let mut stacks_block: model::StacksBlock = Faker.fake_with_rng(&mut rng);
        stacks_block.bitcoin_anchor = chain_tip_info.hash.into();
        db.write_stacks_block(&stacks_block).await.unwrap();

        let ctx = TestContext::builder()
            .with_storage(db.clone())
            .with_first_bitcoin_core_client()
            .with_mocked_stacks_client()
            .with_mocked_emily_client()
            .modify_settings(|settings| {
                settings.signer.bootstrap_signing_set = signer_set_public_keys.clone();
                settings.signer.bootstrap_signatures_required = signatures_required;
            })
            .build();

        // We do not want to run DKG because we think that the signer set
        // has changed.
        let aggregate_key = Faker.fake_with_rng(&mut rng);
        prevent_dkg_on_changed_signer_set_info(&ctx, aggregate_key);

        let network = network.connect(&ctx);
        signers.push((ctx, db, kp, network));
    }

    // =========================================================================
    // Compute DKG and store it into db
    // =========================================================================
    let mut signer_set = create_signer_set(&signer_key_pairs, signatures_required as u32).0;
    let dkg_txid = testing::dummy::txid(&fake::Faker, &mut rng).into();
    let chain_tip = chain_tip_info.hash.into();

    let (aggregate_key, mut encrypted_shares) = signer_set
        .run_dkg(chain_tip, dkg_txid, &mut rng, DkgSharesStatus::Verified)
        .await;

    for ((_, db, _, _), dkg_shares) in signers.iter_mut().zip(encrypted_shares.iter_mut()) {
        dkg_shares.dkg_shares_status = DkgSharesStatus::Verified;
        dkg_shares.signature_share_threshold = signatures_required;
        signer_set
            .write_as_rotate_keys_tx(db, &chain_tip, dkg_shares, &mut rng)
            .await;

        db.write_encrypted_dkg_shares(dkg_shares)
            .await
            .expect("failed to write encrypted shares");
    }

    // =========================================================================
    // Setup the emily client mocks.
    // =========================================================================
    let enable_emily_limits = Arc::new(AtomicBool::new(false));
    for (i, (ctx, _, _, _)) in signers.iter_mut().enumerate() {
        ctx.with_emily_client(|client| {
            // We already stored the deposit, we don't need it from Emily
            client
                .expect_get_deposits()
                .returning(|| Box::pin(std::future::ready(Ok(vec![]))));

            // We don't care about this
            client.expect_accept_deposits().returning(|_| {
                Box::pin(std::future::ready(Err(Error::InvalidStacksResponse(
                    "dummy",
                ))))
            });

            // We don't care about this
            client.expect_accept_withdrawals().returning(|_| {
                Box::pin(std::future::ready(Err(Error::InvalidStacksResponse(
                    "dummy",
                ))))
            });

            let enable_emily_limits = enable_emily_limits.clone();
            client.expect_get_limits().times(1..).returning(move || {
                // Since we don't signal the coordinator if we fail to fetch the limits
                // we need the coordinator to be able to fetch them.
                // But we want the other signers to fail fetching limits.
                let limits = if i == 0 || enable_emily_limits.load(Ordering::SeqCst) {
                    Ok(SbtcLimits::unlimited())
                } else {
                    // Just a random error, we don't care about it
                    Err(Error::InvalidStacksResponse("dummy"))
                };
                Box::pin(std::future::ready(limits))
            });
        })
        .await;
    }

    // =========================================================================
    // Setup the stacks client mocks.
    // -------------------------------------------------------------------------
    // - Set up the mocks to that the block observer fetches at least one
    //   Stacks block. This is necessary because we need the stacks chain
    //   tip in the transaction coordinator.
    // =========================================================================
    for (ctx, _, _, _) in signers.iter_mut() {
        ctx.with_stacks_client(|client| {
            client
                .expect_get_tenure_info()
                .returning(move || Box::pin(std::future::ready(Ok(DUMMY_TENURE_INFO.clone()))));

            client.expect_get_block().returning(|_| {
                let response = Ok(NakamotoBlock {
                    header: NakamotoBlockHeader::empty(),
                    txs: vec![],
                });
                Box::pin(std::future::ready(response))
            });

            let chain_tip = model::BitcoinBlockHash::from(chain_tip_info.hash);
            client.expect_get_tenure().returning(move |_| {
                let mut tenure = TenureBlocks::nearly_empty().unwrap();
                tenure.anchor_block_hash = chain_tip;
                Box::pin(std::future::ready(Ok(tenure)))
            });

            client.expect_get_pox_info().returning(|| {
                let response = serde_json::from_str::<RPCPoxInfoData>(GET_POX_INFO_JSON)
                    .map_err(Error::JsonSerialize);
                Box::pin(std::future::ready(response))
            });

            client
                .expect_estimate_fees()
                .returning(|_, _, _| Box::pin(std::future::ready(Ok(25))));

            // The coordinator will try to further process the deposit to submit
            // the stacks tx, but we are not interested (for the current test iteration).
            client.expect_get_account().returning(|_| {
                let response = Ok(AccountInfo {
                    balance: 0,
                    locked: 0,
                    unlock_height: 0u64.into(),
                    // this is the only part used to create the stacks transaction.
                    nonce: 12,
                });
                Box::pin(std::future::ready(response))
            });

            client
                .expect_get_sortition_info()
                .returning(move |_| Box::pin(std::future::ready(Ok(DUMMY_SORTITION_INFO))));

            // The coordinator broadcasts a rotate keys transaction if it
            // is not up-to-date with their view of the current aggregate
            // key. The response of None means that the stacks node does
            // not have a record of a rotate keys contract call being
            // executed, so the coordinator will construct and broadcast
            // one.
            client
                .expect_get_current_signers_aggregate_key()
                .returning(move |_| Box::pin(std::future::ready(Ok(Some(aggregate_key)))));

            // The coordinator will get the total supply of sBTC to
            // determine the amount of mintable sBTC.
            client
                .expect_get_sbtc_total_supply()
                .returning(move |_| Box::pin(async move { Ok(Amount::ZERO) }));
        })
        .await;
    }

    // =========================================================================
    // Setup a deposit
    // -------------------------------------------------------------------------
    // - Write the deposit (and anything required for it to be swept)
    // =========================================================================
    let dkg_shares = encrypted_shares.first().cloned().unwrap();
    let bitcoin_client = signers[0].0.clone().bitcoin_client;
    let setup = create_test_setup(
        &dkg_shares,
        signatures_required,
        faucet,
        rpc,
        &bitcoin_client,
    );
    for (_, db, _, _) in signers.iter_mut() {
        backfill_bitcoin_blocks(db, rpc, &setup.deposit_block_hash).await;
        setup.store_stacks_genesis_block(db).await;
        setup.store_donation(db).await;
        setup.store_deposit_txs(db).await;
        setup.store_deposit_request(db).await;
        setup.store_deposit_decisions(db).await;
    }

    // =========================================================================
    // Start the TxCoordinatorEventLoop, TxSignerEventLoop and BlockObserver
    // processes for each signer.
    // -------------------------------------------------------------------------
    // - We only proceed with the test after all processes have started, and
    //   we use a counter to notify us when that happens.
    // =========================================================================
    let start_count = Arc::new(AtomicU8::new(0));

    for (ctx, _, kp, network) in signers.iter() {
        ctx.state().set_sbtc_contracts_deployed();
        let ev = TxCoordinatorEventLoop {
            network: network.spawn(),
            context: ctx.clone(),
            context_window: 10000,
            private_key: kp.secret_key().into(),
            signing_round_max_duration: Duration::from_secs(2),
            bitcoin_presign_request_max_duration: Duration::from_secs(2),
            threshold: signatures_required,
            dkg_max_duration: Duration::from_secs(10),
            is_epoch3: true,
        };
        let counter = start_count.clone();
        tokio::spawn(async move {
            counter.fetch_add(1, Ordering::Relaxed);
            ev.run().await
        });

        let ev = TxSignerEventLoop {
            network: network.spawn(),
            threshold: signatures_required as u32,
            context: ctx.clone(),
            context_window: 10000,
            wsts_state_machines: LruCache::new(NonZeroUsize::new(100).unwrap()),
            signer_private_key: kp.secret_key().into(),
            rng: rand::rngs::OsRng,
            dkg_begin_pause: None,
            dkg_verification_state_machines: LruCache::new(NonZeroUsize::new(5).unwrap()),
            stacks_sign_request: LruCache::new(STACKS_SIGN_REQUEST_LRU_SIZE),
        };
        let counter = start_count.clone();
        tokio::spawn(async move {
            counter.fetch_add(1, Ordering::Relaxed);
            ev.run().await
        });

        let ev = RequestDeciderEventLoop {
            network: network.spawn(),
            context: ctx.clone(),
            context_window: 10000,
            blocklist_checker: Some(()),
            signer_private_key: kp.secret_key().into(),
            deposit_decisions_retry_window: 1,
            withdrawal_decisions_retry_window: 1,
        };
        let counter = start_count.clone();
        tokio::spawn(async move {
            counter.fetch_add(1, Ordering::Relaxed);
            ev.run().await
        });

        let block_observer = BlockObserver {
            context: ctx.clone(),
            bitcoin_blocks: testing::btc::new_zmq_block_hash_stream(BITCOIN_CORE_ZMQ_ENDPOINT)
                .await,
        };
        let counter = start_count.clone();
        tokio::spawn(async move {
            counter.fetch_add(1, Ordering::Relaxed);
            block_observer.run().await
        });
    }

    while start_count.load(Ordering::SeqCst) < 12 {
        tokio::time::sleep(Duration::from_millis(10)).await;
    }

    // =========================================================================
    // Wait for the first signer to be the coordinator
    // -------------------------------------------------------------------------
    // - Two of three signers will not be able to coordinate, because of failing
    //   in getting deposits (so no signal is sent to request decider and tx
    //   coordinator)
    // =========================================================================
    let signers_key = setup.signers.signer_keys().iter().cloned().collect();
    loop {
        let chain_tip: BitcoinBlockHash = faucet.generate_blocks(1).pop().unwrap().into();

        if given_key_is_coordinator(signers[0].2.public_key().into(), &chain_tip, &signers_key) {
            break;
        }
    }
    // Giving enough time to process the transaction
    tokio::time::sleep(Duration::from_secs(3)).await;

    // =========================================================================
    // Check we did NOT process the deposit
    // =========================================================================
    let (ctx, _, _, _) = signers.first().unwrap();
    let txids = ctx.bitcoin_client.inner_client().get_raw_mempool().unwrap();

    assert!(txids.is_empty());

    // =========================================================================
    // Re-enable limits fetching
    // =========================================================================
    enable_emily_limits.store(true, Ordering::SeqCst);

    faucet.generate_blocks(1);
    tokio::time::sleep(Duration::from_secs(3)).await;
    // =========================================================================
    // Check we did process the deposit now
    // =========================================================================
    let (ctx, _, _, _) = signers.first().unwrap();
    let txids = ctx.bitcoin_client.inner_client().get_raw_mempool().unwrap();

    assert_eq!(txids.len(), 1);
    let tx_info = bitcoin_client.get_tx(&txids[0]).unwrap().unwrap();

    assert_eq!(
        tx_info.tx.input[1].previous_output,
        setup.deposit_outpoints()[0]
    );

    for (_, db, _, _) in signers {
        testing::storage::drop_db(db).await;
    }
}

/// Test that three signers can successfully sign and broadcast a bitcoin
/// transaction sweeping out funds given a withdrawal request.
///
/// The test setup is as follows:
/// 1. There are three "signers" contexts. Each context points to its own
///    real postgres database, and they have their own private key. Each
///    database is populated with the same blockchain data.
/// 2. Each context is given to a block observer, a tx signer, and a tx
///    coordinator, where these event loops are spawned as separate tasks.
/// 3. The signers communicate with our in-memory network struct.
/// 4. A real Emily server is running in the background.
/// 5. A real bitcoin-core node is running in the background.
/// 6. Stacks-core is mocked.
///
/// After the setup, the signers observe a bitcoin block and update their
/// databases. The coordinator then constructs a bitcoin transaction and
/// gets it signed. After it is signed the coordinator broadcasts it to
/// bitcoin-core. We also check for the accept-withdrawal-request contract
/// call.
///
/// To start the test environment do:
/// ```bash
/// make integration-env-up-ci
/// ```
///
/// then, once everything is up and running, run the test.
#[tokio::test]
async fn sign_bitcoin_transaction_withdrawals() {
    let (_, signer_key_pairs): (_, [Keypair; 3]) = testing::wallet::regtest_bootstrap_wallet();
    let (rpc, faucet) = regtest::initialize_blockchain();

    let mut rng = get_rng();
    // We need to populate our databases, so let's fetch the data.
    let emily_client = EmilyClient::try_new(
        &Url::parse("http://testApiKey@localhost:3031").unwrap(),
        Duration::from_secs(1),
        None,
    )
    .unwrap();

    let emily_config = emily_client.config().as_testing();

    testing_api::wipe_databases(&emily_config).await.unwrap();

    let network = WanNetwork::default();

    let chain_tip_info = get_canonical_chain_tip(rpc);

    // =========================================================================
    // Step 1 - Create a database, an associated context, and a Keypair for
    //          each of the signers in the signing set.
    // -------------------------------------------------------------------------
    // - We load the database with a bitcoin blocks going back to some
    //   genesis block.
    // =========================================================================
    let mut signers = Vec::new();
    for kp in signer_key_pairs.iter() {
        let db = testing::storage::new_test_database().await;
        let ctx = TestContext::builder()
            .with_storage(db.clone())
            .with_first_bitcoin_core_client()
            .with_emily_client(emily_client.clone())
            .with_mocked_stacks_client()
            .build();

        backfill_bitcoin_blocks(&db, rpc, &chain_tip_info.hash).await;

        let network = network.connect(&ctx);

        signers.push((ctx, db, kp, network));
    }

    // =========================================================================
    // Step 2 - Setup the stacks client mocks.
    // -------------------------------------------------------------------------
    // - Set up the mocks to that the block observer fetches at least one
    //   Stacks block. This is necessary because we need the stacks chain
    //   tip in the transaction coordinator.
    // - Set up the current-aggregate-key response to be `None`. This means
    //   that each coordinator will broadcast a rotate keys transaction.
    // =========================================================================
    let (broadcast_stacks_tx, rx) = tokio::sync::broadcast::channel(10);
    let stacks_tx_stream = BroadcastStream::new(rx);

    for (ctx, db, _, _) in signers.iter_mut() {
        let broadcast_stacks_tx = broadcast_stacks_tx.clone();
        let db = db.clone();

        ctx.with_stacks_client(|client| {
            client
                .expect_get_tenure_info()
                .returning(move || Box::pin(std::future::ready(Ok(DUMMY_TENURE_INFO.clone()))));

            client.expect_get_block().returning(|_| {
                let response = Ok(NakamotoBlock {
                    header: NakamotoBlockHeader::empty(),
                    txs: vec![],
                });
                Box::pin(std::future::ready(response))
            });

            let chain_tip = model::BitcoinBlockHash::from(chain_tip_info.hash);
            client.expect_get_tenure().returning(move |_| {
                let mut tenure = TenureBlocks::nearly_empty().unwrap();
                tenure.anchor_block_hash = chain_tip;
                Box::pin(std::future::ready(Ok(tenure)))
            });

            client.expect_get_pox_info().returning(|| {
                let response = serde_json::from_str::<RPCPoxInfoData>(GET_POX_INFO_JSON)
                    .map_err(Error::JsonSerialize);
                Box::pin(std::future::ready(response))
            });

            client
                .expect_estimate_fees()
                .returning(|_, _, _| Box::pin(std::future::ready(Ok(25))));

            // The coordinator will try to further process the deposit to submit
            // the stacks tx, but we are not interested (for the current test iteration).
            client.expect_get_account().returning(|_| {
                let response = Ok(AccountInfo {
                    balance: 0,
                    locked: 0,
                    unlock_height: 0u64.into(),
                    // this is the only part used to create the stacks transaction.
                    nonce: 12,
                });
                Box::pin(std::future::ready(response))
            });
            client.expect_get_sortition_info().returning(move |_| {
                let response = Ok(SortitionInfo {
                    burn_block_hash: BurnchainHeaderHash::from(chain_tip),
                    burn_block_height: chain_tip_info.height,
                    ..DUMMY_SORTITION_INFO.clone()
                });
                Box::pin(std::future::ready(response))
            });

            // The coordinator broadcasts a rotate keys transaction if it
            // is not up-to-date with their view of the current aggregate
            // key. The response of here means that the stacks node has a
            // record of a rotate keys contract call being executed once we
            // have verified shares.
            client
                .expect_get_current_signers_aggregate_key()
                .returning(move |_| {
                    let db = db.clone();
                    Box::pin(async move {
                        let shares = db.get_latest_verified_dkg_shares().await?;
                        Ok(shares.map(|sh| sh.aggregate_key))
                    })
                });

            // Only the client that corresponds to the coordinator will
            // submit a transaction, so we don't make explicit the
            // expectation here.
            client.expect_submit_tx().returning(move |tx| {
                let tx = tx.clone();
                let txid = tx.txid();
                let broadcast_stacks_tx = broadcast_stacks_tx.clone();
                Box::pin(async move {
                    broadcast_stacks_tx.send(tx).unwrap();
                    Ok(SubmitTxResponse::Acceptance(txid))
                })
            });
            // The coordinator will get the total supply of sBTC to
            // determine the amount of mintable sBTC.
            client
                .expect_get_sbtc_total_supply()
                .returning(move |_| Box::pin(async move { Ok(Amount::ZERO) }));

            // We use this during validation to check if the withdrawal
            // request completed in the smart contract.
            client
                .expect_is_withdrawal_completed()
                .returning(|_, _| Box::pin(std::future::ready(Ok(false))));
        })
        .await;
    }

    // =========================================================================
    // Step 3 - Start the TxCoordinatorEventLoop, TxSignerEventLoop and
    //          BlockObserver processes for each signer.
    // -------------------------------------------------------------------------
    // - We only proceed with the test after all processes have started, and
    //   we use a counter to notify us when that happens.
    // =========================================================================
    let start_count = Arc::new(AtomicU8::new(0));

    for (ctx, _, kp, network) in signers.iter() {
        ctx.state().set_sbtc_contracts_deployed();
        let ev = TxCoordinatorEventLoop {
            network: network.spawn(),
            context: ctx.clone(),
            context_window: 10000,
            private_key: kp.secret_key().into(),
            signing_round_max_duration: Duration::from_secs(10),
            bitcoin_presign_request_max_duration: Duration::from_secs(10),
            threshold: ctx.config().signer.bootstrap_signatures_required,
            dkg_max_duration: Duration::from_secs(10),
            is_epoch3: true,
        };
        let counter = start_count.clone();
        tokio::spawn(async move {
            counter.fetch_add(1, Ordering::Relaxed);
            ev.run().await
        });

        let ev = TxSignerEventLoop {
            network: network.spawn(),
            threshold: ctx.config().signer.bootstrap_signatures_required as u32,
            context: ctx.clone(),
            context_window: 10000,
            wsts_state_machines: LruCache::new(NonZeroUsize::new(100).unwrap()),
            signer_private_key: kp.secret_key().into(),
            rng: rand::rngs::OsRng,
            dkg_begin_pause: None,
            dkg_verification_state_machines: LruCache::new(NonZeroUsize::new(5).unwrap()),
            stacks_sign_request: LruCache::new(STACKS_SIGN_REQUEST_LRU_SIZE),
        };
        let counter = start_count.clone();
        tokio::spawn(async move {
            counter.fetch_add(1, Ordering::Relaxed);
            ev.run().await
        });

        let ev = RequestDeciderEventLoop {
            network: network.spawn(),
            context: ctx.clone(),
            context_window: 10000,
            deposit_decisions_retry_window: 1,
            withdrawal_decisions_retry_window: 1,
            blocklist_checker: Some(()),
            signer_private_key: kp.secret_key().into(),
        };
        let counter = start_count.clone();
        tokio::spawn(async move {
            counter.fetch_add(1, Ordering::Relaxed);
            ev.run().await
        });

        let block_observer = BlockObserver {
            context: ctx.clone(),
            bitcoin_blocks: testing::btc::new_zmq_block_hash_stream(BITCOIN_CORE_ZMQ_ENDPOINT)
                .await,
        };
        let counter = start_count.clone();
        tokio::spawn(async move {
            counter.fetch_add(1, Ordering::Relaxed);
            block_observer.run().await
        });
    }

    while start_count.load(Ordering::SeqCst) < 12 {
        tokio::time::sleep(Duration::from_millis(10)).await;
    }

    // =========================================================================
    // Step 4 - Wait for DKG
    // -------------------------------------------------------------------------
    // - Once they are all running, generate a bitcoin block to kick off
    //   the database updating process.
    // - After they have the same view of the canonical bitcoin blockchain,
    //   the signers should all participate in DKG.
    // =========================================================================
    let chain_tip: BitcoinBlockHash = faucet.generate_block().into();

    // We first need to wait for bitcoin-core to send us all the
    // notifications so that we are up-to-date with the chain tip.
    wait_for_signers(&signers).await;

    // DKG and DKG verification should have finished successfully. We
    // assume, for now, that the key rotation contract call was submitted.
    // This assumption gets validated later, but we make the assumption now
    // and populate the database with a key rotation event.
    for (ctx, db, _, _) in signers.iter() {
        let shares = db.get_latest_verified_dkg_shares().await.unwrap().unwrap();

        let stacks_chain_tip = db.get_stacks_chain_tip(&chain_tip).await.unwrap().unwrap();
        let event = KeyRotationEvent {
            txid: fake::Faker.fake_with_rng(&mut rng),
            block_hash: stacks_chain_tip.block_hash,
            aggregate_key: shares.aggregate_key,
            signer_set: shares.signer_set_public_keys.clone(),
            signatures_required: shares.signature_share_threshold,
            address: PrincipalData::from(ctx.config().signer.deployer).into(),
        };
        db.write_rotate_keys_transaction(&event).await.unwrap();
    }

    let (_, db, _, _) = signers.first().unwrap();
    let shares = db.get_latest_encrypted_dkg_shares().await.unwrap().unwrap();

    // =========================================================================
    // Step 5 - Prepare for the withdrawal
    // -------------------------------------------------------------------------
    // - Before the signers can process anything, they need a UTXO to call
    //   their own. For that we make a donation, and confirm it. The
    //   signers should pick it up.
    // =========================================================================
    let script_pub_key = shares.aggregate_key.signers_script_pubkey();
    let network = bitcoin::Network::Regtest;
    let address = Address::from_script(&script_pub_key, network).unwrap();

    faucet.send_to(100_000_000, &address);

    // =========================================================================
    // Step 6 - Receive the withdrawal request
    // -------------------------------------------------------------------------
    // - Withdrawal requests are received from our stacks node, where we
    //   are an event observer of our node. So creating a withdrawal
    //   request is basically writing a row to our database.
    // =========================================================================
    let withdrawal_recipient = Recipient::new(AddressType::P2tr);

    // Let's initiate a withdrawal. This is easy, we just create a row in
    // the databases.
    let (bitcoin_chain_tip, stacks_chain_tip) = db.get_chain_tips().await;

    let withdrawal_request = WithdrawalRequest {
        request_id: 23,
        bitcoin_block_height: bitcoin_chain_tip.block_height,
        amount: 10_000_000,
        block_hash: stacks_chain_tip,
        recipient: withdrawal_recipient.script_pubkey.clone().into(),
        max_fee: 100_000,
        txid: StacksTxId::from([123; 32]),
        sender_address: PrincipalData::from(StandardPrincipalData::transient()).into(),
    };
    // Now we should manually put withdrawal request to Emily, pretending that
    // sidecar did it.
    let stacks_tip_height = db
        .get_stacks_block(&stacks_chain_tip)
        .await
        .unwrap()
        .unwrap()
        .block_height;

    // Set the chainstate to Emily before we create the withdrawal request
    chainstate_api::set_chainstate(
        &emily_config,
        Chainstate {
            stacks_block_hash: stacks_chain_tip.to_string(),
            stacks_block_height: *stacks_tip_height,
            bitcoin_block_height: Some(Some(0)), // TODO: maybe we will want to have here some sensible data.
        },
    )
    .await
    .expect("Failed to set chainstate");

    let request_body = testing_emily_client::models::CreateWithdrawalRequestBody {
        amount: withdrawal_request.amount,
        parameters: Box::new(testing_emily_client::models::WithdrawalParameters {
            max_fee: withdrawal_request.max_fee,
        }),
        recipient: withdrawal_request.recipient.to_string(),
        request_id: withdrawal_request.request_id,
        sender: withdrawal_request.sender_address.to_string(),
        stacks_block_hash: withdrawal_request.block_hash.to_string(),
        stacks_block_height: *stacks_tip_height,
        txid: withdrawal_request.txid.to_string(),
    };
    let response = withdrawal_api::create_withdrawal(&emily_config, request_body).await;
    assert!(response.is_ok());
    // Check that there is no Accepted requests on emily before we broadcast them
    let withdrawals_on_emily =
        withdrawal_api::get_withdrawals(&emily_config, TestingEmilyStatus::Accepted, None, None)
            .await
            .unwrap()
            .withdrawals;
    assert!(withdrawals_on_emily.is_empty());

    // Check that there is no Accepted requests on emily before we broadcast them
    let withdrawals_on_emily =
        withdrawal_api::get_withdrawals(&emily_config, TestingEmilyStatus::Pending, None, None)
            .await
            .unwrap()
            .withdrawals;
    assert_eq!(withdrawals_on_emily.len(), 1);

    for (_, db, _, _) in signers.iter() {
        db.write_withdrawal_request(&withdrawal_request)
            .await
            .unwrap();
    }

    // =========================================================================
    // Step 7 - Confirm WITHDRAWAL_MIN_CONFIRMATIONS more blocks so that
    //          the signers process the withdrawal request.
    // -------------------------------------------------------------------------
    // - Generate WITHDRAWAL_MIN_CONFIRMATIONS blocks the deposit request.
    //   This will trigger the block observer to update the database.
    // - Each RequestDecider process should vote on the withdrawal request
    //   and submit the votes to each other.
    // - The coordinator should submit a sweep transaction with an output
    //   fulfilling the withdrawal request.
    // =========================================================================
    let (ctx, _, _, _) = signers.first().unwrap();
    for _ in 0..WITHDRAWAL_MIN_CONFIRMATIONS - 1 {
        faucet.generate_block();
        wait_for_signers(&signers).await;
        // The mempool should be empty, since the signers do not act on the
        // withdrawal unless they've observed WITHDRAWAL_MIN_CONFIRMATIONS
        // from the chain tip of when the withdrawal request was created.
        let txids = ctx.bitcoin_client.inner_client().get_raw_mempool().unwrap();
        assert!(txids.is_empty());
    }

    faucet.generate_block();
    wait_for_signers(&signers).await;

    let mut txids = ctx.bitcoin_client.inner_client().get_raw_mempool().unwrap();
    assert_eq!(txids.len(), 1);

    let block_hash = faucet.generate_block();

    wait_for_signers(&signers).await;

    // =========================================================================
    // Step 8 - Assertions
    // -------------------------------------------------------------------------
    // - The first transactions should be a rotate keys contract call. And
    //   because of how we set up our mocked stacks client, each
    //   coordinator submits a rotate keys transaction before they do
    //   anything else.
    // - The last transaction should be us accepting the withdrawal request
    //   and burning sBTC.
    // - Is the sweep transaction in our database.
    // - Does the sweep outputs to the right scriptPubKey with the right
    //   amount.
    // =========================================================================

    let withdrawals_on_emily =
        withdrawal_api::get_withdrawals(&emily_config, TestingEmilyStatus::Accepted, None, None)
            .await
            .unwrap()
            .withdrawals;

    assert_eq!(withdrawals_on_emily.len(), 1);

    let withdrawal_on_emily = withdrawals_on_emily[0].clone();
    assert_eq!(
        withdrawal_on_emily.request_id,
        withdrawal_request.request_id
    );
    assert_eq!(
        withdrawal_on_emily.stacks_block_hash,
        withdrawal_request.block_hash.to_string()
    );
    assert_eq!(
        withdrawal_on_emily.recipient,
        withdrawal_request.recipient.to_string()
    );
    assert_eq!(
        withdrawal_on_emily.sender,
        withdrawal_request.sender_address.to_string()
    );
    assert_eq!(withdrawal_on_emily.amount, withdrawal_request.amount);

    let sleep_fut = tokio::time::sleep(Duration::from_secs(5));
    let broadcast_stacks_txs: Vec<StacksTransaction> = stacks_tx_stream
        .take_until(sleep_fut)
        .collect::<Vec<_>>()
        .await
        .into_iter()
        .collect::<Result<Vec<_>, _>>()
        .unwrap();

    more_asserts::assert_ge!(broadcast_stacks_txs.len(), 2);
    // Check that the first N - 1 are all rotate keys contract calls.
    let rotate_keys_count = broadcast_stacks_txs.len() - 1;
    for tx in broadcast_stacks_txs.iter().take(rotate_keys_count) {
        assert_stacks_transaction_kind::<RotateKeysV1>(tx);
    }
    // Check that the Nth transaction is the accept-withdrawal-request
    // contract call.
    let tx = broadcast_stacks_txs.last().unwrap();
    assert_stacks_transaction_kind::<AcceptWithdrawalV1>(tx);

    // Now lets check the bitcoin transaction, first we get it.
    let txid = txids.pop().unwrap();
    let tx_info = ctx
        .bitcoin_client
        .get_tx_info(&txid, &block_hash)
        .unwrap()
        .unwrap();
    // We check that the scriptPubKey of the first input is the signers'
    let actual_script_pub_key = tx_info.prevout(0).unwrap().script_pubkey.as_bytes();

    assert_eq!(actual_script_pub_key, script_pub_key.as_bytes());
    assert_eq!(&tx_info.tx.output[0].script_pubkey, &script_pub_key);

    let recipient = &*withdrawal_request.recipient;
    assert_eq!(&tx_info.tx.output[2].script_pubkey, recipient);

    let withdrawal_amount = withdrawal_request.amount;
    assert_eq!(tx_info.tx.output[2].value.to_sat(), withdrawal_amount);

    // We check that our database has the sweep transaction
    let script_pubkey = sqlx::query_scalar::<_, model::ScriptPubKey>(
        r#"
        SELECT script_pubkey
        FROM sbtc_signer.bitcoin_tx_outputs
        WHERE txid = $1
          AND output_type = 'signers_output'
        "#,
    )
    .bind(txid.to_byte_array())
    .fetch_one(ctx.storage.pool())
    .await
    .unwrap();

    // We check that that our database has the withdrawal tx output
    let withdrawal_output = sqlx::query_as::<_, WithdrawalTxOutput>(
        r#"
        SELECT txid, output_index, request_id
        FROM sbtc_signer.bitcoin_withdrawal_tx_outputs
        WHERE txid = $1
        "#,
    )
    .bind(txid.to_byte_array())
    .fetch_one(ctx.storage.pool())
    .await
    .unwrap();

    assert_eq!(withdrawal_output.output_index, 2);
    assert_eq!(withdrawal_output.request_id, withdrawal_request.request_id);

    for (_, db, _, _) in signers {
        assert!(db.is_signer_script_pub_key(&script_pubkey).await.unwrap());
        testing::storage::drop_db(db).await;
    }
}

#[test_case(false, false; "rejectable")]
#[test_case(true, false; "completed")]
#[test_case(false, true; "in mempool")]
#[tokio::test]
async fn process_rejected_withdrawal(is_completed: bool, is_in_mempool: bool) {
    let db = testing::storage::new_test_database().await;
    let mut rng = get_rng();
    let (rpc, faucet) = regtest::initialize_blockchain();

    let mut context = TestContext::builder()
        .with_storage(db.clone())
        .with_first_bitcoin_core_client()
        .with_mocked_stacks_client()
        .with_mocked_emily_client()
        .build();

    let expect_tx = !is_completed && !is_in_mempool;

    let nonce = 12;
    let db2 = db.clone();
    // Mock required stacks client functions
    context
        .with_stacks_client(|client| {
            client.expect_get_account().once().returning(move |_| {
                Box::pin(async move {
                    Ok(AccountInfo {
                        balance: 0,
                        locked: 0,
                        unlock_height: 0u64.into(),
                        // The nonce is used to create the stacks tx
                        nonce,
                    })
                })
            });

            // The coordinator broadcasts a rotate keys transaction if it
            // is not up-to-date with their view of the current aggregate
            // key. The response of here means that the stacks node has a
            // record of a rotate keys contract call being executed once we
            // have verified shares.
            client
                .expect_get_current_signers_aggregate_key()
                .returning(move |_| {
                    let db2 = db2.clone();
                    Box::pin(async move {
                        let shares = db2.get_latest_verified_dkg_shares().await?;
                        Ok(shares.map(|sh| sh.aggregate_key))
                    })
                });

            // Dummy value
            client
                .expect_estimate_fees()
                .returning(move |_, _, _| Box::pin(async move { Ok(25505) }));

            client
                .expect_is_withdrawal_completed()
                .returning(move |_, _| Box::pin(async move { Ok(is_completed) }));
        })
        .await;

    let num_signers = 7;
    let signing_threshold = 5;
    let context_window = 100;

    let network = network::in_memory::InMemoryNetwork::new();
    let signer_info = testing::wsts::generate_signer_info(&mut rng, num_signers);

    let mut testing_signer_set =
        testing::wsts::SignerSet::new(&signer_info, signing_threshold, || network.connect());

    let bitcoin_chain_tip = rpc.get_blockchain_info().unwrap().best_block_hash;
    backfill_bitcoin_blocks(&db, rpc, &bitcoin_chain_tip).await;

    // Ensure we have a stacks chain tip
    let genesis_block = model::StacksBlock {
        block_hash: Faker.fake_with_rng(&mut OsRng),
        block_height: 0u64.into(),
        parent_hash: StacksBlockId::first_mined().into(),
        bitcoin_anchor: bitcoin_chain_tip.into(),
    };
    db.write_stacks_blocks([&genesis_block]).await;

    let (aggregate_key, _) = run_dkg(&context, &mut rng, &mut testing_signer_set).await;

    // We need to set the signer's UTXO since that is necessary to know if
    // there is a transaction sweeping out any withdrawals.
    let script_pub_key = aggregate_key.signers_script_pubkey();
    let bitcoin_network = bitcoin::Network::Regtest;
    let address = Address::from_script(&script_pub_key, bitcoin_network).unwrap();
    let donation = faucet.send_to(100_000, &address);

    // Okay, the donation exists, but it's in the mempool. In order to get
    // it into our database it needs to be confirmed. We also feed it
    // through the block observer will consider since it handles all the
    // logic for writing it to the database.
    let bitcoin_chain_tip = faucet.generate_block();
    backfill_bitcoin_blocks(&db, rpc, &bitcoin_chain_tip).await;

    let tx = context
        .bitcoin_client
        .get_tx_info(&donation.txid, &bitcoin_chain_tip)
        .unwrap()
        .unwrap();
    let bootstrap_script_pubkey = context.config().signer.bootstrap_aggregate_key;
    block_observer::extract_sbtc_transactions(
        &db,
        bootstrap_script_pubkey,
        bitcoin_chain_tip,
        &[tx],
    )
    .await
    .unwrap();

    let (bitcoin_chain_tip, stacks_chain_tip) = db.get_chain_tips().await;
    assert_eq!(stacks_chain_tip, genesis_block.block_hash);

    // Now we create a withdrawal request (without voting for it)
    let request = WithdrawalRequest {
        block_hash: genesis_block.block_hash,
        bitcoin_block_height: bitcoin_chain_tip.block_height,
        ..fake::Faker.fake_with_rng(&mut rng)
    };
    db.write_withdrawal_request(&request).await.unwrap();

    // The request should not be pending yet (missing enough confirmation)
    assert!(
        context
            .get_storage()
            .get_pending_rejected_withdrawal_requests(&bitcoin_chain_tip, context_window)
            .await
            .unwrap()
            .is_empty()
    );

    let new_tip = faucet
        .generate_blocks(WITHDRAWAL_BLOCKS_EXPIRY + 1)
        .pop()
        .unwrap();
    backfill_bitcoin_blocks(&db, rpc, &new_tip).await;
    let (bitcoin_chain_tip, _) = db.get_chain_tips().await;

    // We've just updated the database with a new chain tip, so we need to
    // update the signer's state just like the block observer would.
    context.state().set_bitcoin_chain_tip(bitcoin_chain_tip);
    // Now it should be pending rejected
    assert_eq!(
        context
            .get_storage()
            .get_pending_rejected_withdrawal_requests(&bitcoin_chain_tip, context_window)
            .await
            .unwrap()
            .single(),
        request
    );

    if is_in_mempool {
        // If we are testing the mempool/submitted scenario, we need to fake it
        let outpoint = faucet.send_to(1000, &faucet.address);
        let bitcoin_txid = outpoint.txid.into();
        let withdrawal_output = model::BitcoinWithdrawalOutput {
            bitcoin_txid,
            bitcoin_chain_tip: bitcoin_chain_tip.block_hash,
            output_index: outpoint.vout,
            request_id: request.request_id,
            stacks_txid: request.txid,
            stacks_block_hash: request.block_hash,
            // We don't care about validation, as the majority of signers may
            // have validated it, so we err towards checking more rather than
            // less txids.
            validation_result: WithdrawalValidationResult::NoVote,
            is_valid_tx: false,
        };
        db.write_bitcoin_withdrawals_outputs(&[withdrawal_output])
            .await
            .unwrap();

        let sighash = BitcoinTxSigHash {
            txid: bitcoin_txid,
            prevout_type: model::TxPrevoutType::SignersInput,
            prevout_txid: donation.txid.into(),
            prevout_output_index: donation.vout,
            validation_result: signer::bitcoin::validation::InputValidationResult::Ok,
            aggregate_key: aggregate_key.into(),
            is_valid_tx: false,
            will_sign: false,
            chain_tip: bitcoin_chain_tip.block_hash,
            sighash: bitcoin::TapSighash::from_byte_array([1; 32]).into(),
        };
        db.write_bitcoin_txs_sighashes(&[sighash]).await.unwrap();
    }

    let (broadcasted_transaction_tx, _broadcasted_transaction_rx) =
        tokio::sync::broadcast::channel(1);

    // This task gets all transactions broadcasted by the coordinator.
    let mut wait_for_transaction_rx = broadcasted_transaction_tx.subscribe();
    let wait_for_transaction_task =
        tokio::spawn(async move { wait_for_transaction_rx.recv().await });

    // Setup the stacks client mock to broadcast the transaction to our channel.
    context
        .with_stacks_client(|client| {
            client
                .expect_submit_tx()
                .times(if expect_tx { 1 } else { 0 })
                .returning(move |tx| {
                    let tx = tx.clone();
                    let txid = tx.txid();
                    let broadcasted_transaction_tx = broadcasted_transaction_tx.clone();
                    Box::pin(async move {
                        broadcasted_transaction_tx
                            .send(tx)
                            .expect("Failed to send result");
                        Ok(SubmitTxResponse::Acceptance(txid))
                    })
                });

            client
                .expect_get_current_signers_aggregate_key()
                .returning(move |_| Box::pin(std::future::ready(Ok(Some(aggregate_key)))));
        })
        .await;

    // Get the private key of the coordinator of the signer set.
    let private_key = select_coordinator(&bitcoin_chain_tip.block_hash, &signer_info);

    let config = context.config_mut();
    config.signer.private_key = private_key;
    config.signer.bootstrap_signatures_required = signing_threshold as u16;
    config.signer.bootstrap_signing_set = signer_info.first().unwrap().signer_public_keys.clone();

    prevent_dkg_on_changed_signer_set_info(&context, aggregate_key);

    // Bootstrap the tx coordinator event loop
    context.state().set_sbtc_contracts_deployed();
    let tx_coordinator = transaction_coordinator::TxCoordinatorEventLoop {
        context: context.clone(),
        network: network.connect(),
        private_key,
        context_window,
        threshold: signing_threshold as u16,
        signing_round_max_duration: Duration::from_secs(5),
        bitcoin_presign_request_max_duration: Duration::from_secs(5),
        dkg_max_duration: Duration::from_secs(5),
        is_epoch3: true,
    };
    let tx_coordinator_handle = tokio::spawn(async move { tx_coordinator.run().await });

    // Here signers use all the same storage, but we don't care in this test
    let _event_loop_handles: Vec<_> = signer_info
        .clone()
        .into_iter()
        .map(|signer_info| {
            let event_loop_harness = TxSignerEventLoopHarness::create(
                context.clone(),
                network.connect(),
                context_window,
                signer_info.signer_private_key,
                signing_threshold,
                rng.clone(),
            );

            event_loop_harness.start()
        })
        .collect();

    // Yield to get signers ready
    tokio::time::sleep(Duration::from_millis(100)).await;

    // Wake coordinator up
    context
        .signal(RequestDeciderEvent::NewRequestsHandled.into())
        .expect("failed to signal");

    // Await for tenure completion
    let tenure_completed_signal = TxCoordinatorEvent::TenureCompleted.into();
    context
        .wait_for_signal(Duration::from_secs(5), |signal| {
            signal == &tenure_completed_signal
        })
        .await
        .unwrap();

    // Await the `wait_for_tx_task` to receive the first transaction broadcasted.
    let broadcasted_tx =
        tokio::time::timeout(Duration::from_secs(1), wait_for_transaction_task).await;

    // Stop event loops
    tx_coordinator_handle.abort();

    if !expect_tx {
        assert!(broadcasted_tx.is_err());
        testing::storage::drop_db(db).await;
        return;
    }

    let broadcasted_tx = broadcasted_tx
        .unwrap()
        .expect("failed to receive message")
        .expect("no message received");

    broadcasted_tx.verify().unwrap();

    assert_eq!(broadcasted_tx.get_origin_nonce(), nonce);

    let TransactionPayload::ContractCall(contract_call) = broadcasted_tx.payload else {
        panic!("unexpected tx payload")
    };
    assert_eq!(
        contract_call.contract_name.to_string(),
        RejectWithdrawalV1::CONTRACT_NAME
    );
    assert_eq!(
        contract_call.function_name.to_string(),
        RejectWithdrawalV1::FUNCTION_NAME
    );
    assert_eq!(
        contract_call.function_args[0],
        ClarityValue::UInt(request.request_id as u128)
    );

    testing::storage::drop_db(db).await;
}

/// Test that the coordinator doesn't try to sign a complete deposit stacks tx
/// for a swept deposit if the smart contract consider the deposit confirmed.
#[test_case(true; "deposit completed")]
#[test_case(false; "deposit not completed")]
#[tokio::test]
async fn coordinator_skip_onchain_completed_deposits(deposit_completed: bool) {
    let (rpc, faucet) = regtest::initialize_blockchain();

    let db = testing::storage::new_test_database().await;

    let signer = Recipient::new(AddressType::P2tr);
    let mut ctx = TestContext::builder()
        .with_storage(db.clone())
        .with_mocked_clients()
        .modify_settings(|settings| {
            let public_key = signer.keypair.public_key().into();
            settings.signer.bootstrap_signing_set = [public_key].into_iter().collect();
            settings.signer.bootstrap_signatures_required = 1;
        })
        .build();
    let network = WanNetwork::default();
    let signer_network = network.connect(&ctx);

    let signer_kp = signer.keypair;
    let signers = TestSignerSet {
        signer,
        keys: vec![signer_kp.public_key().into()],
    };
    let aggregate_key = signers.aggregate_key();

    ctx.state().set_sbtc_contracts_deployed();

    ctx.with_stacks_client(|client| {
        client
            .expect_estimate_fees()
            .returning(|_, _, _| Box::pin(std::future::ready(Ok(25))));

        client.expect_get_account().returning(|_| {
            let response = Ok(AccountInfo {
                balance: 0,
                locked: 0,
                unlock_height: 0u64.into(),
                // this is the only part used to create the stacks transaction.
                nonce: 12,
            });
            Box::pin(std::future::ready(response))
        });

        client
            .expect_get_current_signers_aggregate_key()
            .returning(move |_| Box::pin(std::future::ready(Ok(Some(aggregate_key)))));
    })
    .await;

    // Setup the scenario: we want a swept deposit
    let amounts = [SweepAmounts {
        amount: 700_000,
        max_fee: 500_000,
        is_deposit: true,
    }];
    let mut setup = TestSweepSetup2::new_setup(signers.clone(), faucet, &amounts);

    // Store everything we need for the deposit to be considered swept
    setup.submit_sweep_tx(rpc, faucet);
    fetch_canonical_bitcoin_blockchain(&db, rpc).await;

    setup.store_stacks_genesis_block(&db).await;
    setup.store_dkg_shares(&db).await;
    setup.store_donation(&db).await;
    setup.store_deposit_txs(&db).await;
    setup.store_deposit_request(&db).await;
    setup.store_deposit_decisions(&db).await;
    setup.store_sweep_tx(&db).await;

    prevent_dkg_on_changed_signer_set_info(&ctx, aggregate_key);

    let (bitcoin_chain_tip, _) = db.get_chain_tips().await;
    ctx.state().set_bitcoin_chain_tip(bitcoin_chain_tip);
    // If we try to sign a complete deposit, we will ask the bitcoin node to
    // asses the fees, so we need to mock this.
    let sweep_tx_info = setup.sweep_tx_info.unwrap().tx_info;
    ctx.with_bitcoin_client(|client| {
        client.expect_get_tx_info().returning(move |_, _| {
            let sweep_tx_info = sweep_tx_info.clone();
            Box::pin(async { Ok(Some(sweep_tx_info)) })
        });
    })
    .await;

    // Start the coordinator event loop and wait for it to be ready
    let start_flag = Arc::new(AtomicBool::new(false));
    let flag = start_flag.clone();

    let signing_round_max_duration = Duration::from_secs(2);
    let ev = TxCoordinatorEventLoop {
        network: signer_network.spawn(),
        context: ctx.clone(),
        context_window: 10000,
        private_key: signers.private_key(),
        signing_round_max_duration,
        bitcoin_presign_request_max_duration: Duration::from_secs(1),
        threshold: ctx.config().signer.bootstrap_signatures_required,
        dkg_max_duration: Duration::from_secs(1),
        is_epoch3: true,
    };
    tokio::spawn(async move {
        flag.store(true, Ordering::Relaxed);
        ev.run().await
    });

    while !start_flag.load(Ordering::SeqCst) {
        tokio::time::sleep(Duration::from_millis(10)).await;
    }

    // We will use network messages to detect the coordinator attempt, so we
    // need to connect to the network
    let fake_ctx = ctx.clone();
    let mut fake_signer = network.connect(&fake_ctx).spawn();

    // Finally, set the deposit status according in the smart contract
    if deposit_completed {
        set_deposit_completed(&mut ctx).await;
    } else {
        set_deposit_incomplete(&mut ctx).await;
    }

    // Wake up the coordinator
    ctx.signal(RequestDeciderEvent::NewRequestsHandled.into())
        .expect("failed to signal");

    let network_msg = tokio::time::timeout(signing_round_max_duration, fake_signer.receive()).await;

    if deposit_completed {
        network_msg.expect_err("expected timeout, got something instead");
    } else {
        let network_msg = network_msg.expect("failed to get a msg").unwrap();
        assert!(matches!(
            network_msg.payload,
            Payload::StacksTransactionSignRequest(_)
        ));
    }

    testing::storage::drop_db(db).await;
}

/// Module containing a test suite and helpers specific to
/// [`TxCoordinatorEventLoop::get_eligible_pending_withdrawal_requests`].
mod get_eligible_pending_withdrawal_requests {
    use std::sync::atomic::AtomicU64;
    use test_case::test_case;

    use signer::{
        WITHDRAWAL_DUST_LIMIT,
        bitcoin::MockBitcoinInteract,
        emily_client::MockEmilyInteract,
        network::in_memory2::SignerNetworkInstance,
        storage::model::{
            BitcoinBlock, BitcoinBlockHeight, StacksBlock, WithdrawalRequest, WithdrawalSigner,
        },
        testing::{
            blocks::{BitcoinChain, StacksChain},
            storage::{DbReadTestExt as _, DbWriteTestExt as _},
        },
        transaction_coordinator::{GetPendingRequestsParams, TxCoordinatorEventLoop},
    };

    use super::*;

    // A type alias for [`TxCoordinatorEventLoop`], typed with [`PgStore`] and
    // mocked clients, which are what's used in this mod.
    type MockedCoordinator = TxCoordinatorEventLoop<
        TestContext<
            PgStore,
            WrappedMock<MockBitcoinInteract>,
            WrappedMock<MockStacksInteract>,
            WrappedMock<MockEmilyInteract>,
        >,
        SignerNetworkInstance,
    >;

    /// Creates [`WithdrawalSigner`]s for each vote in the provided slice,
    /// zipped together with the signer keys from the provided
    /// [`TestSignerSet`], and stores them in the database.
    async fn store_votes(
        db: &PgStore,
        request: &WithdrawalRequest,
        signer_set: &TestSignerSet,
        votes: &[bool],
    ) {
        // Create an iterator of signer keys and their corresponding votes.
        let signer_votes = signer_set
            .signer_keys()
            .iter()
            .cloned()
            .zip(votes.iter().cloned());

        for (signer_pub_key, is_accepted) in signer_votes {
            let signer = WithdrawalSigner {
                request_id: request.request_id,
                block_hash: request.block_hash,
                txid: request.txid,
                signer_pub_key,
                is_accepted,
            };

            // Write the decision to the database.
            db.write_withdrawal_signer_decision(&signer)
                .await
                .expect("failed to write signer decision");
        }
    }

    /// Creates and stores a withdrawal request, confirmed in the specified
    /// bitcoin & stacks blocks.
    async fn store_withdrawal_request(
        db: &PgStore,
        bitcoin_block: &BitcoinBlock,
        stacks_block: &StacksBlock,
        amount: u64,
        max_fee: u64,
    ) -> WithdrawalRequest {
        let withdrawal_request = WithdrawalRequest {
            request_id: next_request_id(),
            block_hash: stacks_block.block_hash,
            bitcoin_block_height: bitcoin_block.block_height,
            amount,
            max_fee,
            ..Faker.fake()
        };

        db.write_withdrawal_request(&withdrawal_request)
            .await
            .expect("failed to write withdrawal request");

        withdrawal_request
    }

    /// Gets the next withdrawal request ID to use for testing.
    fn next_request_id() -> u64 {
        static NEXT_REQUEST_ID: AtomicU64 = AtomicU64::new(0);
        NEXT_REQUEST_ID.fetch_add(1, Ordering::Relaxed)
    }

    /// Helper function to set up the database with bitcoin and stacks chains,
    /// a set of signers and their DKG shares.
    async fn test_setup(
        db: &PgStore,
        chains_length: u64,
    ) -> (
        BitcoinChain,
        StacksChain,
        TestSignerSet,
        BTreeSet<PublicKey>,
    ) {
        let signer_set = TestSignerSet::new(&mut OsRng);
        let signer_keys = signer_set.keys.iter().copied().collect();

        // Create a new bitcoin chain with 31 blocks and a sibling stacks chain
        // anchored starting at block 0.
        let bitcoin_chain = BitcoinChain::new_with_length(chains_length as usize);
        let stacks_chain = StacksChain::new_anchored(&bitcoin_chain);

        // Write the blocks to the database.
        db.write_blocks(&bitcoin_chain, &stacks_chain).await;

        // Get the chain tips and assert that they're what we expect.
        let (bitcoin_chain_tip, stacks_chain_tip) = db.get_chain_tips().await;
        assert_eq!(
            bitcoin_chain_tip.block_hash,
            bitcoin_chain.chain_tip().block_hash
        );
        assert_eq!(stacks_chain_tip, stacks_chain.chain_tip().block_hash);

        // Create DKG shares and write them to the database.
        let dkg_shares = model::EncryptedDkgShares {
            aggregate_key: signer_set.aggregate_key(),
            started_at_bitcoin_block_hash: bitcoin_chain_tip.block_hash,
            started_at_bitcoin_block_height: bitcoin_chain_tip.block_height,
            signer_set_public_keys: signer_set.signer_keys().to_vec(),
            dkg_shares_status: DkgSharesStatus::Verified,
            ..Faker.fake()
        };
        db.write_encrypted_dkg_shares(&dkg_shares).await.unwrap();

        (bitcoin_chain, stacks_chain, signer_set, signer_keys)
    }

    struct TestParams {
        chain_length: u64,
        signature_threshold: u16,
        sbtc_limits: SbtcLimits,
        amount: u64,
        num_approves: usize,
        num_expected_results: usize,
        expiry_window: u64,
        expiry_buffer: u64,
        min_confirmations: u64,
        at_block_height: BitcoinBlockHeight,
    }

    impl Default for TestParams {
        fn default() -> Self {
            Self {
                chain_length: 8,
                signature_threshold: 2,
                sbtc_limits: SbtcLimits::unlimited(),
                amount: 1_000,
                num_approves: 3,
                num_expected_results: 1,
                expiry_window: 24,
                expiry_buffer: 0,
                min_confirmations: 0,
                at_block_height: 0u64.into(),
            }
        }
    }

    /// Asserts that
    /// [`TxCoordinatorEventLoop::get_eligible_pending_withdrawal_requests`]
    /// correctly filters requests based on its parameters.
    #[test_case(TestParams::default(); "should_pass_all_validations")]
    #[test_case(TestParams {
        amount: WITHDRAWAL_DUST_LIMIT - 1,
        num_expected_results: 0,
        ..Default::default()
    }; "amount_below_dust_limit_skipped")]
    #[test_case(TestParams {
        amount: WITHDRAWAL_DUST_LIMIT,
        num_expected_results: 1,
        ..Default::default()
    }; "amount_at_dust_limit_allowed")]
    #[test_case(TestParams {
        amount: 1_000,
        sbtc_limits: SbtcLimits::zero(),
        num_expected_results: 0,
        ..Default::default()
    }; "amount_over_per_withdrawal_limit")]
    #[test_case(TestParams {
        // This case will calculate the confirmations as:
        // chain_length (10) - min_confirmations (6) = 4 (maximum block height),
        // at_block_height (5) > 4 (maximum).
        chain_length: 10,
        at_block_height: 5u64.into(),
        min_confirmations: 6,
        num_expected_results: 0,
        ..Default::default()
    }; "insufficient_confirmations_one_too_few")]
    #[test_case(TestParams {
        // This case will calculate the confirmations as:
        // chain_length (10) - min_confirmations(6) = 4 (maximum block height),
        // at_block_height (4) <= 4.
        chain_length: 10,
        at_block_height: 4u64.into(),
        min_confirmations: 6,
        num_expected_results: 1,
        ..Default::default()
    }; "exact_number_of_confirmations_allowed")]
    #[test_case(TestParams {
        signature_threshold: 2,
        num_approves: 1,
        num_expected_results: 0,
        ..Default::default()
    }; "insufficient_votes")]
    #[test_case(TestParams {
        // This case will calculate the soft expiry as:
        // chain_length - expiry_window + expiry_buffer = 4 and 3 < 4.
        chain_length: 10,
        expiry_window: 10,
        expiry_buffer: 4,
        at_block_height: 3u64.into(),
        num_expected_results: 0,
        ..Default::default()
    }; "soft_expiry_one_block_too_old")]
    #[test_case(TestParams {
        // This case will calculate the soft expiry as:
        // chain_length (10) - expiry_window (10) + expiry_buffer (4) = 4,
        // and at_block_height (4) == 4.
        chain_length: 10,
        expiry_window: 10,
        expiry_buffer: 4,
        at_block_height: 4u64.into(),
        num_expected_results: 1,
        ..Default::default()
    }; "soft_expiry_exact_block_allowed")]
    #[test_case(TestParams {
        // This case will calculate the hard expiry as:
        // chain_length (10) - expiry_window (5) = 5,
        // and at_block_height (5) == 5
        chain_length: 10,
        expiry_window: 5,
        expiry_buffer: 0,
        at_block_height: 5u64.into(),
        num_expected_results: 1,
        ..Default::default()
    }; "hard_expiry_exact_block_allowed")]
    #[test_case(TestParams {
        // This case will calculate the hard expiry as:
        // chain_length (10) - expiry_window (5) = 5,
        // and at_block_height (4) < 5
        chain_length: 10,
        expiry_window: 5,
        expiry_buffer: 0,
        at_block_height: 4u64.into(),
        num_expected_results: 0,
        ..Default::default()
    }; "hard_expiry_one_block_too_old")]
    #[test_log::test(tokio::test)]
    async fn test_validations(params: TestParams) {
        let db = testing::storage::new_test_database().await;

        // Note: we create the chains with a length of `chain_length + 1` to
        // allow for 1-based indexing in the parameters above (the blockchain
        // starts at block height 0, so the chain tip of a chain with 10 blocks
        // has a height of 9).
        let (bitcoin_chain, stacks_chain, signer_set, _) =
            test_setup(&db, params.chain_length + 1).await;

        let (bitcoin_chain_tip, stacks_chain_tip) = db.get_chain_tips().await;

        // Define the parameters for the pending requests call.
        let get_requests_params = GetPendingRequestsParams {
            aggregate_key: &signer_set.aggregate_key(),
            bitcoin_chain_tip: &bitcoin_chain_tip,
            stacks_chain_tip: &stacks_chain_tip,
            signature_threshold: params.signature_threshold,
            sbtc_limits: &params.sbtc_limits,
        };

        // Create a request below the dust limit.
        let request = store_withdrawal_request(
            &db,
            bitcoin_chain.nth_block(params.at_block_height),
            stacks_chain.nth_block((*params.at_block_height).into()), // Here we can cast one height to another because in this test chains are 1 to 1.
            params.amount,
            1_000, // Max fee isn't validated here.
        )
        .await;

        // Create and store votes for the request.
        let votes = vec![true; params.num_approves];
        store_votes(&db, &request, &signer_set, &votes).await;

        //Get pending withdrawals from coordinator
        let pending_withdrawals = MockedCoordinator::get_eligible_pending_withdrawal_requests(
            &db,
            params.expiry_window,
            params.expiry_buffer,
            params.min_confirmations,
            &get_requests_params,
        )
        .await
        .expect("failed to fetch eligible pending withdrawal requests");

        assert_eq!(pending_withdrawals.len(), params.num_expected_results);

        testing::storage::drop_db(db).await;
    }
}

// This test checks that the coordinator attempts to fulfill its
// other duties if DKG encounters an error but there's an existing
// aggregate key to fallback on.
#[test_log::test(tokio::test)]
async fn should_handle_dkg_coordination_failure() {
    let mut rng = get_rng();
    let mut context = TestContext::builder()
        .with_in_memory_storage()
        .with_mocked_clients()
        .build();

    let storage = context.get_storage_mut();

    // Create a bitcoin block to serve as chain tip
    let bitcoin_block: model::BitcoinBlock = Faker.fake_with_rng(&mut rng);
    storage.write_bitcoin_block(&bitcoin_block).await.unwrap();

    // Get chain tip reference
    let chain_tip = storage
        .get_bitcoin_canonical_chain_tip_ref()
        .await
        .unwrap()
        .unwrap();

    // Create a set of signer public keys and update the context state
    let mut signer_keys = BTreeSet::new();
    for _ in 0..3 {
        // Create 3 signers
        let private_key = PrivateKey::new(&mut rng);
        let public_key = PublicKey::from_private_key(&private_key);
        signer_keys.insert(public_key);
    }
    context
        .state()
        .update_current_signer_set(signer_keys.clone());

    // Mock the stacks client to handle contract source checks
    context
        .with_stacks_client(|client| {
            client.expect_get_contract_source().returning(|_, _| {
                Box::pin(async {
                    Ok(ContractSrcResponse {
                        source: String::new(),
                        publish_height: 1,
                        marf_proof: None,
                    })
                })
            });
        })
        .await;

    // Verify DKG should run
    assert!(
        transaction_coordinator::should_coordinate_dkg(&context, &chain_tip)
            .await
            .unwrap(),
        "DKG should be triggered since no shares exist yet"
    );

    // Create coordinator with test parameters using SignerNetwork::single
    let network = SignerNetwork::single(&context);
    let mut coordinator = TxCoordinatorEventLoop {
        context: context.clone(),
        network: network.spawn(),
        private_key: PrivateKey::new(&mut rng),
        threshold: 3,
        context_window: 5,
        signing_round_max_duration: std::time::Duration::from_secs(5),
        bitcoin_presign_request_max_duration: std::time::Duration::from_secs(5),
        // short be short enough to broadcast, yet fail
        dkg_max_duration: Duration::from_millis(10),
        is_epoch3: true,
    };

    // We're verifying that the coordinator is currently
    // processing requests correctly. Since we previously checked
    // that 'should_coordinate_dkg' will trigger and we set the
    // 'dkg_max_duration' to 10 milliseconds we expect that
    // DKG will run & fail
    let result = coordinator.process_new_blocks().await;
    assert!(
        result.is_ok(),
        "process_new_blocks should complete successfully even with DKG failure"
    );

    // Here we check that DKG ran & correctly failed by fetching
    // the latest DKG shares from storage. We test it failed
    // by asserting that the latest row is_none()
    let dkg_shares = storage.get_latest_encrypted_dkg_shares().await.unwrap();
    assert!(
        dkg_shares.is_none(),
        "DKG shares should not exist since DKG failed to complete due to timeout"
    );

    // Verify that we can still process blocks after DKG failure,
    // this final assert specifically checks that blocks are still
    // being processed since there was an aggregate key to fallback on
    let result = coordinator.process_new_blocks().await;
    assert!(
        result.is_ok(),
        "Should be able to continue processing blocks after DKG failure"
    );
}

/// Similar to `create_signers_keys` in `wallet.rs`, but returning also the keypairs
fn generate_random_signers<R>(
    rng: &mut R,
    num_signers: usize,
    signatures_required: u16,
) -> (regtest::Recipient, SignerWallet, Vec<Keypair>)
where
    R: rand::Rng,
{
    let aggregated_signer = regtest::Recipient::new(bitcoin::AddressType::P2tr);

    // We only take an odd number of signers so that the math works out.
    assert_eq!(num_signers % 2, 1);

    // The private keys of half of the other signers
    let pks: Vec<secp256k1::SecretKey> = std::iter::repeat_with(|| secp256k1::SecretKey::new(rng))
        .take(num_signers / 2)
        .collect();

    let mut keypairs: Vec<Keypair> = pks
        .clone()
        .into_iter()
        .chain(pks.into_iter().map(secp256k1::SecretKey::negate))
        .map(|sk| Keypair::from_secret_key(SECP256K1, &sk))
        .chain([aggregated_signer.keypair])
        .collect();
    keypairs.reverse();

    let mut signer_keys: Vec<PublicKey> =
        keypairs.iter().map(|kp| kp.public_key().into()).collect();
    signer_keys.sort();

    let wallet = SignerWallet::new(
        &signer_keys,
        signatures_required,
        signer::config::NetworkKind::Regtest,
        0,
    )
    .unwrap();

    (aggregated_signer, wallet, keypairs)
}

/// Wait for the next stacks block, assuming someone else keeps producing blocks
async fn wait_next_stacks_block(stacks_client: &StacksClient) {
    let initial_height = stacks_client
        .get_node_info()
        .await
        .unwrap()
        .stacks_tip_height;
    tokio::time::timeout(Duration::from_secs(15), async {
        loop {
            let height = stacks_client
                .get_node_info()
                .await
                .unwrap()
                .stacks_tip_height;
            if height > initial_height {
                break;
            }
            tokio::time::sleep(Duration::from_millis(100)).await
        }
    })
    .await
    .unwrap()
}

fn make_deposit_requests<U>(
    depositor: &Recipient,
    amounts: &[u64],
    utxo: U,
    max_fee: u64,
    signers_public_key: bitcoin::XOnlyPublicKey,
) -> (Transaction, Vec<DepositRequest>)
where
    U: regtest::AsUtxo,
{
    let deposit_inputs = DepositScriptInputs {
        signers_public_key,
        max_fee,
        recipient: PrincipalData::from(StacksAddress::burn_address(false)),
    };
    let reclaim_inputs = ReclaimScriptInputs::try_new(50, bitcoin::ScriptBuf::new()).unwrap();

    let deposit_script = deposit_inputs.deposit_script();
    let reclaim_script = reclaim_inputs.reclaim_script();

    let mut outputs = vec![];
    for amount in amounts {
        outputs.push(bitcoin::TxOut {
            value: Amount::from_sat(*amount),
            script_pubkey: sbtc::deposits::to_script_pubkey(
                deposit_script.clone(),
                reclaim_script.clone(),
            ),
        })
    }

    let fee = regtest::BITCOIN_CORE_FALLBACK_FEE.to_sat();
    outputs.push(bitcoin::TxOut {
        value: utxo.amount() - Amount::from_sat(amounts.iter().sum::<u64>() + fee),
        script_pubkey: depositor.address.script_pubkey(),
    });

    let mut deposit_tx = Transaction {
        version: bitcoin::transaction::Version::ONE,
        lock_time: bitcoin::absolute::LockTime::ZERO,
        input: vec![bitcoin::TxIn {
            previous_output: bitcoin::OutPoint::new(utxo.txid(), utxo.vout()),
            sequence: bitcoin::Sequence::ZERO,
            script_sig: bitcoin::ScriptBuf::new(),
            witness: bitcoin::Witness::new(),
        }],
        output: outputs,
    };

    regtest::p2tr_sign_transaction(&mut deposit_tx, 0, &[utxo], &depositor.keypair);

    let mut requests = vec![];
    for (index, amount) in amounts.iter().enumerate() {
        let req = CreateDepositRequest {
            outpoint: bitcoin::OutPoint::new(deposit_tx.compute_txid(), index as u32),
            deposit_script: deposit_script.clone(),
            reclaim_script: reclaim_script.clone(),
        };

        requests.push(DepositRequest {
            outpoint: req.outpoint,
            max_fee,
            signer_bitmap: BitArray::ZERO,
            amount: *amount,
            deposit_script: deposit_script.clone(),
            reclaim_script: reclaim_script.clone(),
            reclaim_script_hash: Some(model::TaprootScriptHash::from(&reclaim_script)),
            signers_public_key,
        });
    }

    (deposit_tx, requests)
}

/// This test requires a running stacks node.
/// To run this test first run devenv:
/// ```bash
/// make devenv-up
/// ```
/// And wait for nakamoto to kick in; finally, stop the bitcoin miner.
///
/// You also need to fund the faucet (after a while it will unlock coinbase):
/// ```bash
/// cargo run -p signer --bin demo-cli fund-btc --recipient BCRT1QW508D6QEJXTDG4Y5R3ZARVARY0C5XW7KYGT080 --amount 1000000000
/// cargo run -p signer --bin demo-cli generate-block
/// ```
#[ignore = "This is an integration test that requires devenv running"]
#[test_log::test(tokio::test)]
async fn reuse_nonce_attack() {
    let stacks = StacksClient::new(Url::parse("http://127.0.0.1:20443").unwrap()).unwrap();
    let (rpc, faucet) = regtest::initialize_blockchain_devenv();
    let emily_client = EmilyClient::try_new(
        &Url::parse("http://testApiKey@127.0.0.1:3031").unwrap(),
        Duration::from_secs(1),
        None,
    )
    .unwrap();

    let mut rng = get_rng();

    let signatures_required = 2;
    let (_, signer_wallet, signer_key_pairs) =
        generate_random_signers(&mut rng, 3, signatures_required);
    let deployer = *signer_wallet.address();

    testing_api::wipe_databases(&emily_client.config().as_testing())
        .await
        .unwrap();

    let network = WanNetwork::default();

    // =========================================================================
    // Funds the (randomized) signer set multisig
    // =========================================================================
    let (regtest_signer_wallet, regtest_signer_key_pairs): (_, [Keypair; 3]) =
        testing::wallet::regtest_bootstrap_wallet();
    let regtest_signer_wallet_account = stacks
        .get_account(regtest_signer_wallet.address())
        .await
        .unwrap();
    regtest_signer_wallet.set_nonce(regtest_signer_wallet_account.nonce);
    let signer_stx_state = SignerStxState {
        wallet: regtest_signer_wallet,
        keys: regtest_signer_key_pairs,
        stacks_client: stacks.clone(),
    };
    let stx_funding = TransactionPayload::TokenTransfer(
        signer_wallet.address().to_account_principal(),
        100_000_000,
        TokenTransferMemo([0u8; 34]),
    );
    signer_stx_state.sign_and_submit(&stx_funding).await;
    // To ensure the tx is mined and anchored before we attempt to deploy the
    // contracts we generate a some blocks
    for _ in 0..2 {
        tokio::time::sleep(Duration::from_secs(3)).await;
        faucet.generate_block();
    }

    // =========================================================================
    // Create a database, an associated context, and a Keypair for each of the
    // signers in the signing set.
    // =========================================================================
    let signer_set_public_keys: BTreeSet<PublicKey> = signer_key_pairs
        .iter()
        .map(|kp| kp.public_key().into())
        .collect();

    let mut signers = Vec::new();
    for kp in signer_key_pairs.iter() {
        let db = testing::storage::new_test_database().await;
        let ctx = TestContext::builder()
            .with_storage(db.clone())
            .with_first_bitcoin_core_client()
            .with_emily_client(emily_client.clone())
            .with_stacks_client(stacks.clone())
            .modify_settings(|settings| {
                settings.signer.bootstrap_signatures_required = signatures_required;
                settings.signer.bootstrap_signing_set = signer_set_public_keys.clone();
                settings.signer.deployer = deployer;
                settings.signer.requests_processing_delay = Duration::from_secs(1);
                settings.signer.bitcoin_processing_delay = Duration::from_secs(1);
            })
            .build();

        fetch_canonical_bitcoin_blockchain(&db, rpc).await;

        for signer in &signer_set_public_keys {
            ctx.state().current_signer_set().add_signer(*signer);
        }
        let network = network.connect(&ctx);

        signers.push((ctx, db, kp, network));
    }

    // We need to inspect the signer status, so we pick the first one for it
    let (ctx, db, _, _) = signers.first().unwrap();

    // =========================================================================
    // Start the TxCoordinatorEventLoop, TxSignerEventLoop and BlockObserver
    // processes for each signer.
    // -------------------------------------------------------------------------
    // - We only proceed with the test after all processes have started, and
    //   we use a counter to notify us when that happens.
    // =========================================================================
    let start_count = Arc::new(AtomicU8::new(0));

    for (ctx, _, kp, network) in signers.iter() {
        let ev = TxCoordinatorEventLoop {
            network: network.spawn(),
            context: ctx.clone(),
            context_window: 10000,
            private_key: kp.secret_key().into(),
            signing_round_max_duration: Duration::from_secs(10),
            bitcoin_presign_request_max_duration: Duration::from_secs(10),
            threshold: ctx.config().signer.bootstrap_signatures_required,
            dkg_max_duration: Duration::from_secs(10),
            is_epoch3: true,
        };
        let counter = start_count.clone();
        tokio::spawn(async move {
            counter.fetch_add(1, Ordering::Relaxed);
            ev.run().await
        });

        let ev = TxSignerEventLoop {
            network: network.spawn(),
            threshold: ctx.config().signer.bootstrap_signatures_required as u32,
            context: ctx.clone(),
            context_window: 10000,
            wsts_state_machines: LruCache::new(NonZeroUsize::new(100).unwrap()),
            signer_private_key: kp.secret_key().into(),
            rng: rand::rngs::OsRng,
            dkg_begin_pause: None,
            dkg_verification_state_machines: LruCache::new(NonZeroUsize::new(5).unwrap()),
            stacks_sign_request: LruCache::new(STACKS_SIGN_REQUEST_LRU_SIZE),
        };
        let counter = start_count.clone();
        tokio::spawn(async move {
            counter.fetch_add(1, Ordering::Relaxed);
            ev.run().await
        });

        let ev = RequestDeciderEventLoop {
            network: network.spawn(),
            context: ctx.clone(),
            context_window: 1000,
            deposit_decisions_retry_window: 1,
            withdrawal_decisions_retry_window: 1,
            blocklist_checker: Some(()),
            signer_private_key: kp.secret_key().into(),
        };
        let counter = start_count.clone();
        tokio::spawn(async move {
            counter.fetch_add(1, Ordering::Relaxed);
            ev.run().await
        });

        let block_observer = BlockObserver {
            context: ctx.clone(),
            bitcoin_blocks: testing::btc::new_zmq_block_hash_stream(BITCOIN_CORE_ZMQ_ENDPOINT)
                .await,
        };
        let counter = start_count.clone();
        tokio::spawn(async move {
            counter.fetch_add(1, Ordering::Relaxed);
            block_observer.run().await
        });
    }

    while start_count.load(Ordering::SeqCst) < 12 {
        tokio::time::sleep(Duration::from_millis(10)).await;
    }

    // =========================================================================
    // Wait for contract deployment
    // =========================================================================
    faucet.generate_block();
    wait_for_signers(&signers).await;

    // =========================================================================
    // Wait for DKG + key rotation
    // =========================================================================
    faucet.generate_block();
    wait_for_signers(&signers).await;

    let shares = db.get_latest_encrypted_dkg_shares().await.unwrap().unwrap();
    assert_eq!(shares.dkg_shares_status, DkgSharesStatus::Verified);

    wait_next_stacks_block(&stacks).await;
    assert!(
        stacks
            .get_current_signers_aggregate_key(&deployer)
            .await
            .unwrap()
            .is_some()
    );

    // =========================================================================
    // Create signers UTXO
    // =========================================================================
    let script_pub_key = shares.aggregate_key.signers_script_pubkey();
    let address = Address::from_script(&script_pub_key, bitcoin::Network::Regtest).unwrap();
    faucet.send_to(100_000, &address);

    // =========================================================================
    // Fund depositor
    // =========================================================================
    let depositor = Recipient::new(AddressType::P2tr);
    faucet.send_to(50_000_000, &depositor.address);

    faucet.generate_block();
    wait_for_signers(&signers).await;

    // =========================================================================
    // Create deposits
    // =========================================================================
    let utxo = depositor.get_utxos(rpc, None).pop().unwrap();

    let num_deposits = 5;
    let amounts = vec![100_000; num_deposits];
    let signers_public_key = shares.aggregate_key.into();
    let max_fee = 50_000;

    let (deposit_tx, deposit_requests) =
        make_deposit_requests(&depositor, &amounts, utxo, max_fee, signers_public_key);

    rpc.send_raw_transaction(&deposit_tx).unwrap();

    for request in &deposit_requests {
        assert_eq!(deposit_tx.compute_txid(), request.outpoint.txid);

        let body = request.as_emily_request(&deposit_tx);
        let _ = deposit_api::create_deposit(emily_client.config(), body)
            .await
            .unwrap();
    }

    // Confirming the deposits, the signers should fulfill them
    faucet.generate_block();
    wait_for_signers(&signers).await;

    // Check that we have the sweep tx in the mempool servicing all deposits
    let txids = ctx.bitcoin_client.inner_client().get_raw_mempool().unwrap();
    // The sweep plus the stacks commitment
    assert_eq!(txids.len(), 2);

    let sweep_tx = txids
        .iter()
        .filter_map(|txid| {
            let tx = ctx.bitcoin_client.get_tx(txid).unwrap().unwrap();
            // Stacks commitment txs first output is a op return
            if tx.tx.output[0].value == Amount::ZERO {
                None
            } else {
                Some(tx)
            }
        })
        .next()
        .unwrap();
    assert_eq!(sweep_tx.tx.input.len(), num_deposits + 1);

    // =========================================================================
    // Preparare concurrent tx
    // =========================================================================
    let signer_wallet_account = stacks.get_account(&deployer).await.unwrap();
    // We want to mess with the third complete-deposit, for no specific reason
    signer_wallet.set_nonce(signer_wallet_account.nonce + 2);

    let signer_stx_state = SignerStxState {
        wallet: signer_wallet,
        keys: signer_key_pairs.clone().try_into().unwrap(),
        stacks_client: stacks.clone(),
    };
    let stx_funding = TransactionPayload::TokenTransfer(
        PrincipalData::from(StacksAddress::burn_address(false)),
        50_000_000,
        TokenTransferMemo([0u8; 34]),
    );
    // The tx will be submitted correctly and just wait in the mempool until txs
    // filling the previous nonces will be mined
    signer_stx_state.sign_and_submit(&stx_funding).await;
    // Ensure the signers/miner pick the tx up
    tokio::time::sleep(Duration::from_secs(1)).await;

    // =========================================================================
    // Actual test: process the pending completion deposits with a concurrent tx
    // already in the mempool
    // =========================================================================
    faucet.generate_block();
    wait_for_signers(&signers).await;

    wait_next_stacks_block(&stacks).await;

    // =========================================================================
    // Test assertions
    // =========================================================================
    // Ensure the concurrent tx (burning some funds) was mined
    let dpeloyer_balance = stacks.get_account(&deployer).await.unwrap().balance;
    assert_lt!(dpeloyer_balance, 50_000_000);

    // Check how many deposits we have completed
    let mut completed_deposits = 0;
    for request in deposit_requests {
        completed_deposits += stacks
            .is_deposit_completed(&deployer, &request.outpoint)
            .await
            .unwrap() as usize;
    }
    assert_eq!(completed_deposits, num_deposits - 1);

    for (_, db, _, _) in signers {
        testing::storage::drop_db(db).await;
    }
}<|MERGE_RESOLUTION|>--- conflicted
+++ resolved
@@ -14,11 +14,8 @@
 use bitcoin::Transaction;
 use bitcoin::hashes::Hash as _;
 use bitcoincore_rpc::RpcApi as _;
-<<<<<<< HEAD
 use bitcoincore_rpc_json::GetChainTipsResultTip;
-=======
 use bitvec::array::BitArray;
->>>>>>> 02e91d91
 use blockstack_lib::chainstate::nakamoto::NakamotoBlock;
 use blockstack_lib::chainstate::nakamoto::NakamotoBlockHeader;
 use blockstack_lib::chainstate::stacks::StacksTransaction;
@@ -1488,6 +1485,7 @@
 async fn mock_stacks_core<D, B, E>(
     ctx: &mut TestContext<D, B, WrappedMock<MockStacksInteract>, E>,
     chain_tip_info: GetChainTipsResultTip,
+    db: PgPool,
     broadcast_stacks_tx: Sender<StacksTransaction>,
 ) {
     ctx.with_stacks_client(|client| {
@@ -1549,6 +1547,20 @@
             Box::pin(std::future::ready(response))
         });
 
+        // The coordinator broadcasts a rotate keys transaction if it
+        // is not up-to-date with their view of the current aggregate
+        // key. The response of here means that the stacks node has a
+        // record of a rotate keys contract call being executed once we
+        // have verified shares.
+        client
+            .expect_get_current_signers_aggregate_key()
+            .returning(move |_| {
+                let db = db.clone();
+                Box::pin(async move {
+                    let shares = db.get_latest_verified_dkg_shares().await?;
+                    Ok(shares.map(|sh| sh.aggregate_key))
+                })
+            });
         // The coordinator broadcasts a rotate keys transaction if it
         // is not up-to-date with their view of the current aggregate
         // key. The response of None means that the stacks node does
@@ -1680,10 +1692,11 @@
     let (broadcast_stacks_tx, rx) = tokio::sync::broadcast::channel(10);
     let _stacks_tx_stream = BroadcastStream::new(rx);
 
-    for (ctx, _db, _, _) in signers.iter_mut() {
+    for (ctx, db, _, _) in signers.iter_mut() {
         let broadcast_stacks_tx = broadcast_stacks_tx.clone();
-
-        mock_stacks_core(ctx, chain_tip_info.clone(), broadcast_stacks_tx).await;
+        let db = db.clone();
+
+        mock_stacks_core(ctx, chain_tip_info.clone(), db, broadcast_stacks_tx).await;
     }
 
     // =========================================================================
@@ -2047,107 +2060,7 @@
         let broadcast_stacks_tx = broadcast_stacks_tx.clone();
         let db = db.clone();
 
-<<<<<<< HEAD
-        mock_stacks_core(ctx, chain_tip_info.clone(), broadcast_stacks_tx).await;
-=======
-        ctx.with_stacks_client(|client| {
-            client
-                .expect_get_tenure_info()
-                .returning(move || Box::pin(std::future::ready(Ok(DUMMY_TENURE_INFO.clone()))));
-
-            client.expect_get_block().returning(|_| {
-                let response = Ok(NakamotoBlock {
-                    header: NakamotoBlockHeader::empty(),
-                    txs: vec![],
-                });
-                Box::pin(std::future::ready(response))
-            });
-
-            let chain_tip = model::BitcoinBlockHash::from(chain_tip_info.hash);
-            client.expect_get_tenure().returning(move |_| {
-                let mut tenure = TenureBlocks::nearly_empty().unwrap();
-                tenure.anchor_block_hash = chain_tip;
-                Box::pin(std::future::ready(Ok(tenure)))
-            });
-
-            client.expect_get_pox_info().returning(|| {
-                let response = serde_json::from_str::<RPCPoxInfoData>(GET_POX_INFO_JSON)
-                    .map_err(Error::JsonSerialize);
-                Box::pin(std::future::ready(response))
-            });
-
-            client
-                .expect_estimate_fees()
-                .returning(|_, _, _| Box::pin(std::future::ready(Ok(25))));
-
-            // The coordinator will try to further process the deposit to submit
-            // the stacks tx, but we are not interested (for the current test iteration).
-            client.expect_get_account().returning(|_| {
-                let response = Ok(AccountInfo {
-                    balance: 0,
-                    locked: 0,
-                    unlock_height: 0u64.into(),
-                    // this is the only part used to create the stacks transaction.
-                    nonce: 12,
-                });
-                Box::pin(std::future::ready(response))
-            });
-            client.expect_get_sortition_info().returning(move |_| {
-                let response = Ok(SortitionInfo {
-                    burn_block_hash: BurnchainHeaderHash::from(chain_tip),
-                    burn_block_height: chain_tip_info.height,
-                    burn_header_timestamp: 0,
-                    sortition_id: SortitionId([0; 32]),
-                    parent_sortition_id: SortitionId([0; 32]),
-                    consensus_hash: ConsensusHash([0; 20]),
-                    was_sortition: true,
-                    miner_pk_hash160: None,
-                    stacks_parent_ch: None,
-                    last_sortition_ch: None,
-                    committed_block_hash: None,
-                });
-                Box::pin(std::future::ready(response))
-            });
-
-            // The coordinator broadcasts a rotate keys transaction if it
-            // is not up-to-date with their view of the current aggregate
-            // key. The response of here means that the stacks node has a
-            // record of a rotate keys contract call being executed once we
-            // have verified shares.
-            client
-                .expect_get_current_signers_aggregate_key()
-                .returning(move |_| {
-                    let db = db.clone();
-                    Box::pin(async move {
-                        let shares = db.get_latest_verified_dkg_shares().await?;
-                        Ok(shares.map(|sh| sh.aggregate_key))
-                    })
-                });
-
-            // Only the client that corresponds to the coordinator will
-            // submit a transaction, so we don't make explicit the
-            // expectation here.
-            client.expect_submit_tx().returning(move |tx| {
-                let tx = tx.clone();
-                let txid = tx.txid();
-                let broadcast_stacks_tx = broadcast_stacks_tx.clone();
-                Box::pin(async move {
-                    broadcast_stacks_tx.send(tx).unwrap();
-                    Ok(SubmitTxResponse::Acceptance(txid))
-                })
-            });
-            // The coordinator will get the total supply of sBTC to
-            // determine the amount of mintable sBTC.
-            client
-                .expect_get_sbtc_total_supply()
-                .returning(move |_| Box::pin(async move { Ok(Amount::ZERO) }));
-
-            client
-                .expect_is_deposit_completed()
-                .returning(move |_, _| Box::pin(async move { Ok(false) }));
-        })
-        .await;
->>>>>>> 02e91d91
+        mock_stacks_core(ctx, chain_tip_info.clone(), db, broadcast_stacks_tx).await;
     }
 
     // =========================================================================
@@ -2508,107 +2421,7 @@
         let broadcast_stacks_tx = broadcast_stacks_tx.clone();
         let db = db.clone();
 
-<<<<<<< HEAD
-        mock_stacks_core(ctx, chain_tip_info.clone(), broadcast_stacks_tx).await;
-=======
-        ctx.with_stacks_client(|client| {
-            client
-                .expect_get_tenure_info()
-                .returning(move || Box::pin(std::future::ready(Ok(DUMMY_TENURE_INFO.clone()))));
-
-            client.expect_get_block().returning(|_| {
-                let response = Ok(NakamotoBlock {
-                    header: NakamotoBlockHeader::empty(),
-                    txs: vec![],
-                });
-                Box::pin(std::future::ready(response))
-            });
-
-            let chain_tip = model::BitcoinBlockHash::from(chain_tip_info.hash);
-            client.expect_get_tenure().returning(move |_| {
-                let mut tenure = TenureBlocks::nearly_empty().unwrap();
-                tenure.anchor_block_hash = chain_tip;
-                Box::pin(std::future::ready(Ok(tenure)))
-            });
-
-            client.expect_get_pox_info().returning(|| {
-                let response = serde_json::from_str::<RPCPoxInfoData>(GET_POX_INFO_JSON)
-                    .map_err(Error::JsonSerialize);
-                Box::pin(std::future::ready(response))
-            });
-
-            client
-                .expect_estimate_fees()
-                .returning(|_, _, _| Box::pin(std::future::ready(Ok(25))));
-
-            // The coordinator will try to further process the deposit to submit
-            // the stacks tx, but we are not interested (for the current test iteration).
-            client.expect_get_account().returning(|_| {
-                let response = Ok(AccountInfo {
-                    balance: 0,
-                    locked: 0,
-                    unlock_height: 0u64.into(),
-                    // this is the only part used to create the Stacks transaction.
-                    nonce: 12,
-                });
-                Box::pin(std::future::ready(response))
-            });
-            client.expect_get_sortition_info().returning(move |_| {
-                let response = Ok(SortitionInfo {
-                    burn_block_hash: BurnchainHeaderHash::from(chain_tip),
-                    burn_block_height: chain_tip_info.height,
-                    burn_header_timestamp: 0,
-                    sortition_id: SortitionId([0; 32]),
-                    parent_sortition_id: SortitionId([0; 32]),
-                    consensus_hash: ConsensusHash([0; 20]),
-                    was_sortition: true,
-                    miner_pk_hash160: None,
-                    stacks_parent_ch: None,
-                    last_sortition_ch: None,
-                    committed_block_hash: None,
-                });
-                Box::pin(std::future::ready(response))
-            });
-
-            // The coordinator broadcasts a rotate keys transaction if it
-            // is not up-to-date with their view of the current aggregate
-            // key. The response of here means that the stacks node has a
-            // record of a rotate keys contract call being executed once we
-            // have verified shares.
-            client
-                .expect_get_current_signers_aggregate_key()
-                .returning(move |_| {
-                    let db = db.clone();
-                    Box::pin(async move {
-                        let shares = db.get_latest_verified_dkg_shares().await?;
-                        Ok(shares.map(|sh| sh.aggregate_key))
-                    })
-                });
-
-            // Only the client that corresponds to the coordinator will
-            // submit a transaction, so we don't make explicit the
-            // expectation here.
-            client.expect_submit_tx().returning(move |tx| {
-                let tx = tx.clone();
-                let txid = tx.txid();
-                let broadcast_stacks_tx = broadcast_stacks_tx.clone();
-                Box::pin(async move {
-                    broadcast_stacks_tx.send(tx).unwrap();
-                    Ok(SubmitTxResponse::Acceptance(txid))
-                })
-            });
-            // The coordinator will get the total supply of sBTC to
-            // determine the amount of mint-able sBTC.
-            client
-                .expect_get_sbtc_total_supply()
-                .returning(move |_| Box::pin(async move { Ok(Amount::ZERO) }));
-
-            client
-                .expect_is_deposit_completed()
-                .returning(move |_, _| Box::pin(async move { Ok(false) }));
-        })
-        .await;
->>>>>>> 02e91d91
+        mock_stacks_core(ctx, chain_tip_info.clone(), db, broadcast_stacks_tx).await;
     }
 
     // =========================================================================
@@ -3761,76 +3574,7 @@
     }
 
     // =========================================================================
-<<<<<<< HEAD
-    // Compute DKG and store it into db
-    // =========================================================================
-    let mut signer_set = create_signer_set(&signer_key_pairs, signatures_required as u32).0;
-    let dkg_txid = testing::dummy::txid(&fake::Faker, &mut rng).into();
-    let chain_tip = chain_tip_info.hash.into();
-
-    let (aggregate_key, mut encrypted_shares) = signer_set
-        .run_dkg(chain_tip, dkg_txid, DkgSharesStatus::Verified)
-        .await;
-
-    for ((_, db, _, _), dkg_shares) in signers.iter_mut().zip(encrypted_shares.iter_mut()) {
-        dkg_shares.dkg_shares_status = DkgSharesStatus::Verified;
-        dkg_shares.signature_share_threshold = signatures_required;
-        signer_set
-            .write_as_rotate_keys_tx(db, &chain_tip, dkg_shares, &mut rng)
-            .await;
-
-        db.write_encrypted_dkg_shares(dkg_shares)
-            .await
-            .expect("failed to write encrypted shares");
-    }
-
-    // =========================================================================
-    // Setup the emily client mocks.
-    // =========================================================================
-    let enable_emily_limits = Arc::new(AtomicBool::new(false));
-    for (i, (ctx, _, _, _)) in signers.iter_mut().enumerate() {
-        ctx.with_emily_client(|client| {
-            // We already stored the deposit, we don't need it from Emily
-            client
-                .expect_get_deposits()
-                .returning(|| Box::pin(std::future::ready(Ok(vec![]))));
-
-            // We don't care about this
-            client.expect_accept_deposits().returning(|_| {
-                Box::pin(std::future::ready(Err(Error::InvalidStacksResponse(
-                    "dummy",
-                ))))
-            });
-
-            // We don't care about this
-            client.expect_accept_withdrawals().returning(|_| {
-                Box::pin(std::future::ready(Err(Error::InvalidStacksResponse(
-                    "dummy",
-                ))))
-            });
-
-            let enable_emily_limits = enable_emily_limits.clone();
-            client.expect_get_limits().times(1..).returning(move || {
-                // Since we don't signal the coordinator if we fail to fetch the limits
-                // we need the coordinator to be able to fetch them.
-                // But we want the other signers to fail fetching limits.
-                let limits = if i == 0 || enable_emily_limits.load(Ordering::SeqCst) {
-                    Ok(SbtcLimits::unlimited())
-                } else {
-                    // Just a random error, we don't care about it
-                    Err(Error::InvalidStacksResponse("dummy"))
-                };
-                Box::pin(std::future::ready(limits))
-            });
-        })
-        .await;
-    }
-
-    // =========================================================================
-    // Setup the stacks client mocks.
-=======
     // Step 2 - Setup the stacks client mocks.
->>>>>>> 02e91d91
     // -------------------------------------------------------------------------
     // - Set up the mocks to that the block observer fetches at least one
     //   Stacks block. This is necessary because we need the stacks chain
@@ -4134,25 +3878,6 @@
 
     let aggregate_key = &PublicKey::from_private_key(&PrivateKey::new(&mut rng));
 
-<<<<<<< HEAD
-    // =========================================================================
-    // Step 2 - Setup the stacks client mocks.
-    // -------------------------------------------------------------------------
-    // - Set up the mocks to that the block observer fetches at least one
-    //   Stacks block. This is necessary because we need the stacks chain
-    //   tip in the transaction coordinator.
-    // - Set up the current-aggregate-key response to be `None`. This means
-    //   that each coordinator will broadcast a rotate keys transaction.
-    // =========================================================================
-    let (broadcast_stacks_tx, rx) = tokio::sync::broadcast::channel(10);
-    let stacks_tx_stream = BroadcastStream::new(rx);
-
-    for (ctx, _db, _, _) in signers.iter_mut() {
-        let broadcast_stacks_tx = broadcast_stacks_tx.clone();
-
-        mock_stacks_core(ctx, chain_tip_info.clone(), broadcast_stacks_tx).await;
-    }
-=======
     let dkg_shares = model::EncryptedDkgShares {
         aggregate_key: *aggregate_key,
         script_pubkey: aggregate_key.signers_script_pubkey().into(),
@@ -4226,7 +3951,6 @@
         .get_btc_state(&chain_tip, aggregate_key)
         .await
         .unwrap();
->>>>>>> 02e91d91
 
     // Assert that the BTC state is correct.
     assert_eq!(btc_state.utxo.outpoint.txid, signer_utxo_txid);
@@ -4578,7 +4302,7 @@
     let chain_tip = chain_tip_info.hash.into();
 
     let (aggregate_key, mut encrypted_shares) = signer_set
-        .run_dkg(chain_tip, dkg_txid, &mut rng, DkgSharesStatus::Verified)
+        .run_dkg(chain_tip, dkg_txid, DkgSharesStatus::Verified)
         .await;
 
     for ((_, db, _, _), dkg_shares) in signers.iter_mut().zip(encrypted_shares.iter_mut()) {
@@ -4949,97 +4673,7 @@
         let broadcast_stacks_tx = broadcast_stacks_tx.clone();
         let db = db.clone();
 
-        ctx.with_stacks_client(|client| {
-            client
-                .expect_get_tenure_info()
-                .returning(move || Box::pin(std::future::ready(Ok(DUMMY_TENURE_INFO.clone()))));
-
-            client.expect_get_block().returning(|_| {
-                let response = Ok(NakamotoBlock {
-                    header: NakamotoBlockHeader::empty(),
-                    txs: vec![],
-                });
-                Box::pin(std::future::ready(response))
-            });
-
-            let chain_tip = model::BitcoinBlockHash::from(chain_tip_info.hash);
-            client.expect_get_tenure().returning(move |_| {
-                let mut tenure = TenureBlocks::nearly_empty().unwrap();
-                tenure.anchor_block_hash = chain_tip;
-                Box::pin(std::future::ready(Ok(tenure)))
-            });
-
-            client.expect_get_pox_info().returning(|| {
-                let response = serde_json::from_str::<RPCPoxInfoData>(GET_POX_INFO_JSON)
-                    .map_err(Error::JsonSerialize);
-                Box::pin(std::future::ready(response))
-            });
-
-            client
-                .expect_estimate_fees()
-                .returning(|_, _, _| Box::pin(std::future::ready(Ok(25))));
-
-            // The coordinator will try to further process the deposit to submit
-            // the stacks tx, but we are not interested (for the current test iteration).
-            client.expect_get_account().returning(|_| {
-                let response = Ok(AccountInfo {
-                    balance: 0,
-                    locked: 0,
-                    unlock_height: 0u64.into(),
-                    // this is the only part used to create the stacks transaction.
-                    nonce: 12,
-                });
-                Box::pin(std::future::ready(response))
-            });
-            client.expect_get_sortition_info().returning(move |_| {
-                let response = Ok(SortitionInfo {
-                    burn_block_hash: BurnchainHeaderHash::from(chain_tip),
-                    burn_block_height: chain_tip_info.height,
-                    ..DUMMY_SORTITION_INFO.clone()
-                });
-                Box::pin(std::future::ready(response))
-            });
-
-            // The coordinator broadcasts a rotate keys transaction if it
-            // is not up-to-date with their view of the current aggregate
-            // key. The response of here means that the stacks node has a
-            // record of a rotate keys contract call being executed once we
-            // have verified shares.
-            client
-                .expect_get_current_signers_aggregate_key()
-                .returning(move |_| {
-                    let db = db.clone();
-                    Box::pin(async move {
-                        let shares = db.get_latest_verified_dkg_shares().await?;
-                        Ok(shares.map(|sh| sh.aggregate_key))
-                    })
-                });
-
-            // Only the client that corresponds to the coordinator will
-            // submit a transaction, so we don't make explicit the
-            // expectation here.
-            client.expect_submit_tx().returning(move |tx| {
-                let tx = tx.clone();
-                let txid = tx.txid();
-                let broadcast_stacks_tx = broadcast_stacks_tx.clone();
-                Box::pin(async move {
-                    broadcast_stacks_tx.send(tx).unwrap();
-                    Ok(SubmitTxResponse::Acceptance(txid))
-                })
-            });
-            // The coordinator will get the total supply of sBTC to
-            // determine the amount of mintable sBTC.
-            client
-                .expect_get_sbtc_total_supply()
-                .returning(move |_| Box::pin(async move { Ok(Amount::ZERO) }));
-
-            // We use this during validation to check if the withdrawal
-            // request completed in the smart contract.
-            client
-                .expect_is_withdrawal_completed()
-                .returning(|_, _| Box::pin(std::future::ready(Ok(false))));
-        })
-        .await;
+        mock_stacks_core(ctx, chain_tip_info.clone(), db, broadcast_stacks_tx).await;
     }
 
     // =========================================================================
