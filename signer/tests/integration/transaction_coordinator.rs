--- conflicted
+++ resolved
@@ -4011,83 +4011,12 @@
         .run_dkg(chain_tip, dkg_txid, &mut rng, DkgSharesStatus::Verified)
         .await;
 
-<<<<<<< HEAD
-    let withdrawal_request = WithdrawalRequest {
-        request_id: 23,
-        bitcoin_block_height: bitcoin_chain_tip.block_height,
-        amount: 10_000_000,
-        block_hash: stacks_chain_tip,
-        recipient: withdrawal_recipient.script_pubkey.clone().into(),
-        max_fee: 100_000,
-        txid: StacksTxId::from([123; 32]),
-        sender_address: PrincipalData::from(StandardPrincipalData::transient()).into(),
-    };
-    // Now we should manually put withdrawal request to Emily, pretending that
-    // sidecar did it.
-    let stacks_tip_height = db
-        .get_stacks_block(&stacks_chain_tip)
-        .await
-        .unwrap()
-        .unwrap()
-        .block_height;
-
-    // Set the chainstate to Emily before we create the withdrawal request
-    chainstate_api::set_chainstate(
-        &emily_config,
-        Chainstate {
-            stacks_block_hash: stacks_chain_tip.to_string(),
-            stacks_block_height: *stacks_tip_height,
-            bitcoin_block_height: Some(Some(0)), // TODO: maybe we will want to have here some sensible data.
-        },
-    )
-    .await
-    .expect("Failed to set chainstate");
-
-    let request_body = testing_emily_client::models::CreateWithdrawalRequestBody {
-        amount: withdrawal_request.amount,
-        parameters: Box::new(testing_emily_client::models::WithdrawalParameters {
-            max_fee: withdrawal_request.max_fee,
-        }),
-        recipient: withdrawal_request.recipient.to_string(),
-        request_id: withdrawal_request.request_id,
-        sender: withdrawal_request.sender_address.to_string(),
-        stacks_block_hash: withdrawal_request.block_hash.to_string(),
-        stacks_block_height: *stacks_tip_height,
-        txid: withdrawal_request.txid.to_string(),
-    };
-    let response = withdrawal_api::create_withdrawal(&emily_config, request_body).await;
-    assert!(response.is_ok());
-    // Check that there is no Accepted requests on emily before we broadcast them
-    let withdrawals_on_emily = withdrawal_api::get_withdrawals(
-        &emily_config,
-        TestingEmilyWithdrawalStatus::Accepted,
-        None,
-        None,
-    )
-    .await
-    .unwrap()
-    .withdrawals;
-    assert!(withdrawals_on_emily.is_empty());
-
-    // Check that there is no Accepted requests on emily before we broadcast them
-    let withdrawals_on_emily = withdrawal_api::get_withdrawals(
-        &emily_config,
-        TestingEmilyWithdrawalStatus::Pending,
-        None,
-        None,
-    )
-    .await
-    .unwrap()
-    .withdrawals;
-    assert_eq!(withdrawals_on_emily.len(), 1);
-=======
     for ((_, db, _, _), dkg_shares) in signers.iter_mut().zip(encrypted_shares.iter_mut()) {
         dkg_shares.dkg_shares_status = DkgSharesStatus::Verified;
         dkg_shares.signature_share_threshold = signatures_required;
         signer_set
             .write_as_rotate_keys_tx(db, &chain_tip, dkg_shares, &mut rng)
             .await;
->>>>>>> 2ab21f65
 
         db.write_encrypted_dkg_shares(dkg_shares)
             .await
@@ -4149,17 +4078,6 @@
                 .expect_get_tenure_info()
                 .returning(move || Box::pin(std::future::ready(Ok(DUMMY_TENURE_INFO.clone()))));
 
-<<<<<<< HEAD
-    let withdrawals_on_emily = withdrawal_api::get_withdrawals(
-        &emily_config,
-        TestingEmilyWithdrawalStatus::Accepted,
-        None,
-        None,
-    )
-    .await
-    .unwrap()
-    .withdrawals;
-=======
             client.expect_get_block().returning(|_| {
                 let response = Ok(NakamotoBlock {
                     header: NakamotoBlockHeader::empty(),
@@ -4167,7 +4085,6 @@
                 });
                 Box::pin(std::future::ready(response))
             });
->>>>>>> 2ab21f65
 
             let chain_tip = model::BitcoinBlockHash::from(chain_tip_info.hash);
             client.expect_get_tenure().returning(move |_| {
@@ -4739,19 +4656,27 @@
     let response = withdrawal_api::create_withdrawal(&emily_config, request_body).await;
     assert!(response.is_ok());
     // Check that there is no Accepted requests on emily before we broadcast them
-    let withdrawals_on_emily =
-        withdrawal_api::get_withdrawals(&emily_config, TestingEmilyStatus::Accepted, None, None)
-            .await
-            .unwrap()
-            .withdrawals;
+    let withdrawals_on_emily = withdrawal_api::get_withdrawals(
+        &emily_config,
+        TestingEmilyWithdrawalStatus::Accepted,
+        None,
+        None,
+    )
+    .await
+    .unwrap()
+    .withdrawals;
     assert!(withdrawals_on_emily.is_empty());
 
     // Check that there is no Accepted requests on emily before we broadcast them
-    let withdrawals_on_emily =
-        withdrawal_api::get_withdrawals(&emily_config, TestingEmilyStatus::Pending, None, None)
-            .await
-            .unwrap()
-            .withdrawals;
+    let withdrawals_on_emily = withdrawal_api::get_withdrawals(
+        &emily_config,
+        TestingEmilyWithdrawalStatus::Pending,
+        None,
+        None,
+    )
+    .await
+    .unwrap()
+    .withdrawals;
     assert_eq!(withdrawals_on_emily.len(), 1);
 
     for (_, db, _, _) in signers.iter() {
@@ -4805,11 +4730,15 @@
     //   amount.
     // =========================================================================
 
-    let withdrawals_on_emily =
-        withdrawal_api::get_withdrawals(&emily_config, TestingEmilyStatus::Accepted, None, None)
-            .await
-            .unwrap()
-            .withdrawals;
+    let withdrawals_on_emily = withdrawal_api::get_withdrawals(
+        &emily_config,
+        TestingEmilyWithdrawalStatus::Accepted,
+        None,
+        None,
+    )
+    .await
+    .unwrap()
+    .withdrawals;
 
     assert_eq!(withdrawals_on_emily.len(), 1);
 
