use std::collections::BTreeSet;
use std::num::NonZeroU32;
use std::num::NonZeroUsize;
use std::sync::Arc;
use std::sync::atomic::AtomicBool;
use std::sync::atomic::AtomicU8;
use std::sync::atomic::Ordering;
use std::time::Duration;

use assert_matches::assert_matches;
use bitcoin::Address;
use bitcoin::AddressType;
use bitcoin::Amount;
use bitcoin::BlockHash;
use bitcoin::Transaction;
use bitcoin::hashes::Hash as _;
use bitcoincore_rpc::RpcApi as _;
use bitvec::array::BitArray;
use blockstack_lib::chainstate::nakamoto::NakamotoBlock;
use blockstack_lib::chainstate::nakamoto::NakamotoBlockHeader;
use blockstack_lib::chainstate::stacks::StacksTransaction;
use blockstack_lib::chainstate::stacks::TokenTransferMemo;
use blockstack_lib::chainstate::stacks::TransactionPayload;
use blockstack_lib::net::api::getcontractsrc::ContractSrcResponse;
use blockstack_lib::net::api::getpoxinfo::RPCPoxInfoData;
use blockstack_lib::net::api::getsortition::SortitionInfo;
use clarity::types::chainstate::StacksAddress;
use clarity::types::chainstate::StacksBlockId;
use clarity::vm::Value as ClarityValue;
use clarity::vm::types::PrincipalData;
use clarity::vm::types::SequenceData;
use clarity::vm::types::StacksAddressExtensions;
use clarity::vm::types::StandardPrincipalData;
use emily_client::apis::deposit_api;
use fake::Fake;
use fake::Faker;
use futures::StreamExt as _;
use lru::LruCache;
use more_asserts::assert_lt;
use rand::rngs::OsRng;

use sbtc::deposits::CreateDepositRequest;
use sbtc::deposits::DepositScriptInputs;
use sbtc::deposits::ReclaimScriptInputs;
use sbtc::testing::regtest;
use sbtc::testing::regtest::AsUtxo as _;
use sbtc::testing::regtest::Recipient;
use sbtc::testing::regtest::p2wpkh_sign_transaction;
use secp256k1::Keypair;
use secp256k1::SECP256K1;
use signer::bitcoin::BitcoinInteract as _;
use signer::bitcoin::rpc::BitcoinCoreClient;
use signer::bitcoin::utxo::BitcoinInputsOutputs;
use signer::bitcoin::utxo::DepositRequest;
use signer::bitcoin::utxo::Fees;
use signer::bitcoin::utxo::TxDeconstructor as _;
use signer::bitcoin::validation::WithdrawalValidationResult;
use signer::block_observer;
use signer::block_observer::SignerSetInfo;
use signer::context::RequestDeciderEvent;
use signer::message::Payload;
<<<<<<< HEAD
use signer::network::MessageTransfer as _;
=======
use signer::network::MessageTransfer;
use signer::stacks::api::StacksClient;
use signer::stacks::api::StacksInteract;
use signer::stacks::wallet::SignerWallet;
use signer::storage::model::KeyRotationEvent;
>>>>>>> 7e06e3cf
use signer::storage::model::WithdrawalTxOutput;
use signer::testing::btc::get_canonical_chain_tip;
use signer::testing::get_rng;

use signer::testing::FutureExt as _;
use signer::testing::FuturesIterExt as _;
use signer::testing::Sleep;
use signer::transaction_coordinator::given_key_is_coordinator;
use signer::transaction_coordinator::should_coordinate_dkg;
use signer::transaction_signer::STACKS_SIGN_REQUEST_LRU_SIZE;
use signer::transaction_signer::assert_allow_dkg_begin;
use testing_emily_client::apis::chainstate_api;
use testing_emily_client::apis::testing_api;
use testing_emily_client::apis::withdrawal_api;
use testing_emily_client::models::Chainstate;
use testing_emily_client::models::Status as TestingEmilyStatus;

use signer::WITHDRAWAL_BLOCKS_EXPIRY;
use signer::WITHDRAWAL_MIN_CONFIRMATIONS;
use signer::context::SbtcLimits;
use signer::context::TxCoordinatorEvent;
use signer::keys::PrivateKey;
use signer::network::in_memory2::SignerNetwork;
use signer::network::in_memory2::WanNetwork;
use signer::request_decider::RequestDeciderEventLoop;
use signer::stacks::api::TenureBlocks;
use signer::stacks::contracts::AcceptWithdrawalV1;
use signer::stacks::contracts::AsContractCall;
use signer::stacks::contracts::RejectWithdrawalV1;
use signer::stacks::contracts::RotateKeysV1;
use signer::stacks::contracts::SmartContract;
use signer::storage::DbRead;
use signer::storage::DbWrite;
use signer::storage::model::BitcoinBlockHash;
use signer::storage::model::BitcoinTxSigHash;
use signer::storage::model::DkgSharesStatus;
use signer::storage::model::StacksTxId;
use signer::storage::model::WithdrawalRequest;
use signer::storage::postgres::PgStore;
use signer::testing::IterTestExt as _;
use signer::testing::stacks::DUMMY_SORTITION_INFO;
use signer::testing::stacks::DUMMY_TENURE_INFO;
use signer::testing::storage::DbReadTestExt as _;
use signer::testing::storage::DbWriteTestExt as _;
use signer::testing::transaction_coordinator::select_coordinator;
use signer::testing::wsts::SignerInfo;
use stacks_common::types::chainstate::BurnchainHeaderHash;
use stacks_common::types::chainstate::ConsensusHash;
use stacks_common::types::chainstate::SortitionId;
use test_case::test_case;
use test_log::test;
use tokio_stream::wrappers::BroadcastStream;
use url::Url;

use signer::block_observer::BlockObserver;
use signer::context::Context;
use signer::emily_client::EmilyClient;
use signer::error::Error;
use signer::keys;
use signer::keys::PublicKey;
use signer::keys::SignerScriptPubKey as _;
use signer::network;
use signer::network::in_memory::InMemoryNetwork;
use signer::stacks::api::AccountInfo;
use signer::stacks::api::MockStacksInteract;
use signer::stacks::api::SubmitTxResponse;
use signer::stacks::contracts::CompleteDepositV1;
use signer::stacks::contracts::SMART_CONTRACTS;
use signer::storage::model;
use signer::storage::model::EncryptedDkgShares;
use signer::testing;
use signer::testing::context::*;
use signer::testing::storage::model::TestData;
use signer::testing::transaction_signer::TxSignerEventLoopHarness;
use signer::testing::wsts::SignerSet;
use signer::transaction_coordinator;
use signer::transaction_coordinator::TxCoordinatorEventLoop;
use signer::transaction_signer::TxSignerEventLoop;
use tokio::sync::broadcast::Sender;

use crate::complete_deposit::make_complete_deposit;
use crate::contracts::SignerStxState;
use crate::setup::AsBlockRef as _;
use crate::setup::IntoEmilyTestingConfig as _;
use crate::setup::SweepAmounts;
use crate::setup::TestSignerSet;
use crate::setup::TestSweepSetup;
use crate::setup::TestSweepSetup2;
use crate::setup::WithdrawalTriple;
use crate::setup::backfill_bitcoin_blocks;
use crate::setup::fetch_canonical_bitcoin_blockchain;
use crate::setup::set_deposit_completed;
use crate::setup::set_deposit_incomplete;
use crate::utxo_construction::generate_withdrawal;
use crate::utxo_construction::make_deposit_request;
use crate::zmq::BITCOIN_CORE_ZMQ_ENDPOINT;

type IntegrationTestContext<Stacks> = TestContext<PgStore, BitcoinCoreClient, Stacks, EmilyClient>;

pub const GET_POX_INFO_JSON: &str =
    include_str!("../../tests/fixtures/stacksapi-get-pox-info-test-data.json");

async fn run_dkg<Rng, C>(
    ctx: &C,
    rng: &mut Rng,
    signer_set: &mut SignerSet,
) -> (keys::PublicKey, model::BitcoinBlockRef)
where
    C: Context + Send + Sync,
    Rng: rand::CryptoRng + rand::RngCore,
{
    let storage = ctx.get_storage_mut();

    let bitcoin_chain_tip = storage
        .get_bitcoin_canonical_chain_tip()
        .await
        .expect("storage error")
        .expect("no chain tip");

    let bitcoin_chain_tip_ref = storage
        .get_bitcoin_block(&bitcoin_chain_tip)
        .await
        .expect("storage failure")
        .expect("missing block")
        .into();

    let dkg_txid = testing::dummy::txid(&fake::Faker, rng);
    let (aggregate_key, all_dkg_shares) = signer_set
        .run_dkg(
            bitcoin_chain_tip,
            dkg_txid.into(),
            rng,
            model::DkgSharesStatus::Verified,
        )
        .await;

    let encrypted_dkg_shares = all_dkg_shares.first().unwrap();
    signer_set
        .write_as_rotate_keys_tx(&storage, &bitcoin_chain_tip, encrypted_dkg_shares, rng)
        .await;

    let encrypted_dkg_shares = all_dkg_shares.first().unwrap();

    storage
        .write_encrypted_dkg_shares(encrypted_dkg_shares)
        .await
        .expect("failed to write encrypted shares");

    (aggregate_key, bitcoin_chain_tip_ref)
}

async fn push_utxo_donation<C>(ctx: &C, aggregate_key: &PublicKey, block_hash: &bitcoin::BlockHash)
where
    C: Context + Send + Sync,
{
    let tx = Transaction {
        version: bitcoin::transaction::Version::ONE,
        lock_time: bitcoin::absolute::LockTime::ZERO,
        input: vec![],
        output: vec![bitcoin::TxOut {
            value: bitcoin::Amount::from_sat(1_337_000_000_000),
            script_pubkey: aggregate_key.signers_script_pubkey(),
        }],
    };

    let bitcoin_transaction = model::BitcoinTxRef {
        txid: tx.compute_txid().into(),
        block_hash: (*block_hash).into(),
    };

    ctx.get_storage_mut()
        .write_bitcoin_transaction(&bitcoin_transaction)
        .await
        .unwrap();
}

pub async fn mock_reqwests_status_code_error(status_code: usize) -> reqwest::Error {
    let mut server: mockito::ServerGuard = mockito::Server::new_async().await;
    let _mock = server.mock("GET", "/").with_status(status_code).create();
    reqwest::get(server.url())
        .await
        .unwrap()
        .error_for_status()
        .expect_err("expected error")
}

fn assert_stacks_transaction_kind<T>(tx: &StacksTransaction)
where
    T: AsContractCall,
{
    let TransactionPayload::ContractCall(contract_call) = &tx.payload else {
        panic!("expected a contract call, got something else");
    };

    assert_eq!(contract_call.contract_name.as_str(), T::CONTRACT_NAME);
    assert_eq!(contract_call.function_name.as_str(), T::FUNCTION_NAME);
}

/// Wait for all signers to finish their coordinator duties and do this
/// concurrently so that we don't miss anything (not sure if we need to do
/// it concurrently).
async fn wait_for_signers(signers: &[(IntegrationTestContext, PgStore, &Keypair, SignerNetwork)]) {
    let wait_duration = Duration::from_secs(15);

    let expected = TxCoordinatorEvent::TenureCompleted.into();
    signers
        .iter()
        .map(|(ctx, _, _, _)| async {
            ctx.wait_for_signal(wait_duration, |signal| signal == &expected)
                .await
                .unwrap();
        })
        .join_all()
        .await;

    // It's not entirely clear why this sleep is helpful, but it appears to
    // be necessary in CI.
    Sleep::for_secs(2).await;
}

fn mock_deploy_all_contracts(
    nonce: u64,
    broadcasted_transaction_tx: Sender<StacksTransaction>,
) -> Box<dyn FnOnce(&mut MockStacksInteract)> {
    Box::new(move |client: &mut MockStacksInteract| {
        // We expect the contract source to be fetched 5 times, once for
        // each contract. Each time it will return an error, since the
        // contracts are not deployed.
        client.expect_get_contract_source().returning(|_, _| {
            Box::pin(async {
                Err(Error::StacksNodeResponse(
                    mock_reqwests_status_code_error(404).await,
                ))
            })
        });
        // All the following functions, `estimate_fees`, `get_account` and
        // `submit_tx` are only called 5 times for the contracts to be
        // deployed and 1 for the deposit tx
        client
            .expect_estimate_fees()
            .returning(|_, _, _| Box::pin(async { Ok(100) }));

        client.expect_get_account().returning(move |_| {
            Box::pin(async move {
                Ok(AccountInfo {
                    balance: 1_000_000,
                    locked: 0,
                    unlock_height: 0u64.into(),
                    nonce,
                })
            })
        });

        client.expect_submit_tx().returning(move |tx| {
            let tx = tx.clone();
            let txid = tx.txid();
            let broadcasted_transaction_tx = broadcasted_transaction_tx.clone();
            Box::pin(async move {
                broadcasted_transaction_tx
                    .send(tx)
                    .expect("Failed to send result");
                Ok(SubmitTxResponse::Acceptance(txid))
            })
        });
    })
}

fn mock_deploy_remaining_contracts_when_some_already_deployed(
    nonce: u64,
    broadcasted_transaction_tx: Sender<StacksTransaction>,
) -> Box<dyn FnOnce(&mut MockStacksInteract)> {
    Box::new(move |client: &mut MockStacksInteract| {
        // We expect the contract source to be fetched 5 times, once for
        // each contract. The first two times, it will return an
        // ContractSrcResponse, meaning that the contract was already
        // deployed.
        client
            .expect_get_contract_source()
            .times(2)
            .returning(|_, _| {
                Box::pin(async {
                    Ok(ContractSrcResponse {
                        source: String::new(),
                        publish_height: 1,
                        marf_proof: None,
                    })
                })
            });
        // The remaining 3 times, it will return an error, meaning that the
        // contracts were not deployed.
        client
            .expect_get_contract_source()
            .times(3)
            .returning(|_, _| {
                Box::pin(async {
                    Err(Error::StacksNodeResponse(
                        mock_reqwests_status_code_error(404).await,
                    ))
                })
            });

        // All the following functions, `estimate_fees`, `get_account` and
        // `submit_tx` are only called for the 3 contracts to be deployed
        // and once for the deposit tx
        client
            .expect_estimate_fees()
            .times(3)
            .returning(|_, _, _| Box::pin(async { Ok(100) }));

        client.expect_get_account().times(3).returning(move |_| {
            Box::pin(async move {
                Ok(AccountInfo {
                    balance: 1_000_000,
                    locked: 0,
                    unlock_height: 0u64.into(),
                    nonce,
                })
            })
        });
        client.expect_submit_tx().times(3).returning(move |tx| {
            let tx = tx.clone();
            let txid = tx.txid();
            let broadcasted_transaction_tx = broadcasted_transaction_tx.clone();
            Box::pin(async move {
                broadcasted_transaction_tx
                    .send(tx)
                    .expect("Failed to send result");
                Ok(SubmitTxResponse::Acceptance(txid))
            })
        });
    })
}

fn mock_recover_and_deploy_all_contracts_after_failure(
    nonce: u64,
    broadcasted_transaction_tx: Sender<StacksTransaction>,
) -> Box<dyn FnOnce(&mut MockStacksInteract)> {
    Box::new(move |client: &mut MockStacksInteract| {
        // For the two contract we will return 404. Meaning that the
        // contract are not deployed yet.
        client
            .expect_get_contract_source()
            .times(2)
            .returning(|_, _| {
                Box::pin(async {
                    Err(Error::StacksNodeResponse(
                        mock_reqwests_status_code_error(404).await,
                    ))
                })
            });
        // While deploying the first contract, the estimate fees will be
        // called once successfully
        client
            .expect_estimate_fees()
            .once()
            .returning(|_, _, _| Box::pin(async { Ok(100) }));

        // In the process of deploying the second contract, the coordinator
        // will fail to estimate fees and it will abort the deployment It
        // will try again from scratch when It'll receive a second signal.
        client.expect_estimate_fees().times(1).returning(|_, _, _| {
            Box::pin(async {
                Err(Error::UnexpectedStacksResponse(
                    mock_reqwests_status_code_error(500).await,
                ))
            })
        });

        // The coordinator should try again from scratch. For the first
        // contract we will return the contract source as if it was already
        // deployed.
        client
            .expect_get_contract_source()
            .once()
            .returning(|_, _| {
                Box::pin(async {
                    Ok(ContractSrcResponse {
                        source: String::new(),
                        publish_height: 1,
                        marf_proof: None,
                    })
                })
            });

        // For the following 4 contracts we will return 404. So the
        // coordinator will try to deploy them.
        client
            .expect_get_contract_source()
            .times(4)
            .returning(|_, _| {
                Box::pin(async {
                    Err(Error::StacksNodeResponse(
                        mock_reqwests_status_code_error(404).await,
                    ))
                })
            });

        // Now for the remaining deploys we call estimate fees 4 more times.
        client
            .expect_estimate_fees()
            .times(4)
            .returning(|_, _, _| Box::pin(async { Ok(100) }));

        // `get_account` will be called 6 times, 2 for the first try to
        // deploy the contracts, 4 for the second try
        client.expect_get_account().times(6).returning(move |_| {
            Box::pin(async move {
                Ok(AccountInfo {
                    balance: 1_000_000,
                    locked: 0,
                    unlock_height: 0u64.into(),
                    nonce,
                })
            })
        });
        // `submit_tx` will be called once for each contracts to be deployed
        client.expect_submit_tx().times(5).returning(move |tx| {
            let tx = tx.clone();
            let txid = tx.txid();
            let broadcasted_transaction_tx = broadcasted_transaction_tx.clone();
            Box::pin(async move {
                broadcasted_transaction_tx
                    .send(tx)
                    .expect("Failed to send result");
                Ok(SubmitTxResponse::Acceptance(txid))
            })
        });
    })
}

#[test(tokio::test)]
async fn process_complete_deposit() {
    let db = testing::storage::new_test_database().await;
    let mut rng = get_rng();
    let (rpc, faucet) = regtest::initialize_blockchain();

    let setup = TestSweepSetup::new_setup(rpc, faucet, 1_000_000, &mut rng);

    backfill_bitcoin_blocks(&db, rpc, &setup.sweep_block_hash).await;
    setup.store_deposit_tx(&db).await;
    setup.store_sweep_tx(&db).await;
    setup.store_dkg_shares(&db).await;
    setup.store_deposit_request(&db).await;
    setup.store_deposit_decisions(&db).await;

    // Ensure a stacks tip exists
    let stacks_block = model::StacksBlock {
        block_hash: Faker.fake_with_rng(&mut OsRng),
        block_height: Faker.fake_with_rng(&mut OsRng),
        parent_hash: Faker.fake_with_rng(&mut OsRng),
        bitcoin_anchor: setup.sweep_block_hash.into(),
    };
    db.write_stacks_block(&stacks_block).await.unwrap();

    let mut context = TestContext::builder()
        .with_storage(db.clone())
        .with_first_bitcoin_core_client()
        .with_mocked_stacks_client()
        .with_mocked_emily_client()
        .build();

    let nonce = 12;
    // Mock required stacks client functions
    context
        .with_stacks_client(|client| {
            client.expect_get_account().once().returning(move |_| {
                Box::pin(async move {
                    Ok(AccountInfo {
                        balance: 0,
                        locked: 0,
                        unlock_height: 0u64.into(),
                        // The nonce is used to create the stacks tx
                        nonce,
                    })
                })
            });

            // Dummy value
            client
                .expect_estimate_fees()
                .once()
                .returning(move |_, _, _| Box::pin(async move { Ok(25505) }));

            client
                .expect_is_deposit_completed()
                .returning(move |_, _| Box::pin(async move { Ok(false) }));
        })
        .await;

    let num_signers = 7;
    let signing_threshold = 5;
    let context_window = 10;

    let network = network::in_memory::InMemoryNetwork::new();
    let signer_info = testing::wsts::generate_signer_info(&mut rng, num_signers);

    let mut testing_signer_set =
        testing::wsts::SignerSet::new(&signer_info, signing_threshold, || network.connect());

    let (aggregate_key, bitcoin_chain_tip) =
        run_dkg(&context, &mut rng, &mut testing_signer_set).await;

    // We do not want the coordinator to think that we need to run DKG
    // because it "detects" that the signer set has changed.
    let signer_set_public_keys: BTreeSet<PublicKey> =
        testing_signer_set.signer_keys().into_iter().collect();
    let state = context.state();
    let signer_set_info = SignerSetInfo {
        aggregate_key,
        signer_set: signer_set_public_keys.clone(),
        signatures_required: signing_threshold as u16,
    };
    state.update_registry_signer_set_info(signer_set_info);
    state.update_current_signer_set(signer_set_public_keys);
    state.set_bitcoin_chain_tip(bitcoin_chain_tip);

    // Ensure we have a signers UTXO (as a donation, to not mess with the current
    // temporary `get_swept_deposit_requests` implementation)
    push_utxo_donation(&context, &aggregate_key, &setup.sweep_block_hash).await;

    assert_eq!(
        context
            .get_storage()
            .get_swept_deposit_requests(&bitcoin_chain_tip.block_hash, context_window)
            .await
            .expect("failed to get swept deposits")
            .len(),
        1
    );

    let (broadcasted_transaction_tx, _broadcasted_transaction_rx) =
        tokio::sync::broadcast::channel(1);

    // This task logs all transactions broadcasted by the coordinator.
    let mut wait_for_transaction_rx = broadcasted_transaction_tx.subscribe();
    let wait_for_transaction_task =
        tokio::spawn(async move { wait_for_transaction_rx.recv().await });

    // Setup the stacks client mock to broadcast the transaction to our channel.
    context
        .with_stacks_client(|client| {
            client.expect_submit_tx().once().returning(move |tx| {
                let tx = tx.clone();
                let txid = tx.txid();
                let broadcasted_transaction_tx = broadcasted_transaction_tx.clone();
                Box::pin(async move {
                    broadcasted_transaction_tx
                        .send(tx)
                        .expect("Failed to send result");
                    Ok(SubmitTxResponse::Acceptance(txid))
                })
            });

            client
                .expect_get_current_signers_aggregate_key()
                .returning(move |_| Box::pin(std::future::ready(Ok(Some(aggregate_key)))));
        })
        .await;

    // Get the private key of the coordinator of the signer set.
    let private_key = select_coordinator(&setup.sweep_block_hash.into(), &signer_info);
    let config = context.config_mut();
    config.signer.bootstrap_signing_set = signer_info
        .first()
        .map(|signer| signer.signer_public_keys.clone())
        .unwrap();
    config.signer.bootstrap_signatures_required = signing_threshold as u16;

    prevent_dkg_on_changed_signer_set_info(&context, aggregate_key);

    // Bootstrap the tx coordinator event loop
    context.state().set_sbtc_contracts_deployed();
    let tx_coordinator = transaction_coordinator::TxCoordinatorEventLoop {
        context: context.clone(),
        network: network.connect(),
        private_key,
        context_window,
        threshold: signing_threshold as u16,
        signing_round_max_duration: Duration::from_secs(10),
        bitcoin_presign_request_max_duration: Duration::from_secs(10),
        dkg_max_duration: Duration::from_secs(10),
        is_epoch3: true,
    };
    let tx_coordinator_handle = tokio::spawn(async move { tx_coordinator.run().await });

    // TODO: here signers use all the same storage, should we use separate ones?
    let _event_loop_handles: Vec<_> = signer_info
        .clone()
        .into_iter()
        .map(|signer_info| {
            let event_loop_harness = TxSignerEventLoopHarness::create(
                context.clone(),
                network.connect(),
                context_window,
                signer_info.signer_private_key,
                signing_threshold,
                rng.clone(),
            );

            event_loop_harness.start()
        })
        .collect();

    // Yield to get signers ready
    Sleep::for_millis(100).await;

    // Wake coordinator up
    context
        .signal(RequestDeciderEvent::NewRequestsHandled.into())
        .expect("failed to signal");

    // Await the `wait_for_tx_task` to receive the first transaction broadcasted.
    let broadcasted_tx = tokio::time::timeout(Duration::from_secs(10), wait_for_transaction_task)
        .await
        .unwrap()
        .expect("failed to receive message")
        .expect("no message received");

    // Stop event loops
    tx_coordinator_handle.abort();

    broadcasted_tx.verify().unwrap();

    assert_eq!(broadcasted_tx.get_origin_nonce(), nonce);

    let (complete_deposit, _) = make_complete_deposit(&setup);
    let TransactionPayload::ContractCall(contract_call) = broadcasted_tx.payload else {
        panic!("unexpected tx payload")
    };
    assert_eq!(
        contract_call.contract_name.to_string(),
        CompleteDepositV1::CONTRACT_NAME
    );
    assert_eq!(
        contract_call.function_name.to_string(),
        CompleteDepositV1::FUNCTION_NAME
    );
    assert_eq!(
        contract_call.function_args,
        complete_deposit.as_contract_args()
    );

    testing::storage::drop_db(db).await;
}

#[ignore = "These tests take ~10 seconds per test case to run"]
#[test_case(&SMART_CONTRACTS, mock_deploy_all_contracts; "deploy-all-contracts")]
#[test_case(&SMART_CONTRACTS[2..], mock_deploy_remaining_contracts_when_some_already_deployed; "deploy-remaining-contracts-when-some-already-deployed")]
#[test_case(&SMART_CONTRACTS, mock_recover_and_deploy_all_contracts_after_failure; "recover-and-deploy-all-contracts-after-failure")]
#[tokio::test]
async fn deploy_smart_contracts_coordinator<F>(
    smart_contracts: &[SmartContract],
    stacks_client_mock: F,
) where
    F: FnOnce(u64, Sender<StacksTransaction>) -> Box<dyn FnOnce(&mut MockStacksInteract)>,
{
    let db = testing::storage::new_test_database().await;
    let mut rng = get_rng();

    let num_messages = smart_contracts.len();

    let bitcoin_block: model::BitcoinBlock = Faker.fake_with_rng(&mut rng);
    db.write_bitcoin_block(&bitcoin_block).await.unwrap();

    // Ensure a stacks tip exists
    let mut stacks_block: model::StacksBlock = Faker.fake_with_rng(&mut rng);
    stacks_block.bitcoin_anchor = bitcoin_block.block_hash;
    db.write_stacks_block(&stacks_block).await.unwrap();

    let context = TestContext::builder()
        .with_storage(db.clone())
        .with_mocked_clients()
        .build();

    let nonce = 12;

    let num_signers = 7;
    let signing_threshold = 5;
    let context_window = 10;

    let network = network::in_memory::InMemoryNetwork::new();
    let signer_info: Vec<testing::wsts::SignerInfo> =
        testing::wsts::generate_signer_info(&mut rng, num_signers);

    let mut testing_signer_set =
        testing::wsts::SignerSet::new(&signer_info, signing_threshold, || network.connect());

    let (_, bitcoin_chain_tip) = run_dkg(&context, &mut rng, &mut testing_signer_set).await;

    // Mock the stacks client for the TxSigners that will validate
    // the contract source before signing the transaction.
    context
        .with_stacks_client(|client| {
            client.expect_get_contract_source().returning(|_, _| {
                Box::pin(async {
                    Err(Error::StacksNodeResponse(
                        mock_reqwests_status_code_error(404).await,
                    ))
                })
            });
        })
        .await;

    let (broadcasted_transaction_tx, _broadcasted_transaction_rx) =
        tokio::sync::broadcast::channel(1);

    // This task logs all transactions broadcasted by the coordinator.
    let mut wait_for_transaction_rx = broadcasted_transaction_tx.subscribe();
    let wait_for_transaction_task = tokio::spawn(async move {
        let mut results = Vec::with_capacity(num_messages);
        for _ in 0..num_messages {
            results.push(wait_for_transaction_rx.recv().await);
        }
        results
    });

    // Create a new context for the tx coordinator. This is necessary because
    // the tx signers and the tx coordinator will use a different stacks mock client.
    // Note that cloning the context will `Arc::clone` the stacks client, so we are
    // instantiating a new one instead
    let tx_coordinator_context = TestContext::new(
        context.config().clone(),
        context.storage.clone(),
        context.bitcoin_client.clone(),
        WrappedMock::default(),
        context.emily_client.clone(),
    );
    // Mock the stacks client for the TxCoordinator that will deploy the contracts.
    tx_coordinator_context
        .with_stacks_client(stacks_client_mock(nonce, broadcasted_transaction_tx))
        .await;

    // Get the private key of the coordinator of the signer set.
    let private_key = select_coordinator(&bitcoin_chain_tip.block_hash, &signer_info);

    // Bootstrap the tx coordinator event loop
    let tx_coordinator = transaction_coordinator::TxCoordinatorEventLoop {
        context: tx_coordinator_context.clone(),
        network: network.connect(),
        private_key,
        context_window,
        threshold: signing_threshold as u16,
        signing_round_max_duration: Duration::from_secs(10),
        bitcoin_presign_request_max_duration: Duration::from_secs(10),
        dkg_max_duration: Duration::from_secs(10),
        is_epoch3: true,
    };
    let tx_coordinator_handle = tokio::spawn(async move { tx_coordinator.run().await });

    // TODO: here signers use all the same storage, should we use separate ones?
    let _event_loop_handles: Vec<_> = signer_info
        .clone()
        .into_iter()
        .map(|signer_info| {
            let event_loop_harness = TxSignerEventLoopHarness::create(
                context.clone(),
                network.connect(),
                context_window,
                signer_info.signer_private_key,
                signing_threshold,
                rng.clone(),
            );

            event_loop_harness.start()
        })
        .collect();

    // Yield to get signers ready
    Sleep::for_millis(100).await;

    // Wake coordinator up
    tx_coordinator_context
        .signal(RequestDeciderEvent::NewRequestsHandled.into())
        .expect("failed to signal");
    // Send a second signal to pick up the request after an error
    // used in the recover-and-deploy-all-contracts-after-failure test case
    tx_coordinator_context
        .signal(RequestDeciderEvent::NewRequestsHandled.into())
        .expect("failed to signal");

    let broadcasted_txs = tokio::time::timeout(Duration::from_secs(10), wait_for_transaction_task)
        .await
        .unwrap()
        .expect("failed to receive message");

    assert_eq!(broadcasted_txs.len(), smart_contracts.len());

    // Check that the contracts were deployed
    for (deployed, broadcasted_tx) in smart_contracts.iter().zip(broadcasted_txs) {
        let broadcasted_tx = broadcasted_tx.expect("expected a tx");
        // Await the `wait_for_tx_task` to receive the first transaction broadcasted.
        broadcasted_tx.verify().unwrap();

        assert_eq!(broadcasted_tx.get_origin_nonce(), nonce);
        let TransactionPayload::SmartContract(contract, _) = broadcasted_tx.payload else {
            panic!("unexpected tx payload")
        };
        assert_eq!(contract.name.as_str(), deployed.contract_name());
        assert_eq!(&contract.code_body.to_string(), deployed.contract_body());
    }

    // Stop event loops
    tx_coordinator_handle.abort();

    testing::storage::drop_db(db).await;
}

/// Test that we run DKG if the coordinator notices that DKG has not been
/// run yet.
///
/// This test proceeds by doing the following:
/// 1. Create a database, an associated context, and a Keypair for each of
///    the signers in the signing set.
/// 2. Populate each database with the same data, so that they have the
///    same view of the canonical bitcoin blockchain. This ensures that
///    they participate in DKG.
/// 3. Check that there are no DKG shares in the database.
/// 4. Start the [`TxCoordinatorEventLoop`] and [`TxSignerEventLoop`]
///    processes for each signer.
/// 5. Once they are all running, signal that DKG should be run. We signal
///    them all because we do not know which one is the coordinator.
/// 6. Check that we have exactly one row in the `dkg_shares` table.
/// 7. Check that they all have the same aggregate key in the `dkg_shares`
///    table.
/// 8. Check that the coordinator broadcast a rotate key tx
///
/// Some of the preconditions for this test to run successfully includes
/// having bootstrap public keys that align with the [`Keypair`] returned
/// from the [`testing::wallet::regtest_bootstrap_wallet`] function.
#[test(tokio::test)]
async fn run_dkg_from_scratch() {
    let mut rng = get_rng();
    let (signer_wallet, signer_key_pairs): (_, [Keypair; 3]) =
        testing::wallet::regtest_bootstrap_wallet();

    // We need to populate our databases, so let's generate some data.
    let test_params = testing::storage::model::Params {
        num_bitcoin_blocks: 10,
        num_stacks_blocks_per_bitcoin_block: 1,
        num_deposit_requests_per_block: 0,
        num_withdraw_requests_per_block: 0,
        num_signers_per_request: 0,
        consecutive_blocks: false,
    };
    let test_data = TestData::generate(&mut rng, &[], &test_params);

    let (broadcast_stacks_tx, _rx) = tokio::sync::broadcast::channel(1);

    let mut stacks_tx_receiver = broadcast_stacks_tx.subscribe();
    let stacks_tx_receiver_task = tokio::spawn(async move { stacks_tx_receiver.recv().await });

    let iter: Vec<(Keypair, TestData)> = signer_key_pairs
        .iter()
        .copied()
        .zip(std::iter::repeat_with(|| test_data.clone()))
        .collect();

    // 1. Create a database, an associated context, and a Keypair for each of
    //    the signers in the signing set.
    let network = WanNetwork::default();
    let mut signers: Vec<_> = Vec::new();

    for (kp, data) in iter {
        let broadcast_stacks_tx = broadcast_stacks_tx.clone();
        let db = testing::storage::new_test_database().await;
        let ctx = TestContext::builder()
            .with_storage(db.clone())
            .with_mocked_clients()
            .modify_settings(|config| {
                config.signer.private_key = kp.secret_key().into();
            })
            .build();

        ctx.with_stacks_client(|client| {
            client
                .expect_estimate_fees()
                .returning(|_, _, _| Box::pin(async { Ok(123000) }));

            client.expect_get_account().returning(|_| {
                Box::pin(async {
                    Ok(AccountInfo {
                        balance: 1_000_000,
                        locked: 0,
                        unlock_height: 0u64.into(),
                        nonce: 1,
                    })
                })
            });

            client.expect_submit_tx().returning(move |tx| {
                let tx = tx.clone();
                let txid = tx.txid();
                let broadcast_stacks_tx = broadcast_stacks_tx.clone();
                Box::pin(async move {
                    broadcast_stacks_tx.send(tx).expect("Failed to send result");
                    Ok(SubmitTxResponse::Acceptance(txid))
                })
            });

            client
                .expect_get_current_signers_aggregate_key()
                .returning(move |_| {
                    // We want to test the tx submission
                    Box::pin(std::future::ready(Ok(None)))
                });
        })
        .await;

        // 2. Populate each database with the same data, so that they
        //    have the same view of the canonical bitcoin blockchain.
        //    This ensures that they participate in DKG.
        data.write_to(&db).await;

        let network = network.connect(&ctx);

        signers.push((ctx, db, kp, network));
    }

    // 3. Check that there are no DKG shares in the database.
    for (_, db, _, _) in signers.iter() {
        let some_shares = db.get_latest_encrypted_dkg_shares().await.unwrap();
        assert!(some_shares.is_none());
    }

    // 4. Start the [`TxCoordinatorEventLoop`] and [`TxSignerEventLoop`]
    //    processes for each signer.
    let tx_coordinator_processes = signers.iter().map(|(ctx, _, kp, net)| {
        ctx.state().set_sbtc_contracts_deployed(); // Skip contract deployment
        TxCoordinatorEventLoop {
            network: net.spawn(),
            context: ctx.clone(),
            context_window: 10000,
            private_key: kp.secret_key().into(),
            signing_round_max_duration: Duration::from_secs(10),
            bitcoin_presign_request_max_duration: Duration::from_secs(10),
            threshold: ctx.config().signer.bootstrap_signatures_required,
            dkg_max_duration: Duration::from_secs(10),
            is_epoch3: true,
        }
    });

    let tx_signer_processes = signers.iter().map(|(context, _, _, net)| {
        TxSignerEventLoop::new(context.clone(), net.spawn(), OsRng)
            .expect("failed to create TxSignerEventLoop")
    });

    // We only proceed with the test after all processes have started, and
    // we use this counter to notify us when that happens.
    let start_count = Arc::new(AtomicU8::new(0));

    tx_coordinator_processes.for_each(|ev| {
        let counter = start_count.clone();
        tokio::spawn(async move {
            counter.fetch_add(1, Ordering::Relaxed);
            ev.run().await
        });
    });

    tx_signer_processes.for_each(|ev| {
        let counter = start_count.clone();
        tokio::spawn(async move {
            counter.fetch_add(1, Ordering::Relaxed);
            ev.run().await
        });
    });

    while start_count.load(Ordering::SeqCst) < 6 {
        Sleep::for_millis(10).await;
    }

    // 5. Once they are all running, signal that DKG should be run. We
    //    signal them all because we do not know which one is the
    //    coordinator.
    signers.iter().for_each(|(ctx, _, _, _)| {
        ctx.get_signal_sender()
            .send(RequestDeciderEvent::NewRequestsHandled.into())
            .unwrap();
    });

    // Await the `stacks_tx_receiver_task` to receive the first transaction broadcasted.
    let broadcast_stacks_txs =
        tokio::time::timeout(Duration::from_secs(10), stacks_tx_receiver_task)
            .await
            .unwrap()
            .expect("failed to receive message")
            .expect("no message received");

    let mut aggregate_keys = BTreeSet::new();

    for (_, db, _, _) in signers.iter() {
        let mut aggregate_key =
            sqlx::query_as::<_, (PublicKey,)>("SELECT aggregate_key FROM sbtc_signer.dkg_shares")
                .fetch_all(db.pool())
                .await
                .unwrap();

        // 6. Check that we have exactly one row in the `dkg_shares` table.
        assert_eq!(aggregate_key.len(), 1);

        // An additional sanity check that the query in
        // get_last_encrypted_dkg_shares gets the right thing (which is the
        // only thing in this case.)
        let key = aggregate_key.pop().unwrap().0;
        let shares = db.get_latest_encrypted_dkg_shares().await.unwrap().unwrap();
        assert_eq!(shares.aggregate_key, key);
        aggregate_keys.insert(key);
    }

    // 7. Check that they all have the same aggregate key in the
    //    `dkg_shares` table.
    assert_eq!(aggregate_keys.len(), 1);

    // 8. Check that the coordinator broadcast a rotate key tx
    broadcast_stacks_txs.verify().unwrap();

    let TransactionPayload::ContractCall(contract_call) = broadcast_stacks_txs.payload else {
        panic!("unexpected tx payload")
    };
    assert_eq!(
        contract_call.contract_name.to_string(),
        RotateKeysV1::CONTRACT_NAME
    );
    assert_eq!(
        contract_call.function_name.to_string(),
        RotateKeysV1::FUNCTION_NAME
    );
    let rotate_keys = RotateKeysV1::new(
        &signer_wallet,
        signers.first().unwrap().0.config().signer.deployer,
        aggregate_keys.iter().next().unwrap(),
    );
    assert_eq!(contract_call.function_args, rotate_keys.as_contract_args());

    for (_ctx, db, _, _) in signers {
        testing::storage::drop_db(db).await;
    }
}

/// Tests that dkg will be triggered if signer set changes
#[test_case(true; "signatures_required_changed")]
#[test_case(false; "signatures_required_unchanged")]
#[tokio::test]
async fn run_dkg_if_signer_set_changes(signer_set_changed: bool) {
    let mut rng = get_rng();
    let db = testing::storage::new_test_database().await;
    let ctx = TestContext::builder()
        .with_storage(db.clone())
        .with_mocked_clients()
        .modify_settings(|settings| {
            settings.signer.dkg_target_rounds = std::num::NonZero::<u32>::new(1).unwrap();
        })
        .build();

    let mut config_signer_set = ctx.config().signer.bootstrap_signing_set.clone();
    // Sanity check
    assert!(!config_signer_set.is_empty());

    // Make sure that in very beginning of the test config and context signer sets are same.
    ctx.inner
        .state()
        .update_current_signer_set(config_signer_set.iter().cloned().collect());

    // Write dkg shares so it won't be a reason to trigger dkg.
    let dkg_shares = model::EncryptedDkgShares {
        dkg_shares_status: model::DkgSharesStatus::Verified,
        ..Faker.fake_with_rng(&mut rng)
    };
    db.write_encrypted_dkg_shares(&dkg_shares)
        .await
        .expect("failed to write dkg shares");

    // Remove one signer
    if signer_set_changed {
        let _removed_signer = config_signer_set
            .pop_first()
            .expect("This signer set should not be empty");
    }
    // Create chaintip
    let chaintip: model::BitcoinBlockRef = Faker.fake_with_rng(&mut rng);

    prevent_dkg_on_changed_signer_set_info(&ctx, dkg_shares.aggregate_key);

    // Before we actually change the signer set, the DKG won't be triggered
    assert!(!should_coordinate_dkg(&ctx, &chaintip).await.unwrap());
    assert!(assert_allow_dkg_begin(&ctx, &chaintip).await.is_err());

    // Now we change context signer set.
    let signer_set_info = SignerSetInfo {
        aggregate_key: dkg_shares.aggregate_key,
        signatures_required: ctx.config().signer.bootstrap_signatures_required,
        signer_set: config_signer_set,
    };

    ctx.state().update_registry_signer_set_info(signer_set_info);

    if signer_set_changed {
        assert!(should_coordinate_dkg(&ctx, &chaintip).await.unwrap());
        assert!(assert_allow_dkg_begin(&ctx, &chaintip).await.is_ok());
    } else {
        assert!(!should_coordinate_dkg(&ctx, &chaintip).await.unwrap());
        assert!(assert_allow_dkg_begin(&ctx, &chaintip).await.is_err());
    }
    testing::storage::drop_db(db).await;
}

/// Tests that dkg will be triggered if signatures required parameter changes
#[test_case(true; "signatures_required_changed")]
#[test_case(false; "signatures_required_unchanged")]
#[tokio::test]
async fn run_dkg_if_signatures_required_changes(change_signatures_required: bool) {
    let mut rng = get_rng();
    let db = testing::storage::new_test_database().await;
    let mut ctx = TestContext::builder()
        .with_storage(db.clone())
        .with_mocked_clients()
        .modify_settings(|settings| {
            settings.signer.dkg_target_rounds = std::num::NonZero::<u32>::new(1).unwrap();
            settings.signer.bootstrap_signatures_required = 1;
        })
        .build();
    let config_signer_set = ctx.config().signer.bootstrap_signing_set.clone();

    // Sanity check, since we want change bootstrap_signatures_required during this test
    // we need at least two valid values.
    assert!(config_signer_set.len() > 1);

    // Write dkg shares so it won't be a reason to trigger dkg.
    let dkg_shares = model::EncryptedDkgShares {
        dkg_shares_status: model::DkgSharesStatus::Verified,
        ..Faker.fake_with_rng(&mut rng)
    };
    db.write_encrypted_dkg_shares(&dkg_shares)
        .await
        .expect("failed to write dkg shares");

    let signer_set_info = SignerSetInfo {
        aggregate_key: dkg_shares.aggregate_key,
        // This matches the value we set for the bootstrap_signatures_required
        signatures_required: ctx.config().signer.bootstrap_signatures_required,
        signer_set: config_signer_set,
    };

    ctx.state().update_registry_signer_set_info(signer_set_info);

    // Create chaintip
    let chaintip: model::BitcoinBlockRef = Faker.fake_with_rng(&mut rng);

    // Before we actually change the signatures_required, the DKG won't be triggered
    assert!(!should_coordinate_dkg(&ctx, &chaintip).await.unwrap());
    assert!(assert_allow_dkg_begin(&ctx, &chaintip).await.is_err());

    // Change bootstrap_signatures_required to trigger dkg
    if change_signatures_required {
        ctx.config_mut().signer.bootstrap_signatures_required = 2;

        assert!(should_coordinate_dkg(&ctx, &chaintip).await.unwrap());
        assert!(assert_allow_dkg_begin(&ctx, &chaintip).await.is_ok());
    } else {
        assert!(!should_coordinate_dkg(&ctx, &chaintip).await.unwrap());
        assert!(assert_allow_dkg_begin(&ctx, &chaintip).await.is_err());
    }
    testing::storage::drop_db(db).await;
}

/// Tests that DKG will not run if latest shares are unverified
#[test_case(DkgSharesStatus::Unverified, false; "unverified")]
#[test_case(DkgSharesStatus::Verified, true; "verified")]
#[test_case(DkgSharesStatus::Failed, true; "failed")]
#[tokio::test]
async fn skip_dkg_if_latest_shares_unverified(
    latest_shares_status: DkgSharesStatus,
    should_run_dkg: bool,
) {
    let mut rng = get_rng();
    let db = testing::storage::new_test_database().await;
    let ctx = TestContext::builder()
        .with_storage(db.clone())
        .with_mocked_clients()
        .modify_settings(|settings| {
            // We want to run DKG twice
            settings.signer.dkg_target_rounds = std::num::NonZero::<u32>::new(2).unwrap();
            settings.signer.dkg_min_bitcoin_block_height = Some(0u64.into());
        })
        .build();

    // First DKG run result
    let dkg_shares = model::EncryptedDkgShares {
        dkg_shares_status: latest_shares_status,
        ..Faker.fake_with_rng(&mut rng)
    };
    db.write_encrypted_dkg_shares(&dkg_shares)
        .await
        .expect("failed to write dkg shares");

    let chaintip: model::BitcoinBlockRef = Faker.fake_with_rng(&mut rng);

    if should_run_dkg {
        assert!(should_coordinate_dkg(&ctx, &chaintip).await.unwrap());
        assert!(assert_allow_dkg_begin(&ctx, &chaintip).await.is_ok());
    } else {
        assert!(!should_coordinate_dkg(&ctx, &chaintip).await.unwrap());
        assert!(assert_allow_dkg_begin(&ctx, &chaintip).await.is_err());
    }

    testing::storage::drop_db(db).await;
}

/// Test that we can run multiple DKG rounds.
/// This test is very similar to the `run_dkg_from_scratch` test, but it
/// simulates that DKG has been run once before and uses a signer configuration
/// that allows for multiple DKG rounds.
#[test(tokio::test)]
async fn run_subsequent_dkg() {
    let mut rng = get_rng();
    let (signer_wallet, signer_key_pairs): (_, [Keypair; 3]) =
        testing::wallet::regtest_bootstrap_wallet();

    // We need to populate our databases, so let's generate some data.
    let test_params = testing::storage::model::Params {
        num_bitcoin_blocks: 10,
        num_stacks_blocks_per_bitcoin_block: 1,
        num_deposit_requests_per_block: 0,
        num_withdraw_requests_per_block: 0,
        num_signers_per_request: 0,
        consecutive_blocks: false,
    };
    let test_data = TestData::generate(&mut rng, &[], &test_params);

    let (broadcast_stacks_tx, _rx) = tokio::sync::broadcast::channel(1);

    let mut stacks_tx_receiver = broadcast_stacks_tx.subscribe();
    let stacks_tx_receiver_task = tokio::spawn(async move { stacks_tx_receiver.recv().await });

    let iter: Vec<(Keypair, TestData)> = signer_key_pairs
        .iter()
        .copied()
        .zip(std::iter::repeat_with(|| test_data.clone()))
        .collect();

    // 1. Create a database, an associated context, and a Keypair for each of
    //    the signers in the signing set.
    let network = WanNetwork::default();
    let mut signers: Vec<_> = Vec::new();

    // The aggregate key we will use for the first DKG shares entry.
    let aggregate_key_1: PublicKey = Faker.fake_with_rng(&mut rng);
    let signer_set_public_keys: BTreeSet<PublicKey> = signer_key_pairs
        .iter()
        .map(|kp| kp.public_key().into())
        .collect();

    for (kp, data) in iter {
        let broadcast_stacks_tx = broadcast_stacks_tx.clone();
        let db = testing::storage::new_test_database().await;
        let ctx = TestContext::builder()
            .with_storage(db.clone())
            .with_mocked_clients()
            .modify_settings(|settings| {
                settings.signer.dkg_target_rounds = NonZeroU32::new(2).unwrap();
                settings.signer.dkg_min_bitcoin_block_height = Some(10u64.into());
            })
            .build();

        // 2. Populate each database with the same data, so that they
        //    have the same view of the canonical bitcoin blockchain.
        //    This ensures that they participate in DKG.
        data.write_to(&db).await;

        // Write one DKG shares entry to the signer's database simulating that
        // DKG has been successfully run once.
        db.write_encrypted_dkg_shares(&EncryptedDkgShares {
            aggregate_key: aggregate_key_1,
            signer_set_public_keys: signer_set_public_keys.iter().copied().collect(),
            dkg_shares_status: DkgSharesStatus::Verified,
            ..Faker.fake()
        })
        .await
        .expect("failed to write dkg shares");

        ctx.with_stacks_client(|client| {
            client
                .expect_estimate_fees()
                .returning(|_, _, _| Box::pin(async { Ok(123000) }));

            client.expect_get_account().returning(|_| {
                Box::pin(async {
                    Ok(AccountInfo {
                        balance: 1_000_000,
                        locked: 0,
                        unlock_height: 0u64.into(),
                        nonce: 1,
                    })
                })
            });

            client.expect_submit_tx().returning(move |tx| {
                let tx = tx.clone();
                let txid = tx.txid();
                let broadcast_stacks_tx = broadcast_stacks_tx.clone();
                Box::pin(async move {
                    broadcast_stacks_tx.send(tx).expect("Failed to send result");
                    Ok(SubmitTxResponse::Acceptance(txid))
                })
            });

            client
                .expect_get_current_signers_aggregate_key()
                .returning(move |_| {
                    // We want to test the tx submission
                    Box::pin(std::future::ready(Ok(None)))
                });
        })
        .await;

        let network = network.connect(&ctx);

        signers.push((ctx, db, kp, network));
    }

    // 4. Start the [`TxCoordinatorEventLoop`] and [`TxSignerEventLoop`]
    //    processes for each signer.
    let tx_coordinator_processes = signers.iter().map(|(ctx, _, kp, net)| {
        ctx.state().set_sbtc_contracts_deployed(); // Skip contract deployment
        TxCoordinatorEventLoop {
            network: net.spawn(),
            context: ctx.clone(),
            context_window: 10000,
            private_key: kp.secret_key().into(),
            signing_round_max_duration: Duration::from_secs(10),
            bitcoin_presign_request_max_duration: Duration::from_secs(10),
            threshold: ctx.config().signer.bootstrap_signatures_required,
            dkg_max_duration: Duration::from_secs(10),
            is_epoch3: true,
        }
    });

    let tx_signer_processes = signers
        .iter()
        .map(|(context, _, kp, net)| TxSignerEventLoop {
            network: net.spawn(),
            threshold: context.config().signer.bootstrap_signatures_required as u32,
            context: context.clone(),
            context_window: 10000,
            wsts_state_machines: LruCache::new(NonZeroUsize::new(100).unwrap()),
            signer_private_key: kp.secret_key().into(),
            rng: rand::rngs::OsRng,
            dkg_begin_pause: None,
            dkg_verification_state_machines: LruCache::new(NonZeroUsize::new(5).unwrap()),
            stacks_sign_request: LruCache::new(STACKS_SIGN_REQUEST_LRU_SIZE),
        });

    // We only proceed with the test after all processes have started, and
    // we use this counter to notify us when that happens.
    let start_count = Arc::new(AtomicU8::new(0));

    tx_coordinator_processes.for_each(|ev| {
        let counter = start_count.clone();
        tokio::spawn(async move {
            counter.fetch_add(1, Ordering::Relaxed);
            ev.run().await
        });
    });

    tx_signer_processes.for_each(|ev| {
        let counter = start_count.clone();
        tokio::spawn(async move {
            counter.fetch_add(1, Ordering::Relaxed);
            ev.run().await
        });
    });

    while start_count.load(Ordering::SeqCst) < 6 {
        Sleep::for_millis(10).await;
    }

    // 5. Once they are all running, signal that DKG should be run. We
    //    signal them all because we do not know which one is the
    //    coordinator.
    signers.iter().for_each(|(ctx, _, _, _)| {
        ctx.get_signal_sender()
            .send(RequestDeciderEvent::NewRequestsHandled.into())
            .unwrap();
    });

    // Await the `stacks_tx_receiver_task` to receive the first transaction broadcasted.
    let broadcast_stacks_txs =
        tokio::time::timeout(Duration::from_secs(10), stacks_tx_receiver_task)
            .await
            .unwrap()
            .expect("failed to receive message")
            .expect("no message received");

    // A BTreeSet to uniquely hold all the aggregate keys we find in the database.
    let mut all_aggregate_keys = BTreeSet::new();

    for (_, db, _, _) in signers.iter() {
        // Get the aggregate keys from this signer's database.
        let mut aggregate_keys =
            sqlx::query_as::<_, (PublicKey,)>("SELECT aggregate_key FROM sbtc_signer.dkg_shares")
                .fetch_all(db.pool())
                .await
                .unwrap();

        // 6. Check that we have exactly one row in the `dkg_shares` table.
        assert_eq!(aggregate_keys.len(), 2);
        for key in aggregate_keys.iter() {
            all_aggregate_keys.insert(key.0);
        }

        // An additional sanity check that the query in
        // get_last_encrypted_dkg_shares gets the right thing (which is the
        // only thing in this case).
        let key = aggregate_keys.pop().unwrap().0;
        let shares = db.get_latest_encrypted_dkg_shares().await.unwrap().unwrap();
        assert_eq!(shares.aggregate_key, key);
    }

    // 7. Check that they all have the same aggregate keys in the
    //    `dkg_shares` table.
    assert_eq!(all_aggregate_keys.len(), 2);
    let new_aggregate_key = *all_aggregate_keys
        .iter()
        .find(|k| *k != &aggregate_key_1)
        .unwrap();
    assert_ne!(aggregate_key_1, new_aggregate_key);

    // 8. Check that the coordinator broadcast a rotate key tx
    broadcast_stacks_txs.verify().unwrap();

    let TransactionPayload::ContractCall(contract_call) = broadcast_stacks_txs.payload else {
        panic!("unexpected tx payload")
    };
    assert_eq!(
        contract_call.contract_name.to_string(),
        RotateKeysV1::CONTRACT_NAME
    );
    assert_eq!(
        contract_call.function_name.to_string(),
        RotateKeysV1::FUNCTION_NAME
    );
    let rotate_keys = RotateKeysV1::new(
        &signer_wallet,
        signers.first().unwrap().0.config().signer.deployer,
        &new_aggregate_key,
    );

    assert_eq!(contract_call.function_args, rotate_keys.as_contract_args());

    for (_ctx, db, _, _) in signers {
        testing::storage::drop_db(db).await;
    }
}

/// Test that three signers can successfully sign and broadcast a bitcoin
/// transaction.
///
/// The test setup is as follows:
/// 1. There are three "signers" contexts. Each context points to its own
///    real postgres database, and they have their own private key. Each
///    database is populated with the same data.
/// 2. Each context is given to a block observer, a tx signer, and a tx
///    coordinator, where these event loops are spawned as separate tasks.
/// 3. The signers communicate with our in-memory network struct.
/// 4. A real Emily server is running in the background.
/// 5. A real bitcoin-core node is running in the background.
/// 6. Stacks-core is mocked.
///
/// After the setup, the signers observe a bitcoin block and update their
/// databases. The coordinator then constructs a bitcoin transaction and
/// gets it signed. After it is signed the coordinator broadcasts it to
/// bitcoin-core.
///
/// To start the test environment do:
/// ```bash
/// make integration-env-up-ci
/// ```
///
/// then, once everything is up and running, run the test.
#[tokio::test]
async fn sign_bitcoin_transaction() {
    let (_, signer_key_pairs): (_, [Keypair; 3]) = testing::wallet::regtest_bootstrap_wallet();
    let (rpc, faucet) = regtest::initialize_blockchain();
    let mut rng = get_rng();

    // We need to populate our databases, so let's fetch the data.
    let emily_client = EmilyClient::try_new(
        &Url::parse("http://testApiKey@localhost:3031").unwrap(),
        Duration::from_secs(1),
        None,
    )
    .unwrap();

    testing_api::wipe_databases(&emily_client.config().as_testing())
        .await
        .unwrap();

    let network = WanNetwork::default();

    let chain_tip_info = get_canonical_chain_tip(rpc);

    // =========================================================================
    // Step 1 - Create a database, an associated context, and a Keypair for
    //          each of the signers in the signing set.
    // -------------------------------------------------------------------------
    // - We load the database with a bitcoin blocks going back to some
    //   genesis block.
    // =========================================================================
    let mut signers = Vec::new();
    for kp in signer_key_pairs.iter() {
        let db = testing::storage::new_test_database().await;
        let ctx = TestContext::builder()
            .with_storage(db.clone())
            .with_first_bitcoin_core_client()
            .with_emily_client(emily_client.clone())
            .with_mocked_stacks_client()
            .build();

        backfill_bitcoin_blocks(&db, rpc, &chain_tip_info.hash).await;

        let network = network.connect(&ctx);

        signers.push((ctx, db, kp, network));
    }

    // =========================================================================
    // Step 2 - Setup the stacks client mocks.
    // -------------------------------------------------------------------------
    // - Set up the mocks to that the block observer fetches at least one
    //   Stacks block. This is necessary because we need the stacks chain
    //   tip in the transaction coordinator.
    // - Set up the current-aggregate-key response to be `None`. This means
    //   that each coordinator will broadcast a rotate keys transaction.
    // =========================================================================
    let (broadcast_stacks_tx, rx) = tokio::sync::broadcast::channel(10);
    let stacks_tx_stream = BroadcastStream::new(rx);

    for (ctx, db, _, _) in signers.iter_mut() {
        let broadcast_stacks_tx = broadcast_stacks_tx.clone();
        let db = db.clone();

        ctx.with_stacks_client(|client| {
            client
                .expect_get_tenure_info()
                .returning(move || Box::pin(std::future::ready(Ok(DUMMY_TENURE_INFO.clone()))));

            client.expect_get_block().returning(|_| {
                let response = Ok(NakamotoBlock {
                    header: NakamotoBlockHeader::empty(),
                    txs: vec![],
                });
                Box::pin(std::future::ready(response))
            });

            let chain_tip = model::BitcoinBlockHash::from(chain_tip_info.hash);
            client.expect_get_tenure().returning(move |_| {
                let mut tenure = TenureBlocks::nearly_empty().unwrap();
                tenure.anchor_block_hash = chain_tip;
                Box::pin(std::future::ready(Ok(tenure)))
            });

            client.expect_get_pox_info().returning(|| {
                let response = serde_json::from_str::<RPCPoxInfoData>(GET_POX_INFO_JSON)
                    .map_err(Error::JsonSerialize);
                Box::pin(std::future::ready(response))
            });

            client
                .expect_estimate_fees()
                .returning(|_, _, _| Box::pin(std::future::ready(Ok(25))));

            // The coordinator will try to further process the deposit to submit
            // the stacks tx, but we are not interested (for the current test iteration).
            client.expect_get_account().returning(|_| {
                let response = Ok(AccountInfo {
                    balance: 0,
                    locked: 0,
                    unlock_height: 0u64.into(),
                    // this is the only part used to create the stacks transaction.
                    nonce: 12,
                });
                Box::pin(std::future::ready(response))
            });
            client.expect_get_sortition_info().returning(move |_| {
                let response = Ok(SortitionInfo {
                    burn_block_hash: BurnchainHeaderHash::from(chain_tip),
                    burn_block_height: chain_tip_info.height,
                    burn_header_timestamp: 0,
                    sortition_id: SortitionId([0; 32]),
                    parent_sortition_id: SortitionId([0; 32]),
                    consensus_hash: ConsensusHash([0; 20]),
                    was_sortition: true,
                    miner_pk_hash160: None,
                    stacks_parent_ch: None,
                    last_sortition_ch: None,
                    committed_block_hash: None,
                });
                Box::pin(std::future::ready(response))
            });

            // The coordinator broadcasts a rotate keys transaction if it
            // is not up-to-date with their view of the current aggregate
            // key. The response of here means that the stacks node has a
            // record of a rotate keys contract call being executed once we
            // have verified shares.
            client
                .expect_get_current_signers_aggregate_key()
                .returning(move |_| {
                    let db = db.clone();
                    Box::pin(async move {
                        let shares = db.get_latest_verified_dkg_shares().await?;
                        Ok(shares.map(|sh| sh.aggregate_key))
                    })
                });

            // Only the client that corresponds to the coordinator will
            // submit a transaction, so we don't make explicit the
            // expectation here.
            client.expect_submit_tx().returning(move |tx| {
                let tx = tx.clone();
                let txid = tx.txid();
                let broadcast_stacks_tx = broadcast_stacks_tx.clone();
                Box::pin(async move {
                    broadcast_stacks_tx.send(tx).unwrap();
                    Ok(SubmitTxResponse::Acceptance(txid))
                })
            });
            // The coordinator will get the total supply of sBTC to
            // determine the amount of mintable sBTC.
            client
                .expect_get_sbtc_total_supply()
                .returning(move |_| Box::pin(async move { Ok(Amount::ZERO) }));

            client
                .expect_is_deposit_completed()
                .returning(move |_, _| Box::pin(async move { Ok(false) }));
        })
        .await;
    }

    // =========================================================================
    // Step 3 - Start the TxCoordinatorEventLoop, TxSignerEventLoop and
    //          BlockObserver processes for each signer.
    // -------------------------------------------------------------------------
    // - We only proceed with the test after all processes have started, and
    //   we use a counter to notify us when that happens.
    // =========================================================================
    let start_count = Arc::new(AtomicU8::new(0));

    for (ctx, _, kp, network) in signers.iter() {
        ctx.state().set_sbtc_contracts_deployed();
        let ev = TxCoordinatorEventLoop {
            network: network.spawn(),
            context: ctx.clone(),
            context_window: 10000,
            private_key: kp.secret_key().into(),
            signing_round_max_duration: Duration::from_secs(10),
            bitcoin_presign_request_max_duration: Duration::from_secs(10),
            threshold: ctx.config().signer.bootstrap_signatures_required,
            dkg_max_duration: Duration::from_secs(10),
            is_epoch3: true,
        };
        let counter = start_count.clone();
        tokio::spawn(async move {
            counter.fetch_add(1, Ordering::Relaxed);
            ev.run().await
        });

        let ev = TxSignerEventLoop {
            network: network.spawn(),
            threshold: ctx.config().signer.bootstrap_signatures_required as u32,
            context: ctx.clone(),
            context_window: 10000,
            wsts_state_machines: LruCache::new(NonZeroUsize::new(100).unwrap()),
            signer_private_key: kp.secret_key().into(),
            rng: rand::rngs::OsRng,
            dkg_begin_pause: None,
            dkg_verification_state_machines: LruCache::new(NonZeroUsize::new(5).unwrap()),
            stacks_sign_request: LruCache::new(STACKS_SIGN_REQUEST_LRU_SIZE),
        };
        let counter = start_count.clone();
        tokio::spawn(async move {
            counter.fetch_add(1, Ordering::Relaxed);
            ev.run().await
        });

        let ev = RequestDeciderEventLoop {
            network: network.spawn(),
            context: ctx.clone(),
            context_window: 10000,
            deposit_decisions_retry_window: 1,
            withdrawal_decisions_retry_window: 1,
            blocklist_checker: Some(()),
            signer_private_key: kp.secret_key().into(),
        };
        let counter = start_count.clone();
        tokio::spawn(async move {
            counter.fetch_add(1, Ordering::Relaxed);
            ev.run().await
        });

        let block_observer = BlockObserver {
            context: ctx.clone(),
            bitcoin_blocks: testing::btc::new_zmq_block_hash_stream(BITCOIN_CORE_ZMQ_ENDPOINT)
                .await,
        };
        let counter = start_count.clone();
        tokio::spawn(async move {
            counter.fetch_add(1, Ordering::Relaxed);
            block_observer.run().await
        });
    }

    while start_count.load(Ordering::SeqCst) < 12 {
        Sleep::for_millis(10).await;
    }

    // =========================================================================
    // Step 4 - Wait for DKG
    // -------------------------------------------------------------------------
    // - Once they are all running, generate a bitcoin block to kick off
    //   the database updating process.
    // - After they have the same view of the canonical bitcoin blockchain,
    //   the signers should all participate in DKG.
    // =========================================================================
    let chain_tip: BitcoinBlockHash = faucet.generate_block().into();

    // We first need to wait for bitcoin-core to send us all the
<<<<<<< HEAD
    // notifications so that we are up-to-date with the chain tip.
    signers
        .iter()
        .map(|(_, db, _, _)| testing::storage::wait_for_chain_tip(db, chain_tip))
        .join_all()
        .await;

    // Now we wait for DKG to successfully complete. For that we just watch
    // the dkg_shares table. Also, we need to get the signers' scriptPubKey
    // so that we can make a donation, and get the party started.
    signers
        .iter()
        .map(|(_, db, _, _)| testing::storage::wait_for_dkg(db, 1))
        .join_all()
        .await;
=======
    // notifications so that we are up-to-date with the chain tip and DKG.
    wait_for_signers(&signers).await;

    // DKG and DKG verification should have finished successfully. We
    // assume, for now, that the key rotation contract call was submitted.
    // This assumption gets validated later, but we make the assumption now
    // and populate the database with a key rotation event.
    for (ctx, db, _, _) in signers.iter() {
        let shares = db.get_latest_verified_dkg_shares().await.unwrap().unwrap();

        let stacks_chain_tip = db.get_stacks_chain_tip(&chain_tip).await.unwrap().unwrap();
        let event = KeyRotationEvent {
            txid: fake::Faker.fake_with_rng(&mut rng),
            block_hash: stacks_chain_tip.block_hash,
            aggregate_key: shares.aggregate_key,
            signer_set: shares.signer_set_public_keys.clone(),
            signatures_required: shares.signature_share_threshold,
            address: PrincipalData::from(ctx.config().signer.deployer).into(),
        };
        db.write_rotate_keys_transaction(&event).await.unwrap();
    }

>>>>>>> 7e06e3cf
    let (_, db, _, _) = signers.first().unwrap();
    let shares = db.get_latest_encrypted_dkg_shares().await.unwrap().unwrap();

    // =========================================================================
    // Step 5 - Prepare for deposits
    // -------------------------------------------------------------------------
    // - Before the signers can process anything, they need a UTXO to call
    //   their own. For that we make a donation, and confirm it. The
    //   signers should pick it up.
    // - Give a "depositor" some UTXOs so that they can make a deposit for
    //   sBTC.
    // =========================================================================
    let script_pub_key = shares.aggregate_key.signers_script_pubkey();
    let network = bitcoin::Network::Regtest;
    let address = Address::from_script(&script_pub_key, network).unwrap();

    faucet.send_to(100_000, &address);

    let depositor = Recipient::new(AddressType::P2tr);

    // Start off with some initial UTXOs to work with.

    faucet.send_to(50_000_000, &depositor.address);
    faucet.generate_block();
    wait_for_signers(&signers).await;

    // =========================================================================
    // Step 6 - Make a proper deposit
    // -------------------------------------------------------------------------
    // - Use the UTXOs confirmed in step (5) to construct a proper deposit
    //   request transaction. Submit it and inform Emily about it.
    // =========================================================================
    // Now lets make a deposit transaction and submit it
    let utxo = depositor.get_utxos(rpc, None).pop().unwrap();

    let amount = 2_500_000;
    let signers_public_key = shares.aggregate_key.into();
    let max_fee = amount / 2;
    let (deposit_tx, deposit_request, _) =
        make_deposit_request(&depositor, amount, utxo, max_fee, signers_public_key);
    rpc.send_raw_transaction(&deposit_tx).unwrap();

    assert_eq!(deposit_tx.compute_txid(), deposit_request.outpoint.txid);

    let body = deposit_request.as_emily_request(&deposit_tx);
    let _ = deposit_api::create_deposit(emily_client.config(), body)
        .await
        .unwrap();

    // =========================================================================
    // Step 7 - Confirm the deposit and wait for the signers to do their
    //          job.
    // -------------------------------------------------------------------------
    // - Confirm the deposit request. This will trigger the block observer
    //   to reach out to Emily about deposits. It will have one so the
    //   signers should do basic validations and store the deposit request.
    // - Each TxSigner process should vote on the deposit request and
    //   submit the votes to each other.
    // - The coordinator should submit a sweep transaction. We check the
    //   mempool for its existence.
    // =========================================================================
    faucet.generate_block();
    wait_for_signers(&signers).await;

    let (ctx, _, _, _) = signers.first().unwrap();
    let mut txids = ctx.bitcoin_client.inner_client().get_raw_mempool().unwrap();
    assert_eq!(txids.len(), 1);

    let block_hash = faucet.generate_block();
    wait_for_signers(&signers).await;

    // =========================================================================
    // Step 8 - Assertions
    // -------------------------------------------------------------------------
    // - The first transaction should be a rotate keys contract call. And
    //   because of how we set up our mocked stacks client, each
    //   coordinator submits a rotate keys transaction before they do
    //   anything else.
    // - The last transaction should be to mint sBTC using the
    //   complete-deposit contract call.
    // - Is the sweep transaction in our database.
    // - Does the sweep transaction spend to the signers' scriptPubKey.
    // =========================================================================
    let sleep_fut = Sleep::for_secs(5);
    let broadcast_stacks_txs: Vec<StacksTransaction> = stacks_tx_stream
        .take_until(sleep_fut)
        .collect::<Vec<_>>()
        .await
        .into_iter()
        .collect::<Result<Vec<_>, _>>()
        .unwrap();

    more_asserts::assert_ge!(broadcast_stacks_txs.len(), 2);
    // Check that the first N - 1 are all rotate keys contract calls.
    let rotate_keys_count = broadcast_stacks_txs.len() - 1;
    for tx in broadcast_stacks_txs.iter().take(rotate_keys_count) {
        assert_stacks_transaction_kind::<RotateKeysV1>(tx);
    }
    // Check that the Nth transaction is the complete-deposit contract
    // call.
    let tx = broadcast_stacks_txs.last().unwrap();
    assert_stacks_transaction_kind::<CompleteDepositV1>(tx);

    // Now lets check the bitcoin transaction, first we get it.
    let txid = txids.pop().unwrap();
    let tx_info = ctx
        .bitcoin_client
        .get_tx_info(&txid, &block_hash)
        .unwrap()
        .unwrap();
    // We check that the scriptPubKey of the first input is the signers'
    let actual_script_pub_key = tx_info.prevout(0).unwrap().script_pubkey.as_bytes();

    assert_eq!(actual_script_pub_key, script_pub_key.as_bytes());
    assert_eq!(&tx_info.tx.output[0].script_pubkey, &script_pub_key);

    // Lastly we check that out database has the sweep transaction
    let script_pubkey = sqlx::query_scalar::<_, model::ScriptPubKey>(
        r#"
        SELECT script_pubkey
        FROM sbtc_signer.bitcoin_tx_outputs
        WHERE txid = $1
          AND output_type = 'signers_output'
        "#,
    )
    .bind(txid.to_byte_array())
    .fetch_one(ctx.storage.pool())
    .await
    .unwrap();

    for (_, db, _, _) in signers {
        assert!(db.is_signer_script_pub_key(&script_pubkey).await.unwrap());
        testing::storage::drop_db(db).await;
    }
}

/// Test that three signers can successfully sign and broadcast a bitcoin
/// transaction where the inputs are locked by different aggregate keys.
///
/// The test setup is as follows:
/// 1. There are three "signers" contexts. Each context points to its own
///    real postgres database, and they have their own private key. Each
///    database is populated with the same data.
/// 2. Each context is given to a block observer, a tx signer, and a tx
///    coordinator, where these event loops are spawned as separate tasks.
/// 3. The signers communicate with our in-memory network struct.
/// 4. A real Emily server is running in the background.
/// 5. A real bitcoin-core node is running in the background.
/// 6. Stacks-core is mocked.
///
/// In this test the signers do quite a few things:
/// 1. Run DKG
/// 2. Sign and broadcast a rotate keys transaction.
/// 3. Sweep some deposited funds into their UTXO.
/// 4. Mint sBTC to the recipient.
/// 5. Run DKG again.
/// 6. Sweep two more deposits in one bitcoin transaction. These deposits
///    are locked with different aggregate keys.
/// 7. Have the signers UTXO locked by the aggregate key from the second
///    DKG run.
///
/// For step 5, we "hide" the DKG shares to get the signers to run DKG
/// again. We reveal them so that they can use them for a signing round.
///
/// To start the test environment do:
/// ```bash
/// make integration-env-up-ci
/// ```
///
/// then, once everything is up and running, run the test.
#[test(tokio::test)]
async fn sign_bitcoin_transaction_multiple_locking_keys() {
    let (_, signer_key_pairs): (_, [Keypair; 3]) = testing::wallet::regtest_bootstrap_wallet();
    let (rpc, faucet) = regtest::initialize_blockchain();

    let mut rng = get_rng();
    // We need to populate our databases, so let's fetch the data.
    let emily_client = EmilyClient::try_new(
        &Url::parse("http://testApiKey@localhost:3031").unwrap(),
        Duration::from_secs(1),
        None,
    )
    .unwrap();

    testing_api::wipe_databases(&emily_client.config().as_testing())
        .await
        .unwrap();

    let network = WanNetwork::default();

    let chain_tip_info = get_canonical_chain_tip(rpc);
    // This is the height where the signers will run DKG afterward. We
    // create 4 bitcoin blocks between now and when we want DKG to run a
    // second time:
    // 1. run DKG
    // 2. confirm a donation and a deposit request,
    // 3. confirm the sweep, mint sbtc
    // 4. run DKG again.
    let dkg_run_two_height = chain_tip_info.height + 4;

    // =========================================================================
    // Step 1 - Create a database, an associated context, and a Keypair for
    //          each of the signers in the signing set.
    // -------------------------------------------------------------------------
    // - We load the database with a bitcoin blocks going back to some
    //   genesis block.
    // =========================================================================
    let mut signers = Vec::new();
    for kp in signer_key_pairs.iter() {
        let db = testing::storage::new_test_database().await;
        let ctx = TestContext::builder()
            .with_storage(db.clone())
            .with_first_bitcoin_core_client()
            .with_emily_client(emily_client.clone())
            .with_mocked_stacks_client()
            .modify_settings(|settings| {
                settings.signer.dkg_target_rounds = NonZeroU32::new(2).unwrap();
                settings.signer.dkg_min_bitcoin_block_height = Some(dkg_run_two_height.into());
            })
            .build();

        backfill_bitcoin_blocks(&db, rpc, &chain_tip_info.hash).await;

        let network = network.connect(&ctx);

        signers.push((ctx, db, kp, network));
    }

    // =========================================================================
    // Step 2 - Setup the stacks client mocks.
    // -------------------------------------------------------------------------
    // - Set up the mocks to that the block observer fetches at least one
    //   Stacks block. This is necessary because we need the stacks chain
    //   tip in the transaction coordinator.
    // - Set up the current-aggregate-key response to be `None`. This means
    //   that each coordinator will broadcast a rotate keys transaction.
    // =========================================================================
    let (broadcast_stacks_tx, rx) = tokio::sync::broadcast::channel(10);
    let stacks_tx_stream = BroadcastStream::new(rx);

    for (ctx, db, _, _) in signers.iter_mut() {
        let broadcast_stacks_tx = broadcast_stacks_tx.clone();
        let db = db.clone();

        ctx.with_stacks_client(|client| {
            client
                .expect_get_tenure_info()
                .returning(move || Box::pin(std::future::ready(Ok(DUMMY_TENURE_INFO.clone()))));

            client.expect_get_block().returning(|_| {
                let response = Ok(NakamotoBlock {
                    header: NakamotoBlockHeader::empty(),
                    txs: vec![],
                });
                Box::pin(std::future::ready(response))
            });

            let chain_tip = model::BitcoinBlockHash::from(chain_tip_info.hash);
            client.expect_get_tenure().returning(move |_| {
                let mut tenure = TenureBlocks::nearly_empty().unwrap();
                tenure.anchor_block_hash = chain_tip;
                Box::pin(std::future::ready(Ok(tenure)))
            });

            client.expect_get_pox_info().returning(|| {
                let response = serde_json::from_str::<RPCPoxInfoData>(GET_POX_INFO_JSON)
                    .map_err(Error::JsonSerialize);
                Box::pin(std::future::ready(response))
            });

            client
                .expect_estimate_fees()
                .returning(|_, _, _| Box::pin(std::future::ready(Ok(25))));

            // The coordinator will try to further process the deposit to submit
            // the stacks tx, but we are not interested (for the current test iteration).
            client.expect_get_account().returning(|_| {
                let response = Ok(AccountInfo {
                    balance: 0,
                    locked: 0,
                    unlock_height: 0u64.into(),
                    // this is the only part used to create the Stacks transaction.
                    nonce: 12,
                });
                Box::pin(std::future::ready(response))
            });
            client.expect_get_sortition_info().returning(move |_| {
                let response = Ok(SortitionInfo {
                    burn_block_hash: BurnchainHeaderHash::from(chain_tip),
                    burn_block_height: chain_tip_info.height,
                    burn_header_timestamp: 0,
                    sortition_id: SortitionId([0; 32]),
                    parent_sortition_id: SortitionId([0; 32]),
                    consensus_hash: ConsensusHash([0; 20]),
                    was_sortition: true,
                    miner_pk_hash160: None,
                    stacks_parent_ch: None,
                    last_sortition_ch: None,
                    committed_block_hash: None,
                });
                Box::pin(std::future::ready(response))
            });

            // The coordinator broadcasts a rotate keys transaction if it
            // is not up-to-date with their view of the current aggregate
            // key. The response of here means that the stacks node has a
            // record of a rotate keys contract call being executed once we
            // have verified shares.
            client
                .expect_get_current_signers_aggregate_key()
                .returning(move |_| {
                    let db = db.clone();
                    Box::pin(async move {
                        let shares = db.get_latest_verified_dkg_shares().await?;
                        Ok(shares.map(|sh| sh.aggregate_key))
                    })
                });

            // Only the client that corresponds to the coordinator will
            // submit a transaction, so we don't make explicit the
            // expectation here.
            client.expect_submit_tx().returning(move |tx| {
                let tx = tx.clone();
                let txid = tx.txid();
                let broadcast_stacks_tx = broadcast_stacks_tx.clone();
                Box::pin(async move {
                    broadcast_stacks_tx.send(tx).unwrap();
                    Ok(SubmitTxResponse::Acceptance(txid))
                })
            });
            // The coordinator will get the total supply of sBTC to
            // determine the amount of mint-able sBTC.
            client
                .expect_get_sbtc_total_supply()
                .returning(move |_| Box::pin(async move { Ok(Amount::ZERO) }));

            client
                .expect_is_deposit_completed()
                .returning(move |_, _| Box::pin(async move { Ok(false) }));
        })
        .await;
    }

    // =========================================================================
    // Step 3 - Start the TxCoordinatorEventLoop, TxSignerEventLoop and
    //          BlockObserver processes for each signer.
    // -------------------------------------------------------------------------
    // - We only proceed with the test after all processes have started, and
    //   we use a counter to notify us when that happens.
    // =========================================================================
    let start_count = Arc::new(AtomicU8::new(0));

    for (ctx, _, kp, network) in signers.iter() {
        ctx.state().set_sbtc_contracts_deployed();
        let ev = TxCoordinatorEventLoop {
            network: network.spawn(),
            context: ctx.clone(),
            context_window: 10000,
            private_key: kp.secret_key().into(),
            signing_round_max_duration: Duration::from_secs(10),
            bitcoin_presign_request_max_duration: Duration::from_secs(10),
            threshold: ctx.config().signer.bootstrap_signatures_required,
            dkg_max_duration: Duration::from_secs(10),
            is_epoch3: true,
        };
        let counter = start_count.clone();
        tokio::spawn(async move {
            counter.fetch_add(1, Ordering::Relaxed);
            ev.run().await
        });

        let ev = TxSignerEventLoop {
            network: network.spawn(),
            threshold: ctx.config().signer.bootstrap_signatures_required as u32,
            context: ctx.clone(),
            context_window: 10000,
            wsts_state_machines: LruCache::new(NonZeroUsize::new(100).unwrap()),
            signer_private_key: kp.secret_key().into(),
            rng: rand::rngs::OsRng,
            dkg_begin_pause: None,
            dkg_verification_state_machines: LruCache::new(NonZeroUsize::new(5).unwrap()),
            stacks_sign_request: LruCache::new(STACKS_SIGN_REQUEST_LRU_SIZE),
        };
        let counter = start_count.clone();
        tokio::spawn(async move {
            counter.fetch_add(1, Ordering::Relaxed);
            ev.run().await
        });

        let ev = RequestDeciderEventLoop {
            network: network.spawn(),
            context: ctx.clone(),
            context_window: 10000,
            deposit_decisions_retry_window: 1,
            withdrawal_decisions_retry_window: 1,
            blocklist_checker: Some(()),
            signer_private_key: kp.secret_key().into(),
        };
        let counter = start_count.clone();
        tokio::spawn(async move {
            counter.fetch_add(1, Ordering::Relaxed);
            ev.run().await
        });

        let block_observer = BlockObserver {
            context: ctx.clone(),
            bitcoin_blocks: testing::btc::new_zmq_block_hash_stream(BITCOIN_CORE_ZMQ_ENDPOINT)
                .await,
        };
        let counter = start_count.clone();
        tokio::spawn(async move {
            counter.fetch_add(1, Ordering::Relaxed);
            block_observer.run().await
        });
    }

    while start_count.load(Ordering::SeqCst) < 12 {
        Sleep::for_millis(10).await;
    }

    // =========================================================================
    // Step 4 - Give deposits seed funds.
    // -------------------------------------------------------------------------
    // - Give "depositors" some UTXOs so that they can make deposits for
    //   sBTC.
    // =========================================================================
    let depositor1 = Recipient::new(AddressType::P2tr);
    let depositor2 = Recipient::new(AddressType::P2tr);

    // Start off with some initial UTXOs to work with.
    faucet.send_to(50_000_000, &depositor1.address);
    faucet.send_to(50_000_000, &depositor2.address);

    // =========================================================================
    // Step 5 - Wait for DKG
    // -------------------------------------------------------------------------
    // - Once they are all running, generate a bitcoin block to kick off
    //   the database updating process.
    // - After they have the same view of the canonical bitcoin blockchain,
    //   the signers should all participate in DKG.
    // =========================================================================

    // This should kick off DKG.
    let chain_tip: BitcoinBlockHash = faucet.generate_block().into();

    // We first need to wait for bitcoin-core to send us all the
    // notifications so that we are up-to-date with the chain tip.
<<<<<<< HEAD
    signers
        .iter()
        .map(|(_, db, _, _)| testing::storage::wait_for_chain_tip(db, chain_tip))
        .join_all()
        .await;

    // Now we wait for DKG to successfully complete. For that we just watch
    // the dkg_shares table. Also, we need to get the signers' scriptPubKey
    // so that we can make a donation, and get the party started.
    signers
        .iter()
        .map(|(_, db, _, _)| testing::storage::wait_for_dkg(db, 1))
        .join_all()
        .await;
=======
    wait_for_signers(&signers).await;

    // DKG and DKG verification should have finished successfully. We
    // assume, for now, that the key rotation contract call was submitted.
    // This assumption gets validated later, but we make the assumption now
    // and populate the database with a key rotation event.
    for (ctx, db, _, _) in signers.iter() {
        let shares = db.get_latest_verified_dkg_shares().await.unwrap().unwrap();

        let stacks_chain_tip = db.get_stacks_chain_tip(&chain_tip).await.unwrap().unwrap();
        let event = KeyRotationEvent {
            txid: fake::Faker.fake_with_rng(&mut rng),
            block_hash: stacks_chain_tip.block_hash,
            aggregate_key: shares.aggregate_key,
            signer_set: shares.signer_set_public_keys.clone(),
            signatures_required: shares.signature_share_threshold,
            address: PrincipalData::from(ctx.config().signer.deployer).into(),
        };
        db.write_rotate_keys_transaction(&event).await.unwrap();
    }

>>>>>>> 7e06e3cf
    let (_, db, _, _) = signers.first().unwrap();
    let shares1 = db.get_latest_verified_dkg_shares().await.unwrap().unwrap();

    // =========================================================================
    // Step 6 - Prepare for deposits
    // -------------------------------------------------------------------------
    // - Before the signers can process anything, they need a UTXO to call
    //   their own. For that we make a donation, and confirm it. The
    //   signers should pick it up.
    // =========================================================================
    let script_pub_key1 = shares1.aggregate_key.signers_script_pubkey();
    let network = bitcoin::Network::Regtest;
    let address = Address::from_script(&script_pub_key1, network).unwrap();

    faucet.send_to(100_000, &address);

    // =========================================================================
    // Step 7 - Make a proper deposit
    // -------------------------------------------------------------------------
    // - Use the UTXOs confirmed in step (5) to construct a proper deposit
    //   request transaction. Submit it and inform Emily about it.
    // =========================================================================
    // Now lets make a deposit transaction and submit it
    let utxo = depositor1.get_utxos(rpc, None).pop().unwrap();

    let amount = 2_500_000;
    let signers_public_key = shares1.aggregate_key.into();
    let max_fee = amount / 2;
    let (deposit_tx, deposit_request, _) =
        make_deposit_request(&depositor1, amount, utxo, max_fee, signers_public_key);
    rpc.send_raw_transaction(&deposit_tx).unwrap();

    assert_eq!(deposit_tx.compute_txid(), deposit_request.outpoint.txid);

    let body = deposit_request.as_emily_request(&deposit_tx);
    let _ = deposit_api::create_deposit(emily_client.config(), body)
        .await
        .unwrap();

    // =========================================================================
    // Step 8 - Confirm the deposit and wait for the signers to do their
    //          job.
    // -------------------------------------------------------------------------
    // - Confirm the deposit request. The arrival of a new bitcoin block
    //   will trigger the block observer to reach out to Emily about
    //   deposits. Emily will have one so the signers should do basic
    //   validations and store the deposit request.
    // - Each TxSigner process should vote on the deposit request and
    //   submit the votes to each other.
    // - The coordinator should submit a sweep transaction. We check the
    //   mempool for its existence.
    // =========================================================================
    faucet.generate_block();
    wait_for_signers(&signers).await;

    let (ctx, _, _, _) = signers.first().unwrap();
    let mut txids = ctx.bitcoin_client.inner_client().get_raw_mempool().unwrap();
    assert_eq!(txids.len(), 1);

    let block_hash = faucet.generate_block();
    wait_for_signers(&signers).await;

    // Now lets check the bitcoin transaction, first we get it.
    let txid = txids.pop().unwrap();
    let tx_info = ctx
        .bitcoin_client
        .get_tx_info(&txid, &block_hash)
        .unwrap()
        .unwrap();
    // We check that the scriptPubKey of the first input is the signers'
    let actual_script_pub_key = tx_info.prevout(0).unwrap().script_pubkey.as_bytes();

    assert_eq!(actual_script_pub_key, script_pub_key1.as_bytes());
    assert_eq!(&tx_info.tx.output[0].script_pubkey, &script_pub_key1);

    // Now we check that each database has the sweep transaction and is
    // recognized as a signer script_pubkey.
    for (_, db, _, _) in signers.iter() {
        let script_pubkey = sqlx::query_scalar::<_, model::ScriptPubKey>(
            r#"
            SELECT script_pubkey
            FROM sbtc_signer.bitcoin_tx_outputs
            WHERE txid = $1
              AND output_type = 'signers_output'
            "#,
        )
        .bind(txid.to_byte_array())
        .fetch_one(db.pool())
        .await
        .unwrap();

        assert!(db.is_signer_script_pub_key(&script_pubkey).await.unwrap());
    }

    // =========================================================================
    // Step 9 - Run DKG Again
    // -------------------------------------------------------------------------
    // - The signers should run DKG again after they see the next bitcoin
    //   block, this was configured above.
    // =========================================================================
    for (_, db, _, _) in signers.iter() {
        let dkg_share_count: i64 = sqlx::query_scalar("SELECT COUNT(*) FROM dkg_shares;")
            .fetch_one(db.pool())
            .await
            .unwrap();

        assert_eq!(dkg_share_count, 1);
    }

    // After the next bitcoin block, each of the signers will think that
    // DKG needs to be run. So we need to wait for it.
    let chain_tip: BitcoinBlockHash = faucet.generate_block().into();

    // We first need to wait for bitcoin-core to send us all the
    // notifications so that we are up-to-date with the chain tip.
    signers
        .iter()
        .map(|(_, db, _, _)| testing::storage::wait_for_chain_tip(db, chain_tip))
        .join_all()
        .await;

    // We wait for DKG to successfully complete again. For that we just
    // watch the dkg_shares table.
    signers
        .iter()
        .map(|(_, db, _, _)| testing::storage::wait_for_dkg(db, 2))
        .join_all()
        .await;
    let (_, db, _, _) = signers.first().unwrap();
    let shares2 = db.get_latest_verified_dkg_shares().await.unwrap().unwrap();

    // Check that we have new DKG shares for each of the signers.
    for (_, db, _, _) in signers.iter() {
        let dkg_share_count: i64 = sqlx::query_scalar("SELECT COUNT(*) FROM dkg_shares;")
            .fetch_one(db.pool())
            .await
            .unwrap();

        assert_eq!(dkg_share_count, 2);
    }

    // =========================================================================
    // Step 10 - Make two proper deposits
    // -------------------------------------------------------------------------
    // - Use the UTXOs generated in step (4) to construct two proper
    //   deposit request transactions. Submit them to the bitcoin network
    //   and then inform Emily.
    // - The two deposits are locked using two different aggregate keys,
    //   the old one and the new one.
    // =========================================================================
    // Now lets make a deposit transaction and submit it
    let utxo = depositor2.get_utxos(rpc, None).pop().unwrap();

    let amount = 3_500_000;
    let signers_public_key2 = shares2.aggregate_key.into();
    let max_fee = amount / 2;
    let (deposit_tx, deposit_request, _) =
        make_deposit_request(&depositor2, amount, utxo, max_fee, signers_public_key2);
    rpc.send_raw_transaction(&deposit_tx).unwrap();

    let body = deposit_request.as_emily_request(&deposit_tx);
    deposit_api::create_deposit(emily_client.config(), body)
        .await
        .unwrap();

    let utxo = depositor1.get_utxos(rpc, None).pop().unwrap();
    let amount = 4_500_000;
    let signers_public_key1 = shares1.aggregate_key.into();
    let max_fee = amount / 2;
    let (deposit_tx, deposit_request, _) =
        make_deposit_request(&depositor1, amount, utxo, max_fee, signers_public_key1);
    rpc.send_raw_transaction(&deposit_tx).unwrap();

    let body = deposit_request.as_emily_request(&deposit_tx);
    deposit_api::create_deposit(emily_client.config(), body)
        .await
        .unwrap();

    // =========================================================================
    // Step 11 - Confirm the deposit and wait for the signers to do their
    //           job.
    // -------------------------------------------------------------------------
    // - Confirm the deposit request. This will trigger the block observer
    //   to reach out to Emily about deposits. It will have two so the
    //   signers should do basic validations and store the deposit request.
    // - Each TxSigner process should vote on the deposit request and
    //   submit the votes to each other.
    // - The coordinator should submit a sweep transaction. We check the
    //   mempool for its existence.
    // =========================================================================
    faucet.generate_block();
    wait_for_signers(&signers).await;

    let (ctx, _, _, _) = signers.first().unwrap();
    let mut txids = ctx.bitcoin_client.inner_client().get_raw_mempool().unwrap();

    assert_eq!(txids.len(), 1);

    let block_hash = faucet.generate_block();
    wait_for_signers(&signers).await;

    // =========================================================================
    // Step 12 - Assertions
    // -------------------------------------------------------------------------
    // - During each bitcoin block, the signers should sign and broadcast a
    //   rotate keys contract call. This is because they haven't received a
    //   rotate-keys event, so they think that they haven't confirmed a
    //   rotate-keys contract call.
    // - After each sweep transaction is confirmed, the coordinator should
    //   also broadcast a complete-deposit contract call. There should be
    //   duplicates here as well since the signers do not receive events
    //   about the success of the contract call.
    // - They should have sweep transactions in their database.
    // - Check that the sweep transaction spend to the signers'
    //   scriptPubKey.
    // =========================================================================
    let sleep_fut = Sleep::for_secs(5);
    let broadcast_stacks_txs: Vec<StacksTransaction> = stacks_tx_stream
        .take_until(sleep_fut)
        .collect::<Vec<_>>()
        .await
        .into_iter()
        .collect::<Result<Vec<_>, _>>()
        .unwrap();

    let mut complete_deposit_txs: Vec<StacksTransaction> = broadcast_stacks_txs
        .iter()
        .filter(|tx| match &tx.payload {
            TransactionPayload::ContractCall(cc) => {
                cc.function_name.as_str() == CompleteDepositV1::FUNCTION_NAME
            }
            _ => false,
        })
        .cloned()
        .collect();

    // We should try to mint for each of the three deposits. But since the
    // signers continually submit Stacks transaction for each swept
    // deposit, we need to deduplicate the contract calls before checking.
    complete_deposit_txs.sort_by_key(|tx| match &tx.payload {
        // The first argument in the contract call is the transaction ID
        // of the deposit
        TransactionPayload::ContractCall(cc) => match cc.function_args.first() {
            Some(ClarityValue::Sequence(SequenceData::Buffer(buff))) => buff.data.clone(),
            _ => Vec::new(),
        },
        _ => Vec::new(),
    });
    complete_deposit_txs.dedup_by_key(|tx| match &tx.payload {
        TransactionPayload::ContractCall(cc) => cc.function_args.first().cloned(),
        _ => None,
    });

    // We ran DKG twice, so we should observe two distinct rotate-keys
    // contract calls. Since we call rotate keys with each bitcoin block we
    // need to filter out the duplicates.
    let mut rotate_keys_txs: Vec<StacksTransaction> = broadcast_stacks_txs
        .iter()
        .filter(|tx| match &tx.payload {
            TransactionPayload::ContractCall(cc) => {
                cc.function_name.as_str() == RotateKeysV1::FUNCTION_NAME
            }
            _ => false,
        })
        .cloned()
        .collect();
    rotate_keys_txs.dedup_by_key(|tx| match &tx.payload {
        // The second argument in the contract call is the aggregate key
        TransactionPayload::ContractCall(cc) => cc.function_args.get(1).cloned(),
        _ => None,
    });

    // These should all be rotate-keys contract calls.
    for tx in rotate_keys_txs.iter() {
        assert_stacks_transaction_kind::<RotateKeysV1>(tx);
    }
    // We ran DKG twice, so two rotate-keys contract calls.
    assert_eq!(rotate_keys_txs.len(), 2);

    // Check that these are all complete-deposit contract calls.
    for tx in complete_deposit_txs.iter() {
        assert_stacks_transaction_kind::<CompleteDepositV1>(tx);
    }
    // There were three deposits, so three distinct complete-deposit
    // contract calls.
    assert_eq!(complete_deposit_txs.len(), 3);

    // Now lets check the bitcoin transaction, first we get it.
    let txid = txids.pop().unwrap();
    let tx_info = ctx
        .bitcoin_client
        .get_tx_info(&txid, &block_hash)
        .expect("Error getting transaction info")
        .expect("Expected to be able to get the transaction info from bitcoin-core");
    // We check that the scriptPubKey of the first input is the signers'
    // old ScriptPubkey
    let actual_script_pub_key = tx_info.prevout(0).unwrap().script_pubkey.as_bytes();
    assert_eq!(actual_script_pub_key, script_pub_key1.as_bytes());

    // The scriptPubkey of the new signer UTXO should be from the new
    // aggregate key.
    let script_pub_key2 = shares2.aggregate_key.signers_script_pubkey();
    assert_eq!(&tx_info.tx.output[0].script_pubkey, &script_pub_key2);
    // The transaction should sweep two deposits, so 3 inputs total because
    // of the signers' UTXO.
    assert_eq!(tx_info.inputs().len(), 3);
    // No withdrawals, so 2 outputs
    assert_eq!(tx_info.outputs().len(), 2);

    for (_, db, _, _) in signers {
        // Lastly we check that our database has the sweep transaction
        let script_pubkey = sqlx::query_scalar::<_, model::ScriptPubKey>(
            r#"
            SELECT script_pubkey
            FROM sbtc_signer.bitcoin_tx_outputs
            WHERE txid = $1
              AND output_type = 'signers_output'
            "#,
        )
        .bind(txid.to_byte_array())
        .fetch_one(db.pool())
        .await
        .unwrap();

        assert!(db.is_signer_script_pub_key(&script_pubkey).await.unwrap());
        testing::storage::drop_db(db).await;
    }
}

/// Check that we do not try to deploy the smart contracts or rotate keys
/// if we think things are up-to-date.
#[tokio::test]
async fn skip_smart_contract_deployment_and_key_rotation_if_up_to_date() {
    let (_, signer_key_pairs): (_, [Keypair; 3]) = testing::wallet::regtest_bootstrap_wallet();
    let (rpc, faucet) = regtest::initialize_blockchain();

    // We need to populate our databases, so let's fetch the data.
    let emily_client: EmilyClient = EmilyClient::try_new(
        &Url::parse("http://testApiKey@localhost:3031").unwrap(),
        Duration::from_secs(1),
        None,
    )
    .unwrap();

    testing_api::wipe_databases(&emily_client.config().as_testing())
        .await
        .unwrap();

    let network = WanNetwork::default();

    let chain_tip_info = get_canonical_chain_tip(rpc);

    // =========================================================================
    // Step 1 - Create a database, an associated context, and a Keypair for
    //          each of the signers in the signing set.
    // -------------------------------------------------------------------------
    // - We load the database with a bitcoin blocks going back to some
    //   genesis block.
    // =========================================================================
    let mut signers = Vec::new();
    for kp in signer_key_pairs.iter() {
        let db = testing::storage::new_test_database().await;
        let ctx = TestContext::builder()
            .with_storage(db.clone())
            .with_first_bitcoin_core_client()
            .with_emily_client(emily_client.clone())
            .with_mocked_stacks_client()
            .build();

        backfill_bitcoin_blocks(&db, rpc, &chain_tip_info.hash).await;

        let network = network.connect(&ctx);

        signers.push((ctx, db, kp, network));
    }

    // =========================================================================
    // Step 2 - Setup the stacks client mocks.
    // -------------------------------------------------------------------------
    // - Set up the mocks to that the block observer fetches at least one
    //   Stacks block. This is necessary because we need the stacks chain
    //   tip in the transaction coordinator.
    // - Set up the current-aggregate-key response to be `Some(_)`. This means
    //   that each coordinator will not broadcast a rotate keys transaction.
    // =========================================================================
    for (ctx, db, _, _) in signers.iter_mut() {
        let db = db.clone();
        ctx.with_stacks_client(|client| {
            client
                .expect_get_tenure_info()
                .returning(move || Box::pin(std::future::ready(Ok(DUMMY_TENURE_INFO.clone()))));

            client.expect_get_block().returning(|_| {
                let response = Ok(NakamotoBlock {
                    header: NakamotoBlockHeader::empty(),
                    txs: vec![],
                });
                Box::pin(std::future::ready(response))
            });

            let chain_tip = model::BitcoinBlockHash::from(chain_tip_info.hash);
            client.expect_get_tenure().returning(move |_| {
                let mut tenure = TenureBlocks::nearly_empty().unwrap();
                tenure.anchor_block_hash = chain_tip;
                Box::pin(std::future::ready(Ok(tenure)))
            });

            client.expect_get_pox_info().returning(|| {
                let response = serde_json::from_str::<RPCPoxInfoData>(GET_POX_INFO_JSON)
                    .map_err(Error::JsonSerialize);
                Box::pin(std::future::ready(response))
            });

            client
                .expect_estimate_fees()
                .returning(|_, _, _| Box::pin(std::future::ready(Ok(25))));

            // The coordinator will try to further process the deposit to submit
            // the stacks tx, but we are not interested (for the current test iteration).
            client.expect_get_account().returning(|_| {
                let response = Ok(AccountInfo {
                    balance: 0,
                    locked: 0,
                    unlock_height: 0u64.into(),
                    // this is the only part used to create the stacks transaction.
                    nonce: 12,
                });
                Box::pin(std::future::ready(response))
            });
            client.expect_get_sortition_info().returning(move |_| {
                let response = Ok(SortitionInfo {
                    burn_block_hash: BurnchainHeaderHash::from(chain_tip),
                    burn_block_height: chain_tip_info.height,
                    burn_header_timestamp: 0,
                    sortition_id: SortitionId([0; 32]),
                    parent_sortition_id: SortitionId([0; 32]),
                    consensus_hash: ConsensusHash([0; 20]),
                    was_sortition: true,
                    miner_pk_hash160: None,
                    stacks_parent_ch: None,
                    last_sortition_ch: None,
                    committed_block_hash: None,
                });
                Box::pin(std::future::ready(response))
            });

            // The coordinator broadcasts a rotate keys transaction if it
            // is not up-to-date with their view of the current aggregate
            // key. The response of here means that the stacks node has a
            // record of a rotate keys contract call being executed, so the
            // coordinator should not broadcast one.
            client
                .expect_get_current_signers_aggregate_key()
                .returning(move |_| {
                    let db = db.clone();
                    Box::pin(async move {
                        let shares = db.get_latest_encrypted_dkg_shares().await?;
                        Ok(shares.map(|sh| sh.aggregate_key))
                    })
                });

            // No transactions should be submitted.
            client.expect_submit_tx().never();
        })
        .await;
    }

    // =========================================================================
    // Step 3 - Start the TxCoordinatorEventLoop, TxSignerEventLoop and
    //          BlockObserver processes for each signer.
    // -------------------------------------------------------------------------
    // - We only proceed with the test after all processes have started, and
    //   we use a counter to notify us when that happens.
    // =========================================================================
    let start_count = Arc::new(AtomicU8::new(0));

    for (ctx, _, kp, network) in signers.iter() {
        ctx.state().set_sbtc_contracts_deployed();
        let ev = TxCoordinatorEventLoop {
            network: network.spawn(),
            context: ctx.clone(),
            context_window: 10000,
            private_key: kp.secret_key().into(),
            signing_round_max_duration: Duration::from_secs(10),
            bitcoin_presign_request_max_duration: Duration::from_secs(10),
            threshold: ctx.config().signer.bootstrap_signatures_required,
            dkg_max_duration: Duration::from_secs(10),
            is_epoch3: true,
        };
        let counter = start_count.clone();
        tokio::spawn(async move {
            counter.fetch_add(1, Ordering::Relaxed);
            ev.run().await
        });

        let ev = TxSignerEventLoop {
            network: network.spawn(),
            threshold: ctx.config().signer.bootstrap_signatures_required as u32,
            context: ctx.clone(),
            context_window: 10000,
            wsts_state_machines: LruCache::new(NonZeroUsize::new(100).unwrap()),
            signer_private_key: kp.secret_key().into(),
            rng: rand::rngs::OsRng,
            dkg_begin_pause: None,
            dkg_verification_state_machines: LruCache::new(NonZeroUsize::new(5).unwrap()),
            stacks_sign_request: LruCache::new(STACKS_SIGN_REQUEST_LRU_SIZE),
        };
        let counter = start_count.clone();
        tokio::spawn(async move {
            counter.fetch_add(1, Ordering::Relaxed);
            ev.run().await
        });

        let ev = RequestDeciderEventLoop {
            network: network.spawn(),
            context: ctx.clone(),
            context_window: 10000,
            deposit_decisions_retry_window: 1,
            withdrawal_decisions_retry_window: 1,
            blocklist_checker: Some(()),
            signer_private_key: kp.secret_key().into(),
        };
        let counter = start_count.clone();
        tokio::spawn(async move {
            counter.fetch_add(1, Ordering::Relaxed);
            ev.run().await
        });

        let block_observer = BlockObserver {
            context: ctx.clone(),
            bitcoin_blocks: testing::btc::new_zmq_block_hash_stream(BITCOIN_CORE_ZMQ_ENDPOINT)
                .await,
        };
        let counter = start_count.clone();
        tokio::spawn(async move {
            counter.fetch_add(1, Ordering::Relaxed);
            block_observer.run().await
        });
    }

    while start_count.load(Ordering::SeqCst) < 12 {
        Sleep::for_millis(10).await;
    }

    // =========================================================================
    // Step 4 - Wait for DKG
    // -------------------------------------------------------------------------
    // - Once they are all running, generate a bitcoin block to kick off
    //   the database updating process.
    // - After they have the same view of the canonical bitcoin blockchain,
    //   the signers should all participate in DKG.
    // =========================================================================
    let chain_tip: BitcoinBlockHash = faucet.generate_block().into();

    // We first need to wait for bitcoin-core to send us all the
    // notifications so that we are up-to-date with the chain tip.
    signers
        .iter()
        .map(|(_, db, _, _)| testing::storage::wait_for_chain_tip(db, chain_tip))
        .join_all()
        .await;

    // Now we wait for DKG to successfully complete. For that we just watch
    // the dkg_shares table. Also, we need to get the signers' scriptPubKey
    // so that we can make a donation, and get the party started.
    signers
        .iter()
        .map(|(_, db, _, _)| testing::storage::wait_for_dkg(db, 1))
        .join_all()
        .await;

    // =========================================================================
    // Step 4 - Wait for DKG
    // -------------------------------------------------------------------------
    // - Once they are all running, generate a bitcoin block to kick off
    //   the database updating process.
    // - After they have the same view of the canonical bitcoin blockchain,
    //   the signers should all participate in DKG.
    // =========================================================================
    let chain_tip: BitcoinBlockHash = faucet.generate_block().into();

    // We first need to wait for bitcoin-core to send us all the
    // notifications so that we are up-to-date with the chain tip.
    signers
        .iter()
        .map(|(_, db, _, _)| testing::storage::wait_for_chain_tip(db, chain_tip))
        .join_all()
        .await;

    // =========================================================================
    // Step 5 - Wait some more, maybe the signers will do something
    // -------------------------------------------------------------------------
    // - DKG has run, and they think the smart contracts are up-to-date, so
    //   they shouldn't do anything
    // =========================================================================
    faucet.generate_block();
    wait_for_signers(&signers).await;

    // =========================================================================
    // Step 6 - Assertions
    // -------------------------------------------------------------------------
    // - Make sure that no stacks contract transactions have been
    //   submitted.
    // - Couldn't hurt to check one more time that DKG has been run.
    // =========================================================================
    for (ctx, db, _, _) in signers {
        let dkg_shares = db.get_latest_encrypted_dkg_shares().await.unwrap();
        assert!(dkg_shares.is_some());

        ctx.with_stacks_client(|client| client.checkpoint()).await;
        testing::storage::drop_db(db).await;
    }
}

<<<<<<< HEAD
=======
fn assert_stacks_transaction_kind<T>(tx: &StacksTransaction)
where
    T: AsContractCall,
{
    let TransactionPayload::ContractCall(contract_call) = &tx.payload else {
        panic!("expected a contract call, got something else");
    };

    assert_eq!(contract_call.contract_name.as_str(), T::CONTRACT_NAME);
    assert_eq!(contract_call.function_name.as_str(), T::FUNCTION_NAME);
}

/// Wait for all signers to finish their coordinator duties and do this
/// concurrently so that we don't miss anything (not sure if we need to do
/// it concurrently).
async fn wait_for_signers<S>(
    signers: &[(IntegrationTestContext<S>, PgStore, &Keypair, SignerNetwork)],
) where
    S: StacksInteract + Clone + Send + Sync + 'static,
{
    let expected = TxCoordinatorEvent::TenureCompleted.into();
    let futures = signers.iter().map(|(ctx, _, _, _)| async {
        ctx.wait_for_signal(Duration::from_secs(15), |signal| signal == &expected)
            .await
            .unwrap();
    });
    futures::future::join_all(futures).await;
    // It's not entirely clear why this sleep is helpful, but it appears to
    // be necessary in CI.
    tokio::time::sleep(Duration::from_secs(2)).await;
}

>>>>>>> 7e06e3cf
/// This test asserts that the `get_btc_state` function returns the correct
/// `SignerBtcState` when there are no sweep transactions available, i.e.
/// the `last_fees` field should be `None`.
#[test(tokio::test)]
async fn test_get_btc_state_with_no_available_sweep_transactions() {
    let mut rng = get_rng();

    let db = testing::storage::new_test_database().await;

    let context = TestContext::builder()
        .with_storage(db.clone())
        .with_mocked_clients()
        .build();
    let network = SignerNetwork::single(&context);

    context
        .with_bitcoin_client(|client| {
            client
                .expect_estimate_fee_rate()
                .times(1)
                .returning(|| Box::pin(async { Ok(1.3) }));
        })
        .await;

    let coord = TxCoordinatorEventLoop {
        context,
        private_key: PrivateKey::new(&mut rng),
        network: network.spawn(),
        threshold: 5,
        context_window: 5,
        signing_round_max_duration: std::time::Duration::from_secs(5),
        bitcoin_presign_request_max_duration: Duration::from_secs(5),
        dkg_max_duration: std::time::Duration::from_secs(5),
        is_epoch3: true,
    };

    let aggregate_key = &PublicKey::from_private_key(&PrivateKey::new(&mut rng));

    let dkg_shares = model::EncryptedDkgShares {
        aggregate_key: *aggregate_key,
        script_pubkey: aggregate_key.signers_script_pubkey().into(),
        dkg_shares_status: DkgSharesStatus::Unverified,
        ..Faker.fake_with_rng(&mut rng)
    };
    db.write_encrypted_dkg_shares(&dkg_shares).await.unwrap();

    // We create a single Bitcoin block which will be the chain tip and hold
    // our signer UTXO.
    let bitcoin_block = model::BitcoinBlock {
        block_height: 1u64.into(),
        block_hash: Faker.fake_with_rng(&mut rng),
        parent_hash: Faker.fake_with_rng(&mut rng),
    };

    // Create a Bitcoin transaction simulating holding a simulated signer
    // UTXO.
    let mut signer_utxo_tx = testing::dummy::tx(&Faker, &mut rng);
    signer_utxo_tx.output.insert(
        0,
        bitcoin::TxOut {
            value: bitcoin::Amount::from_btc(5.0).unwrap(),
            script_pubkey: aggregate_key.signers_script_pubkey(),
        },
    );
    let signer_utxo_txid = signer_utxo_tx.compute_txid();

    let utxo_input = model::TxPrevout {
        txid: signer_utxo_txid.into(),
        prevout_type: model::TxPrevoutType::SignersInput,
        ..Faker.fake_with_rng(&mut rng)
    };

    let utxo_output = model::TxOutput {
        txid: signer_utxo_txid.into(),
        output_type: model::TxOutputType::Donation,
        script_pubkey: aggregate_key.signers_script_pubkey().into(),
        ..Faker.fake_with_rng(&mut rng)
    };

    // Write the Bitcoin block and transaction to the database.
    db.write_bitcoin_block(&bitcoin_block).await.unwrap();
    db.write_bitcoin_transaction(&model::BitcoinTxRef {
        block_hash: bitcoin_block.block_hash,
        txid: signer_utxo_txid.into(),
    })
    .await
    .unwrap();
    db.write_tx_prevout(&utxo_input).await.unwrap();
    db.write_tx_output(&utxo_output).await.unwrap();

    // Get the chain tip and assert that it is the block we just wrote.
    let chain_tip = db
        .get_bitcoin_canonical_chain_tip()
        .await
        .unwrap()
        .expect("no chain tip");
    assert_eq!(chain_tip, bitcoin_block.block_hash);

    // Get the signer UTXO and assert that it is the one we just wrote.
    let utxo = db
        .get_signer_utxo(&chain_tip)
        .await
        .unwrap()
        .expect("no signer utxo");
    assert_eq!(utxo.outpoint.txid, signer_utxo_txid);

    // Grab the BTC state.
    let btc_state = coord
        .get_btc_state(&chain_tip, aggregate_key)
        .await
        .unwrap();

    // Assert that the BTC state is correct.
    assert_eq!(btc_state.utxo.outpoint.txid, signer_utxo_txid);
    assert_eq!(btc_state.utxo.public_key, aggregate_key.into());
    assert_eq!(btc_state.public_key, aggregate_key.into());
    assert_eq!(btc_state.fee_rate, 1.3);
    assert_eq!(btc_state.last_fees, None);
    assert_eq!(btc_state.magic_bytes, [b'T', b'3']);

    testing::storage::drop_db(db).await;
}

/// This test asserts that the `get_btc_state` function returns the correct
/// `SignerBtcState` when there are multiple outstanding sweep transaction
/// packages available, simulating the case where there has been an RBF.
#[test(tokio::test)]
async fn test_get_btc_state_with_available_sweep_transactions_and_rbf() {
    let mut rng = get_rng();

    let db = testing::storage::new_test_database().await;

    let client = BitcoinCoreClient::new(
        "http://localhost:18443",
        regtest::BITCOIN_CORE_RPC_USERNAME.to_string(),
        regtest::BITCOIN_CORE_RPC_PASSWORD.to_string(),
    )
    .unwrap();

    let context = TestContext::builder()
        .with_storage(db.clone())
        .with_bitcoin_client(client.clone())
        .with_mocked_emily_client()
        .with_mocked_stacks_client()
        .build();
    let network = SignerNetwork::single(&context);

    let coord = TxCoordinatorEventLoop {
        context,
        private_key: PrivateKey::new(&mut rng),
        network: network.spawn(),
        threshold: 5,
        context_window: 5,
        signing_round_max_duration: std::time::Duration::from_secs(5),
        bitcoin_presign_request_max_duration: Duration::from_secs(5),
        dkg_max_duration: std::time::Duration::from_secs(5),
        is_epoch3: true,
    };

    let aggregate_key = &PublicKey::from_private_key(&PrivateKey::new(&mut rng));

    let dkg_shares = model::EncryptedDkgShares {
        aggregate_key: *aggregate_key,
        script_pubkey: aggregate_key.signers_script_pubkey().into(),
        dkg_shares_status: DkgSharesStatus::Unverified,
        ..Faker.fake_with_rng(&mut rng)
    };
    db.write_encrypted_dkg_shares(&dkg_shares).await.unwrap();

    let (rpc, faucet) = regtest::initialize_blockchain();
    let addr = Recipient::new(AddressType::P2wpkh);

    // Get some coins to spend (and our "utxo" outpoint).
    let outpoint = faucet.send_to(10_000, &addr.address);
    let signer_utxo_block_hash = faucet.generate_block();

    let signer_utxo_tx = client.get_tx(&outpoint.txid).unwrap().unwrap();
    let signer_utxo_txid = signer_utxo_tx.tx.compute_txid();

    let utxo_input = model::TxPrevout {
        txid: signer_utxo_txid.into(),
        prevout_type: model::TxPrevoutType::SignersInput,
        ..Faker.fake_with_rng(&mut rng)
    };

    let utxo_output = model::TxOutput {
        txid: signer_utxo_txid.into(),
        output_index: 0,
        output_type: model::TxOutputType::Donation,
        script_pubkey: aggregate_key.signers_script_pubkey().into(),
        ..Faker.fake_with_rng(&mut rng)
    };

    db.write_bitcoin_block(&model::BitcoinBlock {
        block_height: 1u64.into(),
        block_hash: signer_utxo_block_hash.into(),
        parent_hash: BlockHash::all_zeros().into(),
    })
    .await
    .unwrap();

    db.write_tx_prevout(&utxo_input).await.unwrap();
    db.write_tx_output(&utxo_output).await.unwrap();

    db.write_bitcoin_transaction(&model::BitcoinTxRef {
        block_hash: signer_utxo_block_hash.into(),
        txid: signer_utxo_txid.into(),
    })
    .await
    .unwrap();

    let chain_tip = db.get_bitcoin_canonical_chain_tip().await.unwrap().unwrap();

    // Get the signer UTXO and assert that it is the one we just wrote.
    let utxo = db
        .get_signer_utxo(&chain_tip)
        .await
        .unwrap()
        .expect("no signer utxo");
    assert_eq!(utxo.outpoint.txid, signer_utxo_txid);

    // Get a utxo to spend.
    let utxo = addr.get_utxos(rpc, Some(10_000)).pop().unwrap();
    assert_eq!(utxo.txid, outpoint.txid);

    // Create a transaction that spends the utxo.
    let mut tx1 = bitcoin::Transaction {
        version: bitcoin::transaction::Version::ONE,
        lock_time: bitcoin::absolute::LockTime::ZERO,
        input: vec![bitcoin::TxIn {
            previous_output: utxo.outpoint(),
            script_sig: bitcoin::ScriptBuf::new(),
            sequence: bitcoin::Sequence::ZERO,
            witness: bitcoin::Witness::new(),
        }],
        output: vec![bitcoin::TxOut {
            value: bitcoin::Amount::from_sat(9_000),
            script_pubkey: addr.address.script_pubkey(),
        }],
    };

    // Sign and broadcast the transaction
    p2wpkh_sign_transaction(&mut tx1, 0, &utxo, &addr.keypair);
    client.broadcast_transaction(&tx1).await.unwrap();

    // Grab the BTC state.
    let btc_state = coord
        .get_btc_state(&chain_tip, aggregate_key)
        .await
        .unwrap();

    let expected_fees = Fees {
        total: 1_000,
        rate: 1_000_f64 / tx1.vsize() as f64,
    };

    // Assert that everything's as expected.
    assert_eq!(btc_state.utxo.outpoint.txid, signer_utxo_txid);
    assert_eq!(btc_state.utxo.public_key, aggregate_key.into());
    assert_eq!(btc_state.public_key, aggregate_key.into());
    assert_eq!(btc_state.last_fees, Some(expected_fees));
    assert_eq!(btc_state.magic_bytes, [b'T', b'3']);

    // Create a 2nd transaction that spends the utxo (simulate RBF).
    let mut tx2 = bitcoin::Transaction {
        version: bitcoin::transaction::Version::ONE,
        lock_time: bitcoin::absolute::LockTime::ZERO,
        input: vec![bitcoin::TxIn {
            previous_output: utxo.outpoint(),
            script_sig: bitcoin::ScriptBuf::new(),
            sequence: bitcoin::Sequence::ZERO,
            witness: bitcoin::Witness::new(),
        }],
        output: vec![bitcoin::TxOut {
            value: bitcoin::Amount::from_sat(8_000),
            script_pubkey: addr.address.script_pubkey(),
        }],
    };

    // Sign and broadcast the transaction
    p2wpkh_sign_transaction(&mut tx2, 0, &utxo, &addr.keypair);
    client.broadcast_transaction(&tx2).await.unwrap();

    // Grab the BTC state.
    let btc_state = coord
        .get_btc_state(&chain_tip, aggregate_key)
        .await
        .unwrap();

    let expected_fees = Fees {
        total: 2_000,
        rate: 2_000f64 / tx2.vsize() as f64,
    };

    // Assert that everything's as expected.
    assert_eq!(btc_state.utxo.outpoint.txid, signer_utxo_txid);
    assert_eq!(btc_state.last_fees, Some(expected_fees));

    testing::storage::drop_db(db).await;
}

fn create_signer_set(signers: &[Keypair], threshold: u32) -> (SignerSet, InMemoryNetwork) {
    let network = network::InMemoryNetwork::new();

    let signer_public_keys: BTreeSet<_> = signers.iter().map(|kp| kp.public_key().into()).collect();
    let signer_info: Vec<_> = signers
        .iter()
        .map(|kp| SignerInfo {
            signer_private_key: kp.secret_key().into(),
            signer_public_keys: signer_public_keys.clone(),
        })
        .collect();
    (
        SignerSet::new(&signer_info, threshold, || network.connect()),
        network,
    )
}

fn create_test_setup(
    dkg_shares: &EncryptedDkgShares,
    signatures_required: u16,
    faucet: &regtest::Faucet,
    rpc: &bitcoincore_rpc::Client,
    bitcoin_client: &BitcoinCoreClient,
) -> TestSweepSetup2 {
    let depositor = Recipient::new(AddressType::P2tr);
    faucet.send_to(50_000_000, &depositor.address);
    faucet.generate_block();

    let signer_address = Address::from_script(
        &dkg_shares.script_pubkey,
        bitcoin::Network::Regtest.params(),
    )
    .unwrap();
    let donation = faucet.send_to(100_000, &signer_address);
    let donation_block_hash = faucet.generate_block();

    let utxo = depositor.get_utxos(rpc, None).pop().unwrap();
    let (deposit_tx, deposit_request, deposit_info) = make_deposit_request(
        &depositor,
        5_000_000,
        utxo,
        100_000,
        dkg_shares.aggregate_key.x_only_public_key().0,
    );
    rpc.send_raw_transaction(&deposit_tx).unwrap();

    let deposit_block_hash = faucet.generate_block();
    let block_header = rpc.get_block_header_info(&deposit_block_hash).unwrap();
    let tx_info = bitcoin_client
        .get_tx_info(&deposit_tx.compute_txid(), &deposit_block_hash)
        .unwrap()
        .unwrap();
    let test_signers = TestSignerSet {
        keys: dkg_shares.signer_set_public_keys.clone(),
        // We don't use `signer`
        signer: Recipient::new(AddressType::P2tr),
    };
    let (request, recipient) = generate_withdrawal();
    let stacks_block = model::StacksBlock {
        block_hash: Faker.fake_with_rng(&mut OsRng),
        block_height: 0u64.into(),
        parent_hash: StacksBlockId::first_mined().into(),
        bitcoin_anchor: deposit_block_hash.into(),
    };
    TestSweepSetup2 {
        deposit_block_hash,
        deposits: vec![(deposit_info, deposit_request, tx_info)],
        sweep_tx_info: None,
        broadcast_info: None,
        donation,
        donation_block_hash,
        stacks_blocks: vec![stacks_block],
        signers: test_signers,
        withdrawals: vec![WithdrawalTriple {
            request,
            recipient,
            block_ref: block_header.as_block_ref(),
        }],
        withdrawal_sender: PrincipalData::from(StacksAddress::burn_address(false)),
        signatures_required,
    }
}

/// Test that we use conservative initial limits so that we don't process
/// requests until we can fetch limits from Emily.
///
/// Since the block observer doesn't signal the request decider (and tx coordinator)
/// if it fails to get the limits, the scenario required to check this issue is:
///  - The signers fetch a deposit from Emily, and it is validated and inserted
///    into the db
///  - Emily goes offline for some of the signers (at least one can still reach it)
///  - Those same signers are restarted, thus reloading the default sBTC limits
///  - The signer that didn't restart act as coordinator (since it can reach Emily
///    the block observer does signal the tx coordinator); as coordinator, it tries
///    to sweep the deposit above.
///  - The other signers cannot act as coordinator, but they can respond as tx
///    signers, and they do so using the default limits.
/// If the default limits are permissive (ie, default all `None`), they will
/// happily mint anything. If the limits are conservative, they will refuse to
/// mint (eg, `would exceed sBTC supply cap`).
#[tokio::test]
async fn test_conservative_initial_sbtc_limits() {
    let (rpc, faucet) = regtest::initialize_blockchain();
    let mut rng = get_rng();

    let (_, signer_key_pairs): (_, [Keypair; 3]) = testing::wallet::regtest_bootstrap_wallet();
    let signatures_required: u16 = 2;

    let network = WanNetwork::default();

    let chain_tip_info = get_canonical_chain_tip(rpc);

    // =========================================================================
    // Create a database, an associated context, and a Keypair for each of the
    // signers in the signing set.
    // -------------------------------------------------------------------------
    // - We load the database with a bitcoin blocks going back to some
    //   genesis block.
    // =========================================================================
    let signer_set_public_keys: BTreeSet<PublicKey> = signer_key_pairs
        .iter()
        .map(|kp| kp.public_key().into())
        .collect();
    let mut signers = Vec::new();
    for kp in signer_key_pairs.iter() {
        let db = testing::storage::new_test_database().await;
        backfill_bitcoin_blocks(&db, rpc, &chain_tip_info.hash).await;

        // Ensure a stacks tip exists before DKG
        let mut stacks_block: model::StacksBlock = Faker.fake_with_rng(&mut rng);
        stacks_block.bitcoin_anchor = chain_tip_info.hash.into();
        db.write_stacks_block(&stacks_block).await.unwrap();

        let ctx = TestContext::builder()
            .with_storage(db.clone())
            .with_first_bitcoin_core_client()
            .with_mocked_stacks_client()
            .with_mocked_emily_client()
            .modify_settings(|settings| {
                settings.signer.bootstrap_signing_set = signer_set_public_keys.clone();
                settings.signer.bootstrap_signatures_required = signatures_required;
            })
            .build();

        // We do not want to run DKG because we think that the signer set
        // has changed.
        let aggregate_key = Faker.fake_with_rng(&mut rng);
        prevent_dkg_on_changed_signer_set_info(&ctx, aggregate_key);

        let network = network.connect(&ctx);
        signers.push((ctx, db, kp, network));
    }

    // =========================================================================
    // Compute DKG and store it into db
    // =========================================================================
    let mut signer_set = create_signer_set(&signer_key_pairs, signatures_required as u32).0;
    let dkg_txid = testing::dummy::txid(&fake::Faker, &mut rng).into();
    let chain_tip = chain_tip_info.hash.into();

    let (aggregate_key, mut encrypted_shares) = signer_set
        .run_dkg(chain_tip, dkg_txid, &mut rng, DkgSharesStatus::Verified)
        .await;

    for ((_, db, _, _), dkg_shares) in signers.iter_mut().zip(encrypted_shares.iter_mut()) {
        dkg_shares.dkg_shares_status = DkgSharesStatus::Verified;
        dkg_shares.signature_share_threshold = signatures_required;
        signer_set
            .write_as_rotate_keys_tx(db, &chain_tip, dkg_shares, &mut rng)
            .await;

        db.write_encrypted_dkg_shares(dkg_shares)
            .await
            .expect("failed to write encrypted shares");
    }

    // =========================================================================
    // Setup the emily client mocks.
    // =========================================================================
    let enable_emily_limits = Arc::new(AtomicBool::new(false));
    for (i, (ctx, _, _, _)) in signers.iter_mut().enumerate() {
        ctx.with_emily_client(|client| {
            // We already stored the deposit, we don't need it from Emily
            client
                .expect_get_deposits()
                .returning(|| Box::pin(std::future::ready(Ok(vec![]))));

            // We don't care about this
            client.expect_accept_deposits().returning(|_| {
                Box::pin(std::future::ready(Err(Error::InvalidStacksResponse(
                    "dummy",
                ))))
            });

            // We don't care about this
            client.expect_accept_withdrawals().returning(|_| {
                Box::pin(std::future::ready(Err(Error::InvalidStacksResponse(
                    "dummy",
                ))))
            });

            let enable_emily_limits = enable_emily_limits.clone();
            client.expect_get_limits().times(1..).returning(move || {
                // Since we don't signal the coordinator if we fail to fetch the limits
                // we need the coordinator to be able to fetch them.
                // But we want the other signers to fail fetching limits.
                let limits = if i == 0 || enable_emily_limits.load(Ordering::SeqCst) {
                    Ok(SbtcLimits::unlimited())
                } else {
                    // Just a random error, we don't care about it
                    Err(Error::InvalidStacksResponse("dummy"))
                };
                Box::pin(std::future::ready(limits))
            });
        })
        .await;
    }

    // =========================================================================
    // Setup the stacks client mocks.
    // -------------------------------------------------------------------------
    // - Set up the mocks to that the block observer fetches at least one
    //   Stacks block. This is necessary because we need the stacks chain
    //   tip in the transaction coordinator.
    // =========================================================================
    for (ctx, _, _, _) in signers.iter_mut() {
        ctx.with_stacks_client(|client| {
            client
                .expect_get_tenure_info()
                .returning(move || Box::pin(std::future::ready(Ok(DUMMY_TENURE_INFO.clone()))));

            client.expect_get_block().returning(|_| {
                let response = Ok(NakamotoBlock {
                    header: NakamotoBlockHeader::empty(),
                    txs: vec![],
                });
                Box::pin(std::future::ready(response))
            });

            let chain_tip = model::BitcoinBlockHash::from(chain_tip_info.hash);
            client.expect_get_tenure().returning(move |_| {
                let mut tenure = TenureBlocks::nearly_empty().unwrap();
                tenure.anchor_block_hash = chain_tip;
                Box::pin(std::future::ready(Ok(tenure)))
            });

            client.expect_get_pox_info().returning(|| {
                let response = serde_json::from_str::<RPCPoxInfoData>(GET_POX_INFO_JSON)
                    .map_err(Error::JsonSerialize);
                Box::pin(std::future::ready(response))
            });

            client
                .expect_estimate_fees()
                .returning(|_, _, _| Box::pin(std::future::ready(Ok(25))));

            // The coordinator will try to further process the deposit to submit
            // the stacks tx, but we are not interested (for the current test iteration).
            client.expect_get_account().returning(|_| {
                let response = Ok(AccountInfo {
                    balance: 0,
                    locked: 0,
                    unlock_height: 0u64.into(),
                    // this is the only part used to create the stacks transaction.
                    nonce: 12,
                });
                Box::pin(std::future::ready(response))
            });

            client
                .expect_get_sortition_info()
                .returning(move |_| Box::pin(std::future::ready(Ok(DUMMY_SORTITION_INFO))));

            // The coordinator broadcasts a rotate keys transaction if it
            // is not up-to-date with their view of the current aggregate
            // key. The response of None means that the stacks node does
            // not have a record of a rotate keys contract call being
            // executed, so the coordinator will construct and broadcast
            // one.
            client
                .expect_get_current_signers_aggregate_key()
                .returning(move |_| Box::pin(std::future::ready(Ok(Some(aggregate_key)))));

            // The coordinator will get the total supply of sBTC to
            // determine the amount of mintable sBTC.
            client
                .expect_get_sbtc_total_supply()
                .returning(move |_| Box::pin(async move { Ok(Amount::ZERO) }));
        })
        .await;
    }

    // =========================================================================
    // Setup a deposit
    // -------------------------------------------------------------------------
    // - Write the deposit (and anything required for it to be swept)
    // =========================================================================
    let dkg_shares = encrypted_shares.first().cloned().unwrap();
    let bitcoin_client = signers[0].0.clone().bitcoin_client;
    let setup = create_test_setup(
        &dkg_shares,
        signatures_required,
        faucet,
        rpc,
        &bitcoin_client,
    );
    for (_, db, _, _) in signers.iter_mut() {
        backfill_bitcoin_blocks(db, rpc, &setup.deposit_block_hash).await;
        setup.store_stacks_genesis_block(db).await;
        setup.store_donation(db).await;
        setup.store_deposit_txs(db).await;
        setup.store_deposit_request(db).await;
        setup.store_deposit_decisions(db).await;
    }

    // =========================================================================
    // Start the TxCoordinatorEventLoop, TxSignerEventLoop and BlockObserver
    // processes for each signer.
    // -------------------------------------------------------------------------
    // - We only proceed with the test after all processes have started, and
    //   we use a counter to notify us when that happens.
    // =========================================================================
    let start_count = Arc::new(AtomicU8::new(0));

    for (ctx, _, kp, network) in signers.iter() {
        ctx.state().set_sbtc_contracts_deployed();
        let ev = TxCoordinatorEventLoop {
            network: network.spawn(),
            context: ctx.clone(),
            context_window: 10000,
            private_key: kp.secret_key().into(),
            signing_round_max_duration: Duration::from_secs(2),
            bitcoin_presign_request_max_duration: Duration::from_secs(2),
            threshold: signatures_required,
            dkg_max_duration: Duration::from_secs(10),
            is_epoch3: true,
        };
        let counter = start_count.clone();
        tokio::spawn(async move {
            counter.fetch_add(1, Ordering::Relaxed);
            ev.run().await
        });

        let ev = TxSignerEventLoop {
            network: network.spawn(),
            threshold: signatures_required as u32,
            context: ctx.clone(),
            context_window: 10000,
            wsts_state_machines: LruCache::new(NonZeroUsize::new(100).unwrap()),
            signer_private_key: kp.secret_key().into(),
            rng: rand::rngs::OsRng,
            dkg_begin_pause: None,
            dkg_verification_state_machines: LruCache::new(NonZeroUsize::new(5).unwrap()),
            stacks_sign_request: LruCache::new(STACKS_SIGN_REQUEST_LRU_SIZE),
        };
        let counter = start_count.clone();
        tokio::spawn(async move {
            counter.fetch_add(1, Ordering::Relaxed);
            ev.run().await
        });

        let ev = RequestDeciderEventLoop {
            network: network.spawn(),
            context: ctx.clone(),
            context_window: 10000,
            blocklist_checker: Some(()),
            signer_private_key: kp.secret_key().into(),
            deposit_decisions_retry_window: 1,
            withdrawal_decisions_retry_window: 1,
        };
        let counter = start_count.clone();
        tokio::spawn(async move {
            counter.fetch_add(1, Ordering::Relaxed);
            ev.run().await
        });

        let block_observer = BlockObserver {
            context: ctx.clone(),
            bitcoin_blocks: testing::btc::new_zmq_block_hash_stream(BITCOIN_CORE_ZMQ_ENDPOINT)
                .await,
        };
        let counter = start_count.clone();
        tokio::spawn(async move {
            counter.fetch_add(1, Ordering::Relaxed);
            block_observer.run().await
        });
    }

    while start_count.load(Ordering::SeqCst) < 12 {
        Sleep::for_millis(10).await;
    }

    // =========================================================================
    // Wait for the first signer to be the coordinator
    // -------------------------------------------------------------------------
    // - Two of three signers will not be able to coordinate, because of failing
    //   in getting deposits (so no signal is sent to request decider and tx
    //   coordinator)
    // =========================================================================
    let signers_key = setup.signers.signer_keys().iter().cloned().collect();
    loop {
        let chain_tip: BitcoinBlockHash = faucet.generate_blocks(1).pop().unwrap().into();
        if given_key_is_coordinator(signers[0].2.public_key().into(), &chain_tip, &signers_key) {
            break;
        }
    }
    // Giving enough time to process the transaction
    Sleep::for_secs(3).await;

    // =========================================================================
    // Check we did NOT process the deposit
    // =========================================================================
    let (ctx, _, _, _) = signers.first().unwrap();
    let txids = ctx.bitcoin_client.inner_client().get_raw_mempool().unwrap();

    assert!(txids.is_empty());

    // =========================================================================
    // Re-enable limits fetching
    // =========================================================================
    enable_emily_limits.store(true, Ordering::SeqCst);

    faucet.generate_block();
    Sleep::for_secs(3).await;
    // =========================================================================
    // Check we did process the deposit now
    // =========================================================================
    let (ctx, _, _, _) = signers.first().unwrap();
    let txids = ctx.bitcoin_client.inner_client().get_raw_mempool().unwrap();

    assert_eq!(txids.len(), 1);
    let tx_info = bitcoin_client.get_tx(&txids[0]).unwrap().unwrap();

    assert_eq!(
        tx_info.tx.input[1].previous_output,
        setup.deposit_outpoints()[0]
    );

    for (_, db, _, _) in signers {
        testing::storage::drop_db(db).await;
    }
}

/// Test that three signers can successfully sign and broadcast a bitcoin
/// transaction sweeping out funds given a withdrawal request.
///
/// The test setup is as follows:
/// 1. There are three "signers" contexts. Each context points to its own
///    real postgres database, and they have their own private key. Each
///    database is populated with the same blockchain data.
/// 2. Each context is given to a block observer, a tx signer, and a tx
///    coordinator, where these event loops are spawned as separate tasks.
/// 3. The signers communicate with our in-memory network struct.
/// 4. A real Emily server is running in the background.
/// 5. A real bitcoin-core node is running in the background.
/// 6. Stacks-core is mocked.
///
/// After the setup, the signers observe a bitcoin block and update their
/// databases. The coordinator then constructs a bitcoin transaction and
/// gets it signed. After it is signed the coordinator broadcasts it to
/// bitcoin-core. We also check for the accept-withdrawal-request contract
/// call.
///
/// To start the test environment do:
/// ```bash
/// make integration-env-up-ci
/// ```
///
/// then, once everything is up and running, run the test.
#[tokio::test]
async fn sign_bitcoin_transaction_withdrawals() {
    let (_, signer_key_pairs): (_, [Keypair; 3]) = testing::wallet::regtest_bootstrap_wallet();
    let (rpc, faucet) = regtest::initialize_blockchain();

    let mut rng = get_rng();
    // We need to populate our databases, so let's fetch the data.
    let emily_client = EmilyClient::try_new(
        &Url::parse("http://testApiKey@localhost:3031").unwrap(),
        Duration::from_secs(1),
        None,
    )
    .unwrap();

    let emily_config = emily_client.config().as_testing();

    testing_api::wipe_databases(&emily_config).await.unwrap();

    let network = WanNetwork::default();

    let chain_tip_info = get_canonical_chain_tip(rpc);

    // =========================================================================
    // Step 1 - Create a database, an associated context, and a Keypair for
    //          each of the signers in the signing set.
    // -------------------------------------------------------------------------
    // - We load the database with a bitcoin blocks going back to some
    //   genesis block.
    // =========================================================================
    let mut signers = Vec::new();
    for kp in signer_key_pairs.iter() {
        let db = testing::storage::new_test_database().await;
        let ctx = TestContext::builder()
            .with_storage(db.clone())
            .with_first_bitcoin_core_client()
            .with_emily_client(emily_client.clone())
            .with_mocked_stacks_client()
            .build();

        backfill_bitcoin_blocks(&db, rpc, &chain_tip_info.hash).await;

        let network = network.connect(&ctx);

        signers.push((ctx, db, kp, network));
    }

    // =========================================================================
    // Step 2 - Setup the stacks client mocks.
    // -------------------------------------------------------------------------
    // - Set up the mocks to that the block observer fetches at least one
    //   Stacks block. This is necessary because we need the stacks chain
    //   tip in the transaction coordinator.
    // - Set up the current-aggregate-key response to be `None`. This means
    //   that each coordinator will broadcast a rotate keys transaction.
    // =========================================================================
    let (broadcast_stacks_tx, rx) = tokio::sync::broadcast::channel(10);
    let stacks_tx_stream = BroadcastStream::new(rx);

    for (ctx, db, _, _) in signers.iter_mut() {
        let broadcast_stacks_tx = broadcast_stacks_tx.clone();
        let db = db.clone();

        ctx.with_stacks_client(|client| {
            client
                .expect_get_tenure_info()
                .returning(move || Box::pin(std::future::ready(Ok(DUMMY_TENURE_INFO.clone()))));

            client.expect_get_block().returning(|_| {
                let response = Ok(NakamotoBlock {
                    header: NakamotoBlockHeader::empty(),
                    txs: vec![],
                });
                Box::pin(std::future::ready(response))
            });

            let chain_tip = model::BitcoinBlockHash::from(chain_tip_info.hash);
            client.expect_get_tenure().returning(move |_| {
                let mut tenure = TenureBlocks::nearly_empty().unwrap();
                tenure.anchor_block_hash = chain_tip;
                Box::pin(std::future::ready(Ok(tenure)))
            });

            client.expect_get_pox_info().returning(|| {
                let response = serde_json::from_str::<RPCPoxInfoData>(GET_POX_INFO_JSON)
                    .map_err(Error::JsonSerialize);
                Box::pin(std::future::ready(response))
            });

            client
                .expect_estimate_fees()
                .returning(|_, _, _| Box::pin(std::future::ready(Ok(25))));

            // The coordinator will try to further process the deposit to submit
            // the stacks tx, but we are not interested (for the current test iteration).
            client.expect_get_account().returning(|_| {
                let response = Ok(AccountInfo {
                    balance: 0,
                    locked: 0,
                    unlock_height: 0u64.into(),
                    // this is the only part used to create the stacks transaction.
                    nonce: 12,
                });
                Box::pin(std::future::ready(response))
            });
            client.expect_get_sortition_info().returning(move |_| {
                let response = Ok(SortitionInfo {
                    burn_block_hash: BurnchainHeaderHash::from(chain_tip),
                    burn_block_height: chain_tip_info.height,
                    ..DUMMY_SORTITION_INFO.clone()
                });
                Box::pin(std::future::ready(response))
            });

            // The coordinator broadcasts a rotate keys transaction if it
            // is not up-to-date with their view of the current aggregate
            // key. The response of here means that the stacks node has a
            // record of a rotate keys contract call being executed once we
            // have verified shares.
            client
                .expect_get_current_signers_aggregate_key()
                .returning(move |_| {
                    let db = db.clone();
                    Box::pin(async move {
                        let shares = db.get_latest_verified_dkg_shares().await?;
                        Ok(shares.map(|sh| sh.aggregate_key))
                    })
                });

            // Only the client that corresponds to the coordinator will
            // submit a transaction, so we don't make explicit the
            // expectation here.
            client.expect_submit_tx().returning(move |tx| {
                let tx = tx.clone();
                let txid = tx.txid();
                let broadcast_stacks_tx = broadcast_stacks_tx.clone();
                Box::pin(async move {
                    broadcast_stacks_tx.send(tx).unwrap();
                    Ok(SubmitTxResponse::Acceptance(txid))
                })
            });
            // The coordinator will get the total supply of sBTC to
            // determine the amount of mintable sBTC.
            client
                .expect_get_sbtc_total_supply()
                .returning(move |_| Box::pin(async move { Ok(Amount::ZERO) }));

            // We use this during validation to check if the withdrawal
            // request completed in the smart contract.
            client
                .expect_is_withdrawal_completed()
                .returning(|_, _| Box::pin(std::future::ready(Ok(false))));
        })
        .await;
    }

    // =========================================================================
    // Step 3 - Start the TxCoordinatorEventLoop, TxSignerEventLoop and
    //          BlockObserver processes for each signer.
    // -------------------------------------------------------------------------
    // - We only proceed with the test after all processes have started, and
    //   we use a counter to notify us when that happens.
    // =========================================================================
    let start_count = Arc::new(AtomicU8::new(0));

    for (ctx, _, kp, network) in signers.iter() {
        ctx.state().set_sbtc_contracts_deployed();
        let ev = TxCoordinatorEventLoop {
            network: network.spawn(),
            context: ctx.clone(),
            context_window: 10000,
            private_key: kp.secret_key().into(),
            signing_round_max_duration: Duration::from_secs(10),
            bitcoin_presign_request_max_duration: Duration::from_secs(10),
            threshold: ctx.config().signer.bootstrap_signatures_required,
            dkg_max_duration: Duration::from_secs(10),
            is_epoch3: true,
        };
        let counter = start_count.clone();
        tokio::spawn(async move {
            counter.fetch_add(1, Ordering::Relaxed);
            ev.run().await
        });

        let ev = TxSignerEventLoop {
            network: network.spawn(),
            threshold: ctx.config().signer.bootstrap_signatures_required as u32,
            context: ctx.clone(),
            context_window: 10000,
            wsts_state_machines: LruCache::new(NonZeroUsize::new(100).unwrap()),
            signer_private_key: kp.secret_key().into(),
            rng: rand::rngs::OsRng,
            dkg_begin_pause: None,
            dkg_verification_state_machines: LruCache::new(NonZeroUsize::new(5).unwrap()),
            stacks_sign_request: LruCache::new(STACKS_SIGN_REQUEST_LRU_SIZE),
        };
        let counter = start_count.clone();
        tokio::spawn(async move {
            counter.fetch_add(1, Ordering::Relaxed);
            ev.run().await
        });

        let ev = RequestDeciderEventLoop {
            network: network.spawn(),
            context: ctx.clone(),
            context_window: 10000,
            deposit_decisions_retry_window: 1,
            withdrawal_decisions_retry_window: 1,
            blocklist_checker: Some(()),
            signer_private_key: kp.secret_key().into(),
        };
        let counter = start_count.clone();
        tokio::spawn(async move {
            counter.fetch_add(1, Ordering::Relaxed);
            ev.run().await
        });

        let block_observer = BlockObserver {
            context: ctx.clone(),
            bitcoin_blocks: testing::btc::new_zmq_block_hash_stream(BITCOIN_CORE_ZMQ_ENDPOINT)
                .await,
        };
        let counter = start_count.clone();
        tokio::spawn(async move {
            counter.fetch_add(1, Ordering::Relaxed);
            block_observer.run().await
        });
    }

    while start_count.load(Ordering::SeqCst) < 12 {
        Sleep::for_millis(10).await;
    }

    // =========================================================================
    // Step 4 - Wait for DKG
    // -------------------------------------------------------------------------
    // - Once they are all running, generate a bitcoin block to kick off
    //   the database updating process.
    // - After they have the same view of the canonical bitcoin blockchain,
    //   the signers should all participate in DKG.
    // =========================================================================
    let chain_tip: BitcoinBlockHash = faucet.generate_block().into();

    // We first need to wait for bitcoin-core to send us all the
    // notifications so that we are up-to-date with the chain tip.
<<<<<<< HEAD
    signers
        .iter()
        .map(|(_, db, _, _)| testing::storage::wait_for_chain_tip(db, chain_tip))
        .join_all()
        .await;

    // Now we wait for DKG to successfully complete. For that we just watch
    // the dkg_shares table. Also, we need to get the signers' scriptPubKey
    // so that we can make a donation, and get the party started.
    signers
        .iter()
        .map(|(_, db, _, _)| testing::storage::wait_for_dkg(db, 1))
        .join_all()
        .await;
=======
    wait_for_signers(&signers).await;

    // DKG and DKG verification should have finished successfully. We
    // assume, for now, that the key rotation contract call was submitted.
    // This assumption gets validated later, but we make the assumption now
    // and populate the database with a key rotation event.
    for (ctx, db, _, _) in signers.iter() {
        let shares = db.get_latest_verified_dkg_shares().await.unwrap().unwrap();

        let stacks_chain_tip = db.get_stacks_chain_tip(&chain_tip).await.unwrap().unwrap();
        let event = KeyRotationEvent {
            txid: fake::Faker.fake_with_rng(&mut rng),
            block_hash: stacks_chain_tip.block_hash,
            aggregate_key: shares.aggregate_key,
            signer_set: shares.signer_set_public_keys.clone(),
            signatures_required: shares.signature_share_threshold,
            address: PrincipalData::from(ctx.config().signer.deployer).into(),
        };
        db.write_rotate_keys_transaction(&event).await.unwrap();
    }

>>>>>>> 7e06e3cf
    let (_, db, _, _) = signers.first().unwrap();
    let shares = db.get_latest_encrypted_dkg_shares().await.unwrap().unwrap();

    // =========================================================================
    // Step 5 - Prepare for the withdrawal
    // -------------------------------------------------------------------------
    // - Before the signers can process anything, they need a UTXO to call
    //   their own. For that we make a donation, and confirm it. The
    //   signers should pick it up.
    // =========================================================================
    let script_pub_key = shares.aggregate_key.signers_script_pubkey();
    let network = bitcoin::Network::Regtest;
    let address = Address::from_script(&script_pub_key, network).unwrap();

    faucet.send_to(100_000_000, &address);

    // =========================================================================
    // Step 6 - Receive the withdrawal request
    // -------------------------------------------------------------------------
    // - Withdrawal requests are received from our stacks node, where we
    //   are an event observer of our node. So creating a withdrawal
    //   request is basically writing a row to our database.
    // =========================================================================
    let withdrawal_recipient = Recipient::new(AddressType::P2tr);

    // Let's initiate a withdrawal. This is easy, we just create a row in
    // the databases.
    let (bitcoin_chain_tip, stacks_chain_tip) = db.get_chain_tips().await;

    let withdrawal_request = WithdrawalRequest {
        request_id: 23,
        bitcoin_block_height: bitcoin_chain_tip.block_height,
        amount: 10_000_000,
        block_hash: stacks_chain_tip,
        recipient: withdrawal_recipient.script_pubkey.clone().into(),
        max_fee: 100_000,
        txid: StacksTxId::from([123; 32]),
        sender_address: PrincipalData::from(StandardPrincipalData::transient()).into(),
    };
    // Now we should manually put withdrawal request to Emily, pretending that
    // sidecar did it.
    let stacks_tip_height = db
        .get_stacks_block(&stacks_chain_tip)
        .await
        .unwrap()
        .unwrap()
        .block_height;

    // Set the chainstate to Emily before we create the withdrawal request
    chainstate_api::set_chainstate(
        &emily_config,
        Chainstate {
            stacks_block_hash: stacks_chain_tip.to_string(),
            stacks_block_height: *stacks_tip_height,
            bitcoin_block_height: Some(Some(0)), // TODO: maybe we will want to have here some sensible data.
        },
    )
    .await
    .expect("Failed to set chainstate");

    let request_body = testing_emily_client::models::CreateWithdrawalRequestBody {
        amount: withdrawal_request.amount,
        parameters: Box::new(testing_emily_client::models::WithdrawalParameters {
            max_fee: withdrawal_request.max_fee,
        }),
        recipient: withdrawal_request.recipient.to_string(),
        request_id: withdrawal_request.request_id,
        sender: withdrawal_request.sender_address.to_string(),
        stacks_block_hash: withdrawal_request.block_hash.to_string(),
        stacks_block_height: *stacks_tip_height,
        txid: withdrawal_request.txid.to_string(),
    };
    let response = withdrawal_api::create_withdrawal(&emily_config, request_body).await;
    assert!(response.is_ok());
    // Check that there is no Accepted requests on emily before we broadcast them
    let withdrawals_on_emily =
        withdrawal_api::get_withdrawals(&emily_config, TestingEmilyStatus::Accepted, None, None)
            .await
            .unwrap()
            .withdrawals;
    assert!(withdrawals_on_emily.is_empty());

    // Check that there is no Accepted requests on emily before we broadcast them
    let withdrawals_on_emily =
        withdrawal_api::get_withdrawals(&emily_config, TestingEmilyStatus::Pending, None, None)
            .await
            .unwrap()
            .withdrawals;
    assert_eq!(withdrawals_on_emily.len(), 1);

    for (_, db, _, _) in signers.iter() {
        db.write_withdrawal_request(&withdrawal_request)
            .await
            .unwrap();
    }

    // =========================================================================
    // Step 7 - Confirm WITHDRAWAL_MIN_CONFIRMATIONS more blocks so that
    //          the signers process the withdrawal request.
    // -------------------------------------------------------------------------
    // - Generate WITHDRAWAL_MIN_CONFIRMATIONS blocks the deposit request.
    //   This will trigger the block observer to update the database.
    // - Each RequestDecider process should vote on the withdrawal request
    //   and submit the votes to each other.
    // - The coordinator should submit a sweep transaction with an output
    //   fulfilling the withdrawal request.
    // =========================================================================
    let (ctx, _, _, _) = signers.first().unwrap();
    for _ in 0..WITHDRAWAL_MIN_CONFIRMATIONS - 1 {
        faucet.generate_block();
        wait_for_signers(&signers).await;
        // The mempool should be empty, since the signers do not act on the
        // withdrawal unless they've observed WITHDRAWAL_MIN_CONFIRMATIONS
        // from the chain tip of when the withdrawal request was created.
        let txids = ctx.bitcoin_client.inner_client().get_raw_mempool().unwrap();
        assert!(txids.is_empty());
    }

    faucet.generate_block();
    wait_for_signers(&signers).await;

    let mut txids = ctx.bitcoin_client.inner_client().get_raw_mempool().unwrap();
    assert_eq!(txids.len(), 1);

    let block_hash = faucet.generate_block();
    wait_for_signers(&signers).await;

    // =========================================================================
    // Step 8 - Assertions
    // -------------------------------------------------------------------------
    // - The first transactions should be a rotate keys contract call. And
    //   because of how we set up our mocked stacks client, each
    //   coordinator submits a rotate keys transaction before they do
    //   anything else.
    // - The last transaction should be us accepting the withdrawal request
    //   and burning sBTC.
    // - Is the sweep transaction in our database.
    // - Does the sweep outputs to the right scriptPubKey with the right
    //   amount.
    // =========================================================================

    let withdrawals_on_emily =
        withdrawal_api::get_withdrawals(&emily_config, TestingEmilyStatus::Accepted, None, None)
            .await
            .unwrap()
            .withdrawals;

    assert_eq!(withdrawals_on_emily.len(), 1);

    let withdrawal_on_emily = withdrawals_on_emily[0].clone();
    assert_eq!(
        withdrawal_on_emily.request_id,
        withdrawal_request.request_id
    );
    assert_eq!(
        withdrawal_on_emily.stacks_block_hash,
        withdrawal_request.block_hash.to_string()
    );
    assert_eq!(
        withdrawal_on_emily.recipient,
        withdrawal_request.recipient.to_string()
    );
    assert_eq!(
        withdrawal_on_emily.sender,
        withdrawal_request.sender_address.to_string()
    );
    assert_eq!(withdrawal_on_emily.amount, withdrawal_request.amount);

    let sleep_fut = Sleep::for_secs(5);
    let broadcast_stacks_txs: Vec<StacksTransaction> = stacks_tx_stream
        .take_until(sleep_fut)
        .collect::<Vec<_>>()
        .await
        .into_iter()
        .collect::<Result<Vec<_>, _>>()
        .unwrap();

    more_asserts::assert_ge!(broadcast_stacks_txs.len(), 2);
    // Check that the first N - 1 are all rotate keys contract calls.
    let rotate_keys_count = broadcast_stacks_txs.len() - 1;
    for tx in broadcast_stacks_txs.iter().take(rotate_keys_count) {
        assert_stacks_transaction_kind::<RotateKeysV1>(tx);
    }
    // Check that the Nth transaction is the accept-withdrawal-request
    // contract call.
    let tx = broadcast_stacks_txs.last().unwrap();
    assert_stacks_transaction_kind::<AcceptWithdrawalV1>(tx);

    // Now lets check the bitcoin transaction, first we get it.
    let txid = txids.pop().unwrap();
    let tx_info = ctx
        .bitcoin_client
        .get_tx_info(&txid, &block_hash)
        .unwrap()
        .unwrap();
    // We check that the scriptPubKey of the first input is the signers'
    let actual_script_pub_key = tx_info.prevout(0).unwrap().script_pubkey.as_bytes();

    assert_eq!(actual_script_pub_key, script_pub_key.as_bytes());
    assert_eq!(&tx_info.tx.output[0].script_pubkey, &script_pub_key);

    let recipient = &*withdrawal_request.recipient;
    assert_eq!(&tx_info.tx.output[2].script_pubkey, recipient);

    let withdrawal_amount = withdrawal_request.amount;
    assert_eq!(tx_info.tx.output[2].value.to_sat(), withdrawal_amount);

    // We check that our database has the sweep transaction
    let script_pubkey = sqlx::query_scalar::<_, model::ScriptPubKey>(
        r#"
        SELECT script_pubkey
        FROM sbtc_signer.bitcoin_tx_outputs
        WHERE txid = $1
          AND output_type = 'signers_output'
        "#,
    )
    .bind(txid.to_byte_array())
    .fetch_one(ctx.storage.pool())
    .await
    .unwrap();

    // We check that that our database has the withdrawal tx output
    let withdrawal_output = sqlx::query_as::<_, WithdrawalTxOutput>(
        r#"
        SELECT txid, output_index, request_id
        FROM sbtc_signer.bitcoin_withdrawal_tx_outputs
        WHERE txid = $1
        "#,
    )
    .bind(txid.to_byte_array())
    .fetch_one(ctx.storage.pool())
    .await
    .unwrap();

    assert_eq!(withdrawal_output.output_index, 2);
    assert_eq!(withdrawal_output.request_id, withdrawal_request.request_id);

    for (_, db, _, _) in signers {
        assert!(db.is_signer_script_pub_key(&script_pubkey).await.unwrap());
        testing::storage::drop_db(db).await;
    }
}

#[test_case(false, false; "rejectable")]
#[test_case(true, false; "completed")]
#[test_case(false, true; "in mempool")]
#[tokio::test]
async fn process_rejected_withdrawal(is_completed: bool, is_in_mempool: bool) {
    let db = testing::storage::new_test_database().await;
    let mut rng = get_rng();
    let (rpc, faucet) = regtest::initialize_blockchain();

    let mut context = TestContext::builder()
        .with_storage(db.clone())
        .with_first_bitcoin_core_client()
        .with_mocked_stacks_client()
        .with_mocked_emily_client()
        .build();

    let expect_tx = !is_completed && !is_in_mempool;

    let nonce = 12;
    let db2 = db.clone();
    // Mock required stacks client functions
    context
        .with_stacks_client(|client| {
            client.expect_get_account().once().returning(move |_| {
                Box::pin(async move {
                    Ok(AccountInfo {
                        balance: 0,
                        locked: 0,
                        unlock_height: 0u64.into(),
                        // The nonce is used to create the stacks tx
                        nonce,
                    })
                })
            });

            // The coordinator broadcasts a rotate keys transaction if it
            // is not up-to-date with their view of the current aggregate
            // key. The response of here means that the stacks node has a
            // record of a rotate keys contract call being executed once we
            // have verified shares.
            client
                .expect_get_current_signers_aggregate_key()
                .returning(move |_| {
                    let db2 = db2.clone();
                    Box::pin(async move {
                        let shares = db2.get_latest_verified_dkg_shares().await?;
                        Ok(shares.map(|sh| sh.aggregate_key))
                    })
                });

            // Dummy value
            client
                .expect_estimate_fees()
                .returning(move |_, _, _| Box::pin(async move { Ok(25505) }));

            client
                .expect_is_withdrawal_completed()
                .returning(move |_, _| Box::pin(async move { Ok(is_completed) }));
        })
        .await;

    let num_signers = 7;
    let signing_threshold = 5;
    let context_window = 100;

    let network = network::in_memory::InMemoryNetwork::new();
    let signer_info = testing::wsts::generate_signer_info(&mut rng, num_signers);

    let mut testing_signer_set =
        testing::wsts::SignerSet::new(&signer_info, signing_threshold, || network.connect());

    let bitcoin_chain_tip = rpc.get_blockchain_info().unwrap().best_block_hash;
    backfill_bitcoin_blocks(&db, rpc, &bitcoin_chain_tip).await;

    // Ensure we have a stacks chain tip
    let genesis_block = model::StacksBlock {
        block_hash: Faker.fake_with_rng(&mut OsRng),
        block_height: 0u64.into(),
        parent_hash: StacksBlockId::first_mined().into(),
        bitcoin_anchor: bitcoin_chain_tip.into(),
    };
    db.write_stacks_blocks([&genesis_block]).await;

    let (aggregate_key, _) = run_dkg(&context, &mut rng, &mut testing_signer_set).await;

    // We need to set the signer's UTXO since that is necessary to know if
    // there is a transaction sweeping out any withdrawals.
    let script_pub_key = aggregate_key.signers_script_pubkey();
    let bitcoin_network = bitcoin::Network::Regtest;
    let address = Address::from_script(&script_pub_key, bitcoin_network).unwrap();
    let donation = faucet.send_to(100_000, &address);

    // Okay, the donation exists, but it's in the mempool. In order to get
    // it into our database it needs to be confirmed. We also feed it
    // through the block observer will consider since it handles all the
    // logic for writing it to the database.
    let bitcoin_chain_tip = faucet.generate_block();
    backfill_bitcoin_blocks(&db, rpc, &bitcoin_chain_tip).await;

    let tx = context
        .bitcoin_client
        .get_tx_info(&donation.txid, &bitcoin_chain_tip)
        .unwrap()
        .unwrap();
    let bootstrap_script_pubkey = context.config().signer.bootstrap_aggregate_key;
    block_observer::extract_sbtc_transactions(
        &db,
        bootstrap_script_pubkey,
        bitcoin_chain_tip,
        &[tx],
    )
    .await
    .unwrap();

    let (bitcoin_chain_tip, stacks_chain_tip) = db.get_chain_tips().await;
    assert_eq!(stacks_chain_tip, genesis_block.block_hash);

    // Now we create a withdrawal request (without voting for it)
    let request = WithdrawalRequest {
        block_hash: genesis_block.block_hash,
        bitcoin_block_height: bitcoin_chain_tip.block_height,
        ..fake::Faker.fake_with_rng(&mut rng)
    };
    db.write_withdrawal_request(&request).await.unwrap();

    // The request should not be pending yet (missing enough confirmation)
    assert!(
        context
            .get_storage()
            .get_pending_rejected_withdrawal_requests(&bitcoin_chain_tip, context_window)
            .await
            .unwrap()
            .is_empty()
    );

    let new_tip = faucet
        .generate_blocks(WITHDRAWAL_BLOCKS_EXPIRY + 1)
        .pop()
        .unwrap();
    backfill_bitcoin_blocks(&db, rpc, &new_tip).await;
    let (bitcoin_chain_tip, _) = db.get_chain_tips().await;

    // We've just updated the database with a new chain tip, so we need to
    // update the signer's state just like the block observer would.
    context.state().set_bitcoin_chain_tip(bitcoin_chain_tip);
    // Now it should be pending rejected
    assert_eq!(
        context
            .get_storage()
            .get_pending_rejected_withdrawal_requests(&bitcoin_chain_tip, context_window)
            .await
            .unwrap()
            .single(),
        request
    );

    if is_in_mempool {
        // If we are testing the mempool/submitted scenario, we need to fake it
        let outpoint = faucet.send_to(1000, &faucet.address);
        let bitcoin_txid = outpoint.txid.into();
        let withdrawal_output = model::BitcoinWithdrawalOutput {
            bitcoin_txid,
            bitcoin_chain_tip: bitcoin_chain_tip.block_hash,
            output_index: outpoint.vout,
            request_id: request.request_id,
            stacks_txid: request.txid,
            stacks_block_hash: request.block_hash,
            // We don't care about validation, as the majority of signers may
            // have validated it, so we err towards checking more rather than
            // less txids.
            validation_result: WithdrawalValidationResult::NoVote,
            is_valid_tx: false,
        };
        db.write_bitcoin_withdrawals_outputs(&[withdrawal_output])
            .await
            .unwrap();

        let sighash = BitcoinTxSigHash {
            txid: bitcoin_txid,
            prevout_type: model::TxPrevoutType::SignersInput,
            prevout_txid: donation.txid.into(),
            prevout_output_index: donation.vout,
            validation_result: signer::bitcoin::validation::InputValidationResult::Ok,
            aggregate_key: aggregate_key.into(),
            is_valid_tx: false,
            will_sign: false,
            chain_tip: bitcoin_chain_tip.block_hash,
            sighash: bitcoin::TapSighash::from_byte_array([1; 32]).into(),
        };
        db.write_bitcoin_txs_sighashes(&[sighash]).await.unwrap();
    }

    let (broadcasted_transaction_tx, _broadcasted_transaction_rx) =
        tokio::sync::broadcast::channel(1);

    // This task gets all transactions broadcasted by the coordinator.
    let mut wait_for_transaction_rx = broadcasted_transaction_tx.subscribe();
    let wait_for_transaction_task =
        tokio::spawn(async move { wait_for_transaction_rx.recv().await });

    // Setup the stacks client mock to broadcast the transaction to our channel.
    context
        .with_stacks_client(|client| {
            client
                .expect_submit_tx()
                .times(if expect_tx { 1 } else { 0 })
                .returning(move |tx| {
                    let tx = tx.clone();
                    let txid = tx.txid();
                    let broadcasted_transaction_tx = broadcasted_transaction_tx.clone();
                    Box::pin(async move {
                        broadcasted_transaction_tx
                            .send(tx)
                            .expect("Failed to send result");
                        Ok(SubmitTxResponse::Acceptance(txid))
                    })
                });

            client
                .expect_get_current_signers_aggregate_key()
                .returning(move |_| Box::pin(std::future::ready(Ok(Some(aggregate_key)))));
        })
        .await;

    // Get the private key of the coordinator of the signer set.
    let private_key = select_coordinator(&bitcoin_chain_tip.block_hash, &signer_info);

    let config = context.config_mut();
    config.signer.private_key = private_key;
    config.signer.bootstrap_signatures_required = signing_threshold as u16;
    config.signer.bootstrap_signing_set = signer_info.first().unwrap().signer_public_keys.clone();

    prevent_dkg_on_changed_signer_set_info(&context, aggregate_key);

    // Bootstrap the tx coordinator event loop
    context.state().set_sbtc_contracts_deployed();
    let tx_coordinator = transaction_coordinator::TxCoordinatorEventLoop {
        context: context.clone(),
        network: network.connect(),
        private_key,
        context_window,
        threshold: signing_threshold as u16,
        signing_round_max_duration: Duration::from_secs(5),
        bitcoin_presign_request_max_duration: Duration::from_secs(5),
        dkg_max_duration: Duration::from_secs(5),
        is_epoch3: true,
    };
    let tx_coordinator_handle = tokio::spawn(async move { tx_coordinator.run().await });

    // Here signers use all the same storage, but we don't care in this test
    let _event_loop_handles: Vec<_> = signer_info
        .clone()
        .into_iter()
        .map(|signer_info| {
            let event_loop_harness = TxSignerEventLoopHarness::create(
                context.clone(),
                network.connect(),
                context_window,
                signer_info.signer_private_key,
                signing_threshold,
                rng.clone(),
            );

            event_loop_harness.start()
        })
        .collect();

    // Yield to get signers ready
    Sleep::for_millis(100).await;

    // Wake coordinator up
    context
        .signal(RequestDeciderEvent::NewRequestsHandled.into())
        .expect("failed to signal");

    // Await for tenure completion
    let tenure_completed_signal = TxCoordinatorEvent::TenureCompleted.into();
    context
        .wait_for_signal(Duration::from_secs(5), |signal| {
            signal == &tenure_completed_signal
        })
        .await
        .unwrap();

    // Await the `wait_for_tx_task` to receive the first transaction broadcasted.
    let broadcasted_tx = wait_for_transaction_task
        .with_timeout(Duration::from_secs(1))
        .await;

    // Stop event loops
    tx_coordinator_handle.abort();

    if !expect_tx {
        assert!(broadcasted_tx.is_err());
        testing::storage::drop_db(db).await;
        return;
    }

    let broadcasted_tx = broadcasted_tx
        .unwrap()
        .expect("failed to receive message")
        .expect("no message received");

    broadcasted_tx.verify().unwrap();

    assert_eq!(broadcasted_tx.get_origin_nonce(), nonce);

    let TransactionPayload::ContractCall(contract_call) = broadcasted_tx.payload else {
        panic!("unexpected tx payload")
    };
    assert_eq!(
        contract_call.contract_name.to_string(),
        RejectWithdrawalV1::CONTRACT_NAME
    );
    assert_eq!(
        contract_call.function_name.to_string(),
        RejectWithdrawalV1::FUNCTION_NAME
    );
    assert_eq!(
        contract_call.function_args[0],
        ClarityValue::UInt(request.request_id as u128)
    );

    testing::storage::drop_db(db).await;
}

/// Test that the coordinator doesn't try to sign a complete deposit stacks tx
/// for a swept deposit if the smart contract consider the deposit confirmed.
#[test_case(true; "deposit completed")]
#[test_case(false; "deposit not completed")]
#[tokio::test]
async fn coordinator_skip_onchain_completed_deposits(deposit_completed: bool) {
    let (rpc, faucet) = regtest::initialize_blockchain();

    let db = testing::storage::new_test_database().await;

    let signer = Recipient::new(AddressType::P2tr);
    let mut ctx = TestContext::builder()
        .with_storage(db.clone())
        .with_mocked_clients()
        .modify_settings(|settings| {
            let public_key = signer.keypair.public_key().into();
            settings.signer.bootstrap_signing_set = [public_key].into_iter().collect();
            settings.signer.bootstrap_signatures_required = 1;
        })
        .build();
    let network = WanNetwork::default();
    let signer_network = network.connect(&ctx);

    let signer_kp = signer.keypair;
    let signers = TestSignerSet {
        signer,
        keys: vec![signer_kp.public_key().into()],
    };
    let aggregate_key = signers.aggregate_key();

    ctx.state().set_sbtc_contracts_deployed();

    ctx.with_stacks_client(|client| {
        client
            .expect_estimate_fees()
            .returning(|_, _, _| Box::pin(std::future::ready(Ok(25))));

        client.expect_get_account().returning(|_| {
            let response = Ok(AccountInfo {
                balance: 0,
                locked: 0,
                unlock_height: 0u64.into(),
                // this is the only part used to create the stacks transaction.
                nonce: 12,
            });
            Box::pin(std::future::ready(response))
        });

        client
            .expect_get_current_signers_aggregate_key()
            .returning(move |_| Box::pin(std::future::ready(Ok(Some(aggregate_key)))));
    })
    .await;

    // Setup the scenario: we want a swept deposit
    let amounts = [SweepAmounts {
        amount: 700_000,
        max_fee: 500_000,
        is_deposit: true,
    }];
    let mut setup = TestSweepSetup2::new_setup(signers.clone(), faucet, &amounts);

    // Store everything we need for the deposit to be considered swept
    setup.submit_sweep_tx(rpc, faucet);
    fetch_canonical_bitcoin_blockchain(&db, rpc).await;

    setup.store_stacks_genesis_block(&db).await;
    setup.store_dkg_shares(&db).await;
    setup.store_donation(&db).await;
    setup.store_deposit_txs(&db).await;
    setup.store_deposit_request(&db).await;
    setup.store_deposit_decisions(&db).await;
    setup.store_sweep_tx(&db).await;

    prevent_dkg_on_changed_signer_set_info(&ctx, aggregate_key);

    let (bitcoin_chain_tip, _) = db.get_chain_tips().await;
    ctx.state().set_bitcoin_chain_tip(bitcoin_chain_tip);
    // If we try to sign a complete deposit, we will ask the bitcoin node to
    // asses the fees, so we need to mock this.
    let sweep_tx_info = setup.sweep_tx_info.unwrap().tx_info;
    ctx.with_bitcoin_client(|client| {
        client.expect_get_tx_info().returning(move |_, _| {
            let sweep_tx_info = sweep_tx_info.clone();
            Box::pin(async { Ok(Some(sweep_tx_info)) })
        });
    })
    .await;

    // Start the coordinator event loop and wait for it to be ready
    let start_flag = Arc::new(AtomicBool::new(false));
    let flag = start_flag.clone();

    let signing_round_max_duration = Duration::from_secs(2);
    let ev = TxCoordinatorEventLoop {
        network: signer_network.spawn(),
        context: ctx.clone(),
        context_window: 10000,
        private_key: signers.private_key(),
        signing_round_max_duration,
        bitcoin_presign_request_max_duration: Duration::from_secs(1),
        threshold: ctx.config().signer.bootstrap_signatures_required,
        dkg_max_duration: Duration::from_secs(1),
        is_epoch3: true,
    };
    tokio::spawn(async move {
        flag.store(true, Ordering::Relaxed);
        ev.run().await
    });

    while !start_flag.load(Ordering::SeqCst) {
        Sleep::for_millis(10).await;
    }

    // We will use network messages to detect the coordinator attempt, so we
    // need to connect to the network
    let fake_ctx = ctx.clone();
    let mut fake_signer = network.connect(&fake_ctx).spawn();

    // Finally, set the deposit status according in the smart contract
    if deposit_completed {
        set_deposit_completed(&mut ctx).await;
    } else {
        set_deposit_incomplete(&mut ctx).await;
    }

    // Wake up the coordinator
    ctx.signal(RequestDeciderEvent::NewRequestsHandled.into())
        .expect("failed to signal");

    let network_msg = tokio::time::timeout(signing_round_max_duration, fake_signer.receive()).await;

    if deposit_completed {
        network_msg.expect_err("expected timeout, got something instead");
    } else {
        let network_msg = network_msg.expect("failed to get a msg").unwrap();
        assert_matches!(
            network_msg.payload,
            Payload::StacksTransactionSignRequest(_)
        );
    }

    testing::storage::drop_db(db).await;
}

/// Module containing a test suite and helpers specific to
/// [`TxCoordinatorEventLoop::get_eligible_pending_withdrawal_requests`].
mod get_eligible_pending_withdrawal_requests {
    use std::sync::atomic::AtomicU64;
    use test_case::test_case;

    use signer::{
        WITHDRAWAL_DUST_LIMIT,
        bitcoin::MockBitcoinInteract,
        emily_client::MockEmilyInteract,
        network::in_memory2::SignerNetworkInstance,
        storage::model::{
            BitcoinBlock, BitcoinBlockHeight, StacksBlock, WithdrawalRequest, WithdrawalSigner,
        },
        testing::{
            blocks::{BitcoinChain, StacksChain},
            storage::{DbReadTestExt as _, DbWriteTestExt as _},
        },
        transaction_coordinator::{GetPendingRequestsParams, TxCoordinatorEventLoop},
    };

    use super::*;

    // A type alias for [`TxCoordinatorEventLoop`], typed with [`PgStore`] and
    // mocked clients, which are what's used in this mod.
    type MockedCoordinator = TxCoordinatorEventLoop<
        TestContext<
            PgStore,
            WrappedMock<MockBitcoinInteract>,
            WrappedMock<MockStacksInteract>,
            WrappedMock<MockEmilyInteract>,
        >,
        SignerNetworkInstance,
    >;

    /// Creates [`WithdrawalSigner`]s for each vote in the provided slice,
    /// zipped together with the signer keys from the provided
    /// [`TestSignerSet`], and stores them in the database.
    async fn store_votes(
        db: &PgStore,
        request: &WithdrawalRequest,
        signer_set: &TestSignerSet,
        votes: &[bool],
    ) {
        // Create an iterator of signer keys and their corresponding votes.
        let signer_votes = signer_set
            .signer_keys()
            .iter()
            .cloned()
            .zip(votes.iter().cloned());

        for (signer_pub_key, is_accepted) in signer_votes {
            let signer = WithdrawalSigner {
                request_id: request.request_id,
                block_hash: request.block_hash,
                txid: request.txid,
                signer_pub_key,
                is_accepted,
            };

            // Write the decision to the database.
            db.write_withdrawal_signer_decision(&signer)
                .await
                .expect("failed to write signer decision");
        }
    }

    /// Creates and stores a withdrawal request, confirmed in the specified
    /// bitcoin & stacks blocks.
    async fn store_withdrawal_request(
        db: &PgStore,
        bitcoin_block: &BitcoinBlock,
        stacks_block: &StacksBlock,
        amount: u64,
        max_fee: u64,
    ) -> WithdrawalRequest {
        let withdrawal_request = WithdrawalRequest {
            request_id: next_request_id(),
            block_hash: stacks_block.block_hash,
            bitcoin_block_height: bitcoin_block.block_height,
            amount,
            max_fee,
            ..Faker.fake()
        };

        db.write_withdrawal_request(&withdrawal_request)
            .await
            .expect("failed to write withdrawal request");

        withdrawal_request
    }

    /// Gets the next withdrawal request ID to use for testing.
    fn next_request_id() -> u64 {
        static NEXT_REQUEST_ID: AtomicU64 = AtomicU64::new(0);
        NEXT_REQUEST_ID.fetch_add(1, Ordering::Relaxed)
    }

    /// Helper function to set up the database with bitcoin and stacks chains,
    /// a set of signers and their DKG shares.
    async fn test_setup(
        db: &PgStore,
        chains_length: u64,
    ) -> (
        BitcoinChain,
        StacksChain,
        TestSignerSet,
        BTreeSet<PublicKey>,
    ) {
        let signer_set = TestSignerSet::new(&mut OsRng);
        let signer_keys = signer_set.keys.iter().copied().collect();

        // Create a new bitcoin chain with 31 blocks and a sibling stacks chain
        // anchored starting at block 0.
        let bitcoin_chain = BitcoinChain::new_with_length(chains_length as usize);
        let stacks_chain = StacksChain::new_anchored(&bitcoin_chain);

        // Write the blocks to the database.
        db.write_blocks(&bitcoin_chain, &stacks_chain).await;

        // Get the chain tips and assert that they're what we expect.
        let (bitcoin_chain_tip, stacks_chain_tip) = db.get_chain_tips().await;
        assert_eq!(
            bitcoin_chain_tip.block_hash,
            bitcoin_chain.chain_tip().block_hash
        );
        assert_eq!(stacks_chain_tip, stacks_chain.chain_tip().block_hash);

        // Create DKG shares and write them to the database.
        let dkg_shares = model::EncryptedDkgShares {
            aggregate_key: signer_set.aggregate_key(),
            started_at_bitcoin_block_hash: bitcoin_chain_tip.block_hash,
            started_at_bitcoin_block_height: bitcoin_chain_tip.block_height,
            signer_set_public_keys: signer_set.signer_keys().to_vec(),
            dkg_shares_status: DkgSharesStatus::Verified,
            ..Faker.fake()
        };
        db.write_encrypted_dkg_shares(&dkg_shares).await.unwrap();

        (bitcoin_chain, stacks_chain, signer_set, signer_keys)
    }

    struct TestParams {
        chain_length: u64,
        signature_threshold: u16,
        sbtc_limits: SbtcLimits,
        amount: u64,
        num_approves: usize,
        num_expected_results: usize,
        expiry_window: u64,
        expiry_buffer: u64,
        min_confirmations: u64,
        at_block_height: BitcoinBlockHeight,
    }

    impl Default for TestParams {
        fn default() -> Self {
            Self {
                chain_length: 8,
                signature_threshold: 2,
                sbtc_limits: SbtcLimits::unlimited(),
                amount: 1_000,
                num_approves: 3,
                num_expected_results: 1,
                expiry_window: 24,
                expiry_buffer: 0,
                min_confirmations: 0,
                at_block_height: 0u64.into(),
            }
        }
    }

    /// Asserts that
    /// [`TxCoordinatorEventLoop::get_eligible_pending_withdrawal_requests`]
    /// correctly filters requests based on its parameters.
    #[test_case(TestParams::default(); "should_pass_all_validations")]
    #[test_case(TestParams {
        amount: WITHDRAWAL_DUST_LIMIT - 1,
        num_expected_results: 0,
        ..Default::default()
    }; "amount_below_dust_limit_skipped")]
    #[test_case(TestParams {
        amount: WITHDRAWAL_DUST_LIMIT,
        num_expected_results: 1,
        ..Default::default()
    }; "amount_at_dust_limit_allowed")]
    #[test_case(TestParams {
        amount: 1_000,
        sbtc_limits: SbtcLimits::zero(),
        num_expected_results: 0,
        ..Default::default()
    }; "amount_over_per_withdrawal_limit")]
    #[test_case(TestParams {
        // This case will calculate the confirmations as:
        // chain_length (10) - min_confirmations (6) = 4 (maximum block height),
        // at_block_height (5) > 4 (maximum).
        chain_length: 10,
        at_block_height: 5u64.into(),
        min_confirmations: 6,
        num_expected_results: 0,
        ..Default::default()
    }; "insufficient_confirmations_one_too_few")]
    #[test_case(TestParams {
        // This case will calculate the confirmations as:
        // chain_length (10) - min_confirmations(6) = 4 (maximum block height),
        // at_block_height (4) <= 4.
        chain_length: 10,
        at_block_height: 4u64.into(),
        min_confirmations: 6,
        num_expected_results: 1,
        ..Default::default()
    }; "exact_number_of_confirmations_allowed")]
    #[test_case(TestParams {
        signature_threshold: 2,
        num_approves: 1,
        num_expected_results: 0,
        ..Default::default()
    }; "insufficient_votes")]
    #[test_case(TestParams {
        // This case will calculate the soft expiry as:
        // chain_length - expiry_window + expiry_buffer = 4 and 3 < 4.
        chain_length: 10,
        expiry_window: 10,
        expiry_buffer: 4,
        at_block_height: 3u64.into(),
        num_expected_results: 0,
        ..Default::default()
    }; "soft_expiry_one_block_too_old")]
    #[test_case(TestParams {
        // This case will calculate the soft expiry as:
        // chain_length (10) - expiry_window (10) + expiry_buffer (4) = 4,
        // and at_block_height (4) == 4.
        chain_length: 10,
        expiry_window: 10,
        expiry_buffer: 4,
        at_block_height: 4u64.into(),
        num_expected_results: 1,
        ..Default::default()
    }; "soft_expiry_exact_block_allowed")]
    #[test_case(TestParams {
        // This case will calculate the hard expiry as:
        // chain_length (10) - expiry_window (5) = 5,
        // and at_block_height (5) == 5
        chain_length: 10,
        expiry_window: 5,
        expiry_buffer: 0,
        at_block_height: 5u64.into(),
        num_expected_results: 1,
        ..Default::default()
    }; "hard_expiry_exact_block_allowed")]
    #[test_case(TestParams {
        // This case will calculate the hard expiry as:
        // chain_length (10) - expiry_window (5) = 5,
        // and at_block_height (4) < 5
        chain_length: 10,
        expiry_window: 5,
        expiry_buffer: 0,
        at_block_height: 4u64.into(),
        num_expected_results: 0,
        ..Default::default()
    }; "hard_expiry_one_block_too_old")]
    #[test_log::test(tokio::test)]
    async fn test_validations(params: TestParams) {
        let db = testing::storage::new_test_database().await;

        // Note: we create the chains with a length of `chain_length + 1` to
        // allow for 1-based indexing in the parameters above (the blockchain
        // starts at block height 0, so the chain tip of a chain with 10 blocks
        // has a height of 9).
        let (bitcoin_chain, stacks_chain, signer_set, _) =
            test_setup(&db, params.chain_length + 1).await;

        let (bitcoin_chain_tip, stacks_chain_tip) = db.get_chain_tips().await;

        // Define the parameters for the pending requests call.
        let get_requests_params = GetPendingRequestsParams {
            aggregate_key: &signer_set.aggregate_key(),
            bitcoin_chain_tip: &bitcoin_chain_tip,
            stacks_chain_tip: &stacks_chain_tip,
            signature_threshold: params.signature_threshold,
            sbtc_limits: &params.sbtc_limits,
        };

        // Create a request below the dust limit.
        let request = store_withdrawal_request(
            &db,
            bitcoin_chain.nth_block(params.at_block_height),
            stacks_chain.nth_block((*params.at_block_height).into()), // Here we can cast one height to another because in this test chains are 1 to 1.
            params.amount,
            1_000, // Max fee isn't validated here.
        )
        .await;

        // Create and store votes for the request.
        let votes = vec![true; params.num_approves];
        store_votes(&db, &request, &signer_set, &votes).await;

        //Get pending withdrawals from coordinator
        let pending_withdrawals = MockedCoordinator::get_eligible_pending_withdrawal_requests(
            &db,
            params.expiry_window,
            params.expiry_buffer,
            params.min_confirmations,
            &get_requests_params,
        )
        .await
        .expect("failed to fetch eligible pending withdrawal requests");

        assert_eq!(pending_withdrawals.len(), params.num_expected_results);

        testing::storage::drop_db(db).await;
    }
}

// This test checks that the coordinator attempts to fulfill its
// other duties if DKG encounters an error but there's an existing
// aggregate key to fallback on.
#[test_log::test(tokio::test)]
async fn should_handle_dkg_coordination_failure() {
    let mut rng = get_rng();
    let context = TestContext::builder()
        .with_in_memory_storage()
        .with_mocked_clients()
        .build();

    let storage = context.get_storage_mut();

    // Create a bitcoin block to serve as chain tip
    let bitcoin_block: model::BitcoinBlock = Faker.fake_with_rng(&mut rng);
    storage.write_bitcoin_block(&bitcoin_block).await.unwrap();

    // Get chain tip reference
    let chain_tip = storage
        .get_bitcoin_canonical_chain_tip_ref()
        .await
        .unwrap()
        .unwrap();

    // Create a set of signer public keys and update the context state
    let mut signer_keys = BTreeSet::new();
    for _ in 0..3 {
        // Create 3 signers
        let private_key = PrivateKey::new(&mut rng);
        let public_key = PublicKey::from_private_key(&private_key);
        signer_keys.insert(public_key);
    }
    context
        .state()
        .update_current_signer_set(signer_keys.clone());

    // Mock the stacks client to handle contract source checks
    context
        .with_stacks_client(|client| {
            client.expect_get_contract_source().returning(|_, _| {
                Box::pin(async {
                    Ok(ContractSrcResponse {
                        source: String::new(),
                        publish_height: 1,
                        marf_proof: None,
                    })
                })
            });
        })
        .await;

    // Verify DKG should run
    assert!(
        transaction_coordinator::should_coordinate_dkg(&context, &chain_tip)
            .await
            .unwrap(),
        "DKG should be triggered since no shares exist yet"
    );

    // Create coordinator with test parameters using SignerNetwork::single
    let network = SignerNetwork::single(&context);
    let mut coordinator = TxCoordinatorEventLoop {
        context: context.clone(),
        network: network.spawn(),
        private_key: PrivateKey::new(&mut rng),
        threshold: 3,
        context_window: 5,
        signing_round_max_duration: std::time::Duration::from_secs(5),
        bitcoin_presign_request_max_duration: std::time::Duration::from_secs(5),
        // short be short enough to broadcast, yet fail
        dkg_max_duration: Duration::from_millis(10),
        is_epoch3: true,
    };

    // We're verifying that the coordinator is currently
    // processing requests correctly. Since we previously checked
    // that 'should_coordinate_dkg' will trigger and we set the
    // 'dkg_max_duration' to 10 milliseconds we expect that
    // DKG will run & fail
    let result = coordinator.process_new_blocks().await;
    assert!(
        result.is_ok(),
        "process_new_blocks should complete successfully even with DKG failure"
    );

    // Here we check that DKG ran & correctly failed by fetching
    // the latest DKG shares from storage. We test it failed
    // by asserting that the latest row is_none()
    let dkg_shares = storage.get_latest_encrypted_dkg_shares().await.unwrap();
    assert!(
        dkg_shares.is_none(),
        "DKG shares should not exist since DKG failed to complete due to timeout"
    );

    // Verify that we can still process blocks after DKG failure,
    // this final assert specifically checks that blocks are still
    // being processed since there was an aggregate key to fallback on
    let result = coordinator.process_new_blocks().await;
    assert!(
        result.is_ok(),
        "Should be able to continue processing blocks after DKG failure"
    );
}

/// Similar to `create_signers_keys` in `wallet.rs`, but returning also the keypairs
fn generate_random_signers<R>(
    rng: &mut R,
    num_signers: usize,
    signatures_required: u16,
) -> (regtest::Recipient, SignerWallet, Vec<Keypair>)
where
    R: rand::Rng,
{
    let aggregated_signer = regtest::Recipient::new(bitcoin::AddressType::P2tr);

    // We only take an odd number of signers so that the math works out.
    assert_eq!(num_signers % 2, 1);

    // The private keys of half of the other signers
    let pks: Vec<secp256k1::SecretKey> = std::iter::repeat_with(|| secp256k1::SecretKey::new(rng))
        .take(num_signers / 2)
        .collect();

    let mut keypairs: Vec<Keypair> = pks
        .clone()
        .into_iter()
        .chain(pks.into_iter().map(secp256k1::SecretKey::negate))
        .map(|sk| Keypair::from_secret_key(SECP256K1, &sk))
        .chain([aggregated_signer.keypair])
        .collect();
    keypairs.reverse();

    let mut signer_keys: Vec<PublicKey> =
        keypairs.iter().map(|kp| kp.public_key().into()).collect();
    signer_keys.sort();

    let wallet = SignerWallet::new(
        &signer_keys,
        signatures_required,
        signer::config::NetworkKind::Regtest,
        0,
    )
    .unwrap();

    (aggregated_signer, wallet, keypairs)
}

/// Wait for the next stacks block, assuming someone else keeps producing blocks
async fn wait_next_stacks_block(stacks_client: &StacksClient) {
    let initial_height = stacks_client
        .get_node_info()
        .await
        .unwrap()
        .stacks_tip_height;
    tokio::time::timeout(Duration::from_secs(15), async {
        loop {
            let height = stacks_client
                .get_node_info()
                .await
                .unwrap()
                .stacks_tip_height;
            if height > initial_height {
                break;
            }
            tokio::time::sleep(Duration::from_millis(100)).await
        }
    })
    .await
    .unwrap()
}

fn make_deposit_requests<U>(
    depositor: &Recipient,
    amounts: &[u64],
    utxo: U,
    max_fee: u64,
    signers_public_key: bitcoin::XOnlyPublicKey,
) -> (Transaction, Vec<DepositRequest>)
where
    U: regtest::AsUtxo,
{
    let deposit_inputs = DepositScriptInputs {
        signers_public_key,
        max_fee,
        recipient: PrincipalData::from(StacksAddress::burn_address(false)),
    };
    let reclaim_inputs = ReclaimScriptInputs::try_new(50, bitcoin::ScriptBuf::new()).unwrap();

    let deposit_script = deposit_inputs.deposit_script();
    let reclaim_script = reclaim_inputs.reclaim_script();

    let mut outputs = vec![];
    for amount in amounts {
        outputs.push(bitcoin::TxOut {
            value: Amount::from_sat(*amount),
            script_pubkey: sbtc::deposits::to_script_pubkey(
                deposit_script.clone(),
                reclaim_script.clone(),
            ),
        })
    }

    let fee = regtest::BITCOIN_CORE_FALLBACK_FEE.to_sat();
    outputs.push(bitcoin::TxOut {
        value: utxo.amount() - Amount::from_sat(amounts.iter().sum::<u64>() + fee),
        script_pubkey: depositor.address.script_pubkey(),
    });

    let mut deposit_tx = Transaction {
        version: bitcoin::transaction::Version::ONE,
        lock_time: bitcoin::absolute::LockTime::ZERO,
        input: vec![bitcoin::TxIn {
            previous_output: bitcoin::OutPoint::new(utxo.txid(), utxo.vout()),
            sequence: bitcoin::Sequence::ZERO,
            script_sig: bitcoin::ScriptBuf::new(),
            witness: bitcoin::Witness::new(),
        }],
        output: outputs,
    };

    regtest::p2tr_sign_transaction(&mut deposit_tx, 0, &[utxo], &depositor.keypair);

    let mut requests = vec![];
    for (index, amount) in amounts.iter().enumerate() {
        let req = CreateDepositRequest {
            outpoint: bitcoin::OutPoint::new(deposit_tx.compute_txid(), index as u32),
            deposit_script: deposit_script.clone(),
            reclaim_script: reclaim_script.clone(),
        };

        requests.push(DepositRequest {
            outpoint: req.outpoint,
            max_fee,
            signer_bitmap: BitArray::ZERO,
            amount: *amount,
            deposit_script: deposit_script.clone(),
            reclaim_script: reclaim_script.clone(),
            reclaim_script_hash: Some(model::TaprootScriptHash::from(&reclaim_script)),
            signers_public_key,
        });
    }

    (deposit_tx, requests)
}

/// This test requires a running stacks node.
/// To run this test first run devenv:
/// ```bash
/// make devenv-up
/// ```
/// And wait for nakamoto to kick in; finally, stop the bitcoin miner.
///
/// You also need to fund the faucet (after a while it will unlock coinbase):
/// ```bash
/// cargo run -p signer --bin demo-cli fund-btc --recipient BCRT1QW508D6QEJXTDG4Y5R3ZARVARY0C5XW7KYGT080 --amount 1000000000
/// cargo run -p signer --bin demo-cli generate-block
/// ```
#[ignore = "This is an integration test that requires devenv running"]
#[test_log::test(tokio::test)]
async fn reuse_nonce_attack() {
    let stacks = StacksClient::new(Url::parse("http://127.0.0.1:20443").unwrap()).unwrap();
    let (rpc, faucet) = regtest::initialize_blockchain_devenv();
    let emily_client = EmilyClient::try_new(
        &Url::parse("http://testApiKey@127.0.0.1:3031").unwrap(),
        Duration::from_secs(1),
        None,
    )
    .unwrap();

    let mut rng = get_rng();

    let signatures_required = 2;
    let (_, signer_wallet, signer_key_pairs) =
        generate_random_signers(&mut rng, 3, signatures_required);
    let deployer = *signer_wallet.address();

    testing_api::wipe_databases(&emily_client.config().as_testing())
        .await
        .unwrap();

    let network = WanNetwork::default();

    // =========================================================================
    // Funds the (randomized) signer set multisig
    // =========================================================================
    let (regtest_signer_wallet, regtest_signer_key_pairs): (_, [Keypair; 3]) =
        testing::wallet::regtest_bootstrap_wallet();
    let regtest_signer_wallet_account = stacks
        .get_account(regtest_signer_wallet.address())
        .await
        .unwrap();
    regtest_signer_wallet.set_nonce(regtest_signer_wallet_account.nonce);
    let signer_stx_state = SignerStxState {
        wallet: regtest_signer_wallet,
        keys: regtest_signer_key_pairs,
        stacks_client: stacks.clone(),
    };
    let stx_funding = TransactionPayload::TokenTransfer(
        signer_wallet.address().to_account_principal(),
        100_000_000,
        TokenTransferMemo([0u8; 34]),
    );
    signer_stx_state.sign_and_submit(&stx_funding).await;
    // To ensure the tx is mined and anchored before we attempt to deploy the
    // contracts we generate a some blocks
    for _ in 0..2 {
        tokio::time::sleep(Duration::from_secs(3)).await;
        faucet.generate_block();
    }

    // =========================================================================
    // Create a database, an associated context, and a Keypair for each of the
    // signers in the signing set.
    // =========================================================================
    let signer_set_public_keys: BTreeSet<PublicKey> = signer_key_pairs
        .iter()
        .map(|kp| kp.public_key().into())
        .collect();

    let mut signers = Vec::new();
    for kp in signer_key_pairs.iter() {
        let db = testing::storage::new_test_database().await;
        let ctx = TestContext::builder()
            .with_storage(db.clone())
            .with_first_bitcoin_core_client()
            .with_emily_client(emily_client.clone())
            .with_stacks_client(stacks.clone())
            .modify_settings(|settings| {
                settings.signer.bootstrap_signatures_required = signatures_required;
                settings.signer.bootstrap_signing_set = signer_set_public_keys.clone();
                settings.signer.deployer = deployer;
                settings.signer.requests_processing_delay = Duration::from_secs(1);
                settings.signer.bitcoin_processing_delay = Duration::from_secs(1);
            })
            .build();

        fetch_canonical_bitcoin_blockchain(&db, rpc).await;

        for signer in &signer_set_public_keys {
            ctx.state().current_signer_set().add_signer(*signer);
        }
        let network = network.connect(&ctx);

        signers.push((ctx, db, kp, network));
    }

    // We need to inspect the signer status, so we pick the first one for it
    let (ctx, db, _, _) = signers.first().unwrap();

    // =========================================================================
    // Start the TxCoordinatorEventLoop, TxSignerEventLoop and BlockObserver
    // processes for each signer.
    // -------------------------------------------------------------------------
    // - We only proceed with the test after all processes have started, and
    //   we use a counter to notify us when that happens.
    // =========================================================================
    let start_count = Arc::new(AtomicU8::new(0));

    for (ctx, _, kp, network) in signers.iter() {
        let ev = TxCoordinatorEventLoop {
            network: network.spawn(),
            context: ctx.clone(),
            context_window: 10000,
            private_key: kp.secret_key().into(),
            signing_round_max_duration: Duration::from_secs(10),
            bitcoin_presign_request_max_duration: Duration::from_secs(10),
            threshold: ctx.config().signer.bootstrap_signatures_required,
            dkg_max_duration: Duration::from_secs(10),
            is_epoch3: true,
        };
        let counter = start_count.clone();
        tokio::spawn(async move {
            counter.fetch_add(1, Ordering::Relaxed);
            ev.run().await
        });

        let ev = TxSignerEventLoop {
            network: network.spawn(),
            threshold: ctx.config().signer.bootstrap_signatures_required as u32,
            context: ctx.clone(),
            context_window: 10000,
            wsts_state_machines: LruCache::new(NonZeroUsize::new(100).unwrap()),
            signer_private_key: kp.secret_key().into(),
            rng: rand::rngs::OsRng,
            dkg_begin_pause: None,
            dkg_verification_state_machines: LruCache::new(NonZeroUsize::new(5).unwrap()),
            stacks_sign_request: LruCache::new(STACKS_SIGN_REQUEST_LRU_SIZE),
        };
        let counter = start_count.clone();
        tokio::spawn(async move {
            counter.fetch_add(1, Ordering::Relaxed);
            ev.run().await
        });

        let ev = RequestDeciderEventLoop {
            network: network.spawn(),
            context: ctx.clone(),
            context_window: 1000,
            deposit_decisions_retry_window: 1,
            withdrawal_decisions_retry_window: 1,
            blocklist_checker: Some(()),
            signer_private_key: kp.secret_key().into(),
        };
        let counter = start_count.clone();
        tokio::spawn(async move {
            counter.fetch_add(1, Ordering::Relaxed);
            ev.run().await
        });

        let block_observer = BlockObserver {
            context: ctx.clone(),
            bitcoin_blocks: testing::btc::new_zmq_block_hash_stream(BITCOIN_CORE_ZMQ_ENDPOINT)
                .await,
        };
        let counter = start_count.clone();
        tokio::spawn(async move {
            counter.fetch_add(1, Ordering::Relaxed);
            block_observer.run().await
        });
    }

    while start_count.load(Ordering::SeqCst) < 12 {
        tokio::time::sleep(Duration::from_millis(10)).await;
    }

    // =========================================================================
    // Wait for contract deployment
    // =========================================================================
    faucet.generate_block();
    wait_for_signers(&signers).await;

    // =========================================================================
    // Wait for DKG + key rotation
    // =========================================================================
    faucet.generate_block();
    wait_for_signers(&signers).await;

    let shares = db.get_latest_encrypted_dkg_shares().await.unwrap().unwrap();
    assert_eq!(shares.dkg_shares_status, DkgSharesStatus::Verified);

    wait_next_stacks_block(&stacks).await;
    assert!(
        stacks
            .get_current_signers_aggregate_key(&deployer)
            .await
            .unwrap()
            .is_some()
    );

    // =========================================================================
    // Create signers UTXO
    // =========================================================================
    let script_pub_key = shares.aggregate_key.signers_script_pubkey();
    let address = Address::from_script(&script_pub_key, bitcoin::Network::Regtest).unwrap();
    faucet.send_to(100_000, &address);

    // =========================================================================
    // Fund depositor
    // =========================================================================
    let depositor = Recipient::new(AddressType::P2tr);
    faucet.send_to(50_000_000, &depositor.address);

    faucet.generate_block();
    wait_for_signers(&signers).await;

    // =========================================================================
    // Create deposits
    // =========================================================================
    let utxo = depositor.get_utxos(rpc, None).pop().unwrap();

    let num_deposits = 5;
    let amounts = vec![100_000; num_deposits];
    let signers_public_key = shares.aggregate_key.into();
    let max_fee = 50_000;

    let (deposit_tx, deposit_requests) =
        make_deposit_requests(&depositor, &amounts, utxo, max_fee, signers_public_key);

    rpc.send_raw_transaction(&deposit_tx).unwrap();

    for request in &deposit_requests {
        assert_eq!(deposit_tx.compute_txid(), request.outpoint.txid);

        let body = request.as_emily_request(&deposit_tx);
        let _ = deposit_api::create_deposit(emily_client.config(), body)
            .await
            .unwrap();
    }

    // Confirming the deposits, the signers should fulfill them
    faucet.generate_block();
    wait_for_signers(&signers).await;

    // Check that we have the sweep tx in the mempool servicing all deposits
    let txids = ctx.bitcoin_client.inner_client().get_raw_mempool().unwrap();
    // The sweep plus the stacks commitment
    assert_eq!(txids.len(), 2);

    let sweep_tx = txids
        .iter()
        .filter_map(|txid| {
            let tx = ctx.bitcoin_client.get_tx(txid).unwrap().unwrap();
            // Stacks commitment txs first output is a op return
            if tx.tx.output[0].value == Amount::ZERO {
                None
            } else {
                Some(tx)
            }
        })
        .next()
        .unwrap();
    assert_eq!(sweep_tx.tx.input.len(), num_deposits + 1);

    // =========================================================================
    // Preparare concurrent tx
    // =========================================================================
    let signer_wallet_account = stacks.get_account(&deployer).await.unwrap();
    // We want to mess with the third complete-deposit, for no specific reason
    signer_wallet.set_nonce(signer_wallet_account.nonce + 2);

    let signer_stx_state = SignerStxState {
        wallet: signer_wallet,
        keys: signer_key_pairs.clone().try_into().unwrap(),
        stacks_client: stacks.clone(),
    };
    let stx_funding = TransactionPayload::TokenTransfer(
        PrincipalData::from(StacksAddress::burn_address(false)),
        50_000_000,
        TokenTransferMemo([0u8; 34]),
    );
    // The tx will be submitted correctly and just wait in the mempool until txs
    // filling the previous nonces will be mined
    signer_stx_state.sign_and_submit(&stx_funding).await;
    // Ensure the signers/miner pick the tx up
    tokio::time::sleep(Duration::from_secs(1)).await;

    // =========================================================================
    // Actual test: process the pending completion deposits with a concurrent tx
    // already in the mempool
    // =========================================================================
    faucet.generate_block();
    wait_for_signers(&signers).await;

    wait_next_stacks_block(&stacks).await;

    // =========================================================================
    // Test assertions
    // =========================================================================
    // Ensure the concurrent tx (burning some funds) was mined
    let dpeloyer_balance = stacks.get_account(&deployer).await.unwrap().balance;
    assert_lt!(dpeloyer_balance, 50_000_000);

    // Check how many deposits we have completed
    let mut completed_deposits = 0;
    for request in deposit_requests {
        completed_deposits += stacks
            .is_deposit_completed(&deployer, &request.outpoint)
            .await
            .unwrap() as usize;
    }
    assert_eq!(completed_deposits, num_deposits - 1);

    for (_, db, _, _) in signers {
        testing::storage::drop_db(db).await;
    }
}<|MERGE_RESOLUTION|>--- conflicted
+++ resolved
@@ -59,15 +59,11 @@
 use signer::block_observer::SignerSetInfo;
 use signer::context::RequestDeciderEvent;
 use signer::message::Payload;
-<<<<<<< HEAD
 use signer::network::MessageTransfer as _;
-=======
-use signer::network::MessageTransfer;
 use signer::stacks::api::StacksClient;
 use signer::stacks::api::StacksInteract;
 use signer::stacks::wallet::SignerWallet;
 use signer::storage::model::KeyRotationEvent;
->>>>>>> 7e06e3cf
 use signer::storage::model::WithdrawalTxOutput;
 use signer::testing::btc::get_canonical_chain_tip;
 use signer::testing::get_rng;
@@ -269,7 +265,11 @@
 /// Wait for all signers to finish their coordinator duties and do this
 /// concurrently so that we don't miss anything (not sure if we need to do
 /// it concurrently).
-async fn wait_for_signers(signers: &[(IntegrationTestContext, PgStore, &Keypair, SignerNetwork)]) {
+async fn wait_for_signers<S>(
+    signers: &[(IntegrationTestContext<S>, PgStore, &Keypair, SignerNetwork)],
+) where
+    S: StacksInteract + Clone + Send + Sync + 'static,
+{
     let wait_duration = Duration::from_secs(15);
 
     let expected = TxCoordinatorEvent::TenureCompleted.into();
@@ -1795,23 +1795,6 @@
     let chain_tip: BitcoinBlockHash = faucet.generate_block().into();
 
     // We first need to wait for bitcoin-core to send us all the
-<<<<<<< HEAD
-    // notifications so that we are up-to-date with the chain tip.
-    signers
-        .iter()
-        .map(|(_, db, _, _)| testing::storage::wait_for_chain_tip(db, chain_tip))
-        .join_all()
-        .await;
-
-    // Now we wait for DKG to successfully complete. For that we just watch
-    // the dkg_shares table. Also, we need to get the signers' scriptPubKey
-    // so that we can make a donation, and get the party started.
-    signers
-        .iter()
-        .map(|(_, db, _, _)| testing::storage::wait_for_dkg(db, 1))
-        .join_all()
-        .await;
-=======
     // notifications so that we are up-to-date with the chain tip and DKG.
     wait_for_signers(&signers).await;
 
@@ -1834,7 +1817,6 @@
         db.write_rotate_keys_transaction(&event).await.unwrap();
     }
 
->>>>>>> 7e06e3cf
     let (_, db, _, _) = signers.first().unwrap();
     let shares = db.get_latest_encrypted_dkg_shares().await.unwrap().unwrap();
 
@@ -2282,22 +2264,6 @@
 
     // We first need to wait for bitcoin-core to send us all the
     // notifications so that we are up-to-date with the chain tip.
-<<<<<<< HEAD
-    signers
-        .iter()
-        .map(|(_, db, _, _)| testing::storage::wait_for_chain_tip(db, chain_tip))
-        .join_all()
-        .await;
-
-    // Now we wait for DKG to successfully complete. For that we just watch
-    // the dkg_shares table. Also, we need to get the signers' scriptPubKey
-    // so that we can make a donation, and get the party started.
-    signers
-        .iter()
-        .map(|(_, db, _, _)| testing::storage::wait_for_dkg(db, 1))
-        .join_all()
-        .await;
-=======
     wait_for_signers(&signers).await;
 
     // DKG and DKG verification should have finished successfully. We
@@ -2319,7 +2285,6 @@
         db.write_rotate_keys_transaction(&event).await.unwrap();
     }
 
->>>>>>> 7e06e3cf
     let (_, db, _, _) = signers.first().unwrap();
     let shares1 = db.get_latest_verified_dkg_shares().await.unwrap().unwrap();
 
@@ -2934,41 +2899,6 @@
     }
 }
 
-<<<<<<< HEAD
-=======
-fn assert_stacks_transaction_kind<T>(tx: &StacksTransaction)
-where
-    T: AsContractCall,
-{
-    let TransactionPayload::ContractCall(contract_call) = &tx.payload else {
-        panic!("expected a contract call, got something else");
-    };
-
-    assert_eq!(contract_call.contract_name.as_str(), T::CONTRACT_NAME);
-    assert_eq!(contract_call.function_name.as_str(), T::FUNCTION_NAME);
-}
-
-/// Wait for all signers to finish their coordinator duties and do this
-/// concurrently so that we don't miss anything (not sure if we need to do
-/// it concurrently).
-async fn wait_for_signers<S>(
-    signers: &[(IntegrationTestContext<S>, PgStore, &Keypair, SignerNetwork)],
-) where
-    S: StacksInteract + Clone + Send + Sync + 'static,
-{
-    let expected = TxCoordinatorEvent::TenureCompleted.into();
-    let futures = signers.iter().map(|(ctx, _, _, _)| async {
-        ctx.wait_for_signal(Duration::from_secs(15), |signal| signal == &expected)
-            .await
-            .unwrap();
-    });
-    futures::future::join_all(futures).await;
-    // It's not entirely clear why this sleep is helpful, but it appears to
-    // be necessary in CI.
-    tokio::time::sleep(Duration::from_secs(2)).await;
-}
-
->>>>>>> 7e06e3cf
 /// This test asserts that the `get_btc_state` function returns the correct
 /// `SignerBtcState` when there are no sweep transactions available, i.e.
 /// the `last_fees` field should be `None`.
@@ -3983,22 +3913,6 @@
 
     // We first need to wait for bitcoin-core to send us all the
     // notifications so that we are up-to-date with the chain tip.
-<<<<<<< HEAD
-    signers
-        .iter()
-        .map(|(_, db, _, _)| testing::storage::wait_for_chain_tip(db, chain_tip))
-        .join_all()
-        .await;
-
-    // Now we wait for DKG to successfully complete. For that we just watch
-    // the dkg_shares table. Also, we need to get the signers' scriptPubKey
-    // so that we can make a donation, and get the party started.
-    signers
-        .iter()
-        .map(|(_, db, _, _)| testing::storage::wait_for_dkg(db, 1))
-        .join_all()
-        .await;
-=======
     wait_for_signers(&signers).await;
 
     // DKG and DKG verification should have finished successfully. We
@@ -4020,7 +3934,6 @@
         db.write_rotate_keys_transaction(&event).await.unwrap();
     }
 
->>>>>>> 7e06e3cf
     let (_, db, _, _) = signers.first().unwrap();
     let shares = db.get_latest_encrypted_dkg_shares().await.unwrap().unwrap();
 
