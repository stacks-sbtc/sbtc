--- conflicted
+++ resolved
@@ -1095,12 +1095,11 @@
             })
             .build();
 
-<<<<<<< HEAD
         // 2. Populate each database with the same data, so that they
         //    have the same view of the canonical bitcoin blockchain.
         //    This ensures that they participate in DKG.
         data.write_to(&db).await;
-=======
+
         // When the signer binary starts up in main(), it sets the current
         // signer set public keys in the context state using the values in
         // the bootstrap_signing_set configuration parameter. Later, this
@@ -1109,21 +1108,13 @@
         // we manually update the necessary state here.
         ctx.state()
             .update_current_signer_set(signer_set_public_keys.clone());
->>>>>>> 68bf8f53
 
         // Write one DKG shares entry to the signer's database simulating that
         // DKG has been successfully run once.
         db.write_encrypted_dkg_shares(&EncryptedDkgShares {
             aggregate_key: aggregate_key_1,
-<<<<<<< HEAD
-            signer_set_public_keys: signer_key_pairs
-                .iter()
-                .map(|kp| kp.public_key().into())
-                .collect(),
+            signer_set_public_keys: signer_set_public_keys.iter().copied().collect(),
             status: DkgSharesStatus::Verified(data.bitcoin_blocks[0].clone().into()),
-=======
-            signer_set_public_keys: signer_set_public_keys.iter().copied().collect(),
->>>>>>> 68bf8f53
             ..Faker.fake()
         })
         .await
