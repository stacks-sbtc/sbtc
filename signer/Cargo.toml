--- conflicted
+++ resolved
@@ -56,11 +56,8 @@
 zeromq.workspace = true
 hex.workspace = true
 cfg-if = "1.0"
-<<<<<<< HEAD
 async-trait = "0.1.82"
-=======
 libp2p.workspace = true
->>>>>>> 033e2cbd
 
 # Only for testing
 fake = { version = "2.9.2", features = ["derive", "time"], optional = true }
