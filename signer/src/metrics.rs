//! A module for setting up metrics in the APP
//!

use std::net::SocketAddr;
use std::time::Duration;

use metrics_exporter_prometheus::PrometheusBuilder;

use crate::block_observer::Deposit;
use crate::error::Error;
use crate::message::StacksTransactionSignRequest;
use crate::transaction_signer::AcceptedSigHash;

/// The buckets used for metric histograms
const METRIC_BUCKETS: [f64; 9] = [1e-4, 1e-3, 1e-2, 0.1, 0.5, 1.0, 5.0, 20.0, f64::INFINITY];

/// The quantiles to use when rendering histograms
const METRIC_QUANTILES: [f64; 8] = [0.0, 0.25, 0.5, 0.75, 0.9, 0.95, 0.99, 1.0];

/// All metrics captured in this crate
#[derive(strum::IntoStaticStr)]
#[strum(serialize_all = "snake_case")]
pub enum Metrics {
    /// The metric for the total number of submitted transactions.
    TransactionsSubmittedTotal,
    /// The metric for the total number of deposit requests that have been
    /// swept.
    DepositsSweptTotal,
    /// The metric for the total number of observed bitcoin or stacks
    /// blocks. We use a label to distinguish ¡between the two. Note that
    /// this only includes bitcoin blocks observed over the ZeroMQ
    /// interface and stacks blocks observed from the event observer.
    BlocksObservedTotal,
    /// The number of deposit requests processed from Emily. This includes
    /// duplicates.
    DepositRequestsTotal,
    /// The total number of signing rounds that have completed
    /// successfully. This includes WSTS and "regular" multi-sig signing
    /// rounds on stacks. We use a label to distinguish between the two.
    SigningRoundsCompletedTotal,
    /// The total number of tenures that this signer has served as
    /// coordinator.
    CoordinatorTenuresTotal,
    /// The total number of sign requests received from the signer.
    SignRequestsTotal,
    /// The amount of time it took to complete a signing round in seconds.
    /// This includes WSTS and "regular" multi-sig signing rounds on
    /// stacks. We use a label to distinguish between the two.
    SigningRoundDurationSeconds,
    /// The amount of time, in seconds for running bitcoin or stacks
    /// validation.
    ValidationDurationSeconds,
    /// The number of peers connected in the libp2p network.
    PeersConnectedTotal,
}

impl From<Metrics> for metrics::KeyName {
    fn from(value: Metrics) -> Self {
        metrics::KeyName::from_const_str(value.into())
    }
}

impl Metrics {
    /// Increment the deposit request counter for incoming deposit requests
    pub fn increment_deposit_total(deposit: &Result<Option<Deposit>, Error>) {
        let deposit_status = match deposit {
            Ok(Some(_)) => "success",
            Ok(None) => "unconfirmed",
            Err(_) => "failed",
        };

        metrics::counter!(
            Metrics::DepositRequestsTotal,
            "blockchain" => BITCOIN_BLOCKCHAIN,
            "status" => deposit_status,
        )
        .increment(1);
    }

<<<<<<< HEAD
    /// Increment the gauge for the number of connected peers
    pub fn increment_peers_connected_total() {
        metrics::gauge!(Metrics::PeersConnectedTotal).increment(1.0);
    }

    /// Decrement the gauge for the number of connected peers
    pub fn decrement_peers_connected_total() {
        metrics::gauge!(Metrics::PeersConnectedTotal).decrement(1.0);
=======
    /// Increment number of presign requests that were processed noting
    /// whether the presign validation finished successfully. Also record
    /// the amount of time that it took to run the validation.
    ///
    /// # Notes
    ///
    /// If the presign validation result is Ok, just means that the request
    /// itself included deposits and withdrawals that we know about and
    /// that there were no duplicates with the request. There could still
    /// be deposits and withdrawals that failed validation.
    pub fn increment_presign_validation(elapsed: Duration, presign_result: &Result<(), Error>) {
        let status = if presign_result.is_ok() {
            "success"
        } else {
            "failure"
        };
        metrics::histogram!(
            Metrics::ValidationDurationSeconds,
            "blockchain" => BITCOIN_BLOCKCHAIN,
            "kind" => "sweep-presign",
            "status" => status,
        )
        .record(elapsed);

        metrics::counter!(
            Metrics::SignRequestsTotal,
            "blockchain" => BITCOIN_BLOCKCHAIN,
            "kind" => "sweep-presign",
            "status" => status,
        )
        .increment(1);
    }

    /// Increment the result of a request to sign stacks transaction after
    /// validation has run. Also note the time it took to run validation.
    pub fn increment_stacks_validation(
        elapsed: Duration,
        request: &StacksTransactionSignRequest,
        validation_result: &Result<(), Error>,
    ) {
        metrics::histogram!(
            Metrics::ValidationDurationSeconds,
            "blockchain" => STACKS_BLOCKCHAIN,
            "kind" => request.tx_kind(),
        )
        .record(elapsed);
        metrics::counter!(
            Metrics::SignRequestsTotal,
            "blockchain" => STACKS_BLOCKCHAIN,
            "kind" => request.tx_kind(),
            "status" => if validation_result.is_ok() { "success" } else { "failed" },
        )
        .increment(1);
    }

    /// Increment the result of a request to sign a particular sighash of a
    /// bitcoin transaction.
    pub fn increment_bitcoin_validation(sighash_result: &Result<AcceptedSigHash, Error>) {
        let validation_status = match &sighash_result {
            Ok(_) => "success",
            Err(Error::SigHashConversion(_)) => "improper-sighash",
            Err(Error::UnknownSigHash(_)) => "unknown-sighash",
            Err(Error::InvalidSigHash(_)) => "invalid-sighash",
            Err(_) => "unexpected-failure",
        };

        metrics::counter!(
            Metrics::SignRequestsTotal,
            "blockchain" => BITCOIN_BLOCKCHAIN,
            "kind" => "sweep",
            "status" => validation_status,
        )
        .increment(1);
>>>>>>> 7addf8c6
    }
}

/// Label for bitcoin blockchain based metrics
pub const BITCOIN_BLOCKCHAIN: &str = "bitcoin";

/// Label for stacks blockchain based metrics.
pub const STACKS_BLOCKCHAIN: &str = "stacks";

/// Set up a prometheus exporter for metrics.
pub fn setup_metrics(prometheus_exporter_endpoint: Option<SocketAddr>) {
    if let Some(addr) = prometheus_exporter_endpoint {
        PrometheusBuilder::new()
            .with_http_listener(addr)
            .add_global_label("app", crate::PACKAGE_NAME)
            .set_buckets(&METRIC_BUCKETS)
            .expect("received an empty slice of metric buckets")
            .set_quantiles(&METRIC_QUANTILES)
            .expect("received an empty slice of metric quantiles")
            .install()
            .expect("could not install the prometheus server");
    }

    metrics::gauge!(
        "build_info",
        "rust_version" => crate::RUSTC_VERSION,
        "revision" => crate::GIT_COMMIT,
        "arch" => crate::TARGET_ARCH,
        "env_abi" => crate::TARGET_ENV_ABI,
    )
    .set(1.0);
}<|MERGE_RESOLUTION|>--- conflicted
+++ resolved
@@ -77,7 +77,6 @@
         .increment(1);
     }
 
-<<<<<<< HEAD
     /// Increment the gauge for the number of connected peers
     pub fn increment_peers_connected_total() {
         metrics::gauge!(Metrics::PeersConnectedTotal).increment(1.0);
@@ -86,7 +85,8 @@
     /// Decrement the gauge for the number of connected peers
     pub fn decrement_peers_connected_total() {
         metrics::gauge!(Metrics::PeersConnectedTotal).decrement(1.0);
-=======
+    }
+
     /// Increment number of presign requests that were processed noting
     /// whether the presign validation finished successfully. Also record
     /// the amount of time that it took to run the validation.
@@ -160,7 +160,6 @@
             "status" => validation_status,
         )
         .increment(1);
->>>>>>> 7addf8c6
     }
 }
 
