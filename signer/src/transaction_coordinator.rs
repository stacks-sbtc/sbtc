--- conflicted
+++ resolved
@@ -1649,13 +1649,9 @@
         let signer_set = self.context.config().signer.bootstrap_signing_set.clone();
         let threshold = self.context.config().signer.bootstrap_signatures_required;
 
-<<<<<<< HEAD
-        let mut state_machine = FireCoordinator::new(signer_set, threshold, self.private_key);
-=======
         let block_height = chain_tip.block_height;
         let mut state_machine =
-            FireCoordinator::new(signer_set, self.threshold, self.private_key, block_height);
->>>>>>> 727df607
+            FireCoordinator::new(signer_set, threshold, self.private_key, block_height);
 
         // Okay let's move the coordinator state machine to the beginning
         // of the DKG phase.
