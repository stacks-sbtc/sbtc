//! # Transaction coordinator
//!
//! This module contains the transaction coordinator, which is the component of the sBTC signer
//! responsible for constructing transactions and coordinating signing rounds.
//!
//! For more details, see the [`TxCoordinatorEventLoop`] documentation.

use std::collections::BTreeSet;

use blockstack_lib::chainstate::stacks::StacksTransaction;
use futures::FutureExt;
use futures::StreamExt as _;
use futures::TryStreamExt;
use sha2::Digest;
use tokio::time::sleep;
use tokio_stream::wrappers::BroadcastStream;
use wsts::net::SignatureType;

use crate::bitcoin::utxo;
use crate::bitcoin::BitcoinInteract;
use crate::context::TxCoordinatorEvent;
use crate::context::TxSignerEvent;
use crate::context::{Context, SignerEvent, SignerSignal};
use crate::ecdsa::SignEcdsa as _;
use crate::ecdsa::Signed;
use crate::emily_client::EmilyInteract;
use crate::error::Error;
use crate::keys::PrivateKey;
use crate::keys::PublicKey;
use crate::message;
use crate::message::Payload;
use crate::message::SignerMessage;
use crate::message::StacksTransactionSignRequest;
use crate::message::SweepTransactionInfo;
use crate::network;
use crate::signature::SighashDigest;
use crate::signature::TaprootSignature;
use crate::stacks::api::FeePriority;
use crate::stacks::api::StacksInteract;
use crate::stacks::api::SubmitTxResponse;
use crate::stacks::contracts::AsTxPayload;
use crate::stacks::contracts::CompleteDepositV1;
use crate::stacks::contracts::ContractCall;
use crate::stacks::contracts::SmartContract;
use crate::stacks::contracts::SMART_CONTRACTS;
use crate::stacks::wallet::MultisigTx;
use crate::stacks::wallet::SignerWallet;
use crate::storage::model;
use crate::storage::model::StacksTxId;
use crate::storage::DbRead as _;
use crate::wsts_state_machine::CoordinatorStateMachine;

use bitcoin::hashes::Hash as _;
use wsts::state_machine::coordinator::Coordinator as _;
use wsts::state_machine::coordinator::State as WstsCoordinatorState;
use wsts::state_machine::OperationResult as WstsOperationResult;
use wsts::state_machine::StateMachine as _;

#[cfg_attr(doc, aquamarine::aquamarine)]
/// # Transaction coordinator event loop
///
/// This struct contains the implementation of the transaction coordinator
/// logic. The coordinator subscribes to [`TxSignerEvent::NewRequestsHandled`]
/// events (from the transaction signer) and listens to signer messages over the
/// signer P2P network.
///
/// The transaction coordinator will look up the canonical chain tip from the
/// database upon receiving a [`TxSignerEvent::NewRequestsHandled`] event from
/// the transaction signer. This tip is used to decide whether this particular
/// signer is selected as the signers' coordinator or if it should be passive in
/// favor of another signer as the coordinator in the signer network.
///
/// When the coordinator is selected, that coordinator will begin by looking up
/// the signer UTXO, and do a fee rate estimation for both Bitcoin and Stacks.
/// With that in place it will proceed to look up any pending[^1] and active[^2]
/// requests to process.
///
/// The pending requests are used to construct a transaction package, which is a
/// set of bitcoin transactions fulfilling a subset of the requests. Which
/// pending requests that end up in the transaction package depends on the
/// amount of signers deciding to accept the request, and on the maximum fee
/// allowed in the requests. Once the package has been constructed, the
/// coordinator proceeds by coordinating WSTS signing rounds for each of the
/// transactions in the package. The signed transactions are then broadcast to
/// bitcoin.

/// Pending deposit and withdrawal requests are used to construct a Bitcoin
/// transaction package consisting of a set of inputs and outputs that fulfill
/// these requests. The fulfillment of pending requests in the transaction
/// package depends on the number of signers agreeing to accept each request and
/// the maximum fee stipulated in the request. Once the package is assembled,
/// the coordinator coordinates WSTS signing rounds for each transaction within
/// the package. The successfully signed transactions are then broadcast to the
/// Bitcoin network.
///
/// For the active requests, the coordinator will go over each one and create
/// appropriate stacks response transactions (which are the `withdrawal-accept`,
/// `withdrawal-reject` and `deposit-accept` contract calls). These transactions
/// are sent through the signers for signatures, and once enough signatures has
/// been gathered, the coordinator broadcasts them to the Stacks blockchain.
///
/// [^1]: A deposit or withdraw request is considered pending if it is confirmed
///       on chain but hasn't been fulfilled in an sBTC transaction yet.
/// [^2]: A deposit or withdraw request is considered active if has been
///       fulfilled in an sBTC transaction,
///       but the result hasn't been acknowledged on Stacks as a
///       `deposit-accept`, `withdraw-accept` or `withdraw-reject` transaction.
///
/// The whole flow is illustrated in the following flowchart.
///
/// ```mermaid
/// flowchart TD
///     SM[New requests handled notification] --> GCT(Get canonical chain tip)
///     GCT --> ISC{Is selected?}
///     ISC --> |No| DONE[Done]
///     ISC --> |Yes| GSU(Get signer UTXO)
///     GSU --> ESF(Estimate fee rates)
///
///     ESF --> GPR(Get accepted pending requests)
///     GPR --> CTP(Compute transaction package)
///     CTP --> CSR(Coordinate signing rounds)
///     CSR --> BST(Broadcast signed transactions)
///
///     ESF --> GAR(Get active requests)
///     GAR --> CRT(Construct response transactions)
///     CRT --> CMS(Coordinate multisig signature gather)
///     CMS --> BST
///     BST --> DONE
/// ```
#[derive(Debug)]
pub struct TxCoordinatorEventLoop<Context, Network> {
    /// The signer context.
    pub context: Context,
    /// Interface to the signer network.
    pub network: Network,
    /// Private key of the coordinator for network communication.
    pub private_key: PrivateKey,
    /// the number of signatures required.
    pub threshold: u16,
    /// How many bitcoin blocks back from the chain tip the signer will
    /// look for requests.
    pub context_window: u16,
    /// The maximum duration of a signing round before the coordinator will
    /// time out and return an error.
    pub signing_round_max_duration: std::time::Duration,
    /// The maximum duration of distributed key generation before the
    /// coordinator will time out and return an error.
    pub dkg_max_duration: std::time::Duration,
    /// Whether the coordinator has already deployed the contracts.
    pub sbtc_contracts_deployed: bool,
}

impl<C, N> TxCoordinatorEventLoop<C, N>
where
    C: Context,
    N: network::MessageTransfer,
{
    /// Run the coordinator event loop
    #[tracing::instrument(skip(self), name = "tx-coordinator")]
    pub async fn run(mut self) -> Result<(), Error> {
        tracing::info!("starting transaction coordinator event loop");
        let mut term = self.context.get_termination_handle();
        let mut signal_rx = self.context.get_signal_receiver();

        loop {
            tokio::select! {
                _ = term.wait_for_shutdown() => {
                    tracing::info!("received termination signal");
                    break;
                },
                signal = signal_rx.recv() => match signal {
                    // We're only interested in notifications from the transaction
                    // signer indicating that it has handled new requests.
                    Ok(SignerSignal::Event(SignerEvent::TxSigner(TxSignerEvent::NewRequestsHandled))) => {
                        tracing::debug!("received block observer notification");
                        let _ = self.process_new_blocks().await
                            .inspect_err(|error| tracing::error!(?error, "error processing new blocks; skipping this round"));
                    },
                    // If we get an error receiving,
                    Err(error) => {
                        tracing::error!(?error, "error receiving signal; application is probably shutting down");
                        break;
                    },
                    // Otherwise, we've received some other signal that we're not interested
                    // in, so we just continue.
                    _ => {}
                },
            }
        }

        tracing::info!("transaction coordinator event loop is stopping");

        Ok(())
    }

    /// Receive the next message. This message could be from over the
    /// network or from.
    async fn receive_message(&mut self) -> Signed<SignerMessage> {
        let signal_rx = self.context.get_signal_receiver();
        // Turn the receiver into a stream that returns messages that have
        // been sent by the TxSignerEventLoop.
        let stream1 = BroadcastStream::new(signal_rx)
            .filter_map(|msg| async move { msg.ok()?.tx_signer_generated() });

        // We should potentially turn this into a stream that only returns
        // successful responses.
        let stream2 = self
            .network
            .receive()
            .into_stream()
            .inspect_err(|error| tracing::warn!(%error, "received an error from the network"))
            .filter_map(|x| std::future::ready(x.ok()));

        // The `.select_next_some()` method requires the streams to
        // implement `Unpin`.
        tokio::pin!(stream1);
        tokio::pin!(stream2);

        futures::stream::select(stream1, stream2)
            .select_next_some()
            .await
    }

    #[tracing::instrument(skip(self))]
    async fn process_new_blocks(&mut self) -> Result<(), Error> {
        let bitcoin_chain_tip = self
            .context
            .get_storage()
            .get_bitcoin_canonical_chain_tip()
            .await?
            .ok_or(Error::NoChainTip)?;

        // We first need to determine if we are the coordinator, so we need
        // to know the current signing set. If we are the coordinator then
        // we need to know the aggregate key for constructing bitcoin
        // transactions. We need to know the current signing set and the
        // current aggregate key.
        let (maybe_aggregate_key, signer_public_keys) = self
            .get_signer_set_and_aggregate_key(&bitcoin_chain_tip)
            .await?;

        // If we are not the coordinator, then we have no business
        // coordinating DKG or constructing bitcoin and stacks
        // transactions, might as well return early.
        if !self.is_coordinator(&bitcoin_chain_tip, &signer_public_keys) {
            tracing::debug!("We are not the coordinator, so nothing to do");
            return Ok(());
        }

        let bitcoin_processing_delay = self.context.config().signer.bitcoin_processing_delay;
        if bitcoin_processing_delay > std::time::Duration::ZERO {
            tracing::debug!("Sleeping before processing new Bitcoin block.");
            sleep(bitcoin_processing_delay).await;
        }

        tracing::debug!("We are the coordinator, we may need to coordinate DKG");
        // If Self::get_signer_set_and_aggregate_key did not return an
        // aggregate key, then we know that we have not run DKG yet. Since
        // we are the signer, we should coordinate DKG.
        let aggregate_key = match maybe_aggregate_key {
            Some(key) => key,
            // This function returns the new DKG aggregate key.
            None => self.coordinate_dkg(&bitcoin_chain_tip).await?,
        };

        if !self.sbtc_contracts_deployed {
            let contract_deployments = self
                .deploy_smart_contracts(&bitcoin_chain_tip, &aggregate_key)
                .await;
            match contract_deployments {
                Ok(()) => self.sbtc_contracts_deployed = true,
                Err(error) => {
                    // No need to continue if the contracts are not deployed.
                    tracing::error!(%error, "could not deploy smart contracts");
                    return Err(error);
                }
            };
        }

        self.construct_and_sign_bitcoin_sbtc_transactions(
            &bitcoin_chain_tip,
            &aggregate_key,
            &signer_public_keys,
        )
        .await?;

        self.construct_and_sign_stacks_sbtc_response_transactions(
            &bitcoin_chain_tip,
            &aggregate_key,
        )
        .await?;

        Ok(())
    }

    /// Construct and coordinate WSTS signing rounds for sBTC transactions on Bitcoin,
    /// fulfilling pending deposit and withdraw requests.
<<<<<<< HEAD
    #[tracing::instrument(skip_all, fields(bitcoin_chain_tip))]
=======
    #[tracing::instrument(skip(self, signer_public_keys, aggregate_key))]
>>>>>>> cb807072
    async fn construct_and_sign_bitcoin_sbtc_transactions(
        &mut self,
        bitcoin_chain_tip: &model::BitcoinBlockHash,
        aggregate_key: &PublicKey,
        signer_public_keys: &BTreeSet<PublicKey>,
    ) -> Result<(), Error> {
        tracing::debug!("Fetching the stacks chain tip");
        let stacks_chain_tip = self
            .context
            .get_storage()
            .get_stacks_chain_tip(bitcoin_chain_tip)
            .await?
            .ok_or(Error::NoStacksChainTip)?;

        let pending_requests_fut =
            self.get_pending_requests(bitcoin_chain_tip, aggregate_key, signer_public_keys);

        // If Self::get_pending_requests returns Ok(None) then there are no
        // requests to respond to, so let's just exit.
        let Some(pending_requests) = pending_requests_fut.await? else {
            return Ok(());
        };

        // Construct the transaction package and store it in the database.
        let transaction_package = pending_requests.construct_transactions()?;

        for mut transaction in transaction_package {
            self.send_message(
                SweepTransactionInfo::from_unsigned_at_block(bitcoin_chain_tip, &transaction),
                bitcoin_chain_tip,
            )
            .await?;

            self.sign_and_broadcast(
                bitcoin_chain_tip,
                aggregate_key,
                signer_public_keys,
                &mut transaction,
            )
            .await?;

            // TODO: if this (considering also fallback clients) fails, we will
            // need to handle the inconsistency of having the sweep tx confirmed
            // but emily deposit still marked as pending.
            self.context
                .get_emily_client()
                .accept_deposits(&transaction, &stacks_chain_tip)
                .await?;
        }

        Ok(())
    }

    /// Construct and coordinate signing rounds for `deposit-accept`,
    /// `withdraw-accept` and `withdraw-reject` transactions.
    ///
    /// # Notes
    ///
    /// This function does the following.
    /// 1. Load the stacks wallet from the database. This wallet is
    ///    determined by the public keys and threshold stored in the last
    ///    [`RotateKeysTransaction`] object that is returned from the
    ///    database.
    /// 2. Fetch all requests from the database where we can finish the
    ///    fulfillment with only a Stacks transaction. These are requests
    ///    that where we have a response transactions on bitcoin fulfilling
    ///    the deposit or withdrawal request.
    /// 3. Construct a sign-request object for each of the requests
    ///    identified in (2).
    /// 4. Broadcast this sign-request to the network and wait for
    ///    responses.
    /// 5. If there are enough signatures then broadcast the transaction.
    #[tracing::instrument(skip(self, bitcoin_aggregate_key))]
    async fn construct_and_sign_stacks_sbtc_response_transactions(
        &mut self,
        chain_tip: &model::BitcoinBlockHash,
        bitcoin_aggregate_key: &PublicKey,
    ) -> Result<(), Error> {
        let wallet = SignerWallet::load(&self.context, chain_tip).await?;
        let stacks = self.context.get_stacks_client();

        // Fetch deposit and withdrawal requests from the database where
        // there has been a confirmed bitcoin transaction associated with
        // the request.
        //
        // For deposits, there will be at most one such bitcoin transaction
        // on the blockchain identified by the chain tip, where an input is
        // the deposit UTXO.
        //
        // For withdrawals, we need to have a record of the `request_id`
        // associated with the bitcoin transaction's outputs.

        let deposit_requests = self
            .context
            .get_storage()
            .get_swept_deposit_requests(chain_tip, self.context_window)
            .await?;

        if deposit_requests.is_empty() {
            return Ok(());
        }

        // We need to know the nonce to use, so we reach out to our stacks
        // node for the account information for our multi-sig address.
        //
        // Note that the wallet object will automatically increment the
        // nonce for each transaction that it creates.
        let account = stacks.get_account(wallet.address()).await?;
        wallet.set_nonce(account.nonce);

        for req in deposit_requests {
            let outpoint = req.deposit_outpoint();
            let sign_request_fut =
                self.construct_deposit_stacks_sign_request(req, bitcoin_aggregate_key, &wallet);

            let (sign_request, multi_tx) = match sign_request_fut.await {
                Ok(res) => res,
                Err(error) => {
                    tracing::error!(%error, "could not construct a transaction completing the deposit request");
                    continue;
                }
            };

            // If we fail to sign the transaction for some reason, we
            // decrement the nonce by one, and try the next transaction.
            // This is not a fatal error, since we could fail to sign the
            // transaction because someone else is now the coordinator, and
            // all the signers are now ignoring us.
            let process_request_fut =
                self.process_sign_request(sign_request, chain_tip, multi_tx, &wallet);

            match process_request_fut.await {
                Ok(txid) => {
                    tracing::info!(%txid, "successfully submitted complete-deposit transaction")
                }
                Err(error) => {
                    tracing::warn!(
                        %error,
                        txid = %outpoint.txid,
                        vout = %outpoint.vout,
                        "could not process the stacks sign request for a deposit"
                    );
                    wallet.set_nonce(wallet.get_nonce().saturating_sub(1));
                }
            }
        }

        Ok(())
    }

    /// Sign and broadcast the stacks transaction
    async fn process_sign_request(
        &mut self,
        sign_request: StacksTransactionSignRequest,
        chain_tip: &model::BitcoinBlockHash,
        multi_tx: MultisigTx,
        wallet: &SignerWallet,
    ) -> Result<StacksTxId, Error> {
        let tx = self
            .sign_stacks_transaction(sign_request, multi_tx, chain_tip, wallet)
            .await?;

        match self.context.get_stacks_client().submit_tx(&tx).await {
            Ok(SubmitTxResponse::Acceptance(txid)) => Ok(txid.into()),
            Ok(SubmitTxResponse::Rejection(err)) => Err(err.into()),
            Err(err) => Err(err),
        }
    }

    /// Transform the swept deposit request into a Stacks sign request
    /// object.
    ///
    /// This function uses bitcoin-core to help with the fee assessment of
    /// the deposit request, and stacks-core for fee estimation of the
    /// transaction.
    #[tracing::instrument(skip_all)]
    async fn construct_deposit_stacks_sign_request(
        &self,
        req: model::SweptDepositRequest,
        bitcoin_aggregate_key: &PublicKey,
        wallet: &SignerWallet,
    ) -> Result<(StacksTransactionSignRequest, MultisigTx), Error> {
        // Retrieve the Bitcoin sweep transaction from the Bitcoin node. We
        // can't get it from the database because the transaction is
        // only in the node's mempool at this point.
        let tx_info = self
            .context
            .get_bitcoin_client()
            .get_tx_info(&req.sweep_txid, &req.sweep_block_hash)
            .await?
            .ok_or_else(|| {
                Error::BitcoinTxMissing(req.sweep_txid.into(), Some(req.sweep_block_hash.into()))
            })?;

        let outpoint = req.deposit_outpoint();
        let assessed_bitcoin_fee = tx_info
            .assess_input_fee(&outpoint)
            .ok_or_else(|| Error::OutPointMissing(outpoint))?;

        // TODO: we should validate the contract call before asking others
        // to sign it.
        let contract_call = ContractCall::CompleteDepositV1(CompleteDepositV1 {
            amount: req.amount - assessed_bitcoin_fee.to_sat(),
            outpoint,
            recipient: req.recipient.into(),
            deployer: self.context.config().signer.deployer,
            sweep_txid: req.sweep_txid,
            sweep_block_hash: req.sweep_block_hash,
            sweep_block_height: req.sweep_block_height,
        });

        // Complete deposit requests should be done as soon as possible, so
        // we set the fee rate to the high priority fee.
        let tx_fee = self
            .context
            .get_stacks_client()
            .estimate_fees(wallet, &contract_call, FeePriority::High)
            .await?;

        let multi_tx = MultisigTx::new_tx(&contract_call, wallet, tx_fee);
        let tx = multi_tx.tx();

        let sign_request = StacksTransactionSignRequest {
            aggregate_key: *bitcoin_aggregate_key,
            contract_tx: contract_call.into(),
            nonce: tx.get_origin_nonce(),
            tx_fee: tx.get_tx_fee(),
            digest: tx.digest(),
            txid: tx.txid(),
        };

        Ok((sign_request, multi_tx))
    }

    /// Attempt to sign the stacks transaction.
    async fn sign_stacks_transaction(
        &mut self,
        req: StacksTransactionSignRequest,
        mut multi_tx: MultisigTx,
        chain_tip: &model::BitcoinBlockHash,
        wallet: &SignerWallet,
    ) -> Result<StacksTransaction, Error> {
        let txid = req.txid;

        // We ask for the signers to sign our transaction (including
        // ourselves, via our tx signer event loop)
        self.send_message(req, chain_tip).await?;

        let max_duration = self.signing_round_max_duration;

        let future = async {
            while multi_tx.num_signatures() < wallet.signatures_required() {
                let msg = self.receive_message().await;
                // TODO: We need to verify these messages, but it is best
                // to do that at the source when we receive the message.

                if &msg.bitcoin_chain_tip != chain_tip {
                    tracing::warn!(?msg, "concurrent signing round message observed");
                    continue;
                }

                let sig = match msg.inner.payload {
                    Payload::StacksTransactionSignature(sig) if sig.txid == txid => sig,
                    _ => continue,
                };

                if let Err(error) = multi_tx.add_signature(sig.signature) {
                    tracing::warn!(
                        %txid,
                        %error,
                        offending_public_key = %msg.signer_pub_key,
                        "got an invalid signature"
                    );
                }
            }

            Ok::<_, Error>(multi_tx.finalize_transaction())
        };

        tokio::time::timeout(max_duration, future)
            .await
            .map_err(|_| Error::SignatureTimeout(txid))?
    }

    /// Coordinate a signing round for the given request
    /// and broadcast it once it's signed.
    #[tracing::instrument(skip_all)]
    async fn sign_and_broadcast(
        &mut self,
        bitcoin_chain_tip: &model::BitcoinBlockHash,
        aggregate_key: &PublicKey,
        signer_public_keys: &BTreeSet<PublicKey>,
        transaction: &mut utxo::UnsignedTransaction<'_>,
    ) -> Result<(), Error> {
        let mut coordinator_state_machine = CoordinatorStateMachine::load(
            &mut self.context.get_storage_mut(),
            *aggregate_key,
            signer_public_keys.clone(),
            self.threshold,
            self.private_key,
        )
        .await?;

        let sighashes = transaction.construct_digests()?;
        let msg = sighashes.signers.to_raw_hash().to_byte_array();

        let txid = transaction.tx.compute_txid();

        let signature = self
            .coordinate_signing_round(
                bitcoin_chain_tip,
                &mut coordinator_state_machine,
                txid,
                &msg,
                SignatureType::Taproot(None),
            )
            .await?;

        let signer_witness = bitcoin::Witness::p2tr_key_spend(&signature.into());

        let mut deposit_witness = Vec::new();

        for (deposit, sighash) in sighashes.deposits.into_iter() {
            let msg = sighash.to_raw_hash().to_byte_array();

            let signature = self
                .coordinate_signing_round(
                    bitcoin_chain_tip,
                    &mut coordinator_state_machine,
                    txid,
                    &msg,
                    SignatureType::Schnorr,
                )
                .await?;

            let witness = deposit.construct_witness_data(signature.into());

            deposit_witness.push(witness);
        }

        let witness_data: Vec<bitcoin::Witness> = std::iter::once(signer_witness)
            .chain(deposit_witness)
            .collect();

        transaction
            .tx
            .input
            .iter_mut()
            .zip(witness_data)
            .for_each(|(tx_in, witness)| {
                tx_in.witness = witness;
            });

        tracing::info!("broadcasing bitcoin transaction");

        self.context
            .get_bitcoin_client()
            .broadcast_transaction(&transaction.tx)
            .await?;

        tracing::info!("bitcoin transaction accepted by bitcoin-core");

        Ok(())
    }

    #[tracing::instrument(skip_all)]
    async fn coordinate_signing_round(
        &mut self,
        bitcoin_chain_tip: &model::BitcoinBlockHash,
        coordinator_state_machine: &mut CoordinatorStateMachine,
        txid: bitcoin::Txid,
        msg: &[u8],
        signature_type: SignatureType,
    ) -> Result<TaprootSignature, Error> {
        let outbound = coordinator_state_machine
            .start_signing_round(msg, signature_type)
            .map_err(Error::wsts_coordinator)?;

        let msg = message::WstsMessage { txid, inner: outbound.msg };
        self.send_message(msg, bitcoin_chain_tip).await?;

        let max_duration = self.signing_round_max_duration;
        let run_signing_round =
            self.drive_wsts_state_machine(bitcoin_chain_tip, coordinator_state_machine, txid);

        let operation_result = tokio::time::timeout(max_duration, run_signing_round)
            .await
            .map_err(|_| Error::CoordinatorTimeout(max_duration.as_secs()))??;

        match operation_result {
            WstsOperationResult::SignTaproot(sig) | WstsOperationResult::SignSchnorr(sig) => {
                Ok(sig.into())
            }
            _ => Err(Error::UnexpectedOperationResult),
        }
    }

    /// Set up a WSTS coordinator state machine and run DKG with the other
    /// signers in the signing set.
    #[tracing::instrument(skip(self))]
    async fn coordinate_dkg(
        &mut self,
        chain_tip: &model::BitcoinBlockHash,
    ) -> Result<PublicKey, Error> {
        tracing::info!("Coordinating DKG");
        // Get the current signer set for running DKG.
        //
        // Also, note that in order to change the signing set we must first
        // run DKG (which the current function is doing), and DKG requires
        // us to define signing set (which is returned in the next
        // non-comment line). That function essentially uses the signing
        // set of the last DKG (either through the last rotate-keys
        // contract call or from the `dkg_shares` table) so we wind up
        // never changing the signing set.
        let (_, signer_set) = self.get_signer_set_and_aggregate_key(chain_tip).await?;

        let mut state_machine =
            CoordinatorStateMachine::new(signer_set, self.threshold, self.private_key);

        // Okay let's move the coordinator state machine to the beginning
        // of the DKG phase.
        state_machine
            .move_to(WstsCoordinatorState::DkgPublicDistribute)
            .map_err(Error::wsts_coordinator)?;

        let outbound = state_machine
            .start_public_shares()
            .map_err(Error::wsts_coordinator)?;

        // We identify the DKG round by a 32-byte hash which we throw
        // around as a bitcoin transaction ID, even when it is not one. We
        // should probably change this
        let identifier = self.coordinator_id(chain_tip);
        let txid = bitcoin::Txid::from_byte_array(identifier);
        let msg = message::WstsMessage { txid, inner: outbound.msg };

        // This message effectively kicks off DKG. The `TxSignerEventLoop`s
        // running on the signers will pick up this message and act on it,
        // including our own. When they do they create a signing state
        // machine and begin DKG.
        self.send_message(msg, chain_tip).await?;

        // Now that DKG has "begun" we need to drive it to completion.
        let max_duration = self.dkg_max_duration;
        let dkg_fut = self.drive_wsts_state_machine(chain_tip, &mut state_machine, txid);

        let operation_result = tokio::time::timeout(max_duration, dkg_fut)
            .await
            .map_err(|_| Error::CoordinatorTimeout(max_duration.as_secs()))??;

        match operation_result {
            WstsOperationResult::Dkg(aggregate_key) => PublicKey::try_from(&aggregate_key),
            _ => Err(Error::UnexpectedOperationResult),
        }
    }

    #[tracing::instrument(skip_all)]
    async fn drive_wsts_state_machine(
        &mut self,
        bitcoin_chain_tip: &model::BitcoinBlockHash,
        coordinator_state_machine: &mut CoordinatorStateMachine,
        txid: bitcoin::Txid,
    ) -> Result<WstsOperationResult, Error> {
        loop {
            // Let's get the next message from the network or the
            // TxSignerEventLoop.
            let msg = self.receive_message().await;

            if &msg.bitcoin_chain_tip != bitcoin_chain_tip {
                tracing::warn!(?msg, "concurrent WSTS activity observed");
                continue;
            }

            let Payload::WstsMessage(wsts_msg) = msg.inner.payload else {
                continue;
            };

            let packet = wsts::net::Packet {
                msg: wsts_msg.inner,
                sig: Vec::new(),
            };

            let (outbound_packet, operation_result) =
                match coordinator_state_machine.process_message(&packet) {
                    Ok(val) => val,
                    Err(err) => {
                        tracing::warn!(?packet, reason = %err, "ignoring packet");
                        continue;
                    }
                };

            if let Some(packet) = outbound_packet {
                let msg = message::WstsMessage { txid, inner: packet.msg };
                self.send_message(msg, bitcoin_chain_tip).await?;
            }

            match operation_result {
                Some(res) => return Ok(res),
                None => continue,
            }
        }
    }

    // Determine if the current coordinator is the coordinator.
    //
    // The coordinator is decided using the hash of the bitcoin
    // chain tip. We don't use the chain tip directly because
    // it typically starts with a lot of leading zeros.
    //
    // Note that this function is technically not fallible,
    // but for now we have chosen to return phantom errors
    // instead of adding expects/unwraps in the code.
    // Ideally the code should be formulated in a way to guarantee
    // it being infallible without relying on sequentially coupling
    // expressions. However, that is left for future work.
    fn is_coordinator(
        &self,
        bitcoin_chain_tip: &model::BitcoinBlockHash,
        signer_public_keys: &BTreeSet<PublicKey>,
    ) -> bool {
        given_key_is_coordinator(self.pub_key(), bitcoin_chain_tip, signer_public_keys)
    }

    #[tracing::instrument(skip(self, aggregate_key))]
    async fn get_btc_state(
        &mut self,
        chain_tip: &model::BitcoinBlockHash,
        aggregate_key: &PublicKey,
    ) -> Result<utxo::SignerBtcState, Error> {
        let bitcoin_client = self.context.get_bitcoin_client();
        let fee_rate = bitcoin_client.estimate_fee_rate().await?;

        let utxo = self
            .context
            .get_storage()
            .get_signer_utxo(chain_tip, aggregate_key, self.context_window)
            .await?
            .ok_or(Error::MissingSignerUtxo)?;
        let last_fees = bitcoin_client.get_last_fee(utxo.outpoint).await?;

        Ok(utxo::SignerBtcState {
            fee_rate,
            utxo,
            public_key: bitcoin::XOnlyPublicKey::from(aggregate_key),
            last_fees,
            magic_bytes: [b'T', b'3'], //TODO(#472): Use the correct magic bytes.
        })
    }

    /// TODO(#742): This function needs to filter deposit requests based on
    /// time as well. We need to do this because deposit requests are locked
    /// using OP_CSV, which lock up coins based on block height or
    /// multiples of 512 seconds measure by the median time past.
    #[tracing::instrument(skip(self, aggregate_key, signer_public_keys))]
    async fn get_pending_requests(
        &mut self,
        bitcoin_chain_tip: &model::BitcoinBlockHash,
        aggregate_key: &PublicKey,
        signer_public_keys: &BTreeSet<PublicKey>,
    ) -> Result<Option<utxo::SbtcRequests>, Error> {
        let context_window = self.context_window;
        let threshold = self.threshold;

        let pending_deposit_requests = self
            .context
            .get_storage()
            .get_pending_accepted_deposit_requests(bitcoin_chain_tip, context_window, threshold)
            .await?;

        let pending_withdraw_requests = self
            .context
            .get_storage()
            .get_pending_accepted_withdrawal_requests(bitcoin_chain_tip, context_window, threshold)
            .await?;

        let mut deposits: Vec<utxo::DepositRequest> = Vec::new();

        for req in pending_deposit_requests {
            let votes = self
                .context
                .get_storage()
                .get_deposit_request_signer_votes(&req.txid, req.output_index, aggregate_key)
                .await?;

            let deposit = utxo::DepositRequest::from_model(req, votes);
            deposits.push(deposit);
        }

        let mut withdrawals: Vec<utxo::WithdrawalRequest> = Vec::new();

        for req in pending_withdraw_requests {
            let votes = self
                .context
                .get_storage()
                .get_withdrawal_request_signer_votes(&req.qualified_id(), aggregate_key)
                .await?;

            let withdrawal = utxo::WithdrawalRequest::from_model(req, votes);
            withdrawals.push(withdrawal);
        }

        let num_signers = signer_public_keys
            .len()
            .try_into()
            .map_err(|_| Error::TypeConversion)?;

        if deposits.is_empty() && withdrawals.is_empty() {
            return Ok(None);
        }

        Ok(Some(utxo::SbtcRequests {
            deposits,
            withdrawals,
            signer_state: self.get_btc_state(bitcoin_chain_tip, aggregate_key).await?,
            accept_threshold: threshold,
            num_signers,
        }))
    }

    /// Return the signing set that can make sBTC related contract calls
    /// along with the current aggregate key to use for locking UTXOs on
    /// bitcoin.
    ///
    /// The aggregate key fetched here is the one confirmed on the
    /// canonical Stacks blockchain as part of a `rotate-keys` contract
    /// call. It will be the public key that is the result of a DKG run. If
    /// there are no rotate-keys transactions on the canonical stacks
    /// blockchain, then we fall back on the last known DKG shares row in
    /// our database, and return None as the aggregate key if no DKG shares
    /// can be found, implying that this signer has not participated in
    /// DKG.
    #[tracing::instrument(skip(self))]
    pub async fn get_signer_set_and_aggregate_key(
        &self,
        bitcoin_chain_tip: &model::BitcoinBlockHash,
    ) -> Result<(Option<PublicKey>, BTreeSet<PublicKey>), Error> {
        let db = self.context.get_storage();

        // We are supposed to submit a rotate-keys transaction after
        // running DKG, but that transaction may not have been submitted
        // yet (if we have just run DKG) or it may not have been confirmed
        // on the canonical Stacks blockchain.
        //
        // If the signers have already run DKG, then we know that all
        // participating signers should have the same view of the latest
        // aggregate key, so we can fall back on the stored DKG shares for
        // getting the current aggregate key and associated signing set.
        match db.get_last_key_rotation(bitcoin_chain_tip).await? {
            Some(last_key) => {
                let aggregate_key = last_key.aggregate_key;
                let signer_set = last_key.signer_set.into_iter().collect();
                Ok((Some(aggregate_key), signer_set))
            }
            None => match db.get_latest_encrypted_dkg_shares().await? {
                Some(shares) => {
                    let signer_set = shares.signer_set_public_keys.into_iter().collect();
                    Ok((Some(shares.aggregate_key), signer_set))
                }
                None => Ok((None, self.context.config().signer.bootstrap_signing_set())),
            },
        }
    }

    fn pub_key(&self) -> PublicKey {
        PublicKey::from_private_key(&self.private_key)
    }

    /// This function provides a deterministic 32-byte identifier for the
    /// signer.
    fn coordinator_id(&self, chain_tip: &model::BitcoinBlockHash) -> [u8; 32] {
        sha2::Sha256::new_with_prefix("SIGNER_COORDINATOR_ID")
            .chain_update(self.pub_key().serialize())
            .chain_update(chain_tip.into_bytes())
            .finalize()
            .into()
    }

    #[tracing::instrument(skip(self, msg))]
    async fn send_message(
        &mut self,
        msg: impl Into<Payload>,
        bitcoin_chain_tip: &model::BitcoinBlockHash,
    ) -> Result<(), Error> {
        let msg = msg
            .into()
            .to_message(*bitcoin_chain_tip)
            .sign_ecdsa(&self.private_key)?;

        self.network.broadcast(msg.clone()).await?;
        self.context
            .signal(TxCoordinatorEvent::MessageGenerated(msg).into())?;

        Ok(())
    }

    /// Deploy an sBTC smart contract to the stacks node
    async fn deploy_smart_contract(
        &mut self,
        contract_deploy: SmartContract,
        chain_tip: &model::BitcoinBlockHash,
        bitcoin_aggregate_key: &PublicKey,
    ) -> Result<(), Error> {
        let wallet = SignerWallet::load(&self.context, chain_tip).await?;
        let stacks = self.context.get_stacks_client();

        // Maybe this smart contract has already been deployed, let's check
        // that first.
        let deployer = self.context.config().signer.deployer;
        if contract_deploy.is_deployed(&stacks, &deployer).await? {
            return Ok(());
        }

        // The contract is not deployed yet, so we can proceed
        tracing::info!("Contract not deployed yet, proceeding with deployment");

        // We need to know the nonce to use, so we reach out to our stacks
        // node for the account information for our multi-sig address.
        //
        // Note that the wallet object will automatically increment the
        // nonce for each transaction that it creates.
        let account = stacks.get_account(wallet.address()).await?;
        wallet.set_nonce(account.nonce);

        let sign_request_fut = self.construct_deploy_contracts_stacks_sign_request(
            contract_deploy,
            bitcoin_aggregate_key,
            &wallet,
        );

        let (sign_request, multi_tx) = sign_request_fut.await?;

        // If we fail to sign the transaction for some reason, we
        // decrement the nonce by one, and try the next transaction.
        // This is not a fatal error, since we could fail to sign the
        // transaction because someone else is now the coordinator, and
        // all the signers are now ignoring us.
        let process_request_fut =
            self.process_sign_request(sign_request, chain_tip, multi_tx, &wallet);

        match process_request_fut.await {
            Ok(txid) => {
                tracing::info!(%txid, "successfully submitted contract deploy transaction");
                Ok(())
            }
            Err(error) => {
                tracing::warn!(
                    %error,
                    "could not process the stacks sign request for a contract deploy"
                );
                wallet.set_nonce(wallet.get_nonce().saturating_sub(1));
                Err(error)
            }
        }
    }

    async fn construct_deploy_contracts_stacks_sign_request(
        &self,
        contract_deploy: SmartContract,
        bitcoin_aggregate_key: &PublicKey,
        wallet: &SignerWallet,
    ) -> Result<(StacksTransactionSignRequest, MultisigTx), Error> {
        let tx_fee = self
            .context
            .get_stacks_client()
            .estimate_fees(&contract_deploy.tx_payload(), FeePriority::High)
            .await?;
        let multi_tx = MultisigTx::new_tx(&contract_deploy, wallet, tx_fee);
        let tx = multi_tx.tx();

        let sign_request = StacksTransactionSignRequest {
            aggregate_key: *bitcoin_aggregate_key,
            contract_tx: contract_deploy.into(),
            nonce: tx.get_origin_nonce(),
            tx_fee: tx.get_tx_fee(),
            digest: tx.digest(),
            txid: tx.txid(),
        };

        Ok((sign_request, multi_tx))
    }

    /// Deploy all sBTC smart contracts to the stacks node.
    /// If the contracts are already deployed, the function will return Ok(()).
    /// If a contract fails to deploy, the function will return an error.
    #[tracing::instrument(skip(self))]
    pub async fn deploy_smart_contracts(
        &mut self,
        chain_tip: &model::BitcoinBlockHash,
        bitcoin_aggregate_key: &PublicKey,
    ) -> Result<(), Error> {
        for contract in SMART_CONTRACTS {
            self.deploy_smart_contract(contract, chain_tip, bitcoin_aggregate_key)
                .await?;
        }

        Ok(())
    }
}

/// Check if the provided public key is the coordinator for the provided chain tip
pub fn given_key_is_coordinator(
    pub_key: PublicKey,
    bitcoin_chain_tip: &model::BitcoinBlockHash,
    signer_public_keys: &BTreeSet<PublicKey>,
) -> bool {
    coordinator_public_key(bitcoin_chain_tip, signer_public_keys) == Some(pub_key)
}

/// Find the coordinator public key
pub fn coordinator_public_key(
    bitcoin_chain_tip: &model::BitcoinBlockHash,
    signer_public_keys: &BTreeSet<PublicKey>,
) -> Option<PublicKey> {
    let mut hasher = sha2::Sha256::new();
    hasher.update(bitcoin_chain_tip.into_bytes());
    let digest: [u8; 32] = hasher.finalize().into();
    // <[u8; 32]>::first_chunk<N> will return None if the requested slice
    // is greater than 32 bytes. Since we are converting to a `usize`, the
    // number of bytes necessary depends on the width of pointers on the
    // machine that compiled this binary. Since we only support systems
    // with a target pointer width of either 4 or 8 bytes, the <[u8;
    // 32]>::first_chunk<N> call will return Some(_) since N > 4 or 8.
    // Also, do humans even make machines where the pointer width is
    // greater than 32 bytes?
    let index = usize::from_be_bytes(*digest.first_chunk()?);
    let num_signers = signer_public_keys.len();

    signer_public_keys.iter().nth(index % num_signers).copied()
}

#[cfg(test)]
mod tests {
    use crate::bitcoin::MockBitcoinInteract;
    use crate::emily_client::MockEmilyInteract;
    use crate::stacks::api::MockStacksInteract;
    use crate::storage::in_memory::SharedStore;
    use crate::testing;
    use crate::testing::context::*;
    use crate::testing::transaction_coordinator::TestEnvironment;

    fn test_environment() -> TestEnvironment<
        TestContext<
            SharedStore,
            WrappedMock<MockBitcoinInteract>,
            WrappedMock<MockStacksInteract>,
            WrappedMock<MockEmilyInteract>,
        >,
    > {
        let test_model_parameters = testing::storage::model::Params {
            num_bitcoin_blocks: 20,
            num_stacks_blocks_per_bitcoin_block: 3,
            num_deposit_requests_per_block: 5,
            num_withdraw_requests_per_block: 5,
            num_signers_per_request: 7,
        };

        let context = TestContext::builder()
            .with_in_memory_storage()
            .with_mocked_clients()
            .build();

        TestEnvironment {
            context,
            context_window: 5,
            num_signers: 7,
            signing_threshold: 5,
            test_model_parameters,
        }
    }

    #[tokio::test]
    async fn should_be_able_to_coordinate_signing_rounds() {
        test_environment()
            .assert_should_be_able_to_coordinate_signing_rounds(std::time::Duration::ZERO)
            .await;
    }

    #[tokio::test]
    async fn should_be_able_to_skip_deploy_sbtc_contracts() {
        test_environment()
            .assert_skips_deploy_sbtc_contracts()
            .await;
    }

    #[tokio::test]
    async fn should_wait_before_processing_bitcoin_blocks() {
        // NOTE: Above test `should_be_able_to_coordinate_signing_rounds`
        // could be removed as redundant now.

        // Measure baseline.
        let baseline_start = std::time::Instant::now();
        test_environment()
            .assert_should_be_able_to_coordinate_signing_rounds(std::time::Duration::ZERO)
            .await;
        // Locally this takes a couple seconds to execute.
        // This truncates the decimals.
        let baseline_elapsed = std::time::Duration::from_secs(baseline_start.elapsed().as_secs());

        let delay_i = 3;
        let delay = std::time::Duration::from_secs(delay_i);
        std::env::set_var(
            "SIGNER_SIGNER__BITCOIN_PROCESSING_DELAY",
            delay_i.to_string(),
        );
        let start = std::time::Instant::now();
        test_environment()
            .assert_should_be_able_to_coordinate_signing_rounds(delay)
            .await;
        more_asserts::assert_gt!(start.elapsed(), delay + baseline_elapsed);
    }

    #[tokio::test]
    async fn should_get_signer_utxo_simple() {
        test_environment().assert_get_signer_utxo_simple().await;
    }

    #[tokio::test]
    async fn should_get_signer_utxo_fork() {
        test_environment().assert_get_signer_utxo_fork().await;
    }

    #[tokio::test]
    async fn should_get_signer_utxo_unspent() {
        test_environment().assert_get_signer_utxo_unspent().await;
    }

    #[tokio::test]
    async fn should_get_signer_utxo_donations() {
        test_environment().assert_get_signer_utxo_donations().await;
    }
}<|MERGE_RESOLUTION|>--- conflicted
+++ resolved
@@ -295,11 +295,7 @@
 
     /// Construct and coordinate WSTS signing rounds for sBTC transactions on Bitcoin,
     /// fulfilling pending deposit and withdraw requests.
-<<<<<<< HEAD
     #[tracing::instrument(skip_all, fields(bitcoin_chain_tip))]
-=======
-    #[tracing::instrument(skip(self, signer_public_keys, aggregate_key))]
->>>>>>> cb807072
     async fn construct_and_sign_bitcoin_sbtc_transactions(
         &mut self,
         bitcoin_chain_tip: &model::BitcoinBlockHash,
