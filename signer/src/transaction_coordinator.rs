//! # Transaction coordinator
//!
//! This module contains the transaction coordinator, which is the component of the sBTC signer
//! responsible for constructing transactions and coordinating signing rounds.
//!
//! For more details, see the [`TxCoordinatorEventLoop`] documentation.

use std::collections::BTreeSet;
use std::collections::HashSet;
use std::time::Duration;

use blockstack_lib::chainstate::stacks::StacksTransaction;
use futures::future::try_join_all;
use futures::Stream;
use futures::StreamExt as _;
use sha2::Digest;

use crate::bitcoin::utxo;
use crate::bitcoin::utxo::Fees;
use crate::bitcoin::utxo::UnsignedMockTransaction;
use crate::bitcoin::BitcoinInteract;
use crate::bitcoin::TransactionLookupHint;
use crate::context::Context;
use crate::context::P2PEvent;
use crate::context::RequestDeciderEvent;
use crate::context::SbtcLimits;
use crate::context::SignerCommand;
use crate::context::SignerEvent;
use crate::context::SignerSignal;
use crate::context::TxCoordinatorEvent;
use crate::context::TxSignerEvent;
use crate::ecdsa::SignEcdsa as _;
use crate::ecdsa::Signed;
use crate::emily_client::EmilyInteract;
use crate::error::Error;
use crate::keys::PrivateKey;
use crate::keys::PublicKey;
use crate::message;
use crate::message::BitcoinPreSignRequest;
use crate::message::Payload;
use crate::message::SignerMessage;
use crate::message::StacksTransactionSignRequest;
use crate::message::WstsMessageId;
use crate::metrics::Metrics;
use crate::metrics::BITCOIN_BLOCKCHAIN;
use crate::metrics::STACKS_BLOCKCHAIN;
use crate::network;
use crate::signature::TaprootSignature;
use crate::stacks::api::FeePriority;
use crate::stacks::api::GetNakamotoStartHeight;
use crate::stacks::api::StacksInteract;
use crate::stacks::api::SubmitTxResponse;
use crate::stacks::contracts::AcceptWithdrawalV1;
use crate::stacks::contracts::AsTxPayload;
use crate::stacks::contracts::CompleteDepositV1;
use crate::stacks::contracts::ContractCall;
use crate::stacks::contracts::RejectWithdrawalV1;
use crate::stacks::contracts::RotateKeysV1;
use crate::stacks::contracts::SmartContract;
use crate::stacks::contracts::SMART_CONTRACTS;
use crate::stacks::wallet::MultisigTx;
use crate::stacks::wallet::SignerWallet;
use crate::storage::model;
use crate::storage::model::StacksTxId;
use crate::storage::DbRead;
use crate::wsts_state_machine::FireCoordinator;
use crate::wsts_state_machine::FrostCoordinator;
use crate::wsts_state_machine::WstsCoordinator;
use crate::WITHDRAWAL_BLOCKS_EXPIRY;
use crate::WITHDRAWAL_DUST_LIMIT;
use crate::WITHDRAWAL_EXPIRY_BUFFER;
use crate::WITHDRAWAL_MIN_CONFIRMATIONS;

use bitcoin::hashes::Hash as _;
use wsts::net::SignatureType;
use wsts::state_machine::coordinator::State as WstsCoordinatorState;
use wsts::state_machine::OperationResult as WstsOperationResult;
use wsts::state_machine::StateMachine as _;

#[cfg_attr(doc, aquamarine::aquamarine)]
/// # Transaction coordinator event loop
///
/// This struct contains the implementation of the transaction coordinator
/// logic. The coordinator subscribes to [`TxSignerEvent::NewRequestsHandled`]
/// events (from the transaction signer) and listens to signer messages over the
/// signer P2P network.
///
/// The transaction coordinator will look up the canonical chain tip from the
/// database upon receiving a [`TxSignerEvent::NewRequestsHandled`] event from
/// the transaction signer. This tip is used to decide whether this particular
/// signer is selected as the signers' coordinator or if it should be passive in
/// favor of another signer as the coordinator in the signer network.
///
/// When the coordinator is selected, that coordinator will begin by looking up
/// the signer UTXO, and do a fee rate estimation for both Bitcoin and Stacks.
/// With that in place it will proceed to look up any pending[^1] and active[^2]
/// requests to process.
///
/// The pending requests are used to construct a transaction package, which is a
/// set of bitcoin transactions fulfilling a subset of the requests. Which
/// pending requests that end up in the transaction package depends on the
/// amount of signers deciding to accept the request, and on the maximum fee
/// allowed in the requests. Once the package has been constructed, the
/// coordinator proceeds by coordinating WSTS signing rounds for each of the
/// transactions in the package. The signed transactions are then broadcast to
/// bitcoin.
///
/// Pending deposit and withdrawal requests are used to construct a Bitcoin
/// transaction package consisting of a set of inputs and outputs that fulfill
/// these requests. The fulfillment of pending requests in the transaction
/// package depends on the number of signers agreeing to accept each request and
/// the maximum fee stipulated in the request. Once the package is assembled,
/// the coordinator coordinates WSTS signing rounds for each transaction within
/// the package. The successfully signed transactions are then broadcast to the
/// Bitcoin network.
///
/// For the active requests, the coordinator will go over each one and create
/// appropriate stacks response transactions (which are the `withdrawal-accept`,
/// `withdrawal-reject` and `deposit-accept` contract calls). These transactions
/// are sent through the signers for signatures, and once enough signatures has
/// been gathered, the coordinator broadcasts them to the Stacks blockchain.
///
/// [^1]: A deposit or withdraw request is considered pending if it is confirmed
///       on chain but hasn't been fulfilled in an sBTC transaction yet.
/// [^2]: A deposit or withdraw request is considered active if has been
///       fulfilled in an sBTC transaction,
///       but the result hasn't been acknowledged on Stacks as a
///       `deposit-accept`, `withdraw-accept` or `withdraw-reject` transaction.
///
/// The whole flow is illustrated in the following flowchart.
///
/// ```mermaid
/// flowchart TD
///     SM[New requests handled notification] --> GCT(Get canonical chain tip)
///     GCT --> ISC{Is selected?}
///     ISC --> |No| DONE[Done]
///     ISC --> |Yes| GSU(Get signer UTXO)
///     GSU --> ESF(Estimate fee rates)
///
///     ESF --> GPR(Get accepted pending requests)
///     GPR --> CTP(Compute transaction package)
///     CTP --> CSR(Coordinate signing rounds)
///     CSR --> BST(Broadcast signed transactions)
///
///     ESF --> GAR(Get active requests)
///     GAR --> CRT(Construct response transactions)
///     CRT --> CMS(Coordinate multisig signature gather)
///     CMS --> BST
///     BST --> DONE
/// ```
#[derive(Debug)]
pub struct TxCoordinatorEventLoop<Context, Network> {
    /// The signer context.
    pub context: Context,
    /// Interface to the signer network.
    pub network: Network,
    /// Private key of the coordinator for network communication.
    pub private_key: PrivateKey,
    /// the number of signatures required.
    pub threshold: u16,
    /// How many bitcoin blocks back from the chain tip the signer will
    /// look for requests.
    pub context_window: u16,
    /// The maximum duration of a signing round before the coordinator will
    /// time out and return an error.
    pub signing_round_max_duration: Duration,
    /// The maximum duration of a pre-sign request before the coordinator will
    /// time out and start sending the requests to the signers.
    pub bitcoin_presign_request_max_duration: Duration,
    /// The maximum duration of distributed key generation before the
    /// coordinator will time out and return an error.
    pub dkg_max_duration: Duration,
    /// An indicator for whether the Stacks blockchain has reached Nakamoto
    /// 3. If we are not in Nakamoto 3 or later, then the coordinator does
    /// not do any work.
    pub is_epoch3: bool,
}

/// The parameters for the [`TxCoordinatorEventLoop::get_pending_requests`] function.
#[derive(Debug)]
pub struct GetPendingRequestsParams<'a> {
    /// The current bitcoin chain tip (ref).
    pub bitcoin_chain_tip: &'a model::BitcoinBlockRef,
    /// The current stacks chain tip (hash).
    pub stacks_chain_tip: &'a model::StacksBlockHash,
    /// The current signers' aggregate key.
    pub aggregate_key: &'a PublicKey,
    /// The public keys of the current signer set.
    pub signer_public_keys: &'a BTreeSet<PublicKey>,
    /// The current sBTC limits.
    pub sbtc_limits: &'a SbtcLimits,
    /// The threshold for the minimum number of 'accept' votes required for a
    /// request to be considered for the sweep transaction package, and the
    /// number of signatures required for each transaction.
    pub signature_threshold: u16,
}

/// This function defines which messages this event loop is interested
/// in.
fn run_loop_message_filter(signal: &SignerSignal) -> bool {
    matches!(
        signal,
        SignerSignal::Event(SignerEvent::RequestDecider(
            RequestDeciderEvent::NewRequestsHandled,
        )) | SignerSignal::Command(SignerCommand::Shutdown)
    )
}

/// During DKG or message signing, we only need the following message
/// types, so we construct a stream with only these messages.
fn signed_message_filter(event: &SignerSignal) -> bool {
    matches!(
        event,
        SignerSignal::Event(SignerEvent::TxSigner(TxSignerEvent::MessageGenerated(_)))
            | SignerSignal::Event(SignerEvent::P2P(P2PEvent::MessageReceived(_)))
    )
}

impl<C, N> TxCoordinatorEventLoop<C, N>
where
    C: Context,
    N: network::MessageTransfer,
{
    /// Run the coordinator event loop
    #[tracing::instrument(skip_all, name = "tx-coordinator")]
    pub async fn run(mut self) -> Result<(), Error> {
        tracing::info!("starting transaction coordinator event loop");
        let mut signal_stream = self.context.as_signal_stream(run_loop_message_filter);

        while let Some(message) = signal_stream.next().await {
            match message {
                SignerSignal::Command(SignerCommand::Shutdown) => break,
                SignerSignal::Command(SignerCommand::P2PPublish(_)) => {}
                SignerSignal::Event(event) => {
                    if let SignerEvent::RequestDecider(RequestDeciderEvent::NewRequestsHandled) =
                        event
                    {
                        tracing::debug!("received signal; processing requests");
                        if let Err(error) = self.process_new_blocks().await {
                            tracing::error!(
                                %error,
                                "error processing requests; skipping this round"
                            );
                        }
                        tracing::trace!("sending tenure completed signal");
                        self.context
                            .signal(TxCoordinatorEvent::TenureCompleted.into())?;
                    }
                }
            }
        }

        tracing::info!("transaction coordinator event loop is stopping");

        Ok(())
    }

    /// A function that filters the [`Context::as_signal_stream`] stream
    /// for items that the coordinator might care about, which includes
    /// some network messages and transaction signer messages.
    async fn to_signed_message(event: SignerSignal) -> Option<Signed<SignerMessage>> {
        match event {
            SignerSignal::Event(SignerEvent::TxSigner(TxSignerEvent::MessageGenerated(msg)))
            | SignerSignal::Event(SignerEvent::P2P(P2PEvent::MessageReceived(msg))) => Some(msg),
            _ => None,
        }
    }

    async fn is_epoch3(&mut self) -> Result<bool, Error> {
        if self.is_epoch3 {
            return Ok(true);
        }
        tracing::debug!("checked for whether we are in epoch 3 or later");
        let pox_info = self.context.get_stacks_client().get_pox_info().await?;

        let Some(nakamoto_start_height) = pox_info.nakamoto_start_height() else {
            return Ok(false);
        };

        let is_epoch3 = pox_info.current_burnchain_block_height > nakamoto_start_height;
        if is_epoch3 {
            self.is_epoch3 = is_epoch3;
            tracing::debug!("we are in epoch 3 or later; time to do work");
        }
        Ok(is_epoch3)
    }

    #[tracing::instrument(skip_all, fields(
        public_key = %self.signer_public_key(),
        bitcoin_tip_hash = tracing::field::Empty,
        bitcoin_tip_height = tracing::field::Empty,
    ))]
    async fn process_new_blocks(&mut self) -> Result<(), Error> {
        if !self.is_epoch3().await? {
            return Ok(());
        }

        let bitcoin_processing_delay = self.context.config().signer.bitcoin_processing_delay;
        if bitcoin_processing_delay > Duration::ZERO {
            tracing::debug!("sleeping before processing new bitcoin block");
            tokio::time::sleep(bitcoin_processing_delay).await;
        }

        let bitcoin_chain_tip = self
            .context
            .get_storage()
            .get_bitcoin_canonical_chain_tip_ref()
            .await?
            .ok_or(Error::NoChainTip)?;

        let span = tracing::Span::current();
        span.record(
            "bitcoin_tip_hash",
            tracing::field::display(bitcoin_chain_tip.block_hash),
        );
        span.record("bitcoin_tip_height", bitcoin_chain_tip.block_height);

        // We first need to determine if we are the coordinator, so we need
        // to know the current signing set. If we are the coordinator then
        // we need to know the aggregate key for constructing bitcoin
        // transactions. We need to know the current signing set and the
        // current aggregate key.
        let maybe_aggregate_key = self.context.state().current_aggregate_key();
        let signer_public_keys = self.context.state().current_signer_public_keys();

        // If we are not the coordinator, then we have no business
        // coordinating DKG or constructing bitcoin and stacks
        // transactions, might as well return early.
        if !self.is_coordinator(bitcoin_chain_tip.as_ref(), &signer_public_keys) {
            // Before returning, we also check if all the smart contracts are
            // deployed: we do this as some other coordinator could have deployed
            // them, in which case we need to updated our state.
            self.all_smart_contracts_deployed().await?;

            tracing::debug!("we are not the coordinator, so nothing to do");
            return Ok(());
        }

        tracing::debug!("we are the coordinator");
        metrics::counter!(Metrics::CoordinatorTenuresTotal).increment(1);

        tracing::debug!("determining if we need to coordinate DKG");
        let should_coordinate_dkg =
            should_coordinate_dkg(&self.context, &bitcoin_chain_tip).await?;
        let aggregate_key = if should_coordinate_dkg {
            self.coordinate_dkg(bitcoin_chain_tip.as_ref()).await?
        } else {
            maybe_aggregate_key.ok_or(Error::MissingAggregateKey(*bitcoin_chain_tip.block_hash))?
        };

        let chain_tip_hash = &bitcoin_chain_tip.block_hash;

        tracing::debug!("loading the signer stacks wallet");
        let wallet = self.get_signer_wallet(chain_tip_hash).await?;

        self.deploy_smart_contracts(chain_tip_hash, &wallet, &aggregate_key)
            .await?;

        self.check_and_submit_rotate_key_transaction(chain_tip_hash, &wallet, &aggregate_key)
            .await?;

        let bitcoin_processing_fut = self.construct_and_sign_bitcoin_sbtc_transactions(
            &bitcoin_chain_tip,
            &aggregate_key,
            &signer_public_keys,
        );

        if let Err(error) = bitcoin_processing_fut.await {
            tracing::error!(%error, "failed to construct and sign bitcoin transactions");
        }

        self.construct_and_sign_stacks_response_transactions(
            &bitcoin_chain_tip,
            &wallet,
            &aggregate_key,
        )
        .await?;
        tracing::debug!("coordinator tenure completed successfully");

        Ok(())
    }

    /// Submit the rotate key tx for the latest DKG shares, if the aggregate key
    /// differs from the one in the smart contract registry
    #[tracing::instrument(skip_all)]
    async fn check_and_submit_rotate_key_transaction(
        &mut self,
        bitcoin_chain_tip: &model::BitcoinBlockHash,
        wallet: &SignerWallet,
        aggregate_key: &PublicKey,
    ) -> Result<(), Error> {
        if !self.all_smart_contracts_deployed().await? {
            return Ok(());
        }

        let last_dkg = self
            .context
            .get_storage()
            .get_latest_encrypted_dkg_shares()
            .await?;

        // If we don't have DKG shares nothing to do here
        let Some(last_dkg) = last_dkg else {
            return Ok(());
        };

        let current_aggregate_key = self
            .context
            .get_stacks_client()
            .get_current_signers_aggregate_key(&self.context.config().signer.deployer)
            .await?;

        let (needs_verification, needs_rotate_key) =
            assert_rotate_key_action(&last_dkg, current_aggregate_key)?;
        if !needs_verification && !needs_rotate_key {
            tracing::debug!("stacks node is up to date with the current aggregate key and no DKG verification required");
            return Ok(());
        }
        tracing::info!(%needs_verification, %needs_rotate_key, "DKG verification and/or key rotation needed");

        if needs_verification {
            // Perform DKG verification before submitting the rotate key transaction.
            tracing::info!(
                "🔐 beginning DKG verification before submitting rotate-key transaction"
            );
            self.perform_dkg_verification(bitcoin_chain_tip, &last_dkg.aggregate_key, wallet)
                .await?;
            tracing::info!("🔐 DKG verification successful");
        }

        if needs_rotate_key {
            tracing::info!("our aggregate key differs from the one in the registry contract; a key rotation may be necessary");

            // current_aggregate_key define which wallet can sign stacks tx interacting
            // with the registry smart contract; fallbacks to `aggregate_key` if it's
            // the first rotate key tx.
            let signing_key = &current_aggregate_key.unwrap_or(*aggregate_key);

            // Construct, sign and submit the rotate key transaction.
            tracing::info!("preparing to submit a rotate-key transaction");
            let txid = self
                .construct_and_sign_rotate_key_transaction(
                    bitcoin_chain_tip,
                    signing_key,
                    &last_dkg.aggregate_key,
                    wallet,
                )
                .await
                .inspect_err(
                    |error| tracing::error!(%error, "failed to sign or submit rotate-key transaction"),
                )?;

            tracing::info!(%txid, "rotate-key transaction submitted successfully");
        }

        Ok(())
    }

    /// Constructs a BitcoinPreSignRequest from the given transaction package and
    /// sends it to the signers. Waits for acknowledgments from the signers until
    /// the threshold is met or a timeout occurs.
    /// If the signal stream closes unexpectedly, triggers a shutdown.
    #[tracing::instrument(skip_all)]
    async fn construct_and_send_bitcoin_presign_request(
        &mut self,
        bitcoin_chain_tip: &model::BitcoinBlockHash,
        signer_btc_state: &utxo::SignerBtcState,
        transaction_package: &[utxo::UnsignedTransaction<'_>],
    ) -> Result<(), Error> {
        // Constructing a pre-sign request with empty request IDs is
        // invalid. The other signers should reject the message if we send
        // one, so let's not create it.
        if transaction_package.is_empty() {
            tracing::debug!("no requests to handle this tenure, exiting");
            return Ok(());
        }
        // Create the BitcoinPreSignRequest from the transaction package
        let sbtc_requests = BitcoinPreSignRequest {
            request_package: transaction_package
                .iter()
                .map(|tx| (&tx.requests).into())
                .collect(),
            fee_rate: signer_btc_state.fee_rate,
            last_fees: signer_btc_state.last_fees.map(Into::into),
        };

        let presign_ack_filter = |event: &SignerSignal| {
            matches!(
                event,
                SignerSignal::Event(SignerEvent::TxSigner(TxSignerEvent::MessageGenerated(_)))
                    | SignerSignal::Event(SignerEvent::P2P(P2PEvent::MessageReceived(_)))
                    | SignerSignal::Command(SignerCommand::Shutdown)
            )
        };

        // Create a signal stream with the defined filter
        let signal_stream = self.context.as_signal_stream(presign_ack_filter);

        // Send the presign request message
        self.send_message(sbtc_requests, bitcoin_chain_tip).await?;

        tokio::pin!(signal_stream);
        let future = async {
            let target_tip = *bitcoin_chain_tip;
            let mut acknowledged_signers = HashSet::new();

            while acknowledged_signers.len() < self.threshold as usize {
                match signal_stream.next().await {
                    None => {
                        tracing::warn!("signer signal stream closed unexpectedly, shutting down");
                        return Err(Error::SignerShutdown);
                    }
                    Some(SignerSignal::Command(SignerCommand::Shutdown)) => {
                        tracing::info!("signer shutdown signal received, shutting down");
                        return Err(Error::SignerShutdown);
                    }
                    Some(event) => match Self::to_signed_message(event).await {
                        Some(Signed {
                            inner:
                                SignerMessage {
                                    bitcoin_chain_tip,
                                    payload: Payload::BitcoinPreSignAck(_),
                                    ..
                                },
                            signer_public_key,
                            ..
                        }) => {
                            if bitcoin_chain_tip == target_tip {
                                acknowledged_signers.insert(signer_public_key);
                            } else {
                                tracing::warn!(
                                    signer = %signer_public_key,
                                    received_chain_tip = %bitcoin_chain_tip,
                                    "bitcoin presign ack observed for a different chain tip"
                                );
                            }
                        }
                        // We can ignore other types of payload
                        _ => continue,
                    },
                };
            }

            Ok(())
        };

        let instant = std::time::Instant::now();

        // Wait for the future to complete with a timeout
        let res = tokio::time::timeout(self.bitcoin_presign_request_max_duration, future)
            .await
            .map_err(|_| {
                Error::CoordinatorTimeout(self.bitcoin_presign_request_max_duration.as_secs())
            });

        let status = match &res {
            Ok(Ok(_)) => "success",
            Ok(Err(_)) => "failure",
            Err(_) => "timeout",
        };

        metrics::histogram!(
            Metrics::SigningRoundDurationSeconds,
            "blockchain" => BITCOIN_BLOCKCHAIN,
            "kind" => "sweep-presign",
            "status" => status,
        )
        .record(instant.elapsed());
        metrics::counter!(
            Metrics::SignRequestsTotal,
            "blockchain" => BITCOIN_BLOCKCHAIN,
            "kind" => "sweep-presign-broadcast",
            "status" => status,
        )
        .increment(1);

        res?
    }

    /// Construct and coordinate WSTS signing rounds for sBTC transactions on Bitcoin,
    /// fulfilling pending deposit and withdraw requests.
    #[tracing::instrument(skip_all, fields(
        stacks_tip_hash = tracing::field::Empty,
        stacks_tip_height = tracing::field::Empty,
    ))]
    async fn construct_and_sign_bitcoin_sbtc_transactions(
        &mut self,
        bitcoin_chain_tip: &model::BitcoinBlockRef,
        aggregate_key: &PublicKey,
        signer_public_keys: &BTreeSet<PublicKey>,
    ) -> Result<(), Error> {
        let storage = self.context.get_storage();

        // Fetch the stacks chain tip from the database.
        let stacks_chain_tip = storage
            .get_stacks_chain_tip(&bitcoin_chain_tip.block_hash)
            .await?
            .ok_or(Error::NoStacksChainTip)?;

        let span = tracing::Span::current();
        span.record("stacks_tip_hash", stacks_chain_tip.block_hash.to_hex());
        span.record("stacks_tip_height", stacks_chain_tip.block_height);

        // Create a future that fetches pending deposit and withdrawal requests
        // from the database.
        let pending_requests_fut = self.get_pending_requests(
            bitcoin_chain_tip,
            &stacks_chain_tip.block_hash,
            aggregate_key,
            signer_public_keys,
        );

        // If `get_pending_requests()` returns `Ok(None)` then there are no
        // eligible requests to service; we can exit early.
        let Some(pending_requests) = pending_requests_fut.await? else {
            tracing::debug!("no requests to handle on bitcoin");
            return Ok(());
        };

        tracing::debug!(
            num_deposits = %pending_requests.deposits.len(),
            num_withdrawals = pending_requests.withdrawals.len(),
            "there are eligible requests to handle"
        );

        // Construct the transaction package and store it in the database.
        let transaction_package = pending_requests.construct_transactions()?;

        // Send the pre-sign request to the signers and wait for their
        // acknowledgments.
        self.construct_and_send_bitcoin_presign_request(
            bitcoin_chain_tip.as_ref(),
            &pending_requests.signer_state,
            &transaction_package,
        )
        .await?;

        // Construct, sign and broadcast the bitcoin transactions.
        for mut transaction in transaction_package {
            self.sign_and_broadcast(
                bitcoin_chain_tip.as_ref(),
                signer_public_keys,
                &mut transaction,
            )
            .await?;

            // TODO: if this (considering also fallback clients) fails, we will
            // need to handle the inconsistency of having the sweep tx confirmed
            // but emily deposit still marked as pending.

            let _ = self
                .context
                .get_emily_client()
<<<<<<< HEAD
                .accept_deposits(&transaction)
                .await?;
=======
                .accept_deposits(&transaction, &stacks_chain_tip)
                .await
                .inspect_err(|error| {
                    tracing::warn!(%error, "could not accept deposits on Emily");
                });

            let _ = self
                .context
                .get_emily_client()
                .accept_withdrawals(&transaction, &stacks_chain_tip)
                .await
                .inspect_err(|error| {
                    tracing::warn!(%error, "could not accept withdrawals on Emily");
                });
>>>>>>> f5d65822
        }

        Ok(())
    }

    /// Construct and coordinate signing rounds for `deposit-accept`,
    /// `withdraw-accept` and `withdraw-reject` transactions.
    ///
    /// # Notes
    ///
    /// This function does the following.
    /// 1. Load the stacks wallet from the database. This wallet is
    ///    determined by the public keys and threshold stored in the last
    ///    [`RotateKeysTransaction`] object that is returned from the
    ///    database.
    /// 2. Fetch all requests from the database where we can finish the
    ///    fulfillment with only a Stacks transaction. These are requests
    ///    that where we have a response transactions on bitcoin fulfilling
    ///    the deposit or withdrawal request.
    /// 3. Construct a sign-request object for each of the requests
    ///    identified in (2).
    /// 4. Broadcast this sign-request to the network and wait for
    ///    responses.
    /// 5. If there are enough signatures then broadcast the transaction.
    #[tracing::instrument(skip_all)]
    async fn construct_and_sign_stacks_response_transactions(
        &mut self,
        chain_tip: &model::BitcoinBlockRef,
        wallet: &SignerWallet,
        bitcoin_aggregate_key: &PublicKey,
    ) -> Result<(), Error> {
        let fut = self.construct_and_sign_stacks_deposit_response_transactions(
            chain_tip,
            wallet,
            bitcoin_aggregate_key,
        );
        if let Err(error) = fut.await {
            tracing::error!(%error, "could not process deposit response transactions on stacks");
        }

        let fut = self.construct_and_sign_stacks_withdrawal_response_transactions(
            chain_tip,
            wallet,
            bitcoin_aggregate_key,
        );
        if let Err(error) = fut.await {
            tracing::error!(%error, "could not process withdrawal response transactions on stacks");
        }

        Ok(())
    }

    #[tracing::instrument(skip_all)]
    async fn construct_and_sign_stacks_deposit_response_transactions(
        &mut self,
        chain_tip: &model::BitcoinBlockRef,
        wallet: &SignerWallet,
        bitcoin_aggregate_key: &PublicKey,
    ) -> Result<(), Error> {
        let db = self.context.get_storage();
        let stacks = self.context.get_stacks_client();
        let deployer = self.context.config().signer.deployer;

        // Fetch deposit requests from the database where
        // there has been a confirmed bitcoin transaction associated with
        // the request.
        //
        // For deposits, there will be at most one such bitcoin transaction
        // on the blockchain identified by the chain tip, where an input is
        // the deposit UTXO.

        let swept_deposits = db
            .get_swept_deposit_requests(chain_tip.as_ref(), self.context_window)
            .await?;

        if swept_deposits.is_empty() {
            tracing::debug!("no deposit stacks transactions to create");
            return Ok(());
        }

        tracing::debug!(
            swept_deposits = %swept_deposits.len(),
            "we have deposit requests that may need a response on stacks"
        );

        for req in swept_deposits {
            if &self.context.state().bitcoin_chain_tip() != chain_tip {
                tracing::info!("new bitcoin chain tip, stopping coordinator activities");
                return Ok(());
            }

            let outpoint = req.deposit_outpoint();

            let is_completed = stacks.is_deposit_completed(&deployer, &outpoint).await;
            match is_completed {
                Err(error) => {
                    tracing::warn!(%error, %outpoint, "could not check deposit status");
                    continue;
                }
                Ok(true) => {
                    // The request is already completed according to the contract
                    continue;
                }
                Ok(false) => (),
            };

            let sign_request_fut =
                self.construct_deposit_stacks_sign_request(req, bitcoin_aggregate_key, wallet);

            let (sign_request, multi_tx) = match sign_request_fut.await {
                Ok(res) => res,
                Err(error) => {
                    tracing::error!(%error, "could not construct a transaction completing the deposit request");
                    continue;
                }
            };

            // If we fail to sign the transaction for some reason, we
            // decrement the nonce by one, and try the next transaction.
            // This is not a fatal error, since we could fail to sign the
            // transaction because someone else is now the coordinator, and
            // all the signers are now ignoring us.
            let process_request_fut =
                self.process_sign_request(sign_request, chain_tip.as_ref(), multi_tx, wallet);

            let status = match process_request_fut.await {
                Ok(txid) => {
                    tracing::info!(%txid, "successfully submitted complete-deposit transaction");
                    "success"
                }
                Err(error) => {
                    tracing::warn!(%error, %outpoint, "could not process the stacks sign request for a deposit");
                    wallet.set_nonce(wallet.get_nonce().saturating_sub(1));
                    "failure"
                }
            };

            metrics::counter!(
                Metrics::TransactionsSubmittedTotal,
                "blockchain" => STACKS_BLOCKCHAIN,
                "status" => status,
                "kind" => "complete-deposit"
            )
            .increment(1);
        }

        Ok(())
    }

    #[tracing::instrument(skip_all)]
    async fn construct_and_sign_stacks_withdrawal_response_transactions(
        &mut self,
        chain_tip: &model::BitcoinBlockRef,
        wallet: &SignerWallet,
        bitcoin_aggregate_key: &PublicKey,
    ) -> Result<(), Error> {
        let db = self.context.get_storage();

        // Fetch withdrawal requests from the database where there has been
        // a confirmed bitcoin transaction associated with the request.
        let swept_withdrawals = db
            .get_swept_withdrawal_requests(&chain_tip.block_hash, self.context_window)
            .await
            .inspect_err(|error| tracing::error!(%error, "could not fetch swept withdrawals"))
            .unwrap_or_default();

        // Fetch withdrawal requests that have not been swept for quite
        // some time.
        let rejected_withdrawals = db
            .get_pending_rejected_withdrawal_requests(chain_tip, self.context_window)
            .await
            .inspect_err(|error| tracing::error!(%error, "could not fetch rejected withdrawals"))
            .unwrap_or_default();

        if swept_withdrawals.is_empty() && rejected_withdrawals.is_empty() {
            tracing::debug!("no withdrawal stacks transactions to create");
            return Ok(());
        }

        tracing::debug!(
            swept_withdrawals = %swept_withdrawals.len(),
            rejected_withdrawals = %rejected_withdrawals.len(),
            "we have withdrawals requests that may need completion"
        );

        for swept_request in swept_withdrawals {
            if &self.context.state().bitcoin_chain_tip() != chain_tip {
                tracing::info!("new bitcoin chain tip, stopping coordinator activities");
                return Ok(());
            }

            let withdrawal_id = swept_request.qualified_id();
            let fut = self.construct_and_sign_withdrawal_accept(
                chain_tip,
                wallet,
                bitcoin_aggregate_key,
                swept_request,
            );

            if let Err(error) = fut.await {
                tracing::warn!(
                    %error,
                    %withdrawal_id,
                    "could not construct and sign withdrawal accept"
                );
            }
        }

        for withdrawal in rejected_withdrawals {
            if &self.context.state().bitcoin_chain_tip() != chain_tip {
                tracing::info!("new bitcoin chain tip, stopping coordinator activities");
                return Ok(());
            }

            let withdrawal_id = withdrawal.qualified_id();
            let fut = self.construct_and_sign_withdrawal_reject(
                chain_tip,
                wallet,
                bitcoin_aggregate_key,
                withdrawal,
            );
            if let Err(error) = fut.await {
                tracing::warn!(
                    %error,
                    %withdrawal_id,
                    "could not construct and sign withdrawal reject"
                );
            }
        }

        Ok(())
    }

    #[tracing::instrument(skip_all, fields(withdrawal_id = %request.qualified_id()))]
    async fn construct_and_sign_withdrawal_accept(
        &mut self,
        chain_tip: &model::BitcoinBlockRef,
        wallet: &SignerWallet,
        bitcoin_aggregate_key: &PublicKey,
        request: model::SweptWithdrawalRequest,
    ) -> Result<(), Error> {
        let stacks = self.context.get_stacks_client();
        let deployer = self.context.config().signer.deployer;

        let is_completed = stacks
            .is_withdrawal_completed(&deployer, request.request_id)
            .await?;

        if is_completed {
            tracing::warn!("swept withdrawal request already processed");
            return Ok(());
        }

        tracing::debug!("processing withdrawal request");
        let sign_request_fut = self.construct_withdrawal_accept_stacks_sign_request(
            request,
            bitcoin_aggregate_key,
            wallet,
        );

        let (sign_request, multi_tx) = sign_request_fut.await?;
        tracing::debug!("constructed withdrawal accept sign request");

        // If we fail to sign the transaction for some reason, we
        // decrement the nonce by one, and try the next transaction.
        // This is not a fatal error, since we could fail to sign the
        // transaction because someone else is now the coordinator, and
        // all the signers are now ignoring us.
        let process_request_fut =
            self.process_sign_request(sign_request, &chain_tip.block_hash, multi_tx, wallet);

        tracing::debug!("processed withdrawal request");

        let status = match process_request_fut.await {
            Ok(txid) => {
                tracing::info!(%txid, "successfully submitted accept-withdrawal transaction");
                "success"
            }
            Err(error) => {
                tracing::warn!(%error, "could not process the stacks sign request for a withdrawal");
                wallet.set_nonce(wallet.get_nonce().saturating_sub(1));
                "failure"
            }
        };

        metrics::counter!(
            Metrics::TransactionsSubmittedTotal,
            "blockchain" => STACKS_BLOCKCHAIN,
            "status" => status,
            "kind" => "complete-withdrawal-accept",
        )
        .increment(1);

        tracing::debug!("processed withdrawal requests successfully");

        Ok(())
    }

    #[tracing::instrument(skip_all, fields(withdrawal_id = %request.qualified_id()))]
    async fn construct_and_sign_withdrawal_reject(
        &mut self,
        chain_tip: &model::BitcoinBlockRef,
        wallet: &SignerWallet,
        bitcoin_aggregate_key: &PublicKey,
        request: model::WithdrawalRequest,
    ) -> Result<(), Error> {
        let db = self.context.get_storage();
        let stacks = self.context.get_stacks_client();
        let deployer = self.context.config().signer.deployer;

        let is_completed = stacks
            .is_withdrawal_completed(&deployer, request.request_id)
            .await?;

        if is_completed {
            // The request is already completed according to the contract
            return Ok(());
        }

        // The `DbRead::is_withdrawal_inflight` function considers whether
        // the given withdrawal has been included in a sweep transaction
        // that could have been submitted. With this check we are more
        // confident that it is safe to reject the withdrawal.
        let qualified_id = request.qualified_id();
        let withdrawal_inflight = db
            .is_withdrawal_inflight(&qualified_id, &chain_tip.block_hash)
            .await?;
        if withdrawal_inflight {
            return Ok(());
        }

        // The `DbRead::is_withdrawal_inflight` function considers whether
        // we need to worry about a fork making a sweep fulfilling
        // withdrawal active in the mempool.
        let withdrawal_is_active = db
            .is_withdrawal_active(&qualified_id, chain_tip, WITHDRAWAL_MIN_CONFIRMATIONS)
            .await?;

        if withdrawal_is_active {
            return Ok(());
        }

        let sign_request_fut = self.construct_withdrawal_reject_stacks_sign_request(
            &request,
            bitcoin_aggregate_key,
            wallet,
        );

        let (sign_request, multi_tx) = sign_request_fut.await?;

        // If we fail to sign the transaction for some reason, we
        // decrement the nonce by one, and try the next transaction.
        // This is not a fatal error, since we could fail to sign the
        // transaction because someone else is now the coordinator, and
        // all the signers are now ignoring us.
        let process_request_fut =
            self.process_sign_request(sign_request, chain_tip.as_ref(), multi_tx, wallet);

        let status = match process_request_fut.await {
            Ok(txid) => {
                tracing::info!(%txid, "successfully submitted withdrawal reject transaction");
                "success"
            }
            Err(error) => {
                tracing::warn!(%error, "could not process the stacks sign request for a withdrawal reject");
                wallet.set_nonce(wallet.get_nonce().saturating_sub(1));
                "failure"
            }
        };

        metrics::counter!(
            Metrics::TransactionsSubmittedTotal,
            "blockchain" => STACKS_BLOCKCHAIN,
            "status" => status,
            "kind" => "complete-withdrawal-reject",
        )
        .increment(1);

        Ok(())
    }

    /// Performs verification of the DKG process by running a FROST signing
    /// round using the new key. This is done to assert that all signers have
    /// successfully signed with the new aggregate key before proceeding with
    /// the actual rotate keys transaction.
    ///
    /// The idea behind this is that since the rotate-keys contract call is a
    /// Stacks transaction and thus only signed using the signers' private keys,
    /// we have no guarantees at this point that there wasn't a fault in the DKG
    /// process. By running a FROST signing round, we can cryptographically
    /// assert that all signers have signed with the new aggregate key, and thus
    /// have valid private shares before we proceed with the actual rotate keys
    /// transaction. This is guaranteed by the FROST coordinator, which requires
    /// 100% signing participation vs. FIRE which only uses `threshold` signers.
    #[tracing::instrument(skip_all)]
    async fn perform_dkg_verification(
        &mut self,
        bitcoin_chain_tip: &model::BitcoinBlockHash,
        aggregate_key: &PublicKey,
        wallet: &SignerWallet,
    ) -> Result<(), Error> {
        let (x_only_pubkey, _) = aggregate_key.x_only_public_key();

        // Note that while we specify the threshold as `signatures_required` in
        // the coordinator below, the FROST coordinator implicitly requires all
        // signers to participate.
        tracing::info!(%aggregate_key, "🔐 preparing to coordinate a FROST signing round to verify the aggregate key");
        let mut frost_coordinator = FrostCoordinator::load(
            &self.context.get_storage(),
            aggregate_key.into(),
            wallet.public_keys().iter().cloned(),
            wallet.signatures_required(),
            self.private_key,
        )
        .await?;

        // We create an `UnsignedMockTransaction` which tries to spend an input
        // locked by the new aggregate key in the same way that the signer
        // UTXO's are locked. This transaction is then used to compute the
        // sighash that the signers will sign.
        //
        // This transaction does not spend from a valid (existing) UTXO and is
        // never broadcast to the Bitcoin network.
        let mock_tx = UnsignedMockTransaction::new(x_only_pubkey);
        let tap_sighash = mock_tx.compute_sighash()?;

        // Perform the signing round. We will not use the resulting signature
        // for anything here, rather each signer will also construct an
        // `UnsignedMockTransaction` upon completion of the signing rounds and
        // attempt to spend the locked UTXO input with the resulting signature.
        // If script signature validation fails for any of the signers, they
        // will mark the DKG round as failed and will refuse to sign the rotate
        // keys transaction.
        tracing::info!("🔐 beginning verification signing round");
        let signature = self.coordinate_signing_round(
            bitcoin_chain_tip,
            &mut frost_coordinator,
            WstsMessageId::DkgVerification(*aggregate_key),
            tap_sighash.as_byte_array(),
            SignatureType::Taproot(None),
        )
        .await
        .inspect_err(|error| {
            tracing::warn!(%error, "🔐 failed to assert that all signers have signed with the new aggregate key; aborting");
        })?;

        // Verify the signature against the mock transaction. This signer's
        // tx-signer will also perform this verification, but we want to exit
        // early if the signature is invalid to avoid moving on to the
        // rotate-key contract call unnecessarily.
        mock_tx.verify_signature(&signature)
            .inspect_err(|error| {
                tracing::warn!(%error, "🔐 signing round completed successfully, but the signature failed validation; aborting");
            })?;

        tracing::info!("🔐 all signers have signed with the new aggregate key; proceeding");

        Ok(())
    }

    /// Construct and coordinate signing round for a `rotate-keys-wrapper` transaction.
    #[tracing::instrument(skip_all)]
    async fn construct_and_sign_rotate_key_transaction(
        &mut self,
        bitcoin_chain_tip: &model::BitcoinBlockHash,
        aggregate_key: &PublicKey,
        rotate_key_aggregate_key: &PublicKey,
        wallet: &SignerWallet,
    ) -> Result<StacksTxId, Error> {
        // TODO: we should validate the contract call before asking others
        // to sign it.
        let contract_call = ContractCall::RotateKeysV1(RotateKeysV1::new(
            wallet,
            self.context.config().signer.deployer,
            rotate_key_aggregate_key,
        ));

        // Rotate key transactions should be done as soon as possible, so
        // we set the fee rate to the high priority fee. We also require
        // signatures from all signers, so we specify the total signer count
        // as the number of signatures to include in the estimation transaction
        // as each signature increases the transaction size.
        let tx_fee = self
            .estimate_stacks_tx_fee(wallet, &contract_call, FeePriority::High)
            .await?;

        let multi_tx = MultisigTx::new_tx(&contract_call, wallet, tx_fee);
        let tx = multi_tx.tx();

        // We can now proceed with the actual rotate key transaction.
        let sign_request = StacksTransactionSignRequest {
            aggregate_key: *aggregate_key,
            contract_tx: contract_call.into(),
            nonce: tx.get_origin_nonce(),
            tx_fee: tx.get_tx_fee(),
            txid: tx.txid(),
        };

        self.process_sign_request(sign_request, bitcoin_chain_tip, multi_tx, wallet)
            .await
    }

    /// Sign and broadcast the stacks transaction
    #[tracing::instrument(skip_all)]
    async fn process_sign_request(
        &mut self,
        sign_request: StacksTransactionSignRequest,
        chain_tip: &model::BitcoinBlockHash,
        multi_tx: MultisigTx,
        wallet: &SignerWallet,
    ) -> Result<StacksTxId, Error> {
        let kind = sign_request.tx_kind();

        let instant = std::time::Instant::now();
        let tx = self
            .sign_stacks_transaction(sign_request, multi_tx, chain_tip, wallet)
            .await;

        let status = if tx.is_ok() { "success" } else { "failure" };

        metrics::histogram!(
            Metrics::SigningRoundDurationSeconds,
            "blockchain" => STACKS_BLOCKCHAIN,
            "kind" => kind,
            "status" => status,
        )
        .record(instant.elapsed());
        metrics::counter!(
            Metrics::SigningRoundsCompletedTotal,
            "blockchain" => STACKS_BLOCKCHAIN,
            "kind" => kind,
            "status" => status,
        )
        .increment(1);

        // Submit the transaction to the Stacks node
        let submit_tx_result = self.context.get_stacks_client().submit_tx(&tx?).await;

        match submit_tx_result {
            Ok(SubmitTxResponse::Acceptance(txid)) => Ok(txid.into()),
            Ok(SubmitTxResponse::Rejection(err)) => Err(err.into()),
            Err(err) => Err(err),
        }
    }

    /// Transform the swept deposit request into a Stacks sign request
    /// object.
    ///
    /// This function uses bitcoin-core to help with the fee assessment of
    /// the deposit request, and stacks-core for fee estimation of the
    /// transaction.
    #[tracing::instrument(skip_all)]
    async fn construct_deposit_stacks_sign_request(
        &self,
        req: model::SweptDepositRequest,
        bitcoin_aggregate_key: &PublicKey,
        wallet: &SignerWallet,
    ) -> Result<(StacksTransactionSignRequest, MultisigTx), Error> {
        // Retrieve the Bitcoin sweep transaction from the Bitcoin node. We
        // can't get it from the database because the transaction is
        // only in the node's mempool at this point.
        let tx_info = self
            .context
            .get_bitcoin_client()
            .get_tx_info(&req.sweep_txid, &req.sweep_block_hash)
            .await?
            .ok_or_else(|| {
                Error::BitcoinTxMissing(req.sweep_txid.into(), Some(req.sweep_block_hash.into()))
            })?;

        let outpoint = req.deposit_outpoint();
        let assessed_bitcoin_fee = tx_info
            .assess_input_fee(&outpoint)
            .ok_or_else(|| Error::OutPointMissing(outpoint))?;

        // TODO: we should validate the contract call before asking others
        // to sign it.
        let contract_call = ContractCall::CompleteDepositV1(CompleteDepositV1 {
            amount: req.amount - assessed_bitcoin_fee.to_sat(),
            outpoint,
            recipient: req.recipient.into(),
            deployer: self.context.config().signer.deployer,
            sweep_txid: req.sweep_txid,
            sweep_block_hash: req.sweep_block_hash,
            sweep_block_height: req.sweep_block_height,
        });

        // Complete deposit requests should be done as soon as possible, so
        // we set the fee rate to the high priority fee.
        let tx_fee = self
            .estimate_stacks_tx_fee(wallet, &contract_call, FeePriority::High)
            .await?;

        let multi_tx = MultisigTx::new_tx(&contract_call, wallet, tx_fee);
        let tx = multi_tx.tx();

        let sign_request = StacksTransactionSignRequest {
            aggregate_key: *bitcoin_aggregate_key,
            contract_tx: contract_call.into(),
            nonce: tx.get_origin_nonce(),
            tx_fee: tx.get_tx_fee(),
            txid: tx.txid(),
        };

        Ok((sign_request, multi_tx))
    }

    /// Transform the swept withdrawal request into a Stacks sign request
    /// object.
    ///
    /// This function uses stacks-core for fee estimation of the transaction.
    #[tracing::instrument(skip_all)]
    pub async fn construct_withdrawal_accept_stacks_sign_request(
        &self,
        req: model::SweptWithdrawalRequest,
        bitcoin_aggregate_key: &PublicKey,
        wallet: &SignerWallet,
    ) -> Result<(StacksTransactionSignRequest, MultisigTx), Error> {
        tracing::debug!("constructing withdrawal accept sign request");
        // Retrieve the Bitcoin sweep transaction and compute the assessed fee
        // from the Bitcoin node
        let btc_client = self.context.get_bitcoin_client();

        let tx_info = btc_client
            .get_tx_info(&req.sweep_txid, &req.sweep_block_hash)
            .await?
            .ok_or_else(|| {
                Error::BitcoinTxMissing(req.sweep_txid.into(), Some(req.sweep_block_hash.into()))
            })?;

        let outpoint = req.withdrawal_outpoint();
        let qualified_id = req.qualified_id();

        let assessed_bitcoin_fee = tx_info
            .assess_output_fee(outpoint.vout as usize)
            .ok_or_else(|| Error::VoutMissing(outpoint.txid, outpoint.vout))?;

        let contract_call = ContractCall::AcceptWithdrawalV1(AcceptWithdrawalV1 {
            id: qualified_id,
            outpoint,
            tx_fee: assessed_bitcoin_fee.to_sat(),
            signer_bitmap: 0,
            deployer: self.context.config().signer.deployer,
            sweep_block_hash: req.sweep_block_hash,
            sweep_block_height: req.sweep_block_height,
        });

        // Estimate the fee for the stacks transaction
        let tx_fee = self
            .estimate_stacks_tx_fee(wallet, &contract_call, FeePriority::Medium)
            .await?;

        let multi_tx = MultisigTx::new_tx(&contract_call, wallet, tx_fee);
        let tx = multi_tx.tx();

        let sign_request = StacksTransactionSignRequest {
            aggregate_key: *bitcoin_aggregate_key,
            contract_tx: contract_call.into(),
            nonce: tx.get_origin_nonce(),
            tx_fee: tx.get_tx_fee(),
            txid: tx.txid(),
        };

        Ok((sign_request, multi_tx))
    }

    /// Construct a withdrawal reject transaction
    #[tracing::instrument(skip_all)]
    pub async fn construct_withdrawal_reject_stacks_sign_request(
        &self,
        req: &model::WithdrawalRequest,
        bitcoin_aggregate_key: &PublicKey,
        wallet: &SignerWallet,
    ) -> Result<(StacksTransactionSignRequest, MultisigTx), Error> {
        let contract_call = ContractCall::RejectWithdrawalV1(RejectWithdrawalV1 {
            id: req.qualified_id(),
            signer_bitmap: 0,
            deployer: self.context.config().signer.deployer,
        });

        // Estimate the fee for the stacks transaction
        let tx_fee = self
            .estimate_stacks_tx_fee(wallet, &contract_call, FeePriority::High)
            .await?;

        let multi_tx = MultisigTx::new_tx(&contract_call, wallet, tx_fee);
        let tx = multi_tx.tx();

        let sign_request = StacksTransactionSignRequest {
            aggregate_key: *bitcoin_aggregate_key,
            contract_tx: contract_call.into(),
            nonce: tx.get_origin_nonce(),
            tx_fee: tx.get_tx_fee(),
            txid: tx.txid(),
        };

        Ok((sign_request, multi_tx))
    }

    /// Attempt to sign the stacks transaction.
    #[tracing::instrument(skip_all)]
    async fn sign_stacks_transaction(
        &mut self,
        req: StacksTransactionSignRequest,
        mut multi_tx: MultisigTx,
        chain_tip: &model::BitcoinBlockHash,
        wallet: &SignerWallet,
    ) -> Result<StacksTransaction, Error> {
        let txid = req.txid;

        let signal_stream = self
            .context
            .as_signal_stream(signed_message_filter)
            .filter_map(Self::to_signed_message);

        tokio::pin!(signal_stream);

        // We ask for the signers to sign our transaction (including
        // ourselves, via our tx signer event loop)
        self.send_message(req, chain_tip).await?;

        let max_duration = self.signing_round_max_duration;

        let future = async {
            while multi_tx.num_signatures() < wallet.signatures_required() {
                // If signal_stream.next() returns None then one of the
                // underlying streams has closed. That means either the
                // network stream, the internal message stream, or the
                // termination handler stream has closed. This is all bad,
                // so we trigger a shutdown.
                let Some(msg) = signal_stream.next().await else {
                    tracing::warn!("signal stream returned None, shutting down");
                    self.context.get_termination_handle().signal_shutdown();
                    return Err(Error::SignerShutdown);
                };

                if &msg.bitcoin_chain_tip != chain_tip {
                    tracing::warn!(
                        sender = %msg.signer_public_key,
                        "concurrent signing round message observed"
                    );
                    continue;
                }

                let sig = match msg.inner.payload {
                    Payload::StacksTransactionSignature(sig) if sig.txid == txid => sig,
                    _ => continue,
                };

                if let Err(error) = multi_tx.add_signature(sig.signature) {
                    tracing::warn!(
                        %txid,
                        %error,
                        offending_public_key = %msg.signer_public_key,
                        "got an invalid signature"
                    );
                }
            }

            Ok::<_, Error>(multi_tx.finalize_transaction())
        };

        tokio::time::timeout(max_duration, future)
            .await
            .map_err(|_| Error::SignatureTimeout(txid))?
    }

    /// Coordinate a signing round for the given request
    /// and broadcast it once it's signed.
    #[tracing::instrument(skip_all)]
    async fn sign_and_broadcast(
        &mut self,
        bitcoin_chain_tip: &model::BitcoinBlockHash,
        signer_public_keys: &BTreeSet<PublicKey>,
        transaction: &mut utxo::UnsignedTransaction<'_>,
    ) -> Result<(), Error> {
        let sighashes = transaction.construct_digests()?;
        let mut fire_coordinator = FireCoordinator::load(
            &self.context.get_storage(),
            sighashes.signers_aggregate_key.into(),
            signer_public_keys.clone(),
            self.threshold,
            self.private_key,
        )
        .await?;
        let msg = sighashes.signers.to_raw_hash().to_byte_array();

        let txid = transaction.tx.compute_txid();
        let message_id = txid.into();
        let instant = std::time::Instant::now();
        let signature = self
            .coordinate_signing_round(
                bitcoin_chain_tip,
                &mut fire_coordinator,
                message_id,
                &msg,
                SignatureType::Taproot(None),
            )
            .await?;

        metrics::histogram!(
            Metrics::SigningRoundDurationSeconds,
            "blockchain" => BITCOIN_BLOCKCHAIN,
            "kind" => "sweep",
        )
        .record(instant.elapsed());

        metrics::counter!(
            Metrics::SigningRoundsCompletedTotal,
            "blockchain" => BITCOIN_BLOCKCHAIN,
            "kind" => "sweep",
        )
        .increment(1);

        let signer_witness = bitcoin::Witness::p2tr_key_spend(&signature.into());

        let mut deposit_witness = Vec::new();

        for (deposit, sighash) in sighashes.deposits.into_iter() {
            let msg = sighash.to_raw_hash().to_byte_array();

            let mut fire_coordinator = FireCoordinator::load(
                &self.context.get_storage(),
                deposit.signers_public_key.into(),
                signer_public_keys.clone(),
                self.threshold,
                self.private_key,
            )
            .await?;

            let instant = std::time::Instant::now();
            let signature = self
                .coordinate_signing_round(
                    bitcoin_chain_tip,
                    &mut fire_coordinator,
                    message_id,
                    &msg,
                    SignatureType::Schnorr,
                )
                .await?;

            metrics::histogram!(
                Metrics::SigningRoundDurationSeconds,
                "blockchain" => BITCOIN_BLOCKCHAIN,
                "kind" => "sweep",
            )
            .record(instant.elapsed());
            metrics::counter!(
                Metrics::SigningRoundsCompletedTotal,
                "blockchain" => BITCOIN_BLOCKCHAIN,
                "kind" => "sweep",
            )
            .increment(1);

            let witness = deposit.construct_witness_data(signature.into());

            deposit_witness.push(witness);
        }

        let witness_data: Vec<bitcoin::Witness> = std::iter::once(signer_witness)
            .chain(deposit_witness)
            .collect();

        transaction
            .tx
            .input
            .iter_mut()
            .zip(witness_data)
            .for_each(|(tx_in, witness)| {
                tx_in.witness = witness;
            });

        tracing::info!("broadcasting bitcoin transaction");
        // Broadcast the transaction to the Bitcoin network.
        let response = self
            .context
            .get_bitcoin_client()
            .broadcast_transaction(&transaction.tx)
            .await;

        let status = if response.is_ok() {
            tracing::info!("bitcoin transaction accepted by bitcoin-core");
            "success"
        } else {
            "failure"
        };
        metrics::counter!(crate::metrics::Metrics::ValidationDurationSeconds).increment(1);
        metrics::counter!(
            Metrics::TransactionsSubmittedTotal,
            "blockchain" => BITCOIN_BLOCKCHAIN,
            "status" => status,
        )
        .increment(1);

        response
    }

    #[tracing::instrument(skip_all)]
    async fn coordinate_signing_round<Coordinator>(
        &mut self,
        bitcoin_chain_tip: &model::BitcoinBlockHash,
        coordinator: &mut Coordinator,
        id: WstsMessageId,
        msg: &[u8],
        signature_type: SignatureType,
    ) -> Result<TaprootSignature, Error>
    where
        Coordinator: WstsCoordinator,
    {
        let outbound = coordinator.start_signing_round(msg, signature_type)?;

        // We create a signal stream before sending a message so that there
        // is no race condition with the steam and the getting a response.
        let signal_stream = self
            .context
            .as_signal_stream(signed_message_filter)
            .filter_map(Self::to_signed_message);

        let msg = message::WstsMessage { id, inner: outbound.msg };
        self.send_message(msg, bitcoin_chain_tip).await?;

        let max_duration = self.signing_round_max_duration;
        let run_signing_round =
            self.drive_wsts_state_machine(signal_stream, bitcoin_chain_tip, coordinator, id);

        let operation_result = tokio::time::timeout(max_duration, run_signing_round)
            .await
            .map_err(|_| Error::CoordinatorTimeout(max_duration.as_secs()))??;

        match operation_result {
            WstsOperationResult::SignTaproot(sig) | WstsOperationResult::SignSchnorr(sig) => {
                Ok(sig.into())
            }
            result => Err(Error::UnexpectedOperationResult(Box::new(result))),
        }
    }

    /// Set up a WSTS coordinator state machine and run DKG with the other
    /// signers in the signing set.
    #[tracing::instrument(skip_all)]
    async fn coordinate_dkg(
        &mut self,
        chain_tip: &model::BitcoinBlockHash,
    ) -> Result<PublicKey, Error> {
        tracing::info!("Coordinating DKG");
        // Get the current signer set for running DKG.
        //
        // Also, note that in order to change the signing set we must first
        // run DKG (which the current function is doing), and DKG requires
        // us to define signing set (which is returned in the next
        // non-comment line). That function essentially uses the signing
        // set of the last DKG (either through the last rotate-keys
        // contract call or from the `dkg_shares` table) so we wind up
        // never changing the signing set.
        let signer_set = self.context.state().current_signer_public_keys();

        let mut state_machine = FireCoordinator::new(signer_set, self.threshold, self.private_key);

        // Okay let's move the coordinator state machine to the beginning
        // of the DKG phase.
        state_machine
            .move_to(WstsCoordinatorState::DkgPublicDistribute)
            .map_err(Error::wsts_coordinator)?;

        let outbound = state_machine
            .start_public_shares()
            .map_err(Error::wsts_coordinator)?;

        // We identify the DKG round by a 32-byte hash based on the coordinator
        // identity and current bitcoin chain tip.
        let identifier = self.coordinator_id(chain_tip);
        let id = WstsMessageId::Dkg(identifier);
        let msg = message::WstsMessage { id, inner: outbound.msg };

        // We create a signal stream before sending a message so that there
        // is no race condition with the steam and the getting a response.
        let signal_stream = self
            .context
            .as_signal_stream(signed_message_filter)
            .filter_map(Self::to_signed_message);

        // This message effectively kicks off DKG. The `TxSignerEventLoop`s
        // running on the signers will pick up this message and act on it,
        // including our own. When they do they create a signing state
        // machine and begin DKG.
        self.send_message(msg, chain_tip).await?;

        // Now that DKG has "begun" we need to drive it to completion.
        let max_duration = self.dkg_max_duration;
        let dkg_fut =
            self.drive_wsts_state_machine(signal_stream, chain_tip, &mut state_machine, id);

        let operation_result = tokio::time::timeout(max_duration, dkg_fut)
            .await
            .map_err(|_| Error::CoordinatorTimeout(max_duration.as_secs()))??;

        match operation_result {
            WstsOperationResult::Dkg(aggregate_key) => PublicKey::try_from(&aggregate_key),
            result => Err(Error::UnexpectedOperationResult(Box::new(result))),
        }
    }

    #[tracing::instrument(skip_all)]
    async fn drive_wsts_state_machine<S, Coordinator>(
        &mut self,
        signal_stream: S,
        bitcoin_chain_tip: &model::BitcoinBlockHash,
        coordinator: &mut Coordinator,
        id: WstsMessageId,
    ) -> Result<WstsOperationResult, Error>
    where
        S: Stream<Item = Signed<SignerMessage>>,
        Coordinator: WstsCoordinator,
    {
        // this assumes that the signer set doesn't change for the duration of this call,
        // but we're already assuming that the bitcoin chain tip doesn't change
        // alternately we could hit the DB every time we get a new message
        let signer_set = self.context.state().current_signer_public_keys();
        tokio::pin!(signal_stream);

        // Let's get the next message from the network or the
        // TxSignerEventLoop.
        //
        // If signal_stream.next() returns None then one of the underlying
        // streams has closed. That means either the internal message
        // channel, or the termination handler channel has closed. This is
        // all bad, so we trigger a shutdown.
        while let Some(msg) = signal_stream.next().await {
            if &msg.bitcoin_chain_tip != bitcoin_chain_tip {
                tracing::warn!(sender = %msg.signer_public_key, "concurrent WSTS activity observed");
                continue;
            }

            let Payload::WstsMessage(wsts_msg) = msg.inner.payload else {
                continue;
            };

            let msg_public_key = msg.signer_public_key;

            let sender_is_coordinator =
                given_key_is_coordinator(msg_public_key, bitcoin_chain_tip, &signer_set);

            let public_keys = &coordinator.get_config().signer_public_keys;
            let public_key_point = p256k1::point::Point::from(msg_public_key);

            let msg = wsts_msg.inner;

            // check that messages were signed by correct key
            let is_authenticated = Self::authenticate_message(
                &msg,
                public_keys,
                public_key_point,
                sender_is_coordinator,
            );

            if !is_authenticated {
                continue;
            }

            let (outbound_packet, operation_result) = match coordinator.process_message(&msg) {
                Ok(val) => val,
                Err(err) => {
                    tracing::warn!(?msg, reason = %err, "ignoring message");
                    continue;
                }
            };

            if let Some(packet) = outbound_packet {
                let msg = message::WstsMessage { id, inner: packet.msg };
                self.send_message(msg, bitcoin_chain_tip).await?;
            }

            match operation_result {
                Some(res) => return Ok(res),
                None => continue,
            }
        }

        tracing::warn!("signal stream returned None, shutting down");
        self.context.get_termination_handle().signal_shutdown();
        Err(Error::SignerShutdown)
    }

    fn authenticate_message(
        msg: &wsts::net::Message,
        public_keys: &hashbrown::HashMap<u32, p256k1::point::Point>,
        public_key_point: p256k1::point::Point,
        sender_is_coordinator: bool,
    ) -> bool {
        let check_signer_public_key = |signer_id| match public_keys.get(&signer_id) {
            Some(signer_public_key) if public_key_point != *signer_public_key => {
                tracing::warn!(
                    ?msg,
                    reason = "message was signed by the wrong signer",
                    "ignoring packet"
                );
                false
            }
            None => {
                tracing::warn!(
                    ?msg,
                    reason = "no public key for signer",
                    %signer_id,
                    "ignoring packet"
                );
                false
            }
            _ => true,
        };
        match msg {
            wsts::net::Message::DkgBegin(_)
            | wsts::net::Message::DkgPrivateBegin(_)
            | wsts::net::Message::DkgEndBegin(_)
            | wsts::net::Message::NonceRequest(_)
            | wsts::net::Message::SignatureShareRequest(_) => {
                if !sender_is_coordinator {
                    tracing::warn!(
                        ?msg,
                        reason = "got coordinator message from sender who is not coordinator",
                        "ignoring packet"
                    );
                    false
                } else {
                    true
                }
            }

            wsts::net::Message::DkgPublicShares(dkg_public_shares) => {
                check_signer_public_key(dkg_public_shares.signer_id)
            }
            wsts::net::Message::DkgPrivateShares(dkg_private_shares) => {
                check_signer_public_key(dkg_private_shares.signer_id)
            }
            wsts::net::Message::DkgEnd(dkg_end) => check_signer_public_key(dkg_end.signer_id),
            wsts::net::Message::NonceResponse(nonce_response) => {
                check_signer_public_key(nonce_response.signer_id)
            }
            wsts::net::Message::SignatureShareResponse(sig_share_response) => {
                check_signer_public_key(sig_share_response.signer_id)
            }
        }
    }

    // Determine if the current coordinator is the coordinator.
    //
    // The coordinator is decided using the hash of the bitcoin
    // chain tip. We don't use the chain tip directly because
    // it typically starts with a lot of leading zeros.
    //
    // Note that this function is technically not fallible,
    // but for now we have chosen to return phantom errors
    // instead of adding expects/unwraps in the code.
    // Ideally the code should be formulated in a way to guarantee
    // it being infallible without relying on sequentially coupling
    // expressions. However, that is left for future work.
    fn is_coordinator(
        &self,
        bitcoin_chain_tip: &model::BitcoinBlockHash,
        signer_public_keys: &BTreeSet<PublicKey>,
    ) -> bool {
        given_key_is_coordinator(
            self.signer_public_key(),
            bitcoin_chain_tip,
            signer_public_keys,
        )
    }

    /// Constructs a new [`utxo::SignerBtcState`] based on the current market
    /// fee rate, the signer's UTXO, and the last sweep package.
    #[tracing::instrument(skip_all)]
    pub async fn get_btc_state(
        &self,
        chain_tip: &model::BitcoinBlockHash,
        aggregate_key: &PublicKey,
    ) -> Result<utxo::SignerBtcState, Error> {
        let bitcoin_client = self.context.get_bitcoin_client();
        let fee_rate = bitcoin_client.estimate_fee_rate().await?;

        // Retrieve the signer's current UTXO.
        let utxo = self
            .context
            .get_storage()
            .get_signer_utxo(chain_tip)
            .await?
            .ok_or(Error::MissingSignerUtxo)?;

        let last_fees = self.assess_mempool_sweep_transaction_fees(&utxo).await?;

        Ok(utxo::SignerBtcState {
            fee_rate,
            utxo,
            public_key: bitcoin::XOnlyPublicKey::from(aggregate_key),
            last_fees,
            magic_bytes: [b'T', b'3'], //TODO(#472): Use the correct magic bytes.
        })
    }

    /// Fetches pending withdrawal requests from storage and filters them based
    /// on the remaining consensus rules as defined in #741.
    ///
    /// ## Consensus Rules Overview
    ///
    /// 1. [x] The request must not have been swept within the current canonical
    ///    Bitcoin chain.
    /// 2. [x] The request must be confirmed in a canonical Stacks block.
    /// 3. [x] The request must have reached the required number of Bitcoin
    /// 4. [x] The request must be approved:
    ///     - [x] By the required number of signers (this is implemented as a
    ///       pre-filter in the query, any signer),
    ///     - [x] And by the required number of signers _in the current signer
    ///       set_.
    /// 5. [ ] The request has been approved by this signer. **Note:** This rule
    ///     does not apply within the coordinator module, where decisions are
    ///     made collectively based on consensus rules rather than an individual
    ///     signer's approval. However, the coordinator's signer module still
    ///     processes the request according to these same rules.
    /// 6. [ ] The assessed fees will be within the constraints of the request's
    ///    specified maximum fee (this is handled during packaging).
    /// 7. [x] The request must not have expired (handled in the query).
    /// 8. [x] The request amount must be above the dust limit.
    /// 9. [x] The request must be within the current sBTC caps.
    ///
    /// ## Function Parameters
    /// - `storage`: Reference to a `DbRead` implementation.
    /// - `expiry_window`: The number of blocks which a withdrawal request is
    ///   considered definitively expired and will not be returned (exclusive).
    /// - `expiry_buffer`: The number of blocks _prior to_ the expiration of a
    ///   withdrawal request that it is considered "soft expired" and will be
    ///   skipped/logged (exclusive).
    /// - `min_confirmations`: The minimum number of confirmations required for
    ///   a withdrawal request to be considered valid (inclusive).
    /// - `params`: A reference to a `GetPendingRequestsParams` struct.
    #[tracing::instrument(skip_all)]
    pub async fn get_eligible_pending_withdrawal_requests<DB>(
        storage: &DB,
        expiry_window: u64,
        expiry_buffer: u64,
        min_confirmations: u64,
        params: &GetPendingRequestsParams<'_>,
    ) -> Result<Vec<utxo::WithdrawalRequest>, Error>
    where
        DB: DbRead,
    {
        // Constants used for logging (local to this method).
        const REQUEST_SKIPPED_MESSAGE: &str = "skipping withdrawal request";
        const SKIP_REASON_AMOUNT_IS_DUST: &str = "amount_is_dust";
        const SKIP_REASON_PER_WITHDRAWAL_CAP_EXCEEDED: &str = "per_withdrawal_cap_exceeded";
        const SKIP_REASON_INSUFFICIENT_CONFIRMATIONS: &str = "insufficient_confirmations";
        const SKIP_REASON_INSUFFICIENT_VOTES: &str = "insufficient_votes";
        const SKIP_REASON_SOFT_EXPIRY: &str = "soft_expiry";

        let mut eligible_withdrawals = Vec::new();

        // Determine the minimum bitcoin block height we should consider for
        // withdrawals.
        let min_bitcoin_height = params
            .bitcoin_chain_tip
            .block_height
            .saturating_sub(expiry_window);

        // We also calculate the minimum bitcoin block height for withdrawals
        // that are considered valid (not expired) based on the soft expiry. We
        // will not propose these withdrawals in the sweep transaction, but we
        // will log them as skipped.
        let min_soft_bitcoin_height = min_bitcoin_height.saturating_add(expiry_buffer);

        // Fetch pending withdrawal requests from storage. This method, with the
        // given inputs, performs the following filtering according to consensus
        // rules:
        //
        // - [1]  The request has not been swept in the canonical bitcoin chain,
        // - [2]  Is confirmed in a canonical stacks block,
        // - [4a] Is accepted by >= `threshold` signers (pre-filter),
        // - [7]  Is not expired; we only retrieve requests whose bitcoin block
        //        height is greater than `min_bitcoin_height`.
        let pending_withdraw_requests = storage
            .get_pending_accepted_withdrawal_requests(
                params.bitcoin_chain_tip.as_ref(),
                params.stacks_chain_tip,
                min_bitcoin_height,
                params.signature_threshold,
            )
            .await?;

        // If we didn't find any pending withdrawal requests, we can exit early.
        if pending_withdraw_requests.is_empty() {
            tracing::debug!("no pending withdrawal requests eligible for consideration found");
            return Ok(eligible_withdrawals);
        }

        // Iterate over the pending withdrawal requests we fetched above and
        // validate them against the remaining consensus rules.
        for req in pending_withdraw_requests {
            if req.bitcoin_block_height < min_soft_bitcoin_height {
                tracing::debug!(
                    request_id = req.request_id,
                    bitcoin_block_height = req.bitcoin_block_height,
                    min_soft_bitcoin_height,
                    reason = SKIP_REASON_SOFT_EXPIRY,
                    message = REQUEST_SKIPPED_MESSAGE
                );
                continue;
            }

            // [8] Ensure that the withdrawal request amount is at or above the
            // dust limit specified in `WITHDRAWAL_DUST_LIMIT`.
            if req.amount < WITHDRAWAL_DUST_LIMIT {
                tracing::debug!(
                    request_id = req.request_id,
                    amount = req.amount,
                    reason = SKIP_REASON_AMOUNT_IS_DUST,
                    message = REQUEST_SKIPPED_MESSAGE
                );
                continue;
            }

            // [9] Ensure that the withdrawal request amount is within the
            // current sBTC caps.
            let per_withdrawal_cap = params.sbtc_limits.per_withdrawal_cap().to_sat();
            if req.amount > per_withdrawal_cap {
                tracing::debug!(
                    request_id = req.request_id,
                    amount = req.amount,
                    per_withdrawal_cap = per_withdrawal_cap,
                    reason = SKIP_REASON_PER_WITHDRAWAL_CAP_EXCEEDED,
                    message = REQUEST_SKIPPED_MESSAGE
                );
                continue;
            }

            // Calculate the number of blocks passed (confirmations) since the
            // bitcoin anchor of the stacks block confirming the withdrawal
            // request.
            let num_confirmations = params
                .bitcoin_chain_tip
                .block_height
                .saturating_sub(req.bitcoin_block_height);

            // [3] Ensure that we have the required number of confirmations for
            // the withdrawal request.
            if num_confirmations < min_confirmations {
                tracing::debug!(
                    request_id = req.request_id,
                    num_confirmations,
                    required_confirmations = min_confirmations,
                    reason = SKIP_REASON_INSUFFICIENT_CONFIRMATIONS,
                    message = REQUEST_SKIPPED_MESSAGE
                );
                continue;
            }

            // Fetch the votes for the withdrawal request from storage for the
            // public keys of the signers in the current signing set, based on
            // the current signers' aggregate key. Note: this could have been
            // baked into the initial query, but we need the votes' values for
            // our return value.
            let votes = storage
                .get_withdrawal_request_signer_votes(&req.qualified_id(), params.aggregate_key)
                .await?;

            // Calculate the number of votes accepted, rejected, and missing.
            // The vote will be `None` if we don't have a record of the signer's
            // vote in the database, otherwise it will be `Some(bool)` where
            // `true` = accept and `false` = reject.
            let (num_votes_accepted, num_votes_rejected, num_votes_missing) = votes.iter().fold(
                (0_u16, 0_u16, 0_u16),
                |(accepted, rejected, missing), vote| match vote.is_accepted {
                    Some(true) => (accepted + 1, rejected, missing),
                    Some(false) => (accepted, rejected + 1, missing),
                    None => (accepted, rejected, missing + 1),
                },
            );

            // [4] Ensure that the withdrawal request has been accepted by the
            // required number of signers _in the current signer set_ (the
            // initial query only checks the total number of votes accepted by
            // any signer).
            if num_votes_accepted < params.signature_threshold {
                tracing::warn!(
                    request_id = req.request_id,
                    num_votes_accepted,
                    num_votes_rejected,
                    num_votes_missing,
                    required_votes = params.signature_threshold,
                    reason = SKIP_REASON_INSUFFICIENT_VOTES,
                    message = REQUEST_SKIPPED_MESSAGE
                );
                continue;
            }

            let withdrawal = utxo::WithdrawalRequest::from_model(req, votes);
            eligible_withdrawals.push(withdrawal);
        }

        Ok(eligible_withdrawals)
    }

    /// TODO(#742): This function needs to filter deposit requests based on
    /// time as well. We need to do this because deposit requests are locked
    /// using OP_CSV, which lock up coins based on block height or
    /// multiples of 512 seconds measure by the median time past.
    #[tracing::instrument(skip_all)]
    pub async fn get_eligible_pending_deposit_requests<DB>(
        storage: &DB,
        context_window: u16,
        params: &GetPendingRequestsParams<'_>,
    ) -> Result<Vec<utxo::DepositRequest>, Error>
    where
        DB: DbRead,
    {
        tracing::debug!("fetching eligible deposit requests");
        let mut eligible_deposits: Vec<utxo::DepositRequest> = Vec::new();

        // First, we fetch pending deposit requests with initial filtering
        // done by the storage layer.
        let pending_deposit_requests = storage
            .get_pending_accepted_deposit_requests(
                params.bitcoin_chain_tip.as_ref(),
                context_window,
                params.signature_threshold,
            )
            .await?;

        // If there are no pending deposit requests, we can exit early.
        if pending_deposit_requests.is_empty() {
            tracing::debug!("no pending deposit requests eligible for consideration found");
            return Ok(eligible_deposits);
        }

        // Iterate through each deposit request, fetch its votes from storage
        // for the public keys of the signers in the current signing set, based
        // on the current signers' aggregate key.
        for req in pending_deposit_requests {
            let votes = storage
                .get_deposit_request_signer_votes(&req.txid, req.output_index, params.aggregate_key)
                .await?;

            let deposit = utxo::DepositRequest::from_model(req, votes);
            eligible_deposits.push(deposit);
        }

        Ok(eligible_deposits)
    }

    /// Fetches pending deposit and withdrawal requests from storage and filters
    /// them based on consensus rules defined in #741 and [**missing**: deposit
    /// consensus ticket?].
    #[tracing::instrument(skip_all)]
    pub async fn get_pending_requests(
        &self,
        bitcoin_chain_tip: &model::BitcoinBlockRef,
        stacks_chain_tip: &model::StacksBlockHash,
        aggregate_key: &PublicKey,
        signer_public_keys: &BTreeSet<PublicKey>,
    ) -> Result<Option<utxo::SbtcRequests>, Error> {
        tracing::info!("preparing pending requests for processing");

        let storage = self.context.get_storage();
        let config = self.context.config();

        // Get the current sBTC limits (caps).
        let sbtc_limits = self.context.state().get_current_limits();

        // Setup the parameters for fetching pending requests.
        let params = GetPendingRequestsParams {
            bitcoin_chain_tip,
            stacks_chain_tip,
            aggregate_key,
            signer_public_keys,
            signature_threshold: self.threshold,
            sbtc_limits: &sbtc_limits,
        };

        // Fetch eligible deposit requests from storage.
        let deposits =
            Self::get_eligible_pending_deposit_requests(&storage, self.context_window, &params)
                .await?;

        // Fetch eligible withdrawal requests from storage.
        let withdrawals = Self::get_eligible_pending_withdrawal_requests(
            &storage,
            WITHDRAWAL_BLOCKS_EXPIRY,
            WITHDRAWAL_EXPIRY_BUFFER,
            WITHDRAWAL_MIN_CONFIRMATIONS,
            &params,
        )
        .await?;

        // If there are no pending deposit or withdrawal requests, we return
        // `None` to signal that there is no work to be done.
        if deposits.is_empty() && withdrawals.is_empty() {
            return Ok(None);
        }

        // Get the current signers' BTC state.
        let signer_state = self
            .get_btc_state(&bitcoin_chain_tip.block_hash, aggregate_key)
            .await?;

        // Count the number of signers in the current signer set.
        let num_signers = signer_public_keys
            .len()
            .try_into()
            .map_err(|_| Error::TypeConversion)?;

        let max_deposits_per_bitcoin_tx = config.signer.max_deposits_per_bitcoin_tx.get();

        // Construct and return the `utxo::SbtcRequests` object.
        Ok(Some(utxo::SbtcRequests {
            deposits,
            withdrawals,
            signer_state,
            accept_threshold: self.threshold,
            num_signers,
            sbtc_limits,
            max_deposits_per_bitcoin_tx,
        }))
    }

    /// This function provides a deterministic 32-byte identifier for the
    /// signer.
    fn coordinator_id(&self, chain_tip: &model::BitcoinBlockHash) -> [u8; 32] {
        sha2::Sha256::new_with_prefix("SIGNER_COORDINATOR_ID")
            .chain_update(self.signer_public_key().serialize())
            .chain_update(chain_tip.into_bytes())
            .finalize()
            .into()
    }

    /// Takes a [`Payload`], converts it to a [`Message`], signs it with the
    /// signer's private key, and broadcasts it to the network.
    ///
    /// This method also generates a [`TxCoordinatorEvent::MessageGenerated`]
    /// event upon successful completion for the local tx-signer to pick up.
    #[tracing::instrument(skip_all)]
    async fn send_message(
        &mut self,
        msg: impl Into<Payload>,
        bitcoin_chain_tip: &model::BitcoinBlockHash,
    ) -> Result<(), Error> {
        let msg = msg
            .into()
            .to_message(*bitcoin_chain_tip)
            .sign_ecdsa(&self.private_key);

        self.network.broadcast(msg.clone()).await?;
        self.context
            .signal(TxCoordinatorEvent::MessageGenerated(msg).into())?;

        Ok(())
    }

    /// Deploy an sBTC smart contract to the stacks node.
    async fn deploy_smart_contract(
        &mut self,
        contract_deploy: SmartContract,
        chain_tip: &model::BitcoinBlockHash,
        bitcoin_aggregate_key: &PublicKey,
        wallet: &SignerWallet,
    ) -> Result<(), Error> {
        let stacks = self.context.get_stacks_client();

        // Maybe this smart contract has already been deployed, let's check
        // that first.
        let deployer = self.context.config().signer.deployer;
        if contract_deploy.is_deployed(&stacks, &deployer).await? {
            return Ok(());
        }

        // The contract is not deployed yet, so we can proceed
        tracing::info!("contract not deployed yet, proceeding with deployment");

        let sign_request_fut = self.construct_deploy_contracts_stacks_sign_request(
            contract_deploy,
            bitcoin_aggregate_key,
            wallet,
        );

        let (sign_request, multi_tx) = sign_request_fut.await?;

        // If we fail to sign the transaction for some reason, we
        // decrement the nonce by one, and try the next transaction.
        // This is not a fatal error, since we could fail to sign the
        // transaction because someone else is now the coordinator, and
        // all the signers are now ignoring us.
        let process_request_fut =
            self.process_sign_request(sign_request, chain_tip, multi_tx, wallet);

        match process_request_fut.await {
            Ok(txid) => {
                tracing::info!(%txid, "successfully submitted contract deploy transaction");
                Ok(())
            }
            Err(error) => {
                tracing::warn!(
                    %error,
                    "could not process the stacks sign request for a contract deploy"
                );
                wallet.set_nonce(wallet.get_nonce().saturating_sub(1));
                Err(error)
            }
        }
    }

    /// Estimates the fees for the contract deploy transaction, constructs the
    /// [`StacksTransactionSignRequest`] to be broadcast to the signers for
    /// signing and returns it along with the corresponding [`MultisigTx`] being
    /// signed.
    async fn construct_deploy_contracts_stacks_sign_request(
        &self,
        contract_deploy: SmartContract,
        bitcoin_aggregate_key: &PublicKey,
        wallet: &SignerWallet,
    ) -> Result<(StacksTransactionSignRequest, MultisigTx), Error> {
        let tx_fee = self
            .estimate_stacks_tx_fee(wallet, &contract_deploy.tx_payload(), FeePriority::High)
            .await?;

        let multi_tx = MultisigTx::new_tx(&contract_deploy, wallet, tx_fee);
        let tx = multi_tx.tx();

        let sign_request = StacksTransactionSignRequest {
            aggregate_key: *bitcoin_aggregate_key,
            contract_tx: contract_deploy.into(),
            nonce: tx.get_origin_nonce(),
            tx_fee: tx.get_tx_fee(),
            txid: tx.txid(),
        };

        Ok((sign_request, multi_tx))
    }

    /// Deploy all sBTC smart contracts to the stacks node (if not already deployed).
    /// If a contract fails to deploy, the function will return an error.
    #[tracing::instrument(skip_all)]
    pub async fn deploy_smart_contracts(
        &mut self,
        chain_tip: &model::BitcoinBlockHash,
        wallet: &SignerWallet,
        bitcoin_aggregate_key: &PublicKey,
    ) -> Result<(), Error> {
        if self.all_smart_contracts_deployed().await? {
            return Ok(());
        }

        for contract in SMART_CONTRACTS {
            self.deploy_smart_contract(contract, chain_tip, bitcoin_aggregate_key, wallet)
                .await?;
        }

        Ok(())
    }

    async fn all_smart_contracts_deployed(&mut self) -> Result<bool, Error> {
        if self.context.state().sbtc_contracts_deployed() {
            return Ok(true);
        }

        let stacks = self.context.get_stacks_client();
        let deployer = self.context.config().signer.deployer;

        for contract in SMART_CONTRACTS {
            if !contract.is_deployed(&stacks, &deployer).await? {
                return Ok(false);
            }
        }

        self.context.state().set_sbtc_contracts_deployed();
        Ok(true)
    }

    async fn get_signer_wallet(
        &self,
        chain_tip: &model::BitcoinBlockHash,
    ) -> Result<SignerWallet, Error> {
        let wallet = SignerWallet::load(&self.context, chain_tip).await?;

        // We need to know the nonce to use, so we reach out to our stacks
        // node for the account information for our multi-sig address.
        //
        // Note that the wallet object will automatically increment the
        // nonce for each transaction that it creates.
        let stacks = self.context.get_stacks_client();
        let account = stacks.get_account(wallet.address()).await?;
        wallet.set_nonce(account.nonce);

        Ok(wallet)
    }

    /// Helper method to get this signer's public key from its private key.
    fn signer_public_key(&self) -> PublicKey {
        PublicKey::from_private_key(&self.private_key)
    }

    /// Assesses the total fees paid for any outstanding sweep transactions in
    /// the mempool which may need to be RBF'd. If there are no sweep
    /// transactions which are spending the signer's UTXO, then this function
    /// will return [`None`].
    ///
    /// TODO: This method currently blindly assumes that the mempool transactions
    /// are correct. Maybe we need some validation?
    #[tracing::instrument(skip_all, fields(signer_utxo = %signer_utxo.outpoint))]
    pub async fn assess_mempool_sweep_transaction_fees(
        &self,
        signer_utxo: &utxo::SignerUtxo,
    ) -> Result<Option<Fees>, Error> {
        let bitcoin_client = self.context.get_bitcoin_client();

        // Find the mempool transactions that are spending the provided UTXO.
        let mempool_txs_spending_utxo = bitcoin_client
            .find_mempool_transactions_spending_output(&signer_utxo.outpoint)
            .await?;

        // If no transactions are found, we have nothing to do.
        if mempool_txs_spending_utxo.is_empty() {
            tracing::debug!(
                outpoint = %signer_utxo.outpoint,
                "no mempool transactions found spending signer output; nothing to do"
            );
            return Ok(None);
        }

        tracing::debug!(
            outpoint = %signer_utxo.outpoint,
            "found mempool transactions spending signer output; assessing fees"
        );

        // If we have some transactions, we need to find the one that pays the
        // highest fee. This is the transaction that we will use as the root of
        // the sweep package. Note that even if only one transaction was
        // returned above, we still need to get the fee for it, which is why
        // there's no special logic for one vs multiple.
        //
        // This can technically error if the mempool transactions are not found,
        // but it shouldn't happen since we got the transaction ids from
        // bitcoin-core itself.
        let best_sweep_root = try_join_all(mempool_txs_spending_utxo.iter().map(|txid| {
            let bitcoin_client = bitcoin_client.clone();
            async move {
                bitcoin_client
                    .get_transaction_fee(txid, Some(TransactionLookupHint::Mempool))
                    .await
                    .map(|fee| (txid, fee))
            }
        }))
        .await?
        .into_iter()
        .max_by_key(|(_, fees)| fees.fee);

        // Since we got the transaction ids from bitcoin-core, these should
        // not be missing, but we double-check here just in case (it could
        // happen that the client has failed-over to the next node which isn't
        // in sync with the previous one, for example).
        let Some((best_sweep_root_txid, fees)) = best_sweep_root else {
            tracing::warn!(
                outpoint = %signer_utxo.outpoint,
                "no fees found for mempool transactions spending signer output"
            );
            return Ok(None);
        };

        // Retrieve all descendant transactions of the best sweep root.
        let descendant_txids = bitcoin_client
            .find_mempool_descendants(best_sweep_root_txid)
            .await?;

        // Retrieve fees for all descendant transactions. If there were no
        // descendants then this will just result in an empty list.
        let descendant_fees = try_join_all(descendant_txids.iter().map(|txid| {
            let bitcoin_client = bitcoin_client.clone();
            async move {
                bitcoin_client
                    .get_transaction_fee(txid, Some(TransactionLookupHint::Mempool))
                    .await
            }
        }))
        .await?;

        // Sum the fees of the best sweep root and its descendants, while also
        // summing the vsize of the transactions for fee-rate calculation later.
        // If there were no descendants then this will just be the fee and size
        // from the best root sweep transaction.
        let (total_fees, total_vsize) = descendant_fees
            .into_iter()
            .fold((fees.fee, fees.vsize), |acc, fees| {
                (acc.0 + fees.fee, acc.1 + fees.vsize)
            });

        // Calculate the fee rate based on the total fees and vsizes of the
        // transactions which we've found. Since this is returning transactions
        // from bitcoin-core, we should have valid fees and sizes, so we don't
        // need to check for division by zero.
        let rate = total_fees as f64 / total_vsize as f64;

        Ok(Some(Fees { total: total_fees, rate }))
    }

    /// Estimate transaction fees for a Stacks contract call. This function
    /// caps the calculated fee to the configured maximum fee for a Stacks
    /// transaction.
    async fn estimate_stacks_tx_fee<T>(
        &self,
        wallet: &SignerWallet,
        contract_call: &T,
        fee_priority: FeePriority,
    ) -> Result<u64, Error>
    where
        T: AsTxPayload + Send + Sync,
    {
        // Get the configured max Stacks transaction fee in microSTX.
        let stacks_fees_max_ustx = self.context.config().signer.stacks_fees_max_ustx.get();

        // Calculate the stacks fee for the contract call and cap it to the configured maximum.
        let tx_fee = self
            .context
            .get_stacks_client()
            .estimate_fees(wallet, contract_call, fee_priority)
            .await?
            .min(stacks_fees_max_ustx);

        Ok(tx_fee)
    }
}

/// Check if the provided public key is the coordinator for the provided chain
/// tip
pub fn given_key_is_coordinator(
    pub_key: PublicKey,
    bitcoin_chain_tip: &model::BitcoinBlockHash,
    signer_public_keys: &BTreeSet<PublicKey>,
) -> bool {
    coordinator_public_key(bitcoin_chain_tip, signer_public_keys) == Some(pub_key)
}

/// Find the coordinator public key
pub fn coordinator_public_key(
    bitcoin_chain_tip: &model::BitcoinBlockHash,
    signer_public_keys: &BTreeSet<PublicKey>,
) -> Option<PublicKey> {
    // Create a hash of the bitcoin chain tip. SHA256 will always result in
    // a 32 byte digest.
    let mut hasher = sha2::Sha256::new();
    hasher.update(bitcoin_chain_tip.into_bytes());
    let digest: [u8; 32] = hasher.finalize().into();

    // Use the first 4 bytes of the digest to create a u32 index. Since `digest`
    // is 32 bytes and we explicitly take the first 4 bytes, this is safe.
    #[allow(clippy::expect_used)]
    let u32_bytes = digest[..4]
        .try_into()
        .expect("BUG: failed to take first 4 bytes of digest");

    // Convert the first 4 bytes of the digest to a u32 index.
    let index = u32::from_be_bytes(u32_bytes);

    let num_signers = signer_public_keys.len();

    signer_public_keys
        .iter()
        .nth((index as usize) % num_signers)
        .copied()
}

/// Determine, according to the current state of the signer and configuration,
/// whether or not a new DKG round should be coordinated.
pub async fn should_coordinate_dkg(
    context: &impl Context,
    bitcoin_chain_tip: &model::BitcoinBlockRef,
) -> Result<bool, Error> {
    let storage = context.get_storage();
    let config = context.config();

    // Get the number of DKG shares that have been stored
    let dkg_shares_entry_count = storage.get_encrypted_dkg_shares_count().await?;

    // Get DKG configuration parameters
    let dkg_min_bitcoin_block_height = config.signer.dkg_min_bitcoin_block_height;
    let dkg_target_rounds = config.signer.dkg_target_rounds;

    // Determine the action based on the DKG shares count and the rerun height (if configured)
    match (
        dkg_shares_entry_count,
        dkg_target_rounds,
        dkg_min_bitcoin_block_height,
    ) {
        (0, _, _) => {
            tracing::info!(
                ?dkg_min_bitcoin_block_height,
                %dkg_target_rounds,
                "no DKG shares exist; proceeding with DKG"
            );
            Ok(true)
        }
        (current, target, Some(dkg_min_height))
            if current < target.get() && bitcoin_chain_tip.block_height >= dkg_min_height.get() =>
        {
            tracing::info!(
                ?dkg_min_bitcoin_block_height,
                %dkg_target_rounds,
                dkg_current_rounds = %dkg_shares_entry_count,
                "DKG rerun height has been met and we are below the target number of rounds; proceeding with DKG"
            );
            Ok(true)
        }
        _ => Ok(false),
    }
}

/// Assert, given the last dkg and smart contract current aggregate key, if we
/// need to verify the shares and/or issue a rotate key call.
pub fn assert_rotate_key_action(
    last_dkg: &model::EncryptedDkgShares,
    current_aggregate_key: Option<PublicKey>,
) -> Result<(bool, bool), Error> {
    let needs_rotate_key = Some(last_dkg.aggregate_key) != current_aggregate_key;

    let needs_verification = match last_dkg.dkg_shares_status {
        model::DkgSharesStatus::Unverified => true,
        model::DkgSharesStatus::Verified => needs_rotate_key,
        model::DkgSharesStatus::Failed => {
            return Err(Error::DkgVerificationFailed(last_dkg.aggregate_key.into()))
        }
    };

    Ok((needs_verification, needs_rotate_key))
}

#[cfg(test)]
mod tests {
    use std::num::{NonZeroU32, NonZeroU64};

    use crate::bitcoin::MockBitcoinInteract;
    use crate::context::Context;
    use crate::emily_client::MockEmilyInteract;
    use crate::error::Error;
    use crate::keys::{PrivateKey, PublicKey};
    use crate::stacks::api::MockStacksInteract;
    use crate::storage::in_memory::SharedStore;
    use crate::storage::{model, DbWrite};
    use crate::testing;
    use crate::testing::context::*;
    use crate::testing::transaction_coordinator::TestEnvironment;

    use fake::{Fake, Faker};
    use rand::SeedableRng as _;
    use test_case::test_case;

    use super::assert_rotate_key_action;
    use super::should_coordinate_dkg;

    fn test_environment() -> TestEnvironment<
        TestContext<
            SharedStore,
            WrappedMock<MockBitcoinInteract>,
            WrappedMock<MockStacksInteract>,
            WrappedMock<MockEmilyInteract>,
        >,
    > {
        let test_model_parameters = testing::storage::model::Params {
            num_bitcoin_blocks: 20,
            num_stacks_blocks_per_bitcoin_block: 3,
            num_deposit_requests_per_block: 5,
            num_withdraw_requests_per_block: 5,
            num_signers_per_request: 7,
            consecutive_blocks: false,
        };

        let context = TestContext::builder()
            .with_in_memory_storage()
            .with_mocked_clients()
            .build();

        // TODO: fix tech debt #893 then raise threshold to 5
        TestEnvironment {
            context,
            context_window: 5,
            num_signers: 7,
            signing_threshold: 3,
            test_model_parameters,
        }
    }

    #[ignore = "we have a test for this"]
    #[test_log::test(tokio::test)]
    async fn should_be_able_to_coordinate_signing_rounds() {
        test_environment()
            .assert_should_be_able_to_coordinate_signing_rounds(std::time::Duration::ZERO)
            .await;
    }

    #[ignore = "we have a test for this"]
    #[tokio::test]
    async fn should_be_able_to_skip_deploy_sbtc_contracts() {
        test_environment()
            .assert_skips_deploy_sbtc_contracts()
            .await;
    }

    #[ignore = "This is sensitive to the values set in the config"]
    #[tokio::test]
    async fn should_wait_before_processing_bitcoin_blocks() {
        // NOTE: Above test `should_be_able_to_coordinate_signing_rounds`
        // could be removed as redundant now.

        // Measure baseline.
        let baseline_start = std::time::Instant::now();
        test_environment()
            .assert_should_be_able_to_coordinate_signing_rounds(std::time::Duration::ZERO)
            .await;
        // Locally this takes a couple seconds to execute.
        // This truncates the decimals.
        let baseline_elapsed = std::time::Duration::from_secs(baseline_start.elapsed().as_secs());

        let delay_i = 3;
        let delay = std::time::Duration::from_secs(delay_i);
        std::env::set_var(
            "SIGNER_SIGNER__BITCOIN_PROCESSING_DELAY",
            delay_i.to_string(),
        );
        let start = std::time::Instant::now();
        test_environment()
            .assert_should_be_able_to_coordinate_signing_rounds(delay)
            .await;
        more_asserts::assert_gt!(start.elapsed(), delay + baseline_elapsed);
    }

    #[tokio::test]
    async fn should_get_signer_utxo_simple() {
        test_environment().assert_get_signer_utxo_simple().await;
    }

    #[tokio::test]
    async fn should_get_signer_utxo_fork() {
        test_environment().assert_get_signer_utxo_fork().await;
    }

    #[tokio::test]
    async fn should_get_signer_utxo_unspent() {
        test_environment().assert_get_signer_utxo_unspent().await;
    }

    #[tokio::test]
    async fn should_get_signer_utxo_donations() {
        test_environment().assert_get_signer_utxo_donations().await;
    }

    #[tokio::test]
    async fn should_construct_withdrawal_accept_stacks_sign_request() {
        test_environment()
            .assert_construct_withdrawal_accept_stacks_sign_request()
            .await;
    }

    #[tokio::test]
    async fn should_construct_withdrawal_reject_stacks_sign_request() {
        test_environment()
            .assert_construct_withdrawal_reject_stacks_sign_request()
            .await;
    }

    #[test_case(0, None, 1, 100, true; "first DKG allowed without min height")]
    #[test_case(0, Some(100), 1, 5, true; "first DKG allowed regardless of min height")]
    #[test_case(1, None, 2, 100, false; "subsequent DKG not allowed without min height")]
    #[test_case(1, Some(101), 1, 100, false; "subsequent DKG not allowed with current height lower than min height")]
    #[test_case(1, Some(100), 1, 100, false; "subsequent DKG not allowed when target rounds reached")]
    #[test_case(1, Some(100), 2, 100, true; "subsequent DKG allowed when target rounds not reached and min height met")]
    #[test_log::test(tokio::test)]
    async fn test_should_coordinate_dkg(
        dkg_rounds_current: u32,
        dkg_min_bitcoin_block_height: Option<u64>,
        dkg_target_rounds: u32,
        chain_tip_height: u64,
        should_allow: bool,
    ) {
        let context = TestContext::builder()
            .with_in_memory_storage()
            .with_mocked_clients()
            .modify_settings(|s| {
                s.signer.dkg_min_bitcoin_block_height =
                    dkg_min_bitcoin_block_height.and_then(NonZeroU64::new);
                s.signer.dkg_target_rounds = NonZeroU32::new(dkg_target_rounds).unwrap();
            })
            .build();

        let storage = context.get_storage_mut();

        // Write `dkg_shares` entries for the `current` number of rounds, simulating
        // the signer having participated in that many successful DKG rounds.
        for _ in 0..dkg_rounds_current {
            let mut shares: model::EncryptedDkgShares = Faker.fake();
            shares.dkg_shares_status = model::DkgSharesStatus::Verified;

            storage.write_encrypted_dkg_shares(&shares).await.unwrap();
        }

        // Dummy chain tip hash which will be used to fetch the block height
        let bitcoin_chain_tip = model::BitcoinBlockRef {
            block_height: chain_tip_height,
            block_hash: Faker.fake(),
        };

        // Write a bitcoin block at the given height, simulating the chain tip.
        storage
            .write_bitcoin_block(&model::BitcoinBlock {
                block_hash: bitcoin_chain_tip.block_hash,
                block_height: bitcoin_chain_tip.block_height,
                parent_hash: Faker.fake(),
            })
            .await
            .unwrap();

        // Test the case
        let result = should_coordinate_dkg(&context, &bitcoin_chain_tip)
            .await
            .expect("failed to check if DKG should be coordinated");

        // Assert the result
        assert_eq!(result, should_allow);
    }

    fn public_key_from_seed(seed: u64) -> PublicKey {
        let mut rng = rand::rngs::StdRng::seed_from_u64(seed);
        PublicKey::from_private_key(&PrivateKey::new(&mut rng))
    }

    struct RotateKeyActionTest {
        shares_status: model::DkgSharesStatus,
        shares_key_seed: u64,
        current_aggregate_key_seed: Option<u64>,
        needs_verification: bool,
        needs_rotate_key: bool,
    }

    #[test_case(
        RotateKeyActionTest {
            shares_status: model::DkgSharesStatus::Unverified,
            shares_key_seed: 1,
            current_aggregate_key_seed: None,
            needs_verification: true,
            needs_rotate_key: true,
        }; "unverified, no key")]
    #[test_case(
        RotateKeyActionTest {
            shares_status: model::DkgSharesStatus::Verified,
            shares_key_seed: 1,
            current_aggregate_key_seed: None,
            needs_verification: true,
            needs_rotate_key: true,
        }; "verified, no key")]
    #[test_case(
        RotateKeyActionTest {
            shares_status: model::DkgSharesStatus::Unverified,
            shares_key_seed: 1,
            current_aggregate_key_seed: Some(1),
            needs_verification: true,
            needs_rotate_key: false,
        }; "unverified, key up to date")]
    #[test_case(
        RotateKeyActionTest {
            shares_status: model::DkgSharesStatus::Verified,
            shares_key_seed: 1,
            current_aggregate_key_seed: Some(1),
            needs_verification: false,
            needs_rotate_key: false,
        }; "verified, key up to date")]
    #[test_case(
        RotateKeyActionTest {
            shares_status: model::DkgSharesStatus::Unverified,
            shares_key_seed: 2,
            current_aggregate_key_seed: Some(1),
            needs_verification: true,
            needs_rotate_key: true,
        }; "unverified, new key")]
    #[test_case(
        RotateKeyActionTest {
            shares_status: model::DkgSharesStatus::Verified,
            shares_key_seed: 2,
            current_aggregate_key_seed: Some(1),
            needs_verification: true,
            needs_rotate_key: true,
        }; "verified, new key")]
    fn test_assert_rotate_key_action(scenario: RotateKeyActionTest) {
        let last_dkg = model::EncryptedDkgShares {
            dkg_shares_status: scenario.shares_status,
            aggregate_key: public_key_from_seed(scenario.shares_key_seed),
            ..Faker.fake()
        };
        let current_aggregate_key = scenario
            .current_aggregate_key_seed
            .map(public_key_from_seed);

        let (needs_verification, needs_rotate_key) =
            assert_rotate_key_action(&last_dkg, current_aggregate_key).unwrap();
        assert_eq!(needs_verification, scenario.needs_verification);
        assert_eq!(needs_rotate_key, scenario.needs_rotate_key);
    }

    #[test_case(None; "no key")]
    #[test_case(Some(public_key_from_seed(1)); "key up to date")]
    #[test_case(Some(public_key_from_seed(2)); "new key")]
    fn test_assert_rotate_key_action_failure(current_aggregate_key: Option<PublicKey>) {
        let last_dkg = model::EncryptedDkgShares {
            dkg_shares_status: model::DkgSharesStatus::Failed,
            aggregate_key: public_key_from_seed(1),
            ..Faker.fake()
        };

        let result = assert_rotate_key_action(&last_dkg, current_aggregate_key);
        match result {
            Err(Error::DkgVerificationFailed(key)) => {
                assert_eq!(key, last_dkg.aggregate_key.into());
            }
            _ => {
                panic!("unexpected result")
            }
        }
    }
}<|MERGE_RESOLUTION|>--- conflicted
+++ resolved
@@ -647,15 +647,10 @@
             // TODO: if this (considering also fallback clients) fails, we will
             // need to handle the inconsistency of having the sweep tx confirmed
             // but emily deposit still marked as pending.
-
             let _ = self
                 .context
                 .get_emily_client()
-<<<<<<< HEAD
                 .accept_deposits(&transaction)
-                .await?;
-=======
-                .accept_deposits(&transaction, &stacks_chain_tip)
                 .await
                 .inspect_err(|error| {
                     tracing::warn!(%error, "could not accept deposits on Emily");
@@ -664,12 +659,11 @@
             let _ = self
                 .context
                 .get_emily_client()
-                .accept_withdrawals(&transaction, &stacks_chain_tip)
+                .accept_withdrawals(&transaction)
                 .await
                 .inspect_err(|error| {
                     tracing::warn!(%error, "could not accept withdrawals on Emily");
                 });
->>>>>>> f5d65822
         }
 
         Ok(())
