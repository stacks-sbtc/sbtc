//! # Transaction coordinator
//!
//! This module contains the transaction coordinator, which is the component of the sBTC signer
//! responsible for constructing transactions and coordinating signing rounds.
//!
//! For more details, see the [`TxCoordinatorEventLoop`] documentation.

use std::collections::BTreeSet;
use std::time::Duration;

use blockstack_lib::chainstate::stacks::StacksTransaction;
use futures::StreamExt as _;
use sha2::Digest;
<<<<<<< HEAD
=======
use tokio::time::sleep;
>>>>>>> 5e811f0a

use crate::bitcoin::utxo;
use crate::bitcoin::utxo::GetFees;
use crate::bitcoin::BitcoinInteract;
use crate::context::Context;
use crate::context::P2PEvent;
use crate::context::RequestDeciderEvent;
use crate::context::SignerCommand;
use crate::context::SignerEvent;
use crate::context::SignerSignal;
use crate::context::TxCoordinatorEvent;
use crate::context::TxSignerEvent;
use crate::ecdsa::SignEcdsa as _;
use crate::ecdsa::Signed;
use crate::emily_client::EmilyInteract;
use crate::error::Error;
use crate::keys::PrivateKey;
use crate::keys::PublicKey;
use crate::message;
use crate::message::Payload;
use crate::message::SignerMessage;
use crate::message::StacksTransactionSignRequest;
use crate::message::SweepTransactionInfo;
use crate::network;
use crate::signature::SighashDigest;
use crate::signature::TaprootSignature;
use crate::stacks::api::FeePriority;
use crate::stacks::api::GetNakamotoStartHeight;
use crate::stacks::api::StacksInteract;
use crate::stacks::api::SubmitTxResponse;
use crate::stacks::contracts::AsTxPayload;
use crate::stacks::contracts::CompleteDepositV1;
use crate::stacks::contracts::ContractCall;
use crate::stacks::contracts::RotateKeysV1;
use crate::stacks::contracts::SmartContract;
use crate::stacks::contracts::SMART_CONTRACTS;
use crate::stacks::wallet::MultisigTx;
use crate::stacks::wallet::SignerWallet;
use crate::storage::model;
use crate::storage::model::StacksTxId;
use crate::storage::DbRead as _;
use crate::wsts_state_machine::CoordinatorStateMachine;

use bitcoin::hashes::Hash as _;
use wsts::net::SignatureType;
use wsts::state_machine::coordinator::Coordinator as _;
use wsts::state_machine::coordinator::State as WstsCoordinatorState;
use wsts::state_machine::OperationResult as WstsOperationResult;
use wsts::state_machine::StateMachine as _;

#[cfg_attr(doc, aquamarine::aquamarine)]
/// # Transaction coordinator event loop
///
/// This struct contains the implementation of the transaction coordinator
/// logic. The coordinator subscribes to [`TxSignerEvent::NewRequestsHandled`]
/// events (from the transaction signer) and listens to signer messages over the
/// signer P2P network.
///
/// The transaction coordinator will look up the canonical chain tip from the
/// database upon receiving a [`TxSignerEvent::NewRequestsHandled`] event from
/// the transaction signer. This tip is used to decide whether this particular
/// signer is selected as the signers' coordinator or if it should be passive in
/// favor of another signer as the coordinator in the signer network.
///
/// When the coordinator is selected, that coordinator will begin by looking up
/// the signer UTXO, and do a fee rate estimation for both Bitcoin and Stacks.
/// With that in place it will proceed to look up any pending[^1] and active[^2]
/// requests to process.
///
/// The pending requests are used to construct a transaction package, which is a
/// set of bitcoin transactions fulfilling a subset of the requests. Which
/// pending requests that end up in the transaction package depends on the
/// amount of signers deciding to accept the request, and on the maximum fee
/// allowed in the requests. Once the package has been constructed, the
/// coordinator proceeds by coordinating WSTS signing rounds for each of the
/// transactions in the package. The signed transactions are then broadcast to
/// bitcoin.

/// Pending deposit and withdrawal requests are used to construct a Bitcoin
/// transaction package consisting of a set of inputs and outputs that fulfill
/// these requests. The fulfillment of pending requests in the transaction
/// package depends on the number of signers agreeing to accept each request and
/// the maximum fee stipulated in the request. Once the package is assembled,
/// the coordinator coordinates WSTS signing rounds for each transaction within
/// the package. The successfully signed transactions are then broadcast to the
/// Bitcoin network.
///
/// For the active requests, the coordinator will go over each one and create
/// appropriate stacks response transactions (which are the `withdrawal-accept`,
/// `withdrawal-reject` and `deposit-accept` contract calls). These transactions
/// are sent through the signers for signatures, and once enough signatures has
/// been gathered, the coordinator broadcasts them to the Stacks blockchain.
///
/// [^1]: A deposit or withdraw request is considered pending if it is confirmed
///       on chain but hasn't been fulfilled in an sBTC transaction yet.
/// [^2]: A deposit or withdraw request is considered active if has been
///       fulfilled in an sBTC transaction,
///       but the result hasn't been acknowledged on Stacks as a
///       `deposit-accept`, `withdraw-accept` or `withdraw-reject` transaction.
///
/// The whole flow is illustrated in the following flowchart.
///
/// ```mermaid
/// flowchart TD
///     SM[New requests handled notification] --> GCT(Get canonical chain tip)
///     GCT --> ISC{Is selected?}
///     ISC --> |No| DONE[Done]
///     ISC --> |Yes| GSU(Get signer UTXO)
///     GSU --> ESF(Estimate fee rates)
///
///     ESF --> GPR(Get accepted pending requests)
///     GPR --> CTP(Compute transaction package)
///     CTP --> CSR(Coordinate signing rounds)
///     CSR --> BST(Broadcast signed transactions)
///
///     ESF --> GAR(Get active requests)
///     GAR --> CRT(Construct response transactions)
///     CRT --> CMS(Coordinate multisig signature gather)
///     CMS --> BST
///     BST --> DONE
/// ```
#[derive(Debug)]
pub struct TxCoordinatorEventLoop<Context, Network> {
    /// The signer context.
    pub context: Context,
    /// Interface to the signer network.
    pub network: Network,
    /// Private key of the coordinator for network communication.
    pub private_key: PrivateKey,
    /// the number of signatures required.
    pub threshold: u16,
    /// How many bitcoin blocks back from the chain tip the signer will
    /// look for requests.
    pub context_window: u16,
    /// The maximum duration of a signing round before the coordinator will
    /// time out and return an error.
    pub signing_round_max_duration: Duration,
    /// The maximum duration of distributed key generation before the
    /// coordinator will time out and return an error.
    pub dkg_max_duration: Duration,
    /// Whether the coordinator has already deployed the contracts.
    pub sbtc_contracts_deployed: bool,
    /// An indicator for whether the Stacks blockchain has reached Nakamoto
    /// 3. If we are not in Nakamoto 3 or later, then the coordinator does
    /// not do any work.
    pub is_epoch3: bool,
}

impl<C, N> TxCoordinatorEventLoop<C, N>
where
    C: Context,
    N: network::MessageTransfer,
{
    /// Run the coordinator event loop
    #[tracing::instrument(skip_all, name = "tx-coordinator")]
    pub async fn run(mut self) -> Result<(), Error> {
        tracing::info!("starting transaction coordinator event loop");
<<<<<<< HEAD
        let mut signal_stream = self.context.new_signal_stream(&self.network);
=======
        let mut signal_stream = self.context.as_signal_stream(&self.network);
>>>>>>> 5e811f0a

        loop {
            match signal_stream.next().await {
                Some(Ok(SignerSignal::Command(SignerCommand::Shutdown))) => break,
                Some(Ok(SignerSignal::Command(SignerCommand::P2PPublish(_)))) => {}
                Some(Ok(SignerSignal::Event(event))) => {
                    if let SignerEvent::RequestDecider(RequestDeciderEvent::NewRequestsHandled) =
                        event
                    {
                        tracing::debug!("received signal; processing requests");
                        if let Err(error) = self.process_new_blocks().await {
                            tracing::error!(
                                %error,
                                "error processing requests; skipping this round"
                            );
                        }
                        tracing::trace!("sending tenure completed signal");
                        self.context
                            .signal(TxCoordinatorEvent::TenureCompleted.into())?;
                    }
                }
                // This means one of the broadcast streams is lagging. We
                // will just continue and hope for the best next time.
                Some(Err(error)) => {
                    tracing::error!(%error, "received an error over one of the broadcast streams");
                }
                None => break,
            }
        }

        tracing::info!("transaction coordinator event loop is stopping");

        Ok(())
    }

<<<<<<< HEAD
    /// A function that filters the [`Context::new_signal_stream`] stream
    /// for items that the coordinator might care about, which includes
    /// some network messages and transaction signer messages.
    async fn filter_stream<E>(event: Result<SignerSignal, E>) -> Option<Signed<SignerMessage>> {
=======
    /// A function that filters the [`Context::as_signal_stream`] stream
    /// for items that the coordinator might care about, which includes
    /// some network messages and transaction signer messages.
    async fn to_signed_message<E>(event: Result<SignerSignal, E>) -> Option<Signed<SignerMessage>> {
>>>>>>> 5e811f0a
        match event.ok()? {
            SignerSignal::Event(SignerEvent::TxSigner(TxSignerEvent::MessageGenerated(msg)))
            | SignerSignal::Event(SignerEvent::P2P(P2PEvent::MessageReceived(msg))) => Some(msg),
            _ => None,
        }
    }

    async fn is_epoch3(&mut self) -> Result<bool, Error> {
        if self.is_epoch3 {
            return Ok(true);
        }
        tracing::debug!("checked for whether we are in Epoch 3 or later");
        let pox_info = self.context.get_stacks_client().get_pox_info().await?;

        let Some(nakamoto_start_height) = pox_info.nakamoto_start_height() else {
            return Ok(false);
        };

        let is_epoch3 = pox_info.current_burnchain_block_height > nakamoto_start_height;
        if is_epoch3 {
            self.is_epoch3 = is_epoch3;
            tracing::debug!("we are in Epoch 3 or later; time to do work");
        }
        Ok(is_epoch3)
    }

    #[tracing::instrument(
        skip_all,
        fields(public_key = %self.signer_public_key(), chain_tip = tracing::field::Empty)
    )]
    async fn process_new_blocks(&mut self) -> Result<(), Error> {
        if !self.is_epoch3().await? {
            return Ok(());
        }

        let bitcoin_processing_delay = self.context.config().signer.bitcoin_processing_delay;
        if bitcoin_processing_delay > Duration::ZERO {
            tracing::debug!("sleeping before processing new Bitcoin block.");
            tokio::time::sleep(bitcoin_processing_delay).await;
        }

        let bitcoin_chain_tip = self
            .context
            .get_storage()
            .get_bitcoin_canonical_chain_tip()
            .await?
            .ok_or(Error::NoChainTip)?;

        let span = tracing::Span::current();
        span.record("chain_tip", tracing::field::display(&bitcoin_chain_tip));

        // We first need to determine if we are the coordinator, so we need
        // to know the current signing set. If we are the coordinator then
        // we need to know the aggregate key for constructing bitcoin
        // transactions. We need to know the current signing set and the
        // current aggregate key.
        let (maybe_aggregate_key, signer_public_keys) = self
            .get_signer_set_and_aggregate_key(&bitcoin_chain_tip)
            .await?;

        // If we are not the coordinator, then we have no business
        // coordinating DKG or constructing bitcoin and stacks
        // transactions, might as well return early.
        if !self.is_coordinator(&bitcoin_chain_tip, &signer_public_keys) {
            tracing::debug!("we are not the coordinator, so nothing to do");
            return Ok(());
        }

        tracing::debug!("we are the coordinator, we may need to coordinate DKG");
        // If Self::get_signer_set_and_aggregate_key did not return an
        // aggregate key, then we know that we have not run DKG yet. Since
        // we are the coordinator, we should coordinate DKG.
        let aggregate_key = match maybe_aggregate_key {
            Some(key) => key,
            // This function returns the new DKG aggregate key.
            None => {
                let dkg_result = self.coordinate_dkg(&bitcoin_chain_tip).await?;
                // TODO: in `run_dkg_from_scratch` test, `dkg_result` differs from
                // value fetched from the db. Adding a temporary fix for the (probably)
                // race condition, but we should address this properly.
                self.get_signer_set_and_aggregate_key(&bitcoin_chain_tip)
                    .await
                    .ok()
                    .and_then(|res| res.0)
                    .unwrap_or(dkg_result)
            }
        };

        self.deploy_smart_contracts(&bitcoin_chain_tip, &aggregate_key)
            .await?;

        self.check_and_submit_rotate_key_transaction(&bitcoin_chain_tip, &aggregate_key)
            .await?;

        self.construct_and_sign_bitcoin_sbtc_transactions(
            &bitcoin_chain_tip,
            &aggregate_key,
            &signer_public_keys,
        )
        .await?;

        self.construct_and_sign_stacks_sbtc_response_transactions(
            &bitcoin_chain_tip,
            &aggregate_key,
        )
        .await?;

        Ok(())
    }

    /// Submit the rotate key tx for the latest DKG shares, if the aggregate key
    /// differs from the one in the smart contract registry
    #[tracing::instrument(skip_all)]
    async fn check_and_submit_rotate_key_transaction(
        &mut self,
        bitcoin_chain_tip: &model::BitcoinBlockHash,
        aggregate_key: &PublicKey,
    ) -> Result<(), Error> {
        if !self.all_smart_contracts_deployed().await? {
            return Ok(());
        }

        let last_dkg = self
            .context
            .get_storage()
            .get_latest_encrypted_dkg_shares()
            .await?;

        // If we don't have DKG shares nothing to do here
        let Some(last_dkg) = last_dkg else {
            return Ok(());
        };

        let current_aggregate_key = self
            .context
            .get_stacks_client()
            .get_current_signers_aggregate_key(&self.context.config().signer.deployer)
            .await?;

        // If the latest DKG aggregate key matches on-chain data, nothing to do here
        if Some(last_dkg.aggregate_key) == current_aggregate_key {
            tracing::debug!("stacks-core is up to date with the current aggregate key");
            return Ok(());
        }

        let wallet = self.get_signer_wallet(bitcoin_chain_tip).await?;
        // current_aggregate_key define which wallet can sign stacks tx interacting
        // with the registry smart contract; fallbacks to `aggregate_key` if it's
        // the first rotate key tx.
        let signing_key = &current_aggregate_key.unwrap_or(*aggregate_key);

        self.construct_and_sign_rotate_key_transaction(
            bitcoin_chain_tip,
            signing_key,
            &last_dkg.aggregate_key,
            &wallet,
        )
        .await
        .map(|_| ())
    }

    /// Construct and coordinate WSTS signing rounds for sBTC transactions on Bitcoin,
    /// fulfilling pending deposit and withdraw requests.
    #[tracing::instrument(skip_all)]
    async fn construct_and_sign_bitcoin_sbtc_transactions(
        &mut self,
        bitcoin_chain_tip: &model::BitcoinBlockHash,
        aggregate_key: &PublicKey,
        signer_public_keys: &BTreeSet<PublicKey>,
    ) -> Result<(), Error> {
        tracing::debug!("fetching the stacks chain tip");
        let stacks_chain_tip = self
            .context
            .get_storage()
            .get_stacks_chain_tip(bitcoin_chain_tip)
            .await?
            .ok_or(Error::NoStacksChainTip)?;

        tracing::debug!(
            stacks_chain_tip = %stacks_chain_tip.block_hash,
            "retrieved the stacks chain tip"
        );

        let pending_requests_fut =
            self.get_pending_requests(bitcoin_chain_tip, aggregate_key, signer_public_keys);

        // If Self::get_pending_requests returns Ok(None) then there are no
        // requests to respond to, so let's just exit.
        let Some(pending_requests) = pending_requests_fut.await? else {
            tracing::debug!("no requests to handle, exiting");
            return Ok(());
        };

        tracing::debug!(
            num_deposits = %pending_requests.deposits.len(),
            num_withdrawals = pending_requests.withdrawals.len(),
            "fetched requests"
        );
        // Construct the transaction package and store it in the database.
        let transaction_package = pending_requests.construct_transactions()?;

        for mut transaction in transaction_package {
            self.sign_and_broadcast(
                bitcoin_chain_tip,
                aggregate_key,
                signer_public_keys,
                &mut transaction,
            )
            .await?;

            // TODO: if this (considering also fallback clients) fails, we will
            // need to handle the inconsistency of having the sweep tx confirmed
            // but emily deposit still marked as pending.
            self.context
                .get_emily_client()
                .accept_deposits(&transaction, &stacks_chain_tip)
                .await?;
        }

        Ok(())
    }

    /// Construct and coordinate signing rounds for `deposit-accept`,
    /// `withdraw-accept` and `withdraw-reject` transactions.
    ///
    /// # Notes
    ///
    /// This function does the following.
    /// 1. Load the stacks wallet from the database. This wallet is
    ///    determined by the public keys and threshold stored in the last
    ///    [`RotateKeysTransaction`] object that is returned from the
    ///    database.
    /// 2. Fetch all requests from the database where we can finish the
    ///    fulfillment with only a Stacks transaction. These are requests
    ///    that where we have a response transactions on bitcoin fulfilling
    ///    the deposit or withdrawal request.
    /// 3. Construct a sign-request object for each of the requests
    ///    identified in (2).
    /// 4. Broadcast this sign-request to the network and wait for
    ///    responses.
    /// 5. If there are enough signatures then broadcast the transaction.
    #[tracing::instrument(skip_all)]
    async fn construct_and_sign_stacks_sbtc_response_transactions(
        &mut self,
        chain_tip: &model::BitcoinBlockHash,
        bitcoin_aggregate_key: &PublicKey,
    ) -> Result<(), Error> {
        let wallet = SignerWallet::load(&self.context, chain_tip).await?;
        let stacks = self.context.get_stacks_client();

        // Fetch deposit and withdrawal requests from the database where
        // there has been a confirmed bitcoin transaction associated with
        // the request.
        //
        // For deposits, there will be at most one such bitcoin transaction
        // on the blockchain identified by the chain tip, where an input is
        // the deposit UTXO.
        //
        // For withdrawals, we need to have a record of the `request_id`
        // associated with the bitcoin transaction's outputs.

        let deposit_requests = self
            .context
            .get_storage()
            .get_swept_deposit_requests(chain_tip, self.context_window)
            .await?;

        if deposit_requests.is_empty() {
            tracing::debug!("no stacks transactions to create, exiting");
            return Ok(());
        }

        tracing::debug!(
            num_deposits = %deposit_requests.len(),
            "we have deposit requests that have been swept that may need minting"
        );
        // We need to know the nonce to use, so we reach out to our stacks
        // node for the account information for our multi-sig address.
        //
        // Note that the wallet object will automatically increment the
        // nonce for each transaction that it creates.
        let account = stacks.get_account(wallet.address()).await?;
        wallet.set_nonce(account.nonce);

        for req in deposit_requests {
            let outpoint = req.deposit_outpoint();
            let sign_request_fut =
                self.construct_deposit_stacks_sign_request(req, bitcoin_aggregate_key, &wallet);

            let (sign_request, multi_tx) = match sign_request_fut.await {
                Ok(res) => res,
                Err(error) => {
                    tracing::error!(%error, "could not construct a transaction completing the deposit request");
                    continue;
                }
            };

            // If we fail to sign the transaction for some reason, we
            // decrement the nonce by one, and try the next transaction.
            // This is not a fatal error, since we could fail to sign the
            // transaction because someone else is now the coordinator, and
            // all the signers are now ignoring us.
            let process_request_fut =
                self.process_sign_request(sign_request, chain_tip, multi_tx, &wallet);

            match process_request_fut.await {
                Ok(txid) => {
                    tracing::info!(%txid, "successfully submitted complete-deposit transaction")
                }
                Err(error) => {
                    tracing::warn!(
                        %error,
                        txid = %outpoint.txid,
                        vout = %outpoint.vout,
                        "could not process the stacks sign request for a deposit"
                    );
                    wallet.set_nonce(wallet.get_nonce().saturating_sub(1));
                }
            }
        }

        Ok(())
    }

    /// Construct and coordinate signing round for a `rotate-keys-wrapper` transaction.
    #[tracing::instrument(skip_all)]
    async fn construct_and_sign_rotate_key_transaction(
        &mut self,
        bitcoin_chain_tip: &model::BitcoinBlockHash,
        aggregate_key: &PublicKey,
        rotate_key_aggregate_key: &PublicKey,
        wallet: &SignerWallet,
    ) -> Result<StacksTxId, Error> {
        // TODO: we should validate the contract call before asking others
        // to sign it.
        let contract_call = ContractCall::RotateKeysV1(RotateKeysV1::new(
            wallet,
            self.context.config().signer.deployer,
            rotate_key_aggregate_key,
        ));

        // Rotate key transactions should be done as soon as possible, so
        // we set the fee rate to the high priority fee.
        let tx_fee = self
            .context
            .get_stacks_client()
            .estimate_fees(wallet, &contract_call, FeePriority::High)
            .await?;

        let multi_tx = MultisigTx::new_tx(&contract_call, wallet, tx_fee);
        let tx = multi_tx.tx();

        let sign_request = StacksTransactionSignRequest {
            aggregate_key: *aggregate_key,
            contract_tx: contract_call.into(),
            nonce: tx.get_origin_nonce(),
            tx_fee: tx.get_tx_fee(),
            digest: tx.digest(),
            txid: tx.txid(),
        };

        self.process_sign_request(sign_request, bitcoin_chain_tip, multi_tx, wallet)
            .await
    }

    /// Sign and broadcast the stacks transaction
    #[tracing::instrument(skip_all)]
    async fn process_sign_request(
        &mut self,
        sign_request: StacksTransactionSignRequest,
        chain_tip: &model::BitcoinBlockHash,
        multi_tx: MultisigTx,
        wallet: &SignerWallet,
    ) -> Result<StacksTxId, Error> {
        let tx = self
            .sign_stacks_transaction(sign_request, multi_tx, chain_tip, wallet)
            .await?;

        match self.context.get_stacks_client().submit_tx(&tx).await {
            Ok(SubmitTxResponse::Acceptance(txid)) => Ok(txid.into()),
            Ok(SubmitTxResponse::Rejection(err)) => Err(err.into()),
            Err(err) => Err(err),
        }
    }

    /// Transform the swept deposit request into a Stacks sign request
    /// object.
    ///
    /// This function uses bitcoin-core to help with the fee assessment of
    /// the deposit request, and stacks-core for fee estimation of the
    /// transaction.
    #[tracing::instrument(skip_all)]
    async fn construct_deposit_stacks_sign_request(
        &self,
        req: model::SweptDepositRequest,
        bitcoin_aggregate_key: &PublicKey,
        wallet: &SignerWallet,
    ) -> Result<(StacksTransactionSignRequest, MultisigTx), Error> {
        // Retrieve the Bitcoin sweep transaction from the Bitcoin node. We
        // can't get it from the database because the transaction is
        // only in the node's mempool at this point.
        let tx_info = self
            .context
            .get_bitcoin_client()
            .get_tx_info(&req.sweep_txid, &req.sweep_block_hash)
            .await?
            .ok_or_else(|| {
                Error::BitcoinTxMissing(req.sweep_txid.into(), Some(req.sweep_block_hash.into()))
            })?;

        let outpoint = req.deposit_outpoint();
        let assessed_bitcoin_fee = tx_info
            .assess_input_fee(&outpoint)
            .ok_or_else(|| Error::OutPointMissing(outpoint))?;

        // TODO: we should validate the contract call before asking others
        // to sign it.
        let contract_call = ContractCall::CompleteDepositV1(CompleteDepositV1 {
            amount: req.amount - assessed_bitcoin_fee.to_sat(),
            outpoint,
            recipient: req.recipient.into(),
            deployer: self.context.config().signer.deployer,
            sweep_txid: req.sweep_txid,
            sweep_block_hash: req.sweep_block_hash,
            sweep_block_height: req.sweep_block_height,
        });

        // Complete deposit requests should be done as soon as possible, so
        // we set the fee rate to the high priority fee.
        let tx_fee = self
            .context
            .get_stacks_client()
            .estimate_fees(wallet, &contract_call, FeePriority::High)
            .await?;

        let multi_tx = MultisigTx::new_tx(&contract_call, wallet, tx_fee);
        let tx = multi_tx.tx();

        let sign_request = StacksTransactionSignRequest {
            aggregate_key: *bitcoin_aggregate_key,
            contract_tx: contract_call.into(),
            nonce: tx.get_origin_nonce(),
            tx_fee: tx.get_tx_fee(),
            digest: tx.digest(),
            txid: tx.txid(),
        };

        Ok((sign_request, multi_tx))
    }

    /// Attempt to sign the stacks transaction.
    #[tracing::instrument(skip_all)]
    async fn sign_stacks_transaction(
        &mut self,
        req: StacksTransactionSignRequest,
        mut multi_tx: MultisigTx,
        chain_tip: &model::BitcoinBlockHash,
        wallet: &SignerWallet,
    ) -> Result<StacksTransaction, Error> {
        let txid = req.txid;

        // We ask for the signers to sign our transaction (including
        // ourselves, via our tx signer event loop)
        self.send_message(req, chain_tip).await?;

        let max_duration = self.signing_round_max_duration;
        let signal_stream = self
            .context
<<<<<<< HEAD
            .new_signal_stream(&self.network)
            .filter_map(Self::filter_stream);
=======
            .as_signal_stream(&self.network)
            .filter_map(Self::to_signed_message);
>>>>>>> 5e811f0a

        tokio::pin!(signal_stream);

        let future = async {
            while multi_tx.num_signatures() < wallet.signatures_required() {
<<<<<<< HEAD
                let Some(msg) = signal_stream.next().await else {
                    continue;
=======
                // If signal_stream.next() returns None then one of the
                // underlying streams has closed. That means either the
                // network stream, the internal message stream, or the
                // termination handler stream has closed. This is all bad,
                // so we trigger a shutdown.
                let Some(msg) = signal_stream.next().await else {
                    self.context.get_termination_handle().signal_shutdown();
                    return Err(Error::SignerShutdown);
>>>>>>> 5e811f0a
                };
                // TODO: We need to verify these messages, but it is best
                // to do that at the source when we receive the message.

                if &msg.bitcoin_chain_tip != chain_tip {
                    tracing::warn!(
                        sender = %msg.signer_pub_key,
                        "concurrent signing round message observed"
                    );
                    continue;
                }

                let sig = match msg.inner.payload {
                    Payload::StacksTransactionSignature(sig) if sig.txid == txid => sig,
                    _ => continue,
                };

                if let Err(error) = multi_tx.add_signature(sig.signature) {
                    tracing::warn!(
                        %txid,
                        %error,
                        offending_public_key = %msg.signer_pub_key,
                        "got an invalid signature"
                    );
                }
            }

            Ok::<_, Error>(multi_tx.finalize_transaction())
        };

        tokio::time::timeout(max_duration, future)
            .await
            .map_err(|_| Error::SignatureTimeout(txid))?
    }

    /// Coordinate a signing round for the given request
    /// and broadcast it once it's signed.
    #[tracing::instrument(skip_all)]
    async fn sign_and_broadcast(
        &mut self,
        bitcoin_chain_tip: &model::BitcoinBlockHash,
        aggregate_key: &PublicKey,
        signer_public_keys: &BTreeSet<PublicKey>,
        transaction: &mut utxo::UnsignedTransaction<'_>,
    ) -> Result<(), Error> {
        let mut coordinator_state_machine = CoordinatorStateMachine::load(
            &mut self.context.get_storage_mut(),
            *aggregate_key,
            signer_public_keys.clone(),
            self.threshold,
            self.private_key,
        )
        .await?;

        let sighashes = transaction.construct_digests()?;
        let msg = sighashes.signers.to_raw_hash().to_byte_array();

        let txid = transaction.tx.compute_txid();

        let signature = self
            .coordinate_signing_round(
                bitcoin_chain_tip,
                &mut coordinator_state_machine,
                txid,
                &msg,
                SignatureType::Taproot(None),
            )
            .await?;

        let signer_witness = bitcoin::Witness::p2tr_key_spend(&signature.into());

        let mut deposit_witness = Vec::new();

        for (deposit, sighash) in sighashes.deposits.into_iter() {
            let msg = sighash.to_raw_hash().to_byte_array();

            let signature = self
                .coordinate_signing_round(
                    bitcoin_chain_tip,
                    &mut coordinator_state_machine,
                    txid,
                    &msg,
                    SignatureType::Schnorr,
                )
                .await?;

            let witness = deposit.construct_witness_data(signature.into());

            deposit_witness.push(witness);
        }

        let witness_data: Vec<bitcoin::Witness> = std::iter::once(signer_witness)
            .chain(deposit_witness)
            .collect();

        transaction
            .tx
            .input
            .iter_mut()
            .zip(witness_data)
            .for_each(|(tx_in, witness)| {
                tx_in.witness = witness;
            });

        tracing::info!("broadcasting bitcoin transaction");
        // Broadcast the transaction to the Bitcoin network.
        self.context
            .get_bitcoin_client()
            .broadcast_transaction(&transaction.tx)
            .await?;

        // Publish the transaction to the P2P network so that peers get advance
        // knowledge of the sweep.
        self.send_message(
            SweepTransactionInfo::from_unsigned_at_block(bitcoin_chain_tip, transaction),
            bitcoin_chain_tip,
        )
        .await?;

        tracing::info!("bitcoin transaction accepted by bitcoin-core");

        Ok(())
    }

    #[tracing::instrument(skip_all)]
    async fn coordinate_signing_round(
        &mut self,
        bitcoin_chain_tip: &model::BitcoinBlockHash,
        coordinator_state_machine: &mut CoordinatorStateMachine,
        txid: bitcoin::Txid,
        msg: &[u8],
        signature_type: SignatureType,
    ) -> Result<TaprootSignature, Error> {
        let outbound = coordinator_state_machine
            .start_signing_round(msg, signature_type)
            .map_err(Error::wsts_coordinator)?;

        let msg = message::WstsMessage { txid, inner: outbound.msg };
        self.send_message(msg, bitcoin_chain_tip).await?;

        let max_duration = self.signing_round_max_duration;
        let run_signing_round =
            self.drive_wsts_state_machine(bitcoin_chain_tip, coordinator_state_machine, txid);

        let operation_result = tokio::time::timeout(max_duration, run_signing_round)
            .await
            .map_err(|_| Error::CoordinatorTimeout(max_duration.as_secs()))??;

        match operation_result {
            WstsOperationResult::SignTaproot(sig) | WstsOperationResult::SignSchnorr(sig) => {
                Ok(sig.into())
            }
            _ => Err(Error::UnexpectedOperationResult),
        }
    }

    /// Set up a WSTS coordinator state machine and run DKG with the other
    /// signers in the signing set.
    #[tracing::instrument(skip_all)]
    async fn coordinate_dkg(
        &mut self,
        chain_tip: &model::BitcoinBlockHash,
    ) -> Result<PublicKey, Error> {
        tracing::info!("Coordinating DKG");
        // Get the current signer set for running DKG.
        //
        // Also, note that in order to change the signing set we must first
        // run DKG (which the current function is doing), and DKG requires
        // us to define signing set (which is returned in the next
        // non-comment line). That function essentially uses the signing
        // set of the last DKG (either through the last rotate-keys
        // contract call or from the `dkg_shares` table) so we wind up
        // never changing the signing set.
        let (_, signer_set) = self.get_signer_set_and_aggregate_key(chain_tip).await?;

        let mut state_machine =
            CoordinatorStateMachine::new(signer_set, self.threshold, self.private_key);

        // Okay let's move the coordinator state machine to the beginning
        // of the DKG phase.
        state_machine
            .move_to(WstsCoordinatorState::DkgPublicDistribute)
            .map_err(Error::wsts_coordinator)?;

        let outbound = state_machine
            .start_public_shares()
            .map_err(Error::wsts_coordinator)?;

        // We identify the DKG round by a 32-byte hash which we throw
        // around as a bitcoin transaction ID, even when it is not one. We
        // should probably change this
        let identifier = self.coordinator_id(chain_tip);
        let txid = bitcoin::Txid::from_byte_array(identifier);
        let msg = message::WstsMessage { txid, inner: outbound.msg };

        // This message effectively kicks off DKG. The `TxSignerEventLoop`s
        // running on the signers will pick up this message and act on it,
        // including our own. When they do they create a signing state
        // machine and begin DKG.
        self.send_message(msg, chain_tip).await?;

        // Now that DKG has "begun" we need to drive it to completion.
        let max_duration = self.dkg_max_duration;
        let dkg_fut = self.drive_wsts_state_machine(chain_tip, &mut state_machine, txid);

        let operation_result = tokio::time::timeout(max_duration, dkg_fut)
            .await
            .map_err(|_| Error::CoordinatorTimeout(max_duration.as_secs()))??;

        match operation_result {
            WstsOperationResult::Dkg(aggregate_key) => PublicKey::try_from(&aggregate_key),
            _ => Err(Error::UnexpectedOperationResult),
        }
    }

    #[tracing::instrument(skip_all)]
    async fn drive_wsts_state_machine(
        &mut self,
        bitcoin_chain_tip: &model::BitcoinBlockHash,
        coordinator_state_machine: &mut CoordinatorStateMachine,
        txid: bitcoin::Txid,
    ) -> Result<WstsOperationResult, Error> {
        // this assumes that the signer set doesn't change for the duration of this call,
        // but we're already assuming that the bitcoin chain tip doesn't change
        // alternately we could hit the DB every time we get a new message
        let (_, signer_set) = self
            .get_signer_set_and_aggregate_key(bitcoin_chain_tip)
            .await?;

        let signal_stream = self
            .context
<<<<<<< HEAD
            .new_signal_stream(&self.network)
            .filter_map(Self::filter_stream);
=======
            .as_signal_stream(&self.network)
            .filter_map(Self::to_signed_message);
>>>>>>> 5e811f0a

        tokio::pin!(signal_stream);

        coordinator_state_machine.save();
        loop {
            // Let's get the next message from the network or the
            // TxSignerEventLoop.
            let Some(msg) = signal_stream.next().await else {
                continue;
            };

            if &msg.bitcoin_chain_tip != bitcoin_chain_tip {
                tracing::warn!(origin = %msg.signer_pub_key, "concurrent WSTS activity observed");
                continue;
            }

            if !msg.verify() {
                tracing::warn!(?msg, "invalid signature");
                continue;
            }

            let Payload::WstsMessage(wsts_msg) = msg.inner.payload else {
                continue;
            };

            let packet = wsts::net::Packet {
                msg: wsts_msg.inner,
                sig: Vec::new(),
            };

            let msg_public_key = msg.signer_pub_key;

            let sender_is_coordinator =
                given_key_is_coordinator(msg_public_key, bitcoin_chain_tip, &signer_set);

            let public_keys = &coordinator_state_machine.get_config().signer_public_keys;
            let public_key_point = p256k1::point::Point::from(msg_public_key);

            // check that messages were signed by correct key
            let is_authenticated = Self::authenticate_message(
                &packet,
                public_keys,
                public_key_point,
                sender_is_coordinator,
            );

            if !is_authenticated {
                continue;
            }

            let (outbound_packet, operation_result) =
                match coordinator_state_machine.process_message(&packet) {
                    Ok(val) => val,
                    Err(err) => {
                        tracing::warn!(?packet, reason = %err, "ignoring packet");
                        continue;
                    }
                };

            if let Some(packet) = outbound_packet {
                let msg = message::WstsMessage { txid, inner: packet.msg };
                self.send_message(msg, bitcoin_chain_tip).await?;
            }

            match operation_result {
                Some(res) => return Ok(res),
                None => continue,
            }
        }
    }

    fn authenticate_message(
        packet: &wsts::net::Packet,
        public_keys: &hashbrown::HashMap<u32, p256k1::point::Point>,
        public_key_point: p256k1::point::Point,
        sender_is_coordinator: bool,
    ) -> bool {
        let check_signer_public_key = |signer_id| match public_keys.get(&signer_id) {
            Some(signer_public_key) if public_key_point != *signer_public_key => {
                tracing::warn!(
                    ?packet.msg,
                    reason = "message was signed by the wrong signer",
                    "ignoring packet"
                );
                false
            }
            None => {
                tracing::warn!(
                    ?packet.msg,
                    reason = "no public key for signer",
                    %signer_id,
                    "ignoring packet"
                );
                false
            }
            _ => true,
        };
        match &packet.msg {
            wsts::net::Message::DkgBegin(_)
            | wsts::net::Message::DkgPrivateBegin(_)
            | wsts::net::Message::DkgEndBegin(_)
            | wsts::net::Message::NonceRequest(_)
            | wsts::net::Message::SignatureShareRequest(_) => {
                if !sender_is_coordinator {
                    tracing::warn!(
                        ?packet,
                        reason = "got coordinator message from sender who is not coordinator",
                        "ignoring packet"
                    );
                    false
                } else {
                    true
                }
            }

            wsts::net::Message::DkgPublicShares(dkg_public_shares) => {
                check_signer_public_key(dkg_public_shares.signer_id)
            }
            wsts::net::Message::DkgPrivateShares(dkg_private_shares) => {
                check_signer_public_key(dkg_private_shares.signer_id)
            }
            wsts::net::Message::DkgEnd(dkg_end) => check_signer_public_key(dkg_end.signer_id),
            wsts::net::Message::NonceResponse(nonce_response) => {
                check_signer_public_key(nonce_response.signer_id)
            }
            wsts::net::Message::SignatureShareResponse(sig_share_response) => {
                check_signer_public_key(sig_share_response.signer_id)
            }
        }
    }

    // Determine if the current coordinator is the coordinator.
    //
    // The coordinator is decided using the hash of the bitcoin
    // chain tip. We don't use the chain tip directly because
    // it typically starts with a lot of leading zeros.
    //
    // Note that this function is technically not fallible,
    // but for now we have chosen to return phantom errors
    // instead of adding expects/unwraps in the code.
    // Ideally the code should be formulated in a way to guarantee
    // it being infallible without relying on sequentially coupling
    // expressions. However, that is left for future work.
    fn is_coordinator(
        &self,
        bitcoin_chain_tip: &model::BitcoinBlockHash,
        signer_public_keys: &BTreeSet<PublicKey>,
    ) -> bool {
        given_key_is_coordinator(self.pub_key(), bitcoin_chain_tip, signer_public_keys)
    }

    /// Constructs a new [`utxo::SignerBtcState`] based on the current market
    /// fee rate, the signer's UTXO, and the last sweep package.
    #[tracing::instrument(skip(self, aggregate_key))]
    pub async fn get_btc_state(
        &mut self,
        chain_tip: &model::BitcoinBlockHash,
        aggregate_key: &PublicKey,
    ) -> Result<utxo::SignerBtcState, Error> {
        let bitcoin_client = self.context.get_bitcoin_client();
        let fee_rate = bitcoin_client.estimate_fee_rate().await?;

        // Retrieve the signer's current UTXO.
        let utxo = self
            .context
            .get_storage()
            .get_signer_utxo(chain_tip, self.context_window)
            .await?
            .ok_or(Error::MissingSignerUtxo)?;

        // Retrieve the last sweep package for the above UTXO. These are
        // transactions which exist in the mempool.
        let last_sweep_package = self
            .context
            .get_storage()
            .get_latest_unconfirmed_sweep_transactions(
                chain_tip,
                self.context_window,
                &utxo.outpoint.txid.into(),
            )
            .await?;

        // Calculate the last fees paid by the signer based on the latest sweep
        // package.
        let last_fees = last_sweep_package.get_fees()?;

        Ok(utxo::SignerBtcState {
            fee_rate,
            utxo,
            public_key: bitcoin::XOnlyPublicKey::from(aggregate_key),
            last_fees,
            magic_bytes: [b'T', b'3'], //TODO(#472): Use the correct magic bytes.
        })
    }

    /// TODO(#742): This function needs to filter deposit requests based on
    /// time as well. We need to do this because deposit requests are locked
    /// using OP_CSV, which lock up coins based on block height or
    /// multiples of 512 seconds measure by the median time past.
    #[tracing::instrument(skip_all)]
    async fn get_pending_requests(
        &mut self,
        bitcoin_chain_tip: &model::BitcoinBlockHash,
        aggregate_key: &PublicKey,
        signer_public_keys: &BTreeSet<PublicKey>,
    ) -> Result<Option<utxo::SbtcRequests>, Error> {
        tracing::debug!("Fetching pending deposit and withdrawal requests");
        let context_window = self.context_window;
        let threshold = self.threshold;

        let pending_deposit_requests = self
            .context
            .get_storage()
            .get_pending_accepted_deposit_requests(bitcoin_chain_tip, context_window, threshold)
            .await?;

        let pending_withdraw_requests = self
            .context
            .get_storage()
            .get_pending_accepted_withdrawal_requests(bitcoin_chain_tip, context_window, threshold)
            .await?;

        let mut deposits: Vec<utxo::DepositRequest> = Vec::new();

        for req in pending_deposit_requests {
            let votes = self
                .context
                .get_storage()
                .get_deposit_request_signer_votes(&req.txid, req.output_index, aggregate_key)
                .await?;

            let deposit = utxo::DepositRequest::from_model(req, votes);
            deposits.push(deposit);
        }

        let mut withdrawals: Vec<utxo::WithdrawalRequest> = Vec::new();

        for req in pending_withdraw_requests {
            let votes = self
                .context
                .get_storage()
                .get_withdrawal_request_signer_votes(&req.qualified_id(), aggregate_key)
                .await?;

            let withdrawal = utxo::WithdrawalRequest::from_model(req, votes);
            withdrawals.push(withdrawal);
        }

        let num_signers = signer_public_keys
            .len()
            .try_into()
            .map_err(|_| Error::TypeConversion)?;

        if deposits.is_empty() && withdrawals.is_empty() {
            return Ok(None);
        }

        Ok(Some(utxo::SbtcRequests {
            deposits,
            withdrawals,
            signer_state: self.get_btc_state(bitcoin_chain_tip, aggregate_key).await?,
            accept_threshold: threshold,
            num_signers,
        }))
    }

    /// Return the signing set that can make sBTC related contract calls
    /// along with the current aggregate key to use for locking UTXOs on
    /// bitcoin.
    ///
    /// The aggregate key fetched here is the one confirmed on the
    /// canonical Stacks blockchain as part of a `rotate-keys` contract
    /// call. It will be the public key that is the result of a DKG run. If
    /// there are no rotate-keys transactions on the canonical stacks
    /// blockchain, then we fall back on the last known DKG shares row in
    /// our database, and return None as the aggregate key if no DKG shares
    /// can be found, implying that this signer has not participated in
    /// DKG.
    #[tracing::instrument(skip_all)]
    pub async fn get_signer_set_and_aggregate_key(
        &self,
        bitcoin_chain_tip: &model::BitcoinBlockHash,
    ) -> Result<(Option<PublicKey>, BTreeSet<PublicKey>), Error> {
        let db = self.context.get_storage();

        // We are supposed to submit a rotate-keys transaction after
        // running DKG, but that transaction may not have been submitted
        // yet (if we have just run DKG) or it may not have been confirmed
        // on the canonical Stacks blockchain.
        //
        // If the signers have already run DKG, then we know that all
        // participating signers should have the same view of the latest
        // aggregate key, so we can fall back on the stored DKG shares for
        // getting the current aggregate key and associated signing set.
        match db.get_last_key_rotation(bitcoin_chain_tip).await? {
            Some(last_key) => {
                let aggregate_key = last_key.aggregate_key;
                let signer_set = last_key.signer_set.into_iter().collect();
                Ok((Some(aggregate_key), signer_set))
            }
            None => match db.get_latest_encrypted_dkg_shares().await? {
                Some(shares) => {
                    let signer_set = shares.signer_set_public_keys.into_iter().collect();
                    Ok((Some(shares.aggregate_key), signer_set))
                }
                None => Ok((None, self.context.config().signer.bootstrap_signing_set())),
            },
        }
    }

    fn pub_key(&self) -> PublicKey {
        PublicKey::from_private_key(&self.private_key)
    }

    /// This function provides a deterministic 32-byte identifier for the
    /// signer.
    fn coordinator_id(&self, chain_tip: &model::BitcoinBlockHash) -> [u8; 32] {
        sha2::Sha256::new_with_prefix("SIGNER_COORDINATOR_ID")
            .chain_update(self.pub_key().serialize())
            .chain_update(chain_tip.into_bytes())
            .finalize()
            .into()
    }

    #[tracing::instrument(skip_all)]
    async fn send_message(
        &mut self,
        msg: impl Into<Payload>,
        bitcoin_chain_tip: &model::BitcoinBlockHash,
    ) -> Result<(), Error> {
        let msg = msg
            .into()
            .to_message(*bitcoin_chain_tip)
            .sign_ecdsa(&self.private_key)?;

        self.network.broadcast(msg.clone()).await?;
        self.context
            .signal(TxCoordinatorEvent::MessageGenerated(msg).into())?;

        Ok(())
    }

    /// Deploy an sBTC smart contract to the stacks node.
    async fn deploy_smart_contract(
        &mut self,
        contract_deploy: SmartContract,
        chain_tip: &model::BitcoinBlockHash,
        bitcoin_aggregate_key: &PublicKey,
        wallet: &SignerWallet,
    ) -> Result<(), Error> {
        let stacks = self.context.get_stacks_client();

        // Maybe this smart contract has already been deployed, let's check
        // that first.
        let deployer = self.context.config().signer.deployer;
        if contract_deploy.is_deployed(&stacks, &deployer).await? {
            return Ok(());
        }

        // The contract is not deployed yet, so we can proceed
        tracing::info!("Contract not deployed yet, proceeding with deployment");

        let sign_request_fut = self.construct_deploy_contracts_stacks_sign_request(
            contract_deploy,
            bitcoin_aggregate_key,
            wallet,
        );

        let (sign_request, multi_tx) = sign_request_fut.await?;

        // If we fail to sign the transaction for some reason, we
        // decrement the nonce by one, and try the next transaction.
        // This is not a fatal error, since we could fail to sign the
        // transaction because someone else is now the coordinator, and
        // all the signers are now ignoring us.
        let process_request_fut =
            self.process_sign_request(sign_request, chain_tip, multi_tx, wallet);

        match process_request_fut.await {
            Ok(txid) => {
                tracing::info!(%txid, "successfully submitted contract deploy transaction");
                Ok(())
            }
            Err(error) => {
                tracing::warn!(
                    %error,
                    "could not process the stacks sign request for a contract deploy"
                );
                wallet.set_nonce(wallet.get_nonce().saturating_sub(1));
                Err(error)
            }
        }
    }

    async fn construct_deploy_contracts_stacks_sign_request(
        &self,
        contract_deploy: SmartContract,
        bitcoin_aggregate_key: &PublicKey,
        wallet: &SignerWallet,
    ) -> Result<(StacksTransactionSignRequest, MultisigTx), Error> {
        let tx_fee = self
            .context
            .get_stacks_client()
            .estimate_fees(wallet, &contract_deploy.tx_payload(), FeePriority::High)
            .await?;
        let multi_tx = MultisigTx::new_tx(&contract_deploy, wallet, tx_fee);
        let tx = multi_tx.tx();

        let sign_request = StacksTransactionSignRequest {
            aggregate_key: *bitcoin_aggregate_key,
            contract_tx: contract_deploy.into(),
            nonce: tx.get_origin_nonce(),
            tx_fee: tx.get_tx_fee(),
            digest: tx.digest(),
            txid: tx.txid(),
        };

        Ok((sign_request, multi_tx))
    }

    /// Deploy all sBTC smart contracts to the stacks node (if not already deployed).
    /// If a contract fails to deploy, the function will return an error.
    #[tracing::instrument(skip_all)]
    pub async fn deploy_smart_contracts(
        &mut self,
        chain_tip: &model::BitcoinBlockHash,
        bitcoin_aggregate_key: &PublicKey,
    ) -> Result<(), Error> {
        if self.all_smart_contracts_deployed().await? {
            return Ok(());
        }

        let wallet = self.get_signer_wallet(chain_tip).await?;
        for contract in SMART_CONTRACTS {
            self.deploy_smart_contract(contract, chain_tip, bitcoin_aggregate_key, &wallet)
                .await?;
        }

        Ok(())
    }

    async fn all_smart_contracts_deployed(&mut self) -> Result<bool, Error> {
        if self.sbtc_contracts_deployed {
            return Ok(true);
        }

        let stacks = self.context.get_stacks_client();
        let deployer = self.context.config().signer.deployer;

        for contract in SMART_CONTRACTS {
            if !contract.is_deployed(&stacks, &deployer).await? {
                return Ok(false);
            }
        }

        self.sbtc_contracts_deployed = true;
        Ok(true)
    }

    async fn get_signer_wallet(
        &self,
        chain_tip: &model::BitcoinBlockHash,
    ) -> Result<SignerWallet, Error> {
        let wallet = SignerWallet::load(&self.context, chain_tip).await?;

        // We need to know the nonce to use, so we reach out to our stacks
        // node for the account information for our multi-sig address.
        //
        // Note that the wallet object will automatically increment the
        // nonce for each transaction that it creates.
        let stacks = self.context.get_stacks_client();
        let account = stacks.get_account(wallet.address()).await?;
        wallet.set_nonce(account.nonce);

        Ok(wallet)
    }

    fn signer_public_key(&self) -> PublicKey {
        PublicKey::from_private_key(&self.private_key)
    }
}

/// Check if the provided public key is the coordinator for the provided chain tip
pub fn given_key_is_coordinator(
    pub_key: PublicKey,
    bitcoin_chain_tip: &model::BitcoinBlockHash,
    signer_public_keys: &BTreeSet<PublicKey>,
) -> bool {
    coordinator_public_key(bitcoin_chain_tip, signer_public_keys) == Some(pub_key)
}

/// Find the coordinator public key
pub fn coordinator_public_key(
    bitcoin_chain_tip: &model::BitcoinBlockHash,
    signer_public_keys: &BTreeSet<PublicKey>,
) -> Option<PublicKey> {
    let mut hasher = sha2::Sha256::new();
    hasher.update(bitcoin_chain_tip.into_bytes());
    let digest: [u8; 32] = hasher.finalize().into();
    // <[u8; 32]>::first_chunk<N> will return None if the requested slice
    // is greater than 32 bytes. Since we are converting to a `usize`, the
    // number of bytes necessary depends on the width of pointers on the
    // machine that compiled this binary. Since we only support systems
    // with a target pointer width of either 4 or 8 bytes, the <[u8;
    // 32]>::first_chunk<N> call will return Some(_) since N > 4 or 8.
    // Also, do humans even make machines where the pointer width is
    // greater than 32 bytes?
    let index = usize::from_be_bytes(*digest.first_chunk()?);
    let num_signers = signer_public_keys.len();

    signer_public_keys.iter().nth(index % num_signers).copied()
}

#[cfg(test)]
mod tests {
    use crate::bitcoin::MockBitcoinInteract;
    use crate::emily_client::MockEmilyInteract;
    use crate::stacks::api::MockStacksInteract;
    use crate::storage::in_memory::SharedStore;
    use crate::testing;
    use crate::testing::context::*;
    use crate::testing::transaction_coordinator::TestEnvironment;

    fn test_environment() -> TestEnvironment<
        TestContext<
            SharedStore,
            WrappedMock<MockBitcoinInteract>,
            WrappedMock<MockStacksInteract>,
            WrappedMock<MockEmilyInteract>,
        >,
    > {
        let test_model_parameters = testing::storage::model::Params {
            num_bitcoin_blocks: 20,
            num_stacks_blocks_per_bitcoin_block: 3,
            num_deposit_requests_per_block: 5,
            num_withdraw_requests_per_block: 5,
            num_signers_per_request: 7,
        };

        let context = TestContext::builder()
            .with_in_memory_storage()
            .with_mocked_clients()
            .build();

        TestEnvironment {
            context,
            context_window: 5,
            num_signers: 7,
            signing_threshold: 5,
            test_model_parameters,
        }
    }

    #[tokio::test]
    async fn should_be_able_to_coordinate_signing_rounds() {
        test_environment()
            .assert_should_be_able_to_coordinate_signing_rounds(std::time::Duration::ZERO)
            .await;
    }

    #[tokio::test]
    async fn should_be_able_to_skip_deploy_sbtc_contracts() {
        test_environment()
            .assert_skips_deploy_sbtc_contracts()
            .await;
    }

    #[ignore = "This is sensitive to the values set in the config"]
    #[tokio::test]
    async fn should_wait_before_processing_bitcoin_blocks() {
        // NOTE: Above test `should_be_able_to_coordinate_signing_rounds`
        // could be removed as redundant now.

        // Measure baseline.
        let baseline_start = std::time::Instant::now();
        test_environment()
            .assert_should_be_able_to_coordinate_signing_rounds(std::time::Duration::ZERO)
            .await;
        // Locally this takes a couple seconds to execute.
        // This truncates the decimals.
        let baseline_elapsed = std::time::Duration::from_secs(baseline_start.elapsed().as_secs());

        let delay_i = 3;
        let delay = std::time::Duration::from_secs(delay_i);
        std::env::set_var(
            "SIGNER_SIGNER__BITCOIN_PROCESSING_DELAY",
            delay_i.to_string(),
        );
        let start = std::time::Instant::now();
        test_environment()
            .assert_should_be_able_to_coordinate_signing_rounds(delay)
            .await;
        more_asserts::assert_gt!(start.elapsed(), delay + baseline_elapsed);
    }

    #[tokio::test]
    async fn should_get_signer_utxo_simple() {
        test_environment().assert_get_signer_utxo_simple().await;
    }

    #[tokio::test]
    async fn should_get_signer_utxo_fork() {
        test_environment().assert_get_signer_utxo_fork().await;
    }

    #[tokio::test]
    async fn should_get_signer_utxo_unspent() {
        test_environment().assert_get_signer_utxo_unspent().await;
    }

    #[tokio::test]
    async fn should_get_signer_utxo_donations() {
        test_environment().assert_get_signer_utxo_donations().await;
    }
}<|MERGE_RESOLUTION|>--- conflicted
+++ resolved
@@ -11,10 +11,6 @@
 use blockstack_lib::chainstate::stacks::StacksTransaction;
 use futures::StreamExt as _;
 use sha2::Digest;
-<<<<<<< HEAD
-=======
-use tokio::time::sleep;
->>>>>>> 5e811f0a
 
 use crate::bitcoin::utxo;
 use crate::bitcoin::utxo::GetFees;
@@ -172,11 +168,7 @@
     #[tracing::instrument(skip_all, name = "tx-coordinator")]
     pub async fn run(mut self) -> Result<(), Error> {
         tracing::info!("starting transaction coordinator event loop");
-<<<<<<< HEAD
-        let mut signal_stream = self.context.new_signal_stream(&self.network);
-=======
         let mut signal_stream = self.context.as_signal_stream(&self.network);
->>>>>>> 5e811f0a
 
         loop {
             match signal_stream.next().await {
@@ -212,17 +204,10 @@
         Ok(())
     }
 
-<<<<<<< HEAD
-    /// A function that filters the [`Context::new_signal_stream`] stream
-    /// for items that the coordinator might care about, which includes
-    /// some network messages and transaction signer messages.
-    async fn filter_stream<E>(event: Result<SignerSignal, E>) -> Option<Signed<SignerMessage>> {
-=======
     /// A function that filters the [`Context::as_signal_stream`] stream
     /// for items that the coordinator might care about, which includes
     /// some network messages and transaction signer messages.
     async fn to_signed_message<E>(event: Result<SignerSignal, E>) -> Option<Signed<SignerMessage>> {
->>>>>>> 5e811f0a
         match event.ok()? {
             SignerSignal::Event(SignerEvent::TxSigner(TxSignerEvent::MessageGenerated(msg)))
             | SignerSignal::Event(SignerEvent::P2P(P2PEvent::MessageReceived(msg))) => Some(msg),
@@ -691,22 +676,13 @@
         let max_duration = self.signing_round_max_duration;
         let signal_stream = self
             .context
-<<<<<<< HEAD
-            .new_signal_stream(&self.network)
-            .filter_map(Self::filter_stream);
-=======
             .as_signal_stream(&self.network)
             .filter_map(Self::to_signed_message);
->>>>>>> 5e811f0a
 
         tokio::pin!(signal_stream);
 
         let future = async {
             while multi_tx.num_signatures() < wallet.signatures_required() {
-<<<<<<< HEAD
-                let Some(msg) = signal_stream.next().await else {
-                    continue;
-=======
                 // If signal_stream.next() returns None then one of the
                 // underlying streams has closed. That means either the
                 // network stream, the internal message stream, or the
@@ -715,7 +691,6 @@
                 let Some(msg) = signal_stream.next().await else {
                     self.context.get_termination_handle().signal_shutdown();
                     return Err(Error::SignerShutdown);
->>>>>>> 5e811f0a
                 };
                 // TODO: We need to verify these messages, but it is best
                 // to do that at the source when we receive the message.
@@ -947,13 +922,8 @@
 
         let signal_stream = self
             .context
-<<<<<<< HEAD
-            .new_signal_stream(&self.network)
-            .filter_map(Self::filter_stream);
-=======
             .as_signal_stream(&self.network)
             .filter_map(Self::to_signed_message);
->>>>>>> 5e811f0a
 
         tokio::pin!(signal_stream);
 
