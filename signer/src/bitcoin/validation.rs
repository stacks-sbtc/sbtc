//! validation of bitcoin transactions.

use std::collections::HashMap;
use std::collections::HashSet;

use bitcoin::relative::LockTime;
use bitcoin::Amount;
use bitcoin::OutPoint;
use bitcoin::ScriptBuf;
use bitcoin::Txid;
use bitcoin::XOnlyPublicKey;

use crate::bitcoin::utxo::FeeAssessment;
use crate::bitcoin::utxo::SignerBtcState;
use crate::context::Context;
use crate::context::SbtcLimits;
use crate::error::Error;
use crate::keys::PublicKey;
use crate::message::BitcoinPreSignRequest;
use crate::storage::model::BitcoinBlockHash;
use crate::storage::model::BitcoinTxId;
use crate::storage::model::BitcoinTxRef;
use crate::storage::model::BitcoinTxSigHash;
use crate::storage::model::BitcoinWithdrawalOutput;
use crate::storage::model::DkgSharesStatus;
use crate::storage::model::QualifiedRequestId;
use crate::storage::model::SignerVotes;
use crate::storage::DbRead;
use crate::DEPOSIT_DUST_LIMIT;
use crate::DEPOSIT_LOCKTIME_BLOCK_BUFFER;
use crate::WITHDRAWAL_BLOCKS_EXPIRY;
<<<<<<< HEAD
use crate::WITHDRAWAL_BLOCKS_WAIT;
use crate::WITHDRAWAL_DUST_LIMIT;
=======
use crate::WITHDRAWAL_DUST_LIMIT;
use crate::WITHDRAWAL_MIN_CONFIRMATIONS;
>>>>>>> fae0d17d

use super::utxo::DepositRequest;
use super::utxo::RequestRef;
use super::utxo::Requests;
use super::utxo::SignatureHash;
use super::utxo::UnsignedTransaction;
use super::utxo::WithdrawalRequest;

/// Cached validation data to avoid repeated DB queries
#[derive(Default)]
struct ValidationCache<'a> {
    deposit_reports: HashMap<(&'a Txid, u32), (DepositRequestReport, SignerVotes)>,
    withdrawal_reports: HashMap<&'a QualifiedRequestId, (WithdrawalRequestReport, SignerVotes)>,
}

/// The necessary information for validating a bitcoin transaction.
#[derive(Debug, Clone)]
pub struct BitcoinTxContext {
    /// This signer's current view of the chain tip of the canonical
    /// bitcoin blockchain. It is the block hash of the block on the
    /// bitcoin blockchain with the greatest height. On ties, we sort by
    /// the block hash descending and take the first one.
    pub chain_tip: BitcoinBlockHash,
    /// The block height of the bitcoin chain tip identified by the
    /// `chain_tip` field.
    pub chain_tip_height: u64,
    /// This signer's public key.
    pub signer_public_key: PublicKey,
    /// The current aggregate key that was the output of DKG. The DKG
    /// shares associated with this aggregate key must have passed
    /// verification.
    pub aggregate_key: PublicKey,
}

/// This type is a container for all deposits and withdrawals that are part
/// of a transaction package.
#[derive(Debug, Clone, PartialEq)]
pub struct TxRequestIds {
    /// The deposit requests associated with the inputs in the transaction.
    pub deposits: Vec<OutPoint>,
    /// The withdrawal requests associated with the outputs in the current
    /// transaction.
    pub withdrawals: Vec<QualifiedRequestId>,
}

impl From<&Requests<'_>> for TxRequestIds {
    fn from(requests: &Requests) -> Self {
        let mut deposits = Vec::new();
        let mut withdrawals = Vec::new();
        for request in requests.iter() {
            match request {
                RequestRef::Deposit(deposit) => deposits.push(deposit.outpoint),
                RequestRef::Withdrawal(withdrawal) => withdrawals.push(withdrawal.qualified_id()),
            }
        }
        TxRequestIds { deposits, withdrawals }
    }
}

/// Check that this does not contain duplicate deposits or withdrawals.
pub fn is_unique(package: &[TxRequestIds]) -> bool {
    let mut deposits_set = HashSet::new();
    let mut withdrawals_set = HashSet::new();
    package.iter().all(|reqs| {
        let deposits = reqs.deposits.iter().all(|out| deposits_set.insert(out));
        let withdrawals = reqs.withdrawals.iter().all(|id| withdrawals_set.insert(id));
        deposits && withdrawals
    })
}

impl BitcoinPreSignRequest {
    /// Check that the request object is valid
    // TODO: Have the type system do these checks. Perhaps TxRequestIds
    // should really be a wrapper around something like a (frozen)
    // NonEmptySet<Either<OutPoint, QualifiedRequestId>> with the
    // `request_package` field being a NonEmptySlice<TxRequestIds>.
    fn pre_validation(&self) -> Result<(), Error> {
        let no_requests = self
            .request_package
            .iter()
            .any(|x| x.deposits.is_empty() && x.withdrawals.is_empty());

        if no_requests || self.request_package.is_empty() {
            return Err(Error::PreSignContainsNoRequests);
        }

        if !is_unique(&self.request_package) {
            return Err(Error::DuplicateRequests);
        }

        if self.fee_rate <= 0.0 {
            return Err(Error::PreSignInvalidFeeRate(self.fee_rate));
        }

        Ok(())
    }

    async fn fetch_all_reports<D>(
        &self,
        db: &D,
        btc_ctx: &BitcoinTxContext,
    ) -> Result<ValidationCache, Error>
    where
        D: DbRead,
    {
        let mut cache = ValidationCache::default();

        let bitcoin_chain_tip = &btc_ctx.chain_tip;
        let maybe_stacks_chain_tip = db.get_stacks_chain_tip(bitcoin_chain_tip).await?;
        let Some(stacks_chain_tip) = maybe_stacks_chain_tip.map(|b| b.block_hash) else {
            return Err(Error::NoStacksChainTip);
        };

        for requests in &self.request_package {
            // Fetch all deposit reports and votes
            for outpoint in &requests.deposits {
                let txid = outpoint.txid.into();
                let output_index = outpoint.vout;

                let report_future = db.get_deposit_request_report(
                    bitcoin_chain_tip,
                    &txid,
                    output_index,
                    &btc_ctx.signer_public_key,
                );
                let Some(report) = report_future.await? else {
                    return Err(InputValidationResult::Unknown.into_error(btc_ctx));
                };

                let votes = db
                    .get_deposit_request_signer_votes(&txid, output_index, &btc_ctx.aggregate_key)
                    .await?;

                cache
                    .deposit_reports
                    .insert((&outpoint.txid, output_index), (report, votes));
            }

            // Fetch all withdrawal reports and votes
            for qualified_id in &requests.withdrawals {
                let report = db.get_withdrawal_request_report(
                    bitcoin_chain_tip,
                    &stacks_chain_tip,
                    qualified_id,
                    &btc_ctx.signer_public_key,
                );
                let Some(report) = report.await? else {
                    return Err(WithdrawalValidationResult::Unknown.into_error(btc_ctx));
                };

                let votes = db
                    .get_withdrawal_request_signer_votes(qualified_id, &btc_ctx.aggregate_key)
                    .await?;

                cache
                    .withdrawal_reports
                    .insert(qualified_id, (report, votes));
            }
        }
        Ok(cache)
    }

    async fn validate_max_mintable<C>(
        &self,
        ctx: &C,
        cache: &ValidationCache<'_>,
    ) -> Result<(), Error>
    where
        C: Context + Send + Sync,
    {
        let max_mintable = ctx.state().get_current_limits().max_mintable_cap().to_sat();

        cache
            .deposit_reports
            .values()
            .try_fold(0u64, |acc, (report, _)| {
                acc.checked_add(report.amount)
                    .ok_or(Error::ExceedsSbtcSupplyCap {
                        total_amount: u64::MAX,
                        max_mintable,
                    })
                    .and_then(|sum| {
                        if sum > max_mintable {
                            Err(Error::ExceedsSbtcSupplyCap {
                                total_amount: sum,
                                max_mintable,
                            })
                        } else {
                            Ok(sum)
                        }
                    })
            })?;

        Ok(())
    }

    /// Construct the reports for each request that this transaction will
    /// service.
    pub async fn construct_package_sighashes<C>(
        &self,
        ctx: &C,
        btc_ctx: &BitcoinTxContext,
    ) -> Result<Vec<BitcoinTxValidationData>, Error>
    where
        C: Context + Send + Sync,
    {
        // Let's do basic validation of the request object itself.
        self.pre_validation()?;
        let cache = self.fetch_all_reports(&ctx.get_storage(), btc_ctx).await?;

        self.validate_max_mintable(ctx, &cache).await?;

        let signer_utxo = ctx
            .get_storage()
            .get_signer_utxo(&btc_ctx.chain_tip)
            .await?
            .ok_or(Error::MissingSignerUtxo)?;

        let mut signer_state = SignerBtcState {
            fee_rate: self.fee_rate,
            utxo: signer_utxo,
            public_key: bitcoin::XOnlyPublicKey::from(btc_ctx.aggregate_key),
            last_fees: self.last_fees,
            magic_bytes: [b'T', b'3'], //TODO(#472): Use the correct magic bytes.
        };
        let mut outputs = Vec::new();

        for requests in self.request_package.iter() {
            let (output, new_signer_state) = self
                .construct_tx_sighashes(ctx, btc_ctx, requests, signer_state, &cache)
                .await?;
            signer_state = new_signer_state;
            outputs.push(output);
        }

        Ok(outputs)
    }

    /// Construct the validation for each request that this transaction
    /// will service.
    ///
    /// This function returns the new signer bitcoin state if we were to
    /// sign and confirmed the bitcoin transaction created using the given
    /// inputs and outputs.
    async fn construct_tx_sighashes<'a, C>(
        &self,
        ctx: &C,
        btc_ctx: &BitcoinTxContext,
        requests: &'a TxRequestIds,
        signer_state: SignerBtcState,
        cache: &ValidationCache<'a>,
    ) -> Result<(BitcoinTxValidationData, SignerBtcState), Error>
    where
        C: Context + Send + Sync,
    {
        let mut deposits = Vec::with_capacity(requests.deposits.len());
        let mut withdrawals = Vec::with_capacity(requests.withdrawals.len());

        for outpoint in requests.deposits.iter() {
            let key = (&outpoint.txid, outpoint.vout);
            let (report, votes) = cache
                .deposit_reports
                .get(&key)
                // This should never happen because we have already validated that we have all the reports.
                .ok_or_else(|| InputValidationResult::Unknown.into_error(btc_ctx))?;
            deposits.push((report.to_deposit_request(votes), report.clone()));
        }

        for id in requests.withdrawals.iter() {
            let (report, votes) = cache
                .withdrawal_reports
                .get(id)
                // This should never happen because we have already validated that we have all the reports.
                .ok_or_else(|| WithdrawalValidationResult::Unknown.into_error(btc_ctx))?;
            withdrawals.push((report.to_withdrawal_request(votes), report.clone()));
        }

        deposits.sort_by_key(|(request, _)| request.outpoint);
        withdrawals.sort_by_key(|(_, report)| report.id);
        let reports = SbtcReports {
            deposits,
            withdrawals,
            signer_state,
        };
        let mut signer_state = signer_state;
        let tx = reports.create_transaction()?;
        let sighashes = tx.construct_digests()?;

        signer_state.utxo = tx.new_signer_utxo();
        // The first transaction is the only one whose input UTXOs that
        // have all been confirmed. Moreover, the fees that it sets aside
        // are enough to make up for the remaining transactions in the
        // transaction package. With that in mind, we do not need to bump
        // their fees anymore in order for them to be accepted by the
        // network.
        signer_state.last_fees = None;
        let out = BitcoinTxValidationData {
            signer_sighash: sighashes.signer_sighash(),
            deposit_sighashes: sighashes.deposit_sighashes(),
            chain_tip: btc_ctx.chain_tip,
            tx: tx.tx.clone(),
            tx_fee: Amount::from_sat(tx.tx_fee),
            reports,
            chain_tip_height: btc_ctx.chain_tip_height,
            sbtc_limits: ctx.state().get_current_limits(),
        };

        Ok((out, signer_state))
    }
}

/// An intermediate struct to aid in computing validation of deposits and
/// withdrawals and transforming the computed sighash into a
/// [`BitcoinTxSigHash`].
pub struct BitcoinTxValidationData {
    /// The sighash of the signers' prevout
    pub signer_sighash: SignatureHash,
    /// The sighash of each of the deposit request prevout
    pub deposit_sighashes: Vec<SignatureHash>,
    /// The computed deposits and withdrawals reports.
    pub reports: SbtcReports,
    /// The chain tip at the time that this signer received the sign
    /// request.
    pub chain_tip: BitcoinBlockHash,
    /// The transaction that we are (implicitly) requested to help sign.
    pub tx: bitcoin::Transaction,
    /// the transaction fee in sats
    pub tx_fee: Amount,
    /// the chain tip height.
    pub chain_tip_height: u64,
    /// The current sBTC limits.
    pub sbtc_limits: SbtcLimits,
}

impl BitcoinTxValidationData {
    /// Construct the sighashes for the inputs of the associated
    /// transaction.
    ///
    /// This function coalesces the information contained in this struct
    /// into a list of sighashes and a summary of how validation went for
    /// each of them. Signing a sighash depends on
    /// 1. The entire transaction passing an "aggregate" validation. This
    ///    means that each input and output is unfulfilled, and doesn't
    ///    violate protocol rules, such as max fees, lock-time rules, and
    ///    so on.
    /// 2. That the signer has not rejected/blocked any of the deposits or
    ///    withdrawals in the transaction.
    /// 3. That the signer is a party to signing set that controls the
    ///    public key locking the transaction output.
    pub fn to_input_rows(&self) -> Vec<BitcoinTxSigHash> {
        // If any of the inputs or outputs fail validation, then the
        // transaction is invalid, so we won't sign any of the inputs or
        // outputs.
        let is_valid_tx = self.is_valid_tx();

        let validation_results = self.reports.deposits.iter().map(|(_, report)| {
            report.validate(
                self.chain_tip_height,
                &self.tx,
                self.tx_fee,
                &self.sbtc_limits,
            )
        });

        // just a sanity check
        debug_assert_eq!(self.deposit_sighashes.len(), self.reports.deposits.len());

        let deposit_sighashes = self
            .deposit_sighashes
            .iter()
            .copied()
            .zip(validation_results);

        // We know the signers' input is valid. We started by fetching it
        // from our database, so we know it is unspent and valid. Later,
        // each of the signer's inputs were created as part of a
        // transaction chain, so each one is unspent and locked by the
        // signers' "aggregate" private key.
        [(self.signer_sighash, InputValidationResult::Ok)]
            .into_iter()
            .chain(deposit_sighashes)
            .map(|(sighash, validation_result)| BitcoinTxSigHash {
                txid: sighash.txid.into(),
                sighash: sighash.sighash.into(),
                chain_tip: self.chain_tip,
                aggregate_key: sighash.aggregate_key.into(),
                prevout_txid: sighash.outpoint.txid.into(),
                prevout_output_index: sighash.outpoint.vout,
                prevout_type: sighash.prevout_type,
                validation_result,
                is_valid_tx,
                will_sign: is_valid_tx && validation_result == InputValidationResult::Ok,
            })
            .collect()
    }

    /// Construct objects with withdrawal output identifier with the
    /// validation result.
    pub fn to_withdrawal_rows(&self) -> Vec<BitcoinWithdrawalOutput> {
        let bitcoin_txid = self.tx.compute_txid().into();

        let is_valid_tx = self.is_valid_tx();
        // If we ever construct a transaction with more than u32::MAX then
        // we are dealing with a very different Bitcoin and Stacks than we
        // started with, and there are other things that we need to change
        // first.
        self.reports
            .withdrawals
            .iter()
            .enumerate()
            .map(|(output_index, (_, report))| BitcoinWithdrawalOutput {
                bitcoin_txid,
                bitcoin_chain_tip: self.chain_tip,
                output_index: output_index as u32 + 2,
                request_id: report.id.request_id,
                stacks_txid: report.id.txid,
                stacks_block_hash: report.id.block_hash,
                validation_result: report.validate(
                    self.chain_tip_height,
<<<<<<< HEAD
                    output_index,
=======
                    output_index + 2,
>>>>>>> fae0d17d
                    &self.tx,
                    self.tx_fee,
                    &self.sbtc_limits,
                ),
                is_valid_tx,
            })
            .collect()
    }

    /// Check whether the transaction is valid. This determines whether
    /// this signer will sign any of the sighashes for the transaction
    ///
    /// This checks that all deposits and withdrawals pass validation. Note
    /// that the transaction can still pass validation if this signer is
    /// not a part of the signing set locking one or more deposits, or if
    /// the DKG shares locking one of the deposit inputs have not passed
    /// verification for the signer. In such cases, it will just sign for
    /// the deposits that it can.
    pub fn is_valid_tx(&self) -> bool {
        // A transaction is invalid if it is not servicing any deposit or
        // withdrawal requests. Doing so costs fees and the signers do not
        // gain anything by permitting such a transaction.
        if self.reports.deposits.is_empty() && self.reports.withdrawals.is_empty() {
            return false;
        }

        let chain_tip_height = self.chain_tip_height;
        let tx = &self.tx;
        let tx_fee = self.tx_fee;
        let sbtc_limits = &self.sbtc_limits;

        let deposit_validation_results = self.reports.deposits.iter().all(|(_, report)| {
            matches!(
                report.validate(chain_tip_height, tx, tx_fee, sbtc_limits),
                InputValidationResult::Ok
                    | InputValidationResult::CannotSignUtxo
                    | InputValidationResult::DkgSharesUnverified
                    | InputValidationResult::DkgSharesVerifyFailed
            )
        });

        let withdrawal_validation_results =
            self.reports
                .withdrawals
                .iter()
                .enumerate()
<<<<<<< HEAD
                .all(|(output_index, (_, report))| {
=======
                .all(|(index, (_, report))| {
                    let output_index = index + 2;
>>>>>>> fae0d17d
                    let result =
                        report.validate(chain_tip_height, output_index, tx, tx_fee, sbtc_limits);
                    result == WithdrawalValidationResult::Ok
                });

        deposit_validation_results && withdrawal_validation_results
    }
}

/// The set of sBTC requests with additional relevant
/// information used to construct the next transaction package.
#[derive(Debug)]
pub struct SbtcReports {
    /// Deposit requests with how the signers voted for them.
    pub deposits: Vec<(DepositRequest, DepositRequestReport)>,
    /// Withdrawal requests with how the signers voted for them.
    pub withdrawals: Vec<(WithdrawalRequest, WithdrawalRequestReport)>,
    /// Summary of the Signers' UTXO and information necessary for
    /// constructing their next UTXO.
    pub signer_state: SignerBtcState,
}

impl SbtcReports {
    /// Create the transaction with witness data using the requests.
    pub fn create_transaction(&self) -> Result<UnsignedTransaction, Error> {
        let deposits = self
            .deposits
            .iter()
            .map(|(request, _)| RequestRef::Deposit(request));
        let withdrawals = self
            .withdrawals
            .iter()
            .map(|(request, _)| RequestRef::Withdrawal(request));

        let state = &self.signer_state;
        let requests = Requests::new(deposits.chain(withdrawals).collect());

        UnsignedTransaction::new_stub(requests, state)
    }
}

/// The responses for validation of a sweep transaction on bitcoin.
#[derive(Debug, Clone, Copy, Hash, PartialEq, Eq, PartialOrd, Ord, sqlx::Type)]
#[sqlx(type_name = "TEXT", rename_all = "snake_case")]
#[cfg_attr(feature = "testing", derive(fake::Dummy))]
pub enum InputValidationResult {
    /// The deposit request passed validation
    Ok,
    /// The deposit request amount is below the allowed per-deposit minimum.
    AmountTooLow,
    /// The deposit request amount, less the fees, would be rejected from
    /// the smart contract during the complete-deposit contract call.
    MintAmountBelowDustLimit,
    /// The deposit request amount exceeds the allowed per-deposit cap.
    AmountTooHigh,
    /// The assessed fee exceeds the max-fee in the deposit request.
    FeeTooHigh,
    /// The signer is not part of the signer set that generated the
    /// aggregate public key used to lock the deposit funds.
    ///
    /// TODO: For v1 every signer should be able to sign for all deposits,
    /// but for v2 this will not be the case. So we'll need to decide
    /// whether a particular deposit cannot be signed by a particular
    /// signers means that the entire transaction is rejected from that
    /// signer.
    CannotSignUtxo,
    /// The deposit transaction has been confirmed on a bitcoin block
    /// that is not part of the canonical bitcoin blockchain.
    TxNotOnBestChain,
    /// The deposit UTXO has already been spent.
    DepositUtxoSpent,
    /// The DKG shares associated with the aggregate key locking the
    /// deposit spend path of the deposit UTXO has failed verification.
    DkgSharesVerifyFailed,
    /// The DKG shares associated with the aggregate key locking the
    /// deposit spend path has not been verified. We are not sure whether
    /// the signers can produce a signature for these shares.
    DkgSharesUnverified,
    /// Given the current time and block height, it would be imprudent to
    /// attempt to sweep in a deposit request with the given lock-time.
    LockTimeExpiry,
    /// The signer does not have a record of their vote on the deposit
    /// request in their database.
    NoVote,
    /// The signer has rejected the deposit request.
    RejectedRequest,
    /// The signer does not have a record of the deposit request in their
    /// database.
    Unknown,
    /// The locktime in the reclaim script is in time units and that is not
    /// supported. This shouldn't happen, since we will not put it in our
    /// database is this is the case.
    UnsupportedLockTime,
}

impl InputValidationResult {
    fn into_error(self, ctx: &BitcoinTxContext) -> Error {
        Error::BitcoinValidation(Box::new(BitcoinValidationError {
            error: BitcoinSweepErrorMsg::Deposit(self),
            context: ctx.clone(),
        }))
    }
}

/// The responses for validation of the outputs of a sweep transaction on
/// bitcoin.
#[derive(Debug, Clone, Copy, Hash, PartialEq, Eq, PartialOrd, Ord, sqlx::Type)]
#[sqlx(type_name = "TEXT", rename_all = "snake_case")]
#[cfg_attr(feature = "testing", derive(fake::Dummy))]
pub enum WithdrawalValidationResult {
    /// The withdrawal request passed validation
    Ok,
    /// The withdrawal request amount exceeds the allowed per-withdrawal cap
    AmountTooHigh,
    /// The withdrawal request amount is below the bitcoin dust amount.
    AmountIsDust,
    /// The assessed fee exceeds the max-fee in the withdrawal request.
    FeeTooHigh,
    /// The signer does not have a record of their vote on the withdrawal
    /// request in their database.
    NoVote,
    /// The withdrawal request has expired. This means that too many
    /// bitcoin blocks have been observed since observing the Stacks
    /// block that confirmed the transaction creating the withdrawal
    /// request.
    RequestExpired,
    /// The withdrawal request has already been fulfilled by a sweep
    /// transaction that has been confirmed on the canonical bitcoin
    /// blockchain.
    RequestFulfilled,
    /// The withdrawal request is not deemed final. This means that not
    /// enough bitcoin blocks have been observed since observing the Stacks
    /// block that confirmed the transaction creating the withdrawal
    /// request.
    RequestNotFinal,
    /// The signer has rejected the withdrawal request.
    RequestRejected,
    /// The transaction that created the withdrawal request has been
    /// confirmed by a stacks block that is not part of the canonical
    /// Stacks blockchain.
    TxNotOnBestChain,
    /// The signer does not have a record of the withdrawal request in
    /// their database.
    Unknown,
}

impl WithdrawalValidationResult {
    /// Make into a crate error
    pub fn into_error(self, ctx: &BitcoinTxContext) -> Error {
        Error::BitcoinValidation(Box::new(BitcoinValidationError {
            error: BitcoinSweepErrorMsg::Withdrawal(self),
            context: ctx.clone(),
        }))
    }
}

/// The responses for validation of a sweep transaction on bitcoin.
#[derive(Debug, thiserror::Error, PartialEq, Eq, Copy, Clone)]
pub enum BitcoinSweepErrorMsg {
    /// The error has something to do with the inputs.
    #[error("deposit error")]
    Deposit(InputValidationResult),
    /// The error has something to do with the outputs.
    #[error("withdrawal error")]
    Withdrawal(WithdrawalValidationResult),
}

/// A struct for a bitcoin validation error containing all the necessary
/// context.
#[derive(Debug)]
pub struct BitcoinValidationError {
    /// The specific error that happened during validation.
    pub error: BitcoinSweepErrorMsg,
    /// The additional information that was used when trying to validate
    /// the bitcoin transaction. This includes the public key of the signer
    /// that was attempting to generate the transaction.
    pub context: BitcoinTxContext,
}

impl std::fmt::Display for BitcoinValidationError {
    fn fmt(&self, f: &mut std::fmt::Formatter<'_>) -> std::fmt::Result {
        // TODO(191): Add the other variables to the error message.
        self.error.fmt(f)
    }
}

impl std::error::Error for BitcoinValidationError {
    fn source(&self) -> Option<&(dyn std::error::Error + 'static)> {
        Some(&self.error)
    }
}

/// An enum for the confirmation status of a deposit request.
#[derive(Debug, Clone, Copy, PartialEq, Eq)]
pub enum DepositConfirmationStatus {
    /// We have a record of the deposit request transaction, and it has
    /// been confirmed on the canonical bitcoin blockchain. We have not
    /// spent these funds. The integer is the height of the block
    /// confirming the deposit request.
    Confirmed(u64, BitcoinBlockHash),
    /// We have a record of the deposit request being included as an input
    /// in another bitcoin transaction that has been confirmed on the
    /// canonical bitcoin blockchain.
    Spent(BitcoinTxId),
    /// We have a record of the deposit request transaction, and it has not
    /// been confirmed on the canonical bitcoin blockchain.
    ///
    /// Usually we will almost certainly have a record of a deposit
    /// request, and we require that the deposit transaction be confirmed
    /// before we write it to our database. But the deposit transaction can
    /// be affected by a bitcoin reorg, where it is no longer confirmed on
    /// the canonical bitcoin blockchain. If this happens when we query for
    /// the status then it will come back as unconfirmed.
    Unconfirmed,
}

/// A struct for the status report summary of a deposit request for use
/// in validation.
#[derive(Debug, Clone, PartialEq, Eq)]
pub struct DepositRequestReport {
    /// The deposit UTXO outpoint that uniquely identifies the deposit.
    pub outpoint: OutPoint,
    /// The confirmation status of the deposit request transaction.
    pub status: DepositConfirmationStatus,
    /// Whether this signer was part of the signing set associated with the
    /// deposited funds. If the signer is not part of the signing set, then
    /// we do not do a check of whether we will accept it otherwise.
    ///
    /// This will only be `None` if we do not have a record of the deposit
    /// request.
    pub can_sign: Option<bool>,
    /// Whether this signers' blocklist client accepted the deposit request
    /// or not. This should only be `None` if we do not have a record of
    /// the deposit request.
    pub can_accept: Option<bool>,
    /// The deposit amount
    pub amount: u64,
    /// The max fee embedded in the deposit request.
    pub max_fee: u64,
    /// The lock_time in the reclaim script
    pub lock_time: LockTime,
    /// The deposit script used so that the signers' can spend funds.
    pub deposit_script: ScriptBuf,
    /// The reclaim script for the deposit.
    pub reclaim_script: ScriptBuf,
    /// The public key used in the deposit script.
    pub signers_public_key: XOnlyPublicKey,
    /// The status of the DKG shares associated with the above
    /// `signers_public_key`.
    pub dkg_shares_status: Option<DkgSharesStatus>,
}

impl DepositRequestReport {
    /// Validate that the deposit request is okay given the report.
    fn validate<F>(
        &self,
        chain_tip_height: u64,
        tx: &F,
        tx_fee: Amount,
        sbtc_limits: &SbtcLimits,
    ) -> InputValidationResult
    where
        F: FeeAssessment,
    {
        let confirmed_block_height = match self.status {
            // Deposit requests are only written to the database after they
            // have been confirmed, so this means that we have a record of
            // the request, but it has not been confirmed on the canonical
            // bitcoin blockchain.
            DepositConfirmationStatus::Unconfirmed => {
                return InputValidationResult::TxNotOnBestChain;
            }
            // This means that we have a record of the deposit UTXO being
            // spent in a sweep transaction that has been confirmed on the
            // canonical bitcoin blockchain.
            DepositConfirmationStatus::Spent(_) => {
                return InputValidationResult::DepositUtxoSpent;
            }
            // The deposit has been confirmed on the canonical bitcoin
            // blockchain and remains unspent by us.
            DepositConfirmationStatus::Confirmed(block_height, _) => block_height,
        };

        if self.amount < sbtc_limits.per_deposit_minimum().to_sat() {
            return InputValidationResult::AmountTooLow;
        }

        if self.amount > sbtc_limits.per_deposit_cap().to_sat() {
            return InputValidationResult::AmountTooHigh;
        }

        // We only sweep a deposit if the depositor cannot reclaim the
        // deposit within the next DEPOSIT_LOCKTIME_BLOCK_BUFFER blocks.
        let deposit_age = chain_tip_height.saturating_sub(confirmed_block_height);

        match self.lock_time {
            LockTime::Blocks(height) => {
                let max_age = height.value().saturating_sub(DEPOSIT_LOCKTIME_BLOCK_BUFFER) as u64;
                if deposit_age >= max_age {
                    return InputValidationResult::LockTimeExpiry;
                }
            }
            LockTime::Time(_) => {
                return InputValidationResult::UnsupportedLockTime;
            }
        }

        let Some(assessed_fee) = tx.assess_input_fee(&self.outpoint, tx_fee) else {
            return InputValidationResult::Unknown;
        };

        if assessed_fee.to_sat() > self.max_fee.min(self.amount) {
            return InputValidationResult::FeeTooHigh;
        }

        if self.amount.saturating_sub(assessed_fee.to_sat()) < DEPOSIT_DUST_LIMIT {
            return InputValidationResult::MintAmountBelowDustLimit;
        }

        // Let's check whether we rejected this deposit.
        match self.can_accept {
            Some(true) => (),
            // If we are here, we know that we have a record for the
            // deposit request, but we have not voted on it yet, so we do
            // not know if we can sign for it.
            None => return InputValidationResult::NoVote,
            Some(false) => return InputValidationResult::RejectedRequest,
        }

        match self.can_sign {
            Some(true) => (),
            // In this case we know that we cannot sign for the deposit
            // because it is locked with a public key where the current
            // signer is not part of the signing set.
            Some(false) => return InputValidationResult::CannotSignUtxo,
            // We shouldn't ever get None here, since we know that we can
            // accept the request. We do the check for whether we can sign
            // the request at that the same time as the can_accept check.
            None => return InputValidationResult::NoVote,
        }

        // We do not sign for inputs where we have not verified the
        // aggregate key locking the UTXO. If our shares have not been
        // verified then sending signature shares could be harmful overall.
        match self.dkg_shares_status {
            Some(DkgSharesStatus::Verified) => {}
            Some(DkgSharesStatus::Unverified) => return InputValidationResult::DkgSharesUnverified,
            Some(DkgSharesStatus::Failed) => return InputValidationResult::DkgSharesVerifyFailed,
            None => return InputValidationResult::CannotSignUtxo,
        }

        InputValidationResult::Ok
    }

    /// As deposit request.
    fn to_deposit_request(&self, votes: &SignerVotes) -> DepositRequest {
        DepositRequest {
            outpoint: self.outpoint,
            max_fee: self.max_fee,
            amount: self.amount,
            deposit_script: self.deposit_script.clone(),
            reclaim_script: self.reclaim_script.clone(),
            signers_public_key: self.signers_public_key,
            signer_bitmap: votes.into(),
        }
    }
}

/// An enum for the confirmation status of a withdrawal request.
#[derive(Debug, Clone, Copy, PartialEq, Eq, PartialOrd, Ord)]
pub enum WithdrawalRequestStatus {
    /// We have a record of the withdrawal request transaction, and it is
    /// confirmed by a block on the canonical Stacks blockchain. We have
    /// not fulfilled the request.
    Confirmed,
    /// We have a record of the withdrawal request being included as an
    /// output in another bitcoin transaction that has been confirmed on
    /// the canonical bitcoin blockchain.
    Fulfilled(BitcoinTxRef),
    /// We have a record of the transaction that created the withdrawal
    /// request, but it is not confirmed on the canonical Stacks blockchain
    /// and the withdrawal request has not been fulfilled.
    Unconfirmed,
}

/// A struct for the status report summary of a withdrawal request for use
/// in validation.
#[derive(Debug, Clone, PartialEq, Eq, PartialOrd, Ord)]
pub struct WithdrawalRequestReport {
    /// The unique identifier for the request. It includes the ID generated
    /// by the smart contract when the `initiate-withdrawal-request` public
    /// function was called along with the transaction ID and Stacks block
    /// ID.
    pub id: QualifiedRequestId,
    /// The confirmation status of the withdrawal request transaction.
    pub status: WithdrawalRequestStatus,
    /// The amount of BTC, in sats, to withdraw.
    pub amount: u64,
    /// The max fee amount to use for the bitcoin transaction sweeping out
    /// the funds.
    pub max_fee: u64,
    /// The script_pubkey of the output.
    pub recipient: ScriptBuf,
    /// Whether this signers' blocklist client accepted the withdrawal
    /// request or not. This should only be `None` if we do not have a
    /// record of the withdrawal request.
    pub is_accepted: Option<bool>,
    /// The height of the bitcoin chain tip during the execution of the
    /// contract call that generated the withdrawal request.
    pub bitcoin_block_height: u64,
}

impl WithdrawalRequestReport {
    /// Validate that the withdrawal request is okay given the report.
    ///
    /// See https://github.com/stacks-network/sbtc/issues/741 for the
    /// validation rules for withdrawal requests.
    pub fn validate<F>(
        &self,
        bitcoin_chain_tip_height: u64,
        output_index: usize,
        tx: &F,
        tx_fee: Amount,
        sbtc_limits: &SbtcLimits,
    ) -> WithdrawalValidationResult
    where
        F: FeeAssessment,
    {
        match self.status {
            WithdrawalRequestStatus::Confirmed => {}
            WithdrawalRequestStatus::Unconfirmed => {
                return WithdrawalValidationResult::TxNotOnBestChain
            }
            WithdrawalRequestStatus::Fulfilled(_) => {
                return WithdrawalValidationResult::RequestFulfilled
            }
        }

        match self.is_accepted {
            Some(true) => (),
            None => return WithdrawalValidationResult::NoVote,
            Some(false) => return WithdrawalValidationResult::RequestRejected,
        }

        if self.amount > sbtc_limits.per_withdrawal_cap().to_sat() {
            return WithdrawalValidationResult::AmountTooHigh;
        }

        if self.amount < WITHDRAWAL_DUST_LIMIT {
            return WithdrawalValidationResult::AmountIsDust;
        }

        let block_wait = bitcoin_chain_tip_height.saturating_sub(self.bitcoin_block_height);
<<<<<<< HEAD
        if block_wait < WITHDRAWAL_BLOCKS_WAIT {
=======
        if block_wait < WITHDRAWAL_MIN_CONFIRMATIONS {
>>>>>>> fae0d17d
            return WithdrawalValidationResult::RequestNotFinal;
        }

        if block_wait > WITHDRAWAL_BLOCKS_EXPIRY {
            return WithdrawalValidationResult::RequestExpired;
        }

        let Some(assessed_fee) = tx.assess_output_fee(output_index, tx_fee) else {
            // If we hit this, then there is a programming error somewhere
            return WithdrawalValidationResult::Unknown;
        };

<<<<<<< HEAD
        if assessed_fee.to_sat() > self.max_fee.min(self.amount) {
=======
        if assessed_fee.to_sat() > self.max_fee {
>>>>>>> fae0d17d
            return WithdrawalValidationResult::FeeTooHigh;
        }

        WithdrawalValidationResult::Ok
    }

    fn to_withdrawal_request(&self, votes: &SignerVotes) -> WithdrawalRequest {
        WithdrawalRequest {
            request_id: self.id.request_id,
            txid: self.id.txid,
            block_hash: self.id.block_hash,
            amount: self.amount,
            max_fee: self.max_fee,
            script_pubkey: self.recipient.clone().into(),
            signer_bitmap: votes.into(),
        }
    }
}

#[cfg(test)]
mod tests {
    use bitcoin::hashes::Hash as _;
    use bitcoin::ScriptBuf;
    use bitcoin::Sequence;
    use bitcoin::TxIn;
    use bitcoin::TxOut;
    use bitcoin::Txid;
    use bitcoin::Witness;
    use test_case::test_case;

    use crate::context::SbtcLimits;
    use crate::storage::model::StacksBlockHash;
    use crate::storage::model::StacksTxId;
    use crate::testing::context::TestContext;

    use super::*;

    /// A helper struct to aid in testing of deposit validation.
    #[derive(Debug)]
    struct DepositReportErrorMapping {
        report: DepositRequestReport,
        status: InputValidationResult,
        chain_tip_height: u64,
        limits: SbtcLimits,
    }

    const TX_FEE: Amount = Amount::from_sat(10000);

    #[test_case(DepositReportErrorMapping {
        report: DepositRequestReport {
            status: DepositConfirmationStatus::Unconfirmed,
            can_sign: Some(true),
            can_accept: Some(true),
            amount: 100_000_000,
            max_fee: u64::MAX,
            lock_time: LockTime::from_height(u16::MAX),
            outpoint: OutPoint::null(),
            deposit_script: ScriptBuf::new(),
            reclaim_script: ScriptBuf::new(),
            signers_public_key: *sbtc::UNSPENDABLE_TAPROOT_KEY,
            dkg_shares_status: Some(DkgSharesStatus::Verified),
        },
        status: InputValidationResult::TxNotOnBestChain,
        chain_tip_height: 2,
        limits: SbtcLimits::new_per_deposit(0, u64::MAX),
    }; "deposit-reorged")]
    #[test_case(DepositReportErrorMapping {
        report: DepositRequestReport {
            status: DepositConfirmationStatus::Spent(BitcoinTxId::from([1; 32])),
            can_sign: Some(true),
            can_accept: Some(true),
            amount: 100_000_000,
            max_fee: u64::MAX,
            lock_time: LockTime::from_height(u16::MAX),
            outpoint: OutPoint::null(),
            deposit_script: ScriptBuf::new(),
            reclaim_script: ScriptBuf::new(),
            signers_public_key: *sbtc::UNSPENDABLE_TAPROOT_KEY,
            dkg_shares_status: Some(DkgSharesStatus::Verified),
        },
        status: InputValidationResult::DepositUtxoSpent,
        chain_tip_height: 2,
        limits: SbtcLimits::new_per_deposit(0, u64::MAX),
    }; "deposit-spent")]
    #[test_case(DepositReportErrorMapping {
        report: DepositRequestReport {
            status: DepositConfirmationStatus::Confirmed(0, BitcoinBlockHash::from([0; 32])),
            can_sign: None,
            can_accept: None,
            amount: 100_000_000,
            max_fee: u64::MAX,
            lock_time: LockTime::from_height(u16::MAX),
            outpoint: OutPoint::null(),
            deposit_script: ScriptBuf::new(),
            reclaim_script: ScriptBuf::new(),
            signers_public_key: *sbtc::UNSPENDABLE_TAPROOT_KEY,
            dkg_shares_status: Some(DkgSharesStatus::Verified),
        },
        status: InputValidationResult::NoVote,
        chain_tip_height: 2,
        limits: SbtcLimits::new_per_deposit(0, u64::MAX),
    } ; "deposit-no-vote")]
    #[test_case(DepositReportErrorMapping {
        report: DepositRequestReport {
            status: DepositConfirmationStatus::Confirmed(0, BitcoinBlockHash::from([0; 32])),
            can_sign: Some(false),
            can_accept: Some(true),
            amount: 100_000_000,
            max_fee: u64::MAX,
            lock_time: LockTime::from_height(u16::MAX),
            outpoint: OutPoint::null(),
            deposit_script: ScriptBuf::new(),
            reclaim_script: ScriptBuf::new(),
            signers_public_key: *sbtc::UNSPENDABLE_TAPROOT_KEY,
            dkg_shares_status: Some(DkgSharesStatus::Verified),
        },
        status: InputValidationResult::CannotSignUtxo,
        chain_tip_height: 2,
        limits: SbtcLimits::new_per_deposit(0, u64::MAX),
    } ; "cannot-sign-for-deposit")]
    #[test_case(DepositReportErrorMapping {
        report: DepositRequestReport {
            status: DepositConfirmationStatus::Confirmed(0, BitcoinBlockHash::from([0; 32])),
            can_sign: Some(true),
            can_accept: Some(false),
            amount: 100_000_000,
            max_fee: u64::MAX,
            lock_time: LockTime::from_height(u16::MAX),
            outpoint: OutPoint::null(),
            deposit_script: ScriptBuf::new(),
            reclaim_script: ScriptBuf::new(),
            signers_public_key: *sbtc::UNSPENDABLE_TAPROOT_KEY,
            dkg_shares_status: Some(DkgSharesStatus::Verified),
        },
        status: InputValidationResult::RejectedRequest,
        chain_tip_height: 2,
        limits: SbtcLimits::new_per_deposit(0, u64::MAX),
    } ; "rejected-deposit")]
    #[test_case(DepositReportErrorMapping {
        report: DepositRequestReport {
            status: DepositConfirmationStatus::Confirmed(0, BitcoinBlockHash::from([0; 32])),
            can_sign: Some(true),
            can_accept: Some(true),
            amount: 100_000_000,
            max_fee: u64::MAX,
            lock_time: LockTime::from_height(DEPOSIT_LOCKTIME_BLOCK_BUFFER + 1),
            outpoint: OutPoint::null(),
            deposit_script: ScriptBuf::new(),
            reclaim_script: ScriptBuf::new(),
            signers_public_key: *sbtc::UNSPENDABLE_TAPROOT_KEY,
            dkg_shares_status: Some(DkgSharesStatus::Verified),
        },
        status: InputValidationResult::LockTimeExpiry,
        chain_tip_height: 2,
        limits: SbtcLimits::new_per_deposit(0, u64::MAX),
    } ; "lock-time-expires-soon-1")]
    #[test_case(DepositReportErrorMapping {
        report: DepositRequestReport {
            status: DepositConfirmationStatus::Confirmed(0, BitcoinBlockHash::from([0; 32])),
            can_sign: Some(true),
            can_accept: Some(true),
            amount: 100_000_000,
            max_fee: u64::MAX,
            lock_time: LockTime::from_height(DEPOSIT_LOCKTIME_BLOCK_BUFFER + 2),
            outpoint: OutPoint::null(),
            deposit_script: ScriptBuf::new(),
            reclaim_script: ScriptBuf::new(),
            signers_public_key: *sbtc::UNSPENDABLE_TAPROOT_KEY,
            dkg_shares_status: Some(DkgSharesStatus::Verified),
        },
        status: InputValidationResult::LockTimeExpiry,
        chain_tip_height: 2,
        limits: SbtcLimits::new_per_deposit(0, u64::MAX),
    } ; "lock-time-expires-soon-2")]
    #[test_case(DepositReportErrorMapping {
        report: DepositRequestReport {
            status: DepositConfirmationStatus::Confirmed(0, BitcoinBlockHash::from([0; 32])),
            can_sign: Some(true),
            can_accept: Some(true),
            amount: 100_000_000,
            max_fee: u64::MAX,
            lock_time: LockTime::from_512_second_intervals(u16::MAX),
            outpoint: OutPoint::null(),
            deposit_script: ScriptBuf::new(),
            reclaim_script: ScriptBuf::new(),
            signers_public_key: *sbtc::UNSPENDABLE_TAPROOT_KEY,
            dkg_shares_status: Some(DkgSharesStatus::Verified),
        },
        status: InputValidationResult::UnsupportedLockTime,
        chain_tip_height: 2,
        limits: SbtcLimits::new_per_deposit(0, u64::MAX),
    } ; "lock-time-in-time-units-2")]
    #[test_case(DepositReportErrorMapping {
        report: DepositRequestReport {
            status: DepositConfirmationStatus::Confirmed(0, BitcoinBlockHash::from([0; 32])),
            can_sign: Some(true),
            can_accept: Some(true),
            amount: 100_000_000,
            max_fee: u64::MAX,
            lock_time: LockTime::from_height(DEPOSIT_LOCKTIME_BLOCK_BUFFER + 3),
            outpoint: OutPoint::null(),
            deposit_script: ScriptBuf::new(),
            reclaim_script: ScriptBuf::new(),
            signers_public_key: *sbtc::UNSPENDABLE_TAPROOT_KEY,
            dkg_shares_status: Some(DkgSharesStatus::Verified),
        },
        status: InputValidationResult::Ok,
        chain_tip_height: 2,
        limits: SbtcLimits::new_per_deposit(0, u64::MAX),
    } ; "happy-path")]
    #[test_case(DepositReportErrorMapping {
        report: DepositRequestReport {
            status: DepositConfirmationStatus::Confirmed(0, BitcoinBlockHash::from([0; 32])),
            can_sign: Some(true),
            can_accept: Some(true),
            amount: 100_000_000,
            max_fee: TX_FEE.to_sat(),
            lock_time: LockTime::from_height(DEPOSIT_LOCKTIME_BLOCK_BUFFER + 3),
            outpoint: OutPoint::new(bitcoin::Txid::from_byte_array([1; 32]), 0),
            deposit_script: ScriptBuf::new(),
            reclaim_script: ScriptBuf::new(),
            signers_public_key: *sbtc::UNSPENDABLE_TAPROOT_KEY,
            dkg_shares_status: Some(DkgSharesStatus::Verified),
        },
        status: InputValidationResult::Unknown,
        chain_tip_height: 2,
        limits: SbtcLimits::new_per_deposit(0, u64::MAX),
    } ; "unknown-prevout")]
    #[test_case(DepositReportErrorMapping {
        report: DepositRequestReport {
            status: DepositConfirmationStatus::Confirmed(0, BitcoinBlockHash::from([0; 32])),
            can_sign: Some(true),
            can_accept: Some(true),
            amount: 100_000_000,
            max_fee: TX_FEE.to_sat(),
            lock_time: LockTime::from_height(DEPOSIT_LOCKTIME_BLOCK_BUFFER + 3),
            outpoint: OutPoint::null(),
            deposit_script: ScriptBuf::new(),
            reclaim_script: ScriptBuf::new(),
            signers_public_key: *sbtc::UNSPENDABLE_TAPROOT_KEY,
            dkg_shares_status: Some(DkgSharesStatus::Verified),
        },
        status: InputValidationResult::Ok,
        chain_tip_height: 2,
        limits: SbtcLimits::new_per_deposit(0, u64::MAX),
    } ; "at-the-border")]
    #[test_case(DepositReportErrorMapping {
        report: DepositRequestReport {
            status: DepositConfirmationStatus::Confirmed(0, BitcoinBlockHash::from([0; 32])),
            can_sign: Some(true),
            can_accept: Some(true),
            amount: TX_FEE.to_sat() - 1,
            max_fee: TX_FEE.to_sat(),
            lock_time: LockTime::from_height(DEPOSIT_LOCKTIME_BLOCK_BUFFER + 3),
            outpoint: OutPoint::null(),
            deposit_script: ScriptBuf::new(),
            reclaim_script: ScriptBuf::new(),
            signers_public_key: *sbtc::UNSPENDABLE_TAPROOT_KEY,
            dkg_shares_status: Some(DkgSharesStatus::Verified),
        },
        status: InputValidationResult::FeeTooHigh,
        chain_tip_height: 2,
        limits: SbtcLimits::new_per_deposit(0, u64::MAX),
    } ; "one-sat-too-high-fee-amount")]
    #[test_case(DepositReportErrorMapping {
        report: DepositRequestReport {
            status: DepositConfirmationStatus::Confirmed(0, BitcoinBlockHash::from([0; 32])),
            can_sign: Some(true),
            can_accept: Some(true),
            amount: TX_FEE.to_sat() + DEPOSIT_DUST_LIMIT - 1,
            max_fee: TX_FEE.to_sat(),
            lock_time: LockTime::from_height(DEPOSIT_LOCKTIME_BLOCK_BUFFER + 3),
            outpoint: OutPoint::null(),
            deposit_script: ScriptBuf::new(),
            reclaim_script: ScriptBuf::new(),
            signers_public_key: *sbtc::UNSPENDABLE_TAPROOT_KEY,
            dkg_shares_status: Some(DkgSharesStatus::Verified),
        },
        status: InputValidationResult::MintAmountBelowDustLimit,
        chain_tip_height: 2,
        limits: SbtcLimits::new_per_deposit(0, u64::MAX),
    } ; "one-sat-under-dust-amount")]
    #[test_case(DepositReportErrorMapping {
        report: DepositRequestReport {
            status: DepositConfirmationStatus::Confirmed(0, BitcoinBlockHash::from([0; 32])),
            can_sign: Some(true),
            can_accept: Some(true),
            amount: TX_FEE.to_sat() + DEPOSIT_DUST_LIMIT,
            max_fee: TX_FEE.to_sat(),
            lock_time: LockTime::from_height(DEPOSIT_LOCKTIME_BLOCK_BUFFER + 3),
            outpoint: OutPoint::null(),
            deposit_script: ScriptBuf::new(),
            reclaim_script: ScriptBuf::new(),
            signers_public_key: *sbtc::UNSPENDABLE_TAPROOT_KEY,
            dkg_shares_status: Some(DkgSharesStatus::Verified),
        },
        status: InputValidationResult::Ok,
        chain_tip_height: 2,
        limits: SbtcLimits::new_per_deposit(0, u64::MAX),
    } ; "at-dust-amount")]
    #[test_case(DepositReportErrorMapping {
        report: DepositRequestReport {
            status: DepositConfirmationStatus::Confirmed(0, BitcoinBlockHash::from([0; 32])),
            can_sign: Some(true),
            can_accept: Some(true),
            amount: 100_000_000,
            max_fee: TX_FEE.to_sat() - 1,
            lock_time: LockTime::from_height(DEPOSIT_LOCKTIME_BLOCK_BUFFER + 3),
            outpoint: OutPoint::null(),
            deposit_script: ScriptBuf::new(),
            reclaim_script: ScriptBuf::new(),
            signers_public_key: *sbtc::UNSPENDABLE_TAPROOT_KEY,
            dkg_shares_status: Some(DkgSharesStatus::Verified),
        },
        status: InputValidationResult::FeeTooHigh,
        chain_tip_height: 2,
        limits: SbtcLimits::new_per_deposit(0, u64::MAX),
    } ; "one-sat-too-high-fee")]
    #[test_case(DepositReportErrorMapping {
        report: DepositRequestReport {
            status: DepositConfirmationStatus::Confirmed(0, BitcoinBlockHash::from([0; 32])),
            can_sign: Some(true),
            can_accept: Some(true),
            amount: 100_000_000,
            max_fee: u64::MAX,
            lock_time: LockTime::from_height(DEPOSIT_LOCKTIME_BLOCK_BUFFER + 3),
            outpoint: OutPoint::null(),
            deposit_script: ScriptBuf::new(),
            reclaim_script: ScriptBuf::new(),
            signers_public_key: *sbtc::UNSPENDABLE_TAPROOT_KEY,
            dkg_shares_status: Some(DkgSharesStatus::Verified),
        },
        status: InputValidationResult::AmountTooHigh,
        chain_tip_height: 2,
        limits: SbtcLimits::new_per_deposit(0, 99_999_999),
    } ; "amount-too-high")]
    #[test_case(DepositReportErrorMapping {
        report: DepositRequestReport {
            status: DepositConfirmationStatus::Confirmed(0, BitcoinBlockHash::from([0; 32])),
            can_sign: Some(true),
            can_accept: Some(true),
            amount: 99_999_999,
            max_fee: u64::MAX,
            lock_time: LockTime::from_height(DEPOSIT_LOCKTIME_BLOCK_BUFFER + 3),
            outpoint: OutPoint::null(),
            deposit_script: ScriptBuf::new(),
            reclaim_script: ScriptBuf::new(),
            signers_public_key: *sbtc::UNSPENDABLE_TAPROOT_KEY,
            dkg_shares_status: Some(DkgSharesStatus::Verified),
        },
        status: InputValidationResult::AmountTooLow,
        chain_tip_height: 2,
        limits: SbtcLimits::new_per_deposit(100_000_000, u64::MAX),
    } ; "amount-too-low")]
    #[test_case(DepositReportErrorMapping {
        report: DepositRequestReport {
            status: DepositConfirmationStatus::Confirmed(0, BitcoinBlockHash::from([0; 32])),
            can_sign: Some(true),
            can_accept: Some(true),
            amount: 100_000_000,
            max_fee: u64::MAX,
            lock_time: LockTime::from_height(DEPOSIT_LOCKTIME_BLOCK_BUFFER + 3),
            outpoint: OutPoint::null(),
            deposit_script: ScriptBuf::new(),
            reclaim_script: ScriptBuf::new(),
            signers_public_key: *sbtc::UNSPENDABLE_TAPROOT_KEY,
            dkg_shares_status: Some(DkgSharesStatus::Unverified),
        },
        status: InputValidationResult::DkgSharesUnverified,
        chain_tip_height: 2,
        limits: SbtcLimits::new_per_deposit(0, u64::MAX),
    } ; "unverified-dkg-shares")]
    #[test_case(DepositReportErrorMapping {
        report: DepositRequestReport {
            status: DepositConfirmationStatus::Confirmed(0, BitcoinBlockHash::from([0; 32])),
            can_sign: Some(true),
            can_accept: Some(true),
            amount: 100_000_000,
            max_fee: u64::MAX,
            lock_time: LockTime::from_height(DEPOSIT_LOCKTIME_BLOCK_BUFFER + 3),
            outpoint: OutPoint::null(),
            deposit_script: ScriptBuf::new(),
            reclaim_script: ScriptBuf::new(),
            signers_public_key: *sbtc::UNSPENDABLE_TAPROOT_KEY,
            dkg_shares_status: Some(DkgSharesStatus::Failed),
        },
        status: InputValidationResult::DkgSharesVerifyFailed,
        chain_tip_height: 2,
        limits: SbtcLimits::new_per_deposit(0, u64::MAX),
    } ; "dkg-shares-failed-verification")]
    #[test_case(DepositReportErrorMapping {
        report: DepositRequestReport {
            status: DepositConfirmationStatus::Confirmed(0, BitcoinBlockHash::from([0; 32])),
            can_sign: Some(true),
            can_accept: Some(true),
            amount: 100_000_000,
            max_fee: u64::MAX,
            lock_time: LockTime::from_height(DEPOSIT_LOCKTIME_BLOCK_BUFFER + 3),
            outpoint: OutPoint::null(),
            deposit_script: ScriptBuf::new(),
            reclaim_script: ScriptBuf::new(),
            signers_public_key: *sbtc::UNSPENDABLE_TAPROOT_KEY,
            dkg_shares_status: None,
        },
        status: InputValidationResult::CannotSignUtxo,
        chain_tip_height: 2,
        limits: SbtcLimits::new_per_deposit(0, u64::MAX),
    } ; "no-dkg-shares-status")]
    fn deposit_report_validation(mapping: DepositReportErrorMapping) {
        let mut tx = crate::testing::btc::base_signer_transaction();
        tx.input.push(TxIn {
            previous_output: OutPoint::null(),
            script_sig: ScriptBuf::new(),
            sequence: Sequence::ZERO,
            witness: Witness::new(),
        });

        let status =
            mapping
                .report
                .validate(mapping.chain_tip_height, &tx, TX_FEE, &mapping.limits);

        assert_eq!(status, mapping.status);
    }

    /// A helper struct to aid in testing of deposit validation.
    #[derive(Debug)]
    struct WithdrawalReportErrorMapping {
        report: WithdrawalRequestReport,
        status: WithdrawalValidationResult,
        chain_tip_height: u64,
        limits: SbtcLimits,
    }

    #[test_case(WithdrawalReportErrorMapping {
        report: WithdrawalRequestReport {
            // This is the only acceptable status.
            status: WithdrawalRequestStatus::Confirmed,
            // This does not matter during validation.
            id: QualifiedRequestId {
                request_id: 0,
                txid: StacksTxId::from([0; 32]),
                block_hash: StacksBlockHash::from([0; 32]),
            },
            // This is the only acceptable value.
            is_accepted: Some(true),
            // This just needs to be under the sBTC withdrawal maximum in
            // the SbtcLimits.
            amount: Amount::ONE_BTC.to_sat(),
            // The max fee just needs to be greater than or equal to the
            // assessed fee.
            max_fee: TX_FEE.to_sat(),
            // This does not matter during validation.
<<<<<<< HEAD
            recipient: ScriptBuf::new().into(),
            // This needs to be WITHDRAWAL_BLOCKS_WAIT less than the
=======
            recipient: ScriptBuf::new(),
            // This needs to be WITHDRAWAL_MIN_CONFIRMATIONS less than the
>>>>>>> fae0d17d
            // chain_tip_height.
            bitcoin_block_height: 0,
        },
        // This is part of sBTC consensus.
<<<<<<< HEAD
        chain_tip_height: WITHDRAWAL_BLOCKS_WAIT,
=======
        chain_tip_height: WITHDRAWAL_MIN_CONFIRMATIONS,
>>>>>>> fae0d17d
        // This is set by Emily.
        limits: SbtcLimits::new_per_withdrawal(Amount::ONE_BTC.to_sat()),
        status: WithdrawalValidationResult::Ok,
    } ; "happy-path-ok")]
    #[test_case(WithdrawalReportErrorMapping {
        report: WithdrawalRequestReport {
            status: WithdrawalRequestStatus::Confirmed,
            id: QualifiedRequestId {
                request_id: 0,
                txid: StacksTxId::from([0; 32]),
                block_hash: StacksBlockHash::from([0; 32]),
            },
            is_accepted: Some(true),
            amount: Amount::ONE_BTC.to_sat() + 1,
            max_fee: TX_FEE.to_sat(),
<<<<<<< HEAD
            recipient: ScriptBuf::new().into(),
            bitcoin_block_height: 0,
        },
        status: WithdrawalValidationResult::AmountTooHigh,
        chain_tip_height: WITHDRAWAL_BLOCKS_WAIT,
=======
            recipient: ScriptBuf::new(),
            bitcoin_block_height: 0,
        },
        status: WithdrawalValidationResult::AmountTooHigh,
        chain_tip_height: WITHDRAWAL_MIN_CONFIRMATIONS,
>>>>>>> fae0d17d
        limits: SbtcLimits::new_per_withdrawal(Amount::ONE_BTC.to_sat()),
    } ; "amount-too-high")]
    #[test_case(WithdrawalReportErrorMapping {
        report: WithdrawalRequestReport {
            status: WithdrawalRequestStatus::Confirmed,
            id: QualifiedRequestId {
                request_id: 0,
                txid: StacksTxId::from([0; 32]),
                block_hash: StacksBlockHash::from([0; 32]),
            },
            is_accepted: Some(true),
            amount: WITHDRAWAL_DUST_LIMIT - 1,
            max_fee: TX_FEE.to_sat(),
<<<<<<< HEAD
            recipient: ScriptBuf::new().into(),
            bitcoin_block_height: 0,
        },
        chain_tip_height: WITHDRAWAL_BLOCKS_WAIT,
=======
            recipient: ScriptBuf::new(),
            bitcoin_block_height: 0,
        },
        chain_tip_height: WITHDRAWAL_MIN_CONFIRMATIONS,
>>>>>>> fae0d17d
        limits: SbtcLimits::new_per_withdrawal(Amount::ONE_BTC.to_sat()),
        status: WithdrawalValidationResult::AmountIsDust,
    } ; "amount-is-dust")]
    #[test_case(WithdrawalReportErrorMapping {
        report: WithdrawalRequestReport {
            status: WithdrawalRequestStatus::Confirmed,
            id: QualifiedRequestId {
                request_id: 0,
                txid: StacksTxId::from([0; 32]),
                block_hash: StacksBlockHash::from([0; 32]),
            },
            is_accepted: Some(true),
<<<<<<< HEAD
            amount: Amount::ONE_BTC.to_sat(),
            max_fee: TX_FEE.to_sat() - 1,
            recipient: ScriptBuf::new().into(),
            bitcoin_block_height: 0,
        },
        chain_tip_height: WITHDRAWAL_BLOCKS_WAIT,
=======
            amount: TX_FEE.to_sat() - 1,
            max_fee: TX_FEE.to_sat(),
            recipient: ScriptBuf::new(),
            bitcoin_block_height: 0,
        },
        chain_tip_height: WITHDRAWAL_MIN_CONFIRMATIONS,
        limits: SbtcLimits::new_per_withdrawal(Amount::ONE_BTC.to_sat()),
        status: WithdrawalValidationResult::Ok,
    } ; "amount-and-fee-divorced")]
    #[test_case(WithdrawalReportErrorMapping {
        report: WithdrawalRequestReport {
            status: WithdrawalRequestStatus::Confirmed,
            id: QualifiedRequestId {
                request_id: 0,
                txid: StacksTxId::from([0; 32]),
                block_hash: StacksBlockHash::from([0; 32]),
            },
            is_accepted: Some(true),
            amount: Amount::ONE_BTC.to_sat(),
            max_fee: TX_FEE.to_sat() - 1,
            recipient: ScriptBuf::new(),
            bitcoin_block_height: 0,
        },
        chain_tip_height: WITHDRAWAL_MIN_CONFIRMATIONS,
>>>>>>> fae0d17d
        limits: SbtcLimits::new_per_withdrawal(Amount::ONE_BTC.to_sat()),
        status: WithdrawalValidationResult::FeeTooHigh,
    } ; "fee-too-high")]
    #[test_case(WithdrawalReportErrorMapping {
        report: WithdrawalRequestReport {
            status: WithdrawalRequestStatus::Confirmed,
            id: QualifiedRequestId {
                request_id: 0,
                txid: StacksTxId::from([0; 32]),
                block_hash: StacksBlockHash::from([0; 32]),
            },
            is_accepted: None,
            amount: Amount::ONE_BTC.to_sat(),
            max_fee: TX_FEE.to_sat(),
<<<<<<< HEAD
            recipient: ScriptBuf::new().into(),
            bitcoin_block_height: 0,
        },
        chain_tip_height: WITHDRAWAL_BLOCKS_WAIT,
=======
            recipient: ScriptBuf::new(),
            bitcoin_block_height: 0,
        },
        chain_tip_height: WITHDRAWAL_MIN_CONFIRMATIONS,
>>>>>>> fae0d17d
        limits: SbtcLimits::new_per_withdrawal(Amount::ONE_BTC.to_sat()),
        status: WithdrawalValidationResult::NoVote,
    } ; "no-vote")]
    #[test_case(WithdrawalReportErrorMapping {
        report: WithdrawalRequestReport {
            status: WithdrawalRequestStatus::Confirmed,
            id: QualifiedRequestId {
                request_id: 0,
                txid: StacksTxId::from([0; 32]),
                block_hash: StacksBlockHash::from([0; 32]),
            },
            is_accepted: Some(true),
            amount: Amount::ONE_BTC.to_sat(),
            max_fee: TX_FEE.to_sat(),
<<<<<<< HEAD
            recipient: ScriptBuf::new().into(),
=======
            recipient: ScriptBuf::new(),
>>>>>>> fae0d17d
            bitcoin_block_height: 0,
        },
        chain_tip_height: WITHDRAWAL_BLOCKS_EXPIRY + 1,
        limits: SbtcLimits::new_per_withdrawal(Amount::ONE_BTC.to_sat()),
        status: WithdrawalValidationResult::RequestExpired,
    } ; "request-expired")]
    #[test_case(WithdrawalReportErrorMapping {
        report: WithdrawalRequestReport {
            status: WithdrawalRequestStatus::Fulfilled(BitcoinTxRef {
                txid: BitcoinTxId::from([0; 32]),
                block_hash: BitcoinBlockHash::from([0; 32]),
            }),
            id: QualifiedRequestId {
                request_id: 0,
                txid: StacksTxId::from([0; 32]),
                block_hash: StacksBlockHash::from([0; 32]),
            },
            is_accepted: Some(true),
            amount: Amount::ONE_BTC.to_sat(),
            max_fee: TX_FEE.to_sat(),
<<<<<<< HEAD
            recipient: ScriptBuf::new().into(),
            bitcoin_block_height: 0,
        },
        chain_tip_height: WITHDRAWAL_BLOCKS_WAIT,
=======
            recipient: ScriptBuf::new(),
            bitcoin_block_height: 0,
        },
        chain_tip_height: WITHDRAWAL_MIN_CONFIRMATIONS,
>>>>>>> fae0d17d
        limits: SbtcLimits::new_per_withdrawal(Amount::ONE_BTC.to_sat()),
        status: WithdrawalValidationResult::RequestFulfilled,
    } ; "request-fulfilled")]
    #[test_case(WithdrawalReportErrorMapping {
        report: WithdrawalRequestReport {
            status: WithdrawalRequestStatus::Confirmed,
            id: QualifiedRequestId {
                request_id: 0,
                txid: StacksTxId::from([0; 32]),
                block_hash: StacksBlockHash::from([0; 32]),
            },
            is_accepted: Some(true),
            amount: Amount::ONE_BTC.to_sat(),
            max_fee: TX_FEE.to_sat(),
<<<<<<< HEAD
            recipient: ScriptBuf::new().into(),
            bitcoin_block_height: 0,
        },
        chain_tip_height: WITHDRAWAL_BLOCKS_WAIT - 1,
=======
            recipient: ScriptBuf::new(),
            bitcoin_block_height: 0,
        },
        chain_tip_height: WITHDRAWAL_MIN_CONFIRMATIONS - 1,
>>>>>>> fae0d17d
        limits: SbtcLimits::new_per_withdrawal(Amount::ONE_BTC.to_sat()),
        status: WithdrawalValidationResult::RequestNotFinal,
    } ; "request-not-final")]
    #[test_case(WithdrawalReportErrorMapping {
        report: WithdrawalRequestReport {
            status: WithdrawalRequestStatus::Confirmed,
            id: QualifiedRequestId {
                request_id: 0,
                txid: StacksTxId::from([0; 32]),
                block_hash: StacksBlockHash::from([0; 32]),
            },
            is_accepted: Some(false),
            amount: Amount::ONE_BTC.to_sat(),
            max_fee: TX_FEE.to_sat(),
<<<<<<< HEAD
            recipient: ScriptBuf::new().into(),
            bitcoin_block_height: 0,
        },
        chain_tip_height: WITHDRAWAL_BLOCKS_WAIT,
=======
            recipient: ScriptBuf::new(),
            bitcoin_block_height: 0,
        },
        chain_tip_height: WITHDRAWAL_MIN_CONFIRMATIONS,
>>>>>>> fae0d17d
        limits: SbtcLimits::new_per_withdrawal(Amount::ONE_BTC.to_sat()),
        status: WithdrawalValidationResult::RequestRejected,
    } ; "request-rejected")]
    #[test_case(WithdrawalReportErrorMapping {
        report: WithdrawalRequestReport {
            status: WithdrawalRequestStatus::Unconfirmed,
            id: QualifiedRequestId {
                request_id: 0,
                txid: StacksTxId::from([0; 32]),
                block_hash: StacksBlockHash::from([0; 32]),
            },
            is_accepted: Some(true),
            amount: Amount::ONE_BTC.to_sat(),
            max_fee: TX_FEE.to_sat(),
<<<<<<< HEAD
            recipient: ScriptBuf::new().into(),
            bitcoin_block_height: 0,
        },
        chain_tip_height: WITHDRAWAL_BLOCKS_WAIT,
=======
            recipient: ScriptBuf::new(),
            bitcoin_block_height: 0,
        },
        chain_tip_height: WITHDRAWAL_MIN_CONFIRMATIONS,
>>>>>>> fae0d17d
        limits: SbtcLimits::new_per_withdrawal(Amount::ONE_BTC.to_sat()),
        status: WithdrawalValidationResult::TxNotOnBestChain,
    } ; "tx-not-on-best-chain")]
    fn withdrawal_report_validation(mapping: WithdrawalReportErrorMapping) {
        let mut tx = crate::testing::btc::base_signer_transaction();
        tx.output.push(TxOut {
            value: Amount::from_sat(mapping.report.amount),
            script_pubkey: mapping.report.recipient.clone(),
        });

        let output_index = tx.output.len() - 1;
        let chain_tip_height = mapping.chain_tip_height;
        let limits = &mapping.limits;

        let status = mapping
            .report
            .validate(chain_tip_height, output_index, &tx, TX_FEE, limits);

        assert_eq!(status, mapping.status);
    }

    #[test]
    fn withdrawal_report_validation_unknown() {
        let report = WithdrawalRequestReport {
            status: WithdrawalRequestStatus::Confirmed,
            id: QualifiedRequestId {
                request_id: 0,
                txid: StacksTxId::from([0; 32]),
                block_hash: StacksBlockHash::from([0; 32]),
            },
            is_accepted: Some(true),
            amount: Amount::ONE_BTC.to_sat(),
            max_fee: u64::MAX,
<<<<<<< HEAD
            recipient: ScriptBuf::new().into(),
=======
            recipient: ScriptBuf::new(),
>>>>>>> fae0d17d
            bitcoin_block_height: 0,
        };
        let mut tx = crate::testing::btc::base_signer_transaction();
        tx.output.push(TxOut {
            value: Amount::from_sat(report.amount),
            script_pubkey: report.recipient.clone(),
        });

        // This output_index is out of bounds, and is not the index for the
        // withdrawal output, so we won't know the assessed fee. This
        // should never happen, and is a programming error whenever we
        // observe it.
        let output_index = tx.output.len();
<<<<<<< HEAD
        let bitcoin_chain_tip_height = WITHDRAWAL_BLOCKS_WAIT;
=======
        let bitcoin_chain_tip_height = WITHDRAWAL_MIN_CONFIRMATIONS;
>>>>>>> fae0d17d
        let limits = &SbtcLimits::unlimited();

        let status = report.validate(bitcoin_chain_tip_height, output_index, &tx, TX_FEE, limits);

        assert_eq!(status, WithdrawalValidationResult::Unknown);
    }

    #[test_case(
        BitcoinPreSignRequest {
            request_package: vec![TxRequestIds {
                deposits: vec![
                    OutPoint {
                        txid: Txid::from_byte_array([1; 32]),
                        vout: 0,
                    },
                    OutPoint {
                        txid: Txid::from_byte_array([1; 32]),
                        vout: 1,
                    },
                ],
                withdrawals: vec![
                    QualifiedRequestId {
                        request_id: 0,
                        txid: StacksTxId::from([1; 32]),
                        block_hash: StacksBlockHash::from([1; 32]),
                    },
                    QualifiedRequestId {
                        request_id: 0,
                        txid: StacksTxId::from([1; 32]),
                        block_hash: StacksBlockHash::from([2; 32]),
                    },
                ],
            }],
            fee_rate: 1.0,
            last_fees: None,
        }, true; "unique-requests")]
    #[test_case(
        BitcoinPreSignRequest {
            request_package: vec![TxRequestIds {
                deposits: vec![
                    OutPoint {
                        txid: Txid::from_byte_array([1; 32]),
                        vout: 0,
                    },
                    OutPoint {
                        txid: Txid::from_byte_array([1; 32]),
                        vout: 1,
                    },
                ],
                withdrawals: vec![
                    QualifiedRequestId {
                        request_id: 0,
                        txid: StacksTxId::from([1; 32]),
                        block_hash: StacksBlockHash::from([1; 32]),
                    },
                    QualifiedRequestId {
                        request_id: 0,
                        txid: StacksTxId::from([1; 32]),
                        block_hash: StacksBlockHash::from([2; 32]),
                    },
                ],
            }],
            fee_rate: 0.0,
            last_fees: None,
        }, false; "unique-requests-zero-fee-rate")]
    #[test_case(
        BitcoinPreSignRequest {
            request_package: vec![TxRequestIds {
                deposits: vec![
                    OutPoint {
                        txid: Txid::from_byte_array([1; 32]),
                        vout: 0,
                    },
                    OutPoint {
                        txid: Txid::from_byte_array([1; 32]),
                        vout: 1,
                    },
                ],
                withdrawals: vec![
                    QualifiedRequestId {
                        request_id: 0,
                        txid: StacksTxId::from([1; 32]),
                        block_hash: StacksBlockHash::from([1; 32]),
                    },
                    QualifiedRequestId {
                        request_id: 0,
                        txid: StacksTxId::from([1; 32]),
                        block_hash: StacksBlockHash::from([2; 32]),
                    },
                ],
            }],
            fee_rate: -1.0,
            last_fees: None,
        }, false; "unique-requests-negative-fee-rate")]
    #[test_case(
        BitcoinPreSignRequest {
            request_package: vec![TxRequestIds {
                deposits: vec![
                    OutPoint {
                        txid: Txid::from_byte_array([1; 32]),
                        vout: 0,
                    },
                    OutPoint {
                        txid: Txid::from_byte_array([1; 32]),
                        vout: 0,
                    },
                ],
                withdrawals: vec![
                    QualifiedRequestId {
                        request_id: 0,
                        txid: StacksTxId::from([1; 32]),
                        block_hash: StacksBlockHash::from([1; 32]),
                    },
                    QualifiedRequestId {
                        request_id: 0,
                        txid: StacksTxId::from([1; 32]),
                        block_hash: StacksBlockHash::from([2; 32]),
                    },
                ],
            }],
            fee_rate: 1.0,
            last_fees: None,
        }, false; "duplicate-deposits-in-same-tx")]
    #[test_case(
        BitcoinPreSignRequest {
            request_package: vec![TxRequestIds {
                deposits: vec![
                    OutPoint {
                        txid: Txid::from_byte_array([1; 32]),
                        vout: 0,
                    },
                    OutPoint {
                        txid: Txid::from_byte_array([1; 32]),
                        vout: 1,
                    },
                ],
                withdrawals: vec![
                    QualifiedRequestId {
                        request_id: 0,
                        txid: StacksTxId::from([1; 32]),
                        block_hash: StacksBlockHash::from([1; 32]),
                    },
                    QualifiedRequestId {
                        request_id: 0,
                        txid: StacksTxId::from([1; 32]),
                        block_hash: StacksBlockHash::from([1; 32]),
                    },
                ],
            }],
            fee_rate: 1.0,
            last_fees: None,
        }, false; "duplicate-withdrawals-in-same-tx")]
    #[test_case(
        BitcoinPreSignRequest {
            request_package: vec![
                TxRequestIds {
                    deposits: vec![
                        OutPoint {
                            txid: Txid::from_byte_array([1; 32]),
                            vout: 0,
                        },
                        OutPoint {
                            txid: Txid::from_byte_array([1; 32]),
                            vout: 1,
                        },
                    ],
                    withdrawals: vec![
                        QualifiedRequestId {
                            request_id: 0,
                            txid: StacksTxId::from([1; 32]),
                            block_hash: StacksBlockHash::from([1; 32]),
                        },
                        QualifiedRequestId {
                            request_id: 1,
                            txid: StacksTxId::from([1; 32]),
                            block_hash: StacksBlockHash::from([2; 32]),
                        },
                    ],
                },
                TxRequestIds {
                    deposits: vec![OutPoint {
                        txid: Txid::from_byte_array([1; 32]),
                        vout: 1,
                    }],
                    withdrawals: vec![],
                },
            ],
            fee_rate: 1.0,
            last_fees: None,
        }, false; "duplicate-requests-in-different-txs")]
    #[test_case(
        BitcoinPreSignRequest {
            request_package: Vec::new(),
            fee_rate: 1.0,
            last_fees: None,
        }, false; "empty-package_requests")]
    #[test_case(
        BitcoinPreSignRequest {
            request_package: vec![
                TxRequestIds {
                    deposits: Vec::new(),
                    withdrawals: Vec::new(),
                },
                TxRequestIds {
                    deposits: Vec::new(),
                    withdrawals: Vec::new(),
                },
            ],
            fee_rate: 1.0,
            last_fees: None,
        }, false; "basically-empty-package_requests")]
    #[test_case(
        BitcoinPreSignRequest {
            request_package: vec![
                TxRequestIds {
                    deposits: vec![
                        OutPoint {
                            txid: Txid::from_byte_array([1; 32]),
                            vout: 0,
                        },
                        OutPoint {
                            txid: Txid::from_byte_array([1; 32]),
                            vout: 1,
                        },
                    ],
                    withdrawals: vec![
                        QualifiedRequestId {
                            request_id: 0,
                            txid: StacksTxId::from([1; 32]),
                            block_hash: StacksBlockHash::from([1; 32]),
                        },
                        QualifiedRequestId {
                            request_id: 0,
                            txid: StacksTxId::from([1; 32]),
                            block_hash: StacksBlockHash::from([2; 32]),
                        },
                    ],
                },
                TxRequestIds {
                    deposits: Vec::new(),
                    withdrawals: Vec::new(),
                },
            ],
            fee_rate: 1.0,
            last_fees: None,
        }, false; "contains-empty-tx-requests")]
    fn test_pre_validation(requests: BitcoinPreSignRequest, result: bool) {
        assert_eq!(requests.pre_validation().is_ok(), result);
    }

    fn create_test_report(idx: u8, amount: u64) -> (DepositRequestReport, SignerVotes) {
        (
            DepositRequestReport {
                outpoint: OutPoint::new(Txid::from_byte_array([idx; 32]), 0),
                status: DepositConfirmationStatus::Confirmed(0, BitcoinBlockHash::from([idx; 32])),
                can_sign: Some(true),
                can_accept: Some(true),
                amount,
                max_fee: 1000,
                lock_time: LockTime::from_height(100),
                deposit_script: ScriptBuf::new(),
                reclaim_script: ScriptBuf::new(),
                signers_public_key: *sbtc::UNSPENDABLE_TAPROOT_KEY,
                dkg_shares_status: Some(DkgSharesStatus::Verified),
            },
            SignerVotes::from(Vec::new()),
        )
    }

    #[test_case(
        vec![1000, 2000, 3000],
        Amount::from_sat(10_000),
        Amount::from_sat(1_000),
        Ok(());
        "should_accept_deposits_under_max_mintable"
    )]
    #[test_case(
        vec![],
        Amount::from_sat(10_000),
        Amount::from_sat(0),
        Ok(());
        "should_accept_empty_deposits"
    )]
    #[test_case(
        vec![10_000],
        Amount::from_sat(10_000),
        Amount::from_sat(0),
        Ok(());
        "should_accept_deposit_equal_to_max_mintable"
    )]
    #[test_case(
        vec![5000, 5001],
        Amount::from_sat(10_000),
        Amount::from_sat(0),
        Err(Error::ExceedsSbtcSupplyCap {
            total_amount: 10_001,
            max_mintable: 10_000
        });
        "should_reject_deposits_over_max_mintable"
    )]
    #[test_case(
        vec![1, 1, Amount::MAX_MONEY.to_sat() - 2],
        Amount::MAX_MONEY,
        Amount::from_sat(1),
        Err(Error::ExceedsSbtcSupplyCap {
            total_amount: Amount::MAX_MONEY.to_sat(),
            max_mintable: Amount::MAX_MONEY.to_sat() - 1
        });
        "filter_out_deposits_over_max_mintable"
    )]
    #[tokio::test]
    async fn test_validate_max_mintable(
        deposit_amounts: Vec<u64>,
        total_cap: Amount,
        sbtc_supply: Amount,
        expected: Result<(), Error>,
    ) {
        // Create mock context
        let context = TestContext::default_mocked();
        context.state().update_current_limits(SbtcLimits::new(
            Some(total_cap),
            None,
            None,
            None,
            Some(total_cap - sbtc_supply),
        ));
        // Create cache with test data
        let mut cache = ValidationCache::default();

        let deposit_reports: Vec<(DepositRequestReport, SignerVotes)> = deposit_amounts
            .into_iter()
            .enumerate()
            .map(|(idx, amount)| create_test_report(idx as u8, amount))
            .collect();

        cache.deposit_reports = deposit_reports
            .iter()
            .map(|(report, votes)| {
                (
                    (&report.outpoint.txid, report.outpoint.vout),
                    (report.clone(), votes.clone()),
                )
            })
            .collect();

        // Create request and validate
        let request = BitcoinPreSignRequest {
            request_package: vec![],
            fee_rate: 2.0,
            last_fees: None,
        };
        let result = request.validate_max_mintable(&context, &cache).await;

        match (result, expected) {
            (Ok(()), Ok(())) => {}
            (
                Err(Error::ExceedsSbtcSupplyCap {
                    total_amount: a1,
                    max_mintable: m1,
                }),
                Err(Error::ExceedsSbtcSupplyCap {
                    total_amount: a2,
                    max_mintable: m2,
                }),
            ) => {
                assert_eq!(a1, a2);
                assert_eq!(m1, m2);
            }
            (result, expected) => panic!("Expected {:?} but got {:?}", expected, result),
        };
    }
}<|MERGE_RESOLUTION|>--- conflicted
+++ resolved
@@ -29,13 +29,8 @@
 use crate::DEPOSIT_DUST_LIMIT;
 use crate::DEPOSIT_LOCKTIME_BLOCK_BUFFER;
 use crate::WITHDRAWAL_BLOCKS_EXPIRY;
-<<<<<<< HEAD
-use crate::WITHDRAWAL_BLOCKS_WAIT;
-use crate::WITHDRAWAL_DUST_LIMIT;
-=======
 use crate::WITHDRAWAL_DUST_LIMIT;
 use crate::WITHDRAWAL_MIN_CONFIRMATIONS;
->>>>>>> fae0d17d
 
 use super::utxo::DepositRequest;
 use super::utxo::RequestRef;
@@ -455,11 +450,7 @@
                 stacks_block_hash: report.id.block_hash,
                 validation_result: report.validate(
                     self.chain_tip_height,
-<<<<<<< HEAD
-                    output_index,
-=======
                     output_index + 2,
->>>>>>> fae0d17d
                     &self.tx,
                     self.tx_fee,
                     &self.sbtc_limits,
@@ -506,12 +497,8 @@
                 .withdrawals
                 .iter()
                 .enumerate()
-<<<<<<< HEAD
-                .all(|(output_index, (_, report))| {
-=======
                 .all(|(index, (_, report))| {
                     let output_index = index + 2;
->>>>>>> fae0d17d
                     let result =
                         report.validate(chain_tip_height, output_index, tx, tx_fee, sbtc_limits);
                     result == WithdrawalValidationResult::Ok
@@ -965,11 +952,7 @@
         }
 
         let block_wait = bitcoin_chain_tip_height.saturating_sub(self.bitcoin_block_height);
-<<<<<<< HEAD
-        if block_wait < WITHDRAWAL_BLOCKS_WAIT {
-=======
         if block_wait < WITHDRAWAL_MIN_CONFIRMATIONS {
->>>>>>> fae0d17d
             return WithdrawalValidationResult::RequestNotFinal;
         }
 
@@ -982,11 +965,7 @@
             return WithdrawalValidationResult::Unknown;
         };
 
-<<<<<<< HEAD
-        if assessed_fee.to_sat() > self.max_fee.min(self.amount) {
-=======
         if assessed_fee.to_sat() > self.max_fee {
->>>>>>> fae0d17d
             return WithdrawalValidationResult::FeeTooHigh;
         }
 
@@ -1440,22 +1419,13 @@
             // assessed fee.
             max_fee: TX_FEE.to_sat(),
             // This does not matter during validation.
-<<<<<<< HEAD
-            recipient: ScriptBuf::new().into(),
-            // This needs to be WITHDRAWAL_BLOCKS_WAIT less than the
-=======
             recipient: ScriptBuf::new(),
             // This needs to be WITHDRAWAL_MIN_CONFIRMATIONS less than the
->>>>>>> fae0d17d
             // chain_tip_height.
             bitcoin_block_height: 0,
         },
         // This is part of sBTC consensus.
-<<<<<<< HEAD
-        chain_tip_height: WITHDRAWAL_BLOCKS_WAIT,
-=======
         chain_tip_height: WITHDRAWAL_MIN_CONFIRMATIONS,
->>>>>>> fae0d17d
         // This is set by Emily.
         limits: SbtcLimits::new_per_withdrawal(Amount::ONE_BTC.to_sat()),
         status: WithdrawalValidationResult::Ok,
@@ -1471,19 +1441,11 @@
             is_accepted: Some(true),
             amount: Amount::ONE_BTC.to_sat() + 1,
             max_fee: TX_FEE.to_sat(),
-<<<<<<< HEAD
-            recipient: ScriptBuf::new().into(),
-            bitcoin_block_height: 0,
-        },
-        status: WithdrawalValidationResult::AmountTooHigh,
-        chain_tip_height: WITHDRAWAL_BLOCKS_WAIT,
-=======
             recipient: ScriptBuf::new(),
             bitcoin_block_height: 0,
         },
         status: WithdrawalValidationResult::AmountTooHigh,
         chain_tip_height: WITHDRAWAL_MIN_CONFIRMATIONS,
->>>>>>> fae0d17d
         limits: SbtcLimits::new_per_withdrawal(Amount::ONE_BTC.to_sat()),
     } ; "amount-too-high")]
     #[test_case(WithdrawalReportErrorMapping {
@@ -1497,17 +1459,10 @@
             is_accepted: Some(true),
             amount: WITHDRAWAL_DUST_LIMIT - 1,
             max_fee: TX_FEE.to_sat(),
-<<<<<<< HEAD
-            recipient: ScriptBuf::new().into(),
-            bitcoin_block_height: 0,
-        },
-        chain_tip_height: WITHDRAWAL_BLOCKS_WAIT,
-=======
             recipient: ScriptBuf::new(),
             bitcoin_block_height: 0,
         },
         chain_tip_height: WITHDRAWAL_MIN_CONFIRMATIONS,
->>>>>>> fae0d17d
         limits: SbtcLimits::new_per_withdrawal(Amount::ONE_BTC.to_sat()),
         status: WithdrawalValidationResult::AmountIsDust,
     } ; "amount-is-dust")]
@@ -1520,14 +1475,6 @@
                 block_hash: StacksBlockHash::from([0; 32]),
             },
             is_accepted: Some(true),
-<<<<<<< HEAD
-            amount: Amount::ONE_BTC.to_sat(),
-            max_fee: TX_FEE.to_sat() - 1,
-            recipient: ScriptBuf::new().into(),
-            bitcoin_block_height: 0,
-        },
-        chain_tip_height: WITHDRAWAL_BLOCKS_WAIT,
-=======
             amount: TX_FEE.to_sat() - 1,
             max_fee: TX_FEE.to_sat(),
             recipient: ScriptBuf::new(),
@@ -1552,7 +1499,6 @@
             bitcoin_block_height: 0,
         },
         chain_tip_height: WITHDRAWAL_MIN_CONFIRMATIONS,
->>>>>>> fae0d17d
         limits: SbtcLimits::new_per_withdrawal(Amount::ONE_BTC.to_sat()),
         status: WithdrawalValidationResult::FeeTooHigh,
     } ; "fee-too-high")]
@@ -1567,17 +1513,10 @@
             is_accepted: None,
             amount: Amount::ONE_BTC.to_sat(),
             max_fee: TX_FEE.to_sat(),
-<<<<<<< HEAD
-            recipient: ScriptBuf::new().into(),
-            bitcoin_block_height: 0,
-        },
-        chain_tip_height: WITHDRAWAL_BLOCKS_WAIT,
-=======
             recipient: ScriptBuf::new(),
             bitcoin_block_height: 0,
         },
         chain_tip_height: WITHDRAWAL_MIN_CONFIRMATIONS,
->>>>>>> fae0d17d
         limits: SbtcLimits::new_per_withdrawal(Amount::ONE_BTC.to_sat()),
         status: WithdrawalValidationResult::NoVote,
     } ; "no-vote")]
@@ -1592,11 +1531,7 @@
             is_accepted: Some(true),
             amount: Amount::ONE_BTC.to_sat(),
             max_fee: TX_FEE.to_sat(),
-<<<<<<< HEAD
-            recipient: ScriptBuf::new().into(),
-=======
             recipient: ScriptBuf::new(),
->>>>>>> fae0d17d
             bitcoin_block_height: 0,
         },
         chain_tip_height: WITHDRAWAL_BLOCKS_EXPIRY + 1,
@@ -1617,17 +1552,10 @@
             is_accepted: Some(true),
             amount: Amount::ONE_BTC.to_sat(),
             max_fee: TX_FEE.to_sat(),
-<<<<<<< HEAD
-            recipient: ScriptBuf::new().into(),
-            bitcoin_block_height: 0,
-        },
-        chain_tip_height: WITHDRAWAL_BLOCKS_WAIT,
-=======
             recipient: ScriptBuf::new(),
             bitcoin_block_height: 0,
         },
         chain_tip_height: WITHDRAWAL_MIN_CONFIRMATIONS,
->>>>>>> fae0d17d
         limits: SbtcLimits::new_per_withdrawal(Amount::ONE_BTC.to_sat()),
         status: WithdrawalValidationResult::RequestFulfilled,
     } ; "request-fulfilled")]
@@ -1642,17 +1570,10 @@
             is_accepted: Some(true),
             amount: Amount::ONE_BTC.to_sat(),
             max_fee: TX_FEE.to_sat(),
-<<<<<<< HEAD
-            recipient: ScriptBuf::new().into(),
-            bitcoin_block_height: 0,
-        },
-        chain_tip_height: WITHDRAWAL_BLOCKS_WAIT - 1,
-=======
             recipient: ScriptBuf::new(),
             bitcoin_block_height: 0,
         },
         chain_tip_height: WITHDRAWAL_MIN_CONFIRMATIONS - 1,
->>>>>>> fae0d17d
         limits: SbtcLimits::new_per_withdrawal(Amount::ONE_BTC.to_sat()),
         status: WithdrawalValidationResult::RequestNotFinal,
     } ; "request-not-final")]
@@ -1667,17 +1588,10 @@
             is_accepted: Some(false),
             amount: Amount::ONE_BTC.to_sat(),
             max_fee: TX_FEE.to_sat(),
-<<<<<<< HEAD
-            recipient: ScriptBuf::new().into(),
-            bitcoin_block_height: 0,
-        },
-        chain_tip_height: WITHDRAWAL_BLOCKS_WAIT,
-=======
             recipient: ScriptBuf::new(),
             bitcoin_block_height: 0,
         },
         chain_tip_height: WITHDRAWAL_MIN_CONFIRMATIONS,
->>>>>>> fae0d17d
         limits: SbtcLimits::new_per_withdrawal(Amount::ONE_BTC.to_sat()),
         status: WithdrawalValidationResult::RequestRejected,
     } ; "request-rejected")]
@@ -1692,17 +1606,10 @@
             is_accepted: Some(true),
             amount: Amount::ONE_BTC.to_sat(),
             max_fee: TX_FEE.to_sat(),
-<<<<<<< HEAD
-            recipient: ScriptBuf::new().into(),
-            bitcoin_block_height: 0,
-        },
-        chain_tip_height: WITHDRAWAL_BLOCKS_WAIT,
-=======
             recipient: ScriptBuf::new(),
             bitcoin_block_height: 0,
         },
         chain_tip_height: WITHDRAWAL_MIN_CONFIRMATIONS,
->>>>>>> fae0d17d
         limits: SbtcLimits::new_per_withdrawal(Amount::ONE_BTC.to_sat()),
         status: WithdrawalValidationResult::TxNotOnBestChain,
     } ; "tx-not-on-best-chain")]
@@ -1736,11 +1643,7 @@
             is_accepted: Some(true),
             amount: Amount::ONE_BTC.to_sat(),
             max_fee: u64::MAX,
-<<<<<<< HEAD
-            recipient: ScriptBuf::new().into(),
-=======
             recipient: ScriptBuf::new(),
->>>>>>> fae0d17d
             bitcoin_block_height: 0,
         };
         let mut tx = crate::testing::btc::base_signer_transaction();
@@ -1754,11 +1657,7 @@
         // should never happen, and is a programming error whenever we
         // observe it.
         let output_index = tx.output.len();
-<<<<<<< HEAD
-        let bitcoin_chain_tip_height = WITHDRAWAL_BLOCKS_WAIT;
-=======
         let bitcoin_chain_tip_height = WITHDRAWAL_MIN_CONFIRMATIONS;
->>>>>>> fae0d17d
         let limits = &SbtcLimits::unlimited();
 
         let status = report.validate(bitcoin_chain_tip_height, output_index, &tx, TX_FEE, limits);
