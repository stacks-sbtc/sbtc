--- conflicted
+++ resolved
@@ -84,11 +84,7 @@
         packager.insert_item(item);
     }
 
-<<<<<<< HEAD
-    packager.finalize().into_iter()
-=======
     packager.finalize()
->>>>>>> 5a7f27f4
 }
 
 /// A trait for items that can be packaged together according to specific
@@ -499,14 +495,6 @@
         }
     }
 
-<<<<<<< HEAD
-    /// Finalize the packager, consuming it and returning a vector of item vectors.
-    ///
-    /// ## Returns
-    /// A vector where each inner vector represents a bag of compatible items.
-    fn finalize(self) -> Vec<Vec<T>> {
-        self.bags.into_iter().map(|bag| bag.items).collect()
-=======
     /// Consumes the packager and returns an iterator over the packed item
     /// groups.
     ///
@@ -515,7 +503,6 @@
     /// the original compatibility constraints established during insertion.
     fn finalize(self) -> impl Iterator<Item = Vec<T>> {
         self.bags.into_iter().map(|bag| bag.items)
->>>>>>> 5a7f27f4
     }
 }
 
@@ -800,19 +787,6 @@
         let expected_ids = [5, 42, 50, 100, 200];
         assert_eq!(bag.withdrawal_ids, expected_ids);
 
-<<<<<<< HEAD
-        // Verify IDs are in strictly ascending order
-        for i in 1..bag.withdrawal_ids.len() {
-            assert!(
-                bag.withdrawal_ids[i - 1] < bag.withdrawal_ids[i],
-                "withdrawal IDs should be sorted, but found {} before {}",
-                bag.withdrawal_ids[i - 1],
-                bag.withdrawal_ids[i]
-            );
-        }
-
-=======
->>>>>>> 5a7f27f4
         // IDs should already be sorted, so this should work properly
         assert!(bag.can_fit_withdrawal_ids(&bag.withdrawal_ids));
     }
@@ -842,21 +816,13 @@
     #[test_case(5, false, 5 => true; "max_sigs_in_bag_no_sig_required")]
     #[test_case(4, true, 5 => true; "under_max_sigs_sig_required")]
     #[test_case(5, true, 5 => false; "at_max_sigs_sig_required")]
-<<<<<<< HEAD
-    #[test_case(3, true, 3 => false; "exactly_at_limit")]
-=======
->>>>>>> 5a7f27f4
     fn test_signatures_compatible(bag_sigs: u16, item_needs_sig: bool, max_sigs: u16) -> bool {
         let config = PackagerConfig::new(2, max_sigs);
 
         // Create a bag with the specified number of signatures
         let mut bag = Bag::from_items(
             config,
-<<<<<<< HEAD
-            vec![RequestItem::no_votes().vsize(10); 0], // Empty initially
-=======
             vec![], // Empty initially
->>>>>>> 5a7f27f4
         );
 
         // Add items requiring signatures to match bag_sigs
@@ -883,10 +849,6 @@
     #[test_case(vec![], Some(42) => true; "single_withdrawal_id")]
     #[test_case((1..50).collect::<Vec<u64>>(), Some(300) => true; "many_small_ids_compatible")]
     #[test_case(vec![1, 2, 4, 5], Some(3) => true; "new_id_within_existing_range")]
-<<<<<<< HEAD
-    #[test_case((0..580).collect(), Some(100_000) => false; "exceeds_op_return_size")]
-=======
->>>>>>> 5a7f27f4
     fn test_withdrawal_id_compatible(bag_ids: Vec<u64>, item_id: Option<u64>) -> bool {
         let config = PackagerConfig::new(2, 5);
 
@@ -908,8 +870,6 @@
         bag.withdrawal_id_compatible(&item)
     }
 
-<<<<<<< HEAD
-=======
     /// Test withdrawal id compatibility at the exact OP_RETURN size boundary.
     #[test]
     fn test_withdrawal_id_compatible_at_exact_op_return_boundary() {
@@ -960,7 +920,6 @@
         );
     }
 
->>>>>>> 5a7f27f4
     /// Tests the combined compatibility evaluation including votes, signatures,
     /// and withdrawal ID constraints. Ensures all constraints must be satisfied
     /// for an item to be compatible.
@@ -1122,11 +1081,7 @@
 
         // Add item that exceeds vsize limit
         let original_vsize = packager.total_vsize;
-<<<<<<< HEAD
-        packager.insert_item(RequestItem::no_votes().vsize(PACKAGE_MAX_VSIZE + 1));
-=======
         packager.insert_item(RequestItem::no_votes().vsize(PACKAGE_MAX_VSIZE - original_vsize + 1));
->>>>>>> 5a7f27f4
         assert_eq!(packager.bags.len(), 2); // No change
         assert_eq!(packager.bags[0].items.len(), 3); // No change
         assert_eq!(packager.total_vsize, original_vsize); // No change to vsize
