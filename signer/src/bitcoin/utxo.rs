--- conflicted
+++ resolved
@@ -57,19 +57,6 @@
     bitcoin::policy::DEFAULT_INCREMENTAL_RELAY_FEE as f64 / 1000.0;
 
 /// This constant represents the virtual size (in vBytes) of a BTC
-<<<<<<< HEAD
-/// transaction that includes two inputs and one output. The inputs
-/// consist of the signers' input UTXO and a UTXO for a deposit request.
-/// The output is the signers' new UTXO.
-const SOLO_DEPOSIT_TX_VSIZE: f64 = 235.0;
-
-/// This constant represents the virtual size (in vBytes) of a BTC
-/// transaction with only one input and two outputs. The input is the
-/// signers' input UTXO. The outputs include the withdrawal UTXO for a
-/// withdrawal request and the signers' new UTXO. This size assumes
-/// the script in the withdrawal UTXO is empty.
-const BASE_WITHDRAWAL_TX_VSIZE: f64 = 173.0;
-=======
 /// transaction that includes two inputs and one output. The inputs consist
 /// of the signers' input UTXO and a UTXO for a deposit request. The output
 /// is the signers' new UTXO. The deposit request is such that the sweep
@@ -82,7 +69,6 @@
 /// transaction's OP_RETURN output is the right size and we can handle the
 /// variability of output sizes.
 const BASE_WITHDRAWAL_TX_VSIZE: f64 = 163.0;
->>>>>>> 2a6565bd
 
 /// It appears that bitcoin-core tracks fee rates in sats per kilo-vbyte
 /// (or BTC per kilo-vbyte). Since we work in sats per vbyte, this constant
