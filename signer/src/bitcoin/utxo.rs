//! Utxo management and transaction construction

use std::collections::HashSet;
use std::ops::Deref as _;

use bitcoin::absolute::LockTime;
use bitcoin::hashes::Hash as _;
use bitcoin::sighash::Prevouts;
use bitcoin::sighash::SighashCache;
use bitcoin::taproot::LeafVersion;
use bitcoin::taproot::NodeInfo;
use bitcoin::taproot::Signature;
use bitcoin::taproot::TaprootSpendInfo;
use bitcoin::transaction::Version;
use bitcoin::Amount;
use bitcoin::OutPoint;
use bitcoin::ScriptBuf;
use bitcoin::Sequence;
use bitcoin::TapLeafHash;
use bitcoin::TapSighash;
use bitcoin::TapSighashType;
use bitcoin::Transaction;
use bitcoin::TxIn;
use bitcoin::TxOut;
use bitcoin::Txid;
use bitcoin::Weight;
use bitcoin::Witness;
use bitvec::array::BitArray;
use secp256k1::Keypair;
use secp256k1::Message;
use secp256k1::XOnlyPublicKey;
use secp256k1::SECP256K1;
use serde::Deserialize;
use serde::Serialize;

use crate::bitcoin::packaging::compute_optimal_packages;
use crate::bitcoin::packaging::Weighted;
use crate::bitcoin::rpc::BitcoinTxInfo;
use crate::context::SbtcLimits;
use crate::error::Error;
use crate::keys::SignerScriptPubKey as _;
use crate::storage::model;
use crate::storage::model::BitcoinTx;
use crate::storage::model::BitcoinTxId;
use crate::storage::model::QualifiedRequestId;
use crate::storage::model::ScriptPubKey;
use crate::storage::model::SignerVotes;
use crate::storage::model::StacksBlockHash;
use crate::storage::model::StacksTxId;
use crate::storage::model::TxOutput;
use crate::storage::model::TxOutputType;
use crate::storage::model::TxPrevout;
use crate::storage::model::TxPrevoutType;
use crate::DEPOSIT_DUST_LIMIT;

/// The minimum incremental fee rate in sats per virtual byte for RBF
/// transactions.
const DEFAULT_INCREMENTAL_RELAY_FEE_RATE: f64 =
    bitcoin::policy::DEFAULT_INCREMENTAL_RELAY_FEE as f64 / 1000.0;

/// This constant represents the virtual size (in vBytes) of a BTC
/// transaction that includes two inputs and one output. The inputs consist
/// of the signers' input UTXO and a UTXO for a deposit request. The output
/// is the signers' new UTXO. The deposit request is such that the sweep
/// transaction has the largest size of solo deposit sweep transactions.
const SOLO_DEPOSIT_TX_VSIZE: f64 = 267.0;

/// This constant represents the virtual size (in vBytes) of a BTC
/// transaction servicing only one withdrawal request, except the
/// withdrawal output is not in the transaction. This way the sweep
/// transaction's OP_RETURN output is the right size and we can handle the
/// variability of output sizes.
const BASE_WITHDRAWAL_TX_VSIZE: f64 = 164.0;

/// It appears that bitcoin-core tracks fee rates in sats per kilo-vbyte
/// (or BTC per kilo-vbyte). Since we work in sats per vbyte, this constant
/// is the smallest detectable increment for bumping the fee rate in sats
/// per vbyte.
const SATS_PER_VBYTE_INCREMENT: f64 = 0.001;

/// The OP_RETURN version byte for deposit or withdrawal sweep
/// transactions.
const OP_RETURN_VERSION: u8 = 0;

/// The maximum number of transactions that can be included in a single
/// transaction package.
const MEMPOOL_MAX_NUM_TX_PER_PACKAGE: u32 = 25;

/// The maximum virtual size of a transaction package in v-bytes.
const MEMPOOL_MAX_PACKAGE_SIZE: u32 = 101000;

/// Describes the fees for a transaction.
#[derive(Debug, Clone, Copy, PartialEq, Serialize, Deserialize)]
pub struct Fees {
    /// The total fee paid in sats for the transaction.
    pub total: u64,
    /// The fee rate paid in sats per virtual byte.
    pub rate: f64,
}

impl Fees {
    /// A zero-fee [`Fees`] instance.
    pub const ZERO: Self = Self { total: 0, rate: 0.0 };
}

/// A trait for getting the fees for a given instance.
pub trait GetFees {
    /// Get the [`Fees`] for this instance. If the basis for fee calculation is
    /// not available, this function should return `None`.
    fn get_fees(&self) -> Result<Option<Fees>, Error>;
}

/// Filter out the deposit requests that do not meet the amount or fee requirements.
pub struct SbtcRequestsFilter<'a> {
    sbtc_limits: &'a SbtcLimits,
    minimum_fee: u64,
}

impl<'a> SbtcRequestsFilter<'a> {
    /// Create a new [`DepositFilter`] instance.
    pub fn new(sbtc_limits: &'a SbtcLimits, minimum_fee: u64) -> Self {
        Self { sbtc_limits, minimum_fee }
    }

    /// Validate deposit requests based on four constraints:
    /// 1. The user's max fee must be >= our minimum required fee for deposits
    ///     (based on fixed deposit tx size)
    /// 2. The deposit amount must be greater than or equal to the per-deposit minimum
    /// 3. The deposit amount must be less than or equal to the per-deposit cap
    /// 4. The total amount being minted must stay under the maximum allowed mintable amount
    fn validate_deposit(
        &self,
        amount_to_mint: &mut Amount,
        req: &'a DepositRequest,
    ) -> Option<RequestRef<'a>> {
        let is_fee_valid = req.max_fee.min(req.amount) >= self.minimum_fee;
        let req_amount = Amount::from_sat(req.amount);
        let is_above_per_deposit_minimum = req_amount >= self.sbtc_limits.per_deposit_minimum();
        let is_within_per_deposit_cap = req_amount <= self.sbtc_limits.per_deposit_cap();
        let is_within_max_mintable_cap =
            if let Some(new_amount) = amount_to_mint.checked_add(req_amount) {
                new_amount <= self.sbtc_limits.max_mintable_cap()
            } else {
                false
            };

        if is_fee_valid
            && is_above_per_deposit_minimum
            && is_within_per_deposit_cap
            && is_within_max_mintable_cap
        {
            *amount_to_mint += req_amount;
            Some(RequestRef::Deposit(req))
        } else {
            None
        }
    }

    /// Filter sbtc deposits that don't meet the validation criteria.
    pub fn filter_deposits(&self, deposits: &'a [DepositRequest]) -> Vec<RequestRef<'a>> {
        deposits
            .iter()
            .scan(Amount::from_sat(0), |amount_to_mint, deposit| {
                Some(self.validate_deposit(amount_to_mint, deposit))
            })
            .flatten()
            .collect()
    }
}

/// Summary of the Signers' UTXO and information necessary for
/// constructing their next UTXO.
#[derive(Debug, Clone, Copy)]
pub struct SignerBtcState {
    /// The outstanding signer UTXO.
    pub utxo: SignerUtxo,
    /// The current market fee rate in sat/vByte.
    pub fee_rate: f64,
    /// The current public key of the signers
    pub public_key: XOnlyPublicKey,
    /// The total fee amount and the fee rate for the last transaction that
    /// used this UTXO as an input.
    pub last_fees: Option<Fees>,
    /// Two byte prefix for BTC transactions that are related to the Stacks
    /// blockchain.
    pub magic_bytes: [u8; 2],
}

/// The set of sBTC requests with additional relevant
/// information used to construct the next transaction package.
#[derive(Debug)]
pub struct SbtcRequests {
    /// Accepted and pending deposit requests.
    pub deposits: Vec<DepositRequest>,
    /// Accepted and pending withdrawal requests.
    pub withdrawals: Vec<WithdrawalRequest>,
    /// Summary of the Signers' UTXO and information necessary for
    /// constructing their next UTXO.
    pub signer_state: SignerBtcState,
    /// The minimum acceptable number of votes for any given request.
    pub accept_threshold: u16,
    /// The total number of signers.
    pub num_signers: u16,
    /// The maximum amount of sBTC that can be minted in sats.
    pub sbtc_limits: SbtcLimits,
}

impl SbtcRequests {
    /// Construct the next transaction package given requests and the
    /// signers' UTXO.
    ///
    /// This function can fail if the output amounts are greater than the
    /// input amounts.
    pub fn construct_transactions(&self) -> Result<Vec<UnsignedTransaction>, Error> {
        if self.deposits.is_empty() && self.withdrawals.is_empty() {
            tracing::info!("No deposits or withdrawals so no BTC transaction");
            return Ok(Vec::new());
        }

        // Now we filter withdrawal requests where the user's max fee
        // could be less than fee we may charge.
        let withdrawals = self
            .withdrawals
            .iter()
            .filter(|req| {
                // This is the size for a BTC transaction servicing
                // a single withdrawal.
                let withdrawal_output = req.as_tx_output();
                let tx_vsize = BASE_WITHDRAWAL_TX_VSIZE + withdrawal_output.size() as f64;
                req.max_fee >= self.compute_minimum_fee(tx_vsize)
            })
            .map(RequestRef::Withdrawal);

<<<<<<< HEAD
        let request_filter = SbtcRequestsFilter::new(
            &self.sbtc_limits,
            self.compute_minimum_fee(SOLO_DEPOSIT_TX_VSIZE),
        );
        let deposits = request_filter.filter_deposits(&self.deposits);

=======
        // Filter deposit requests based on four constraints:
        // 1. The user's max fee must be >= our minimum required fee for
        //     deposits (based on fixed deposit tx size)
        // 2. The deposit amount must be less than the per-deposit limit
        // 3. The total amount being minted must stay under the maximum
        //    allowed mintable amount
        // 4. The mint amount is above the deposit dust limit in the smart
        //    contract.
        let minimum_deposit_fee = self.compute_minimum_fee(SOLO_DEPOSIT_TX_VSIZE);
        let max_mintable_cap = self.sbtc_limits.max_mintable_cap().to_sat();
        let per_deposit_cap = self.sbtc_limits.per_deposit_cap().to_sat();

        let mut amount_to_mint: u64 = 0;
        let deposits = self.deposits.iter().filter_map(|req| {
            let is_fee_valid = req.max_fee.min(req.amount) >= minimum_deposit_fee;
            let is_within_per_deposit_cap = req.amount <= per_deposit_cap;
            let is_within_max_mintable_cap =
                if let Some(new_amount) = amount_to_mint.checked_add(req.amount) {
                    new_amount <= max_mintable_cap
                } else {
                    false
                };
            if req.amount.saturating_sub(minimum_deposit_fee) < DEPOSIT_DUST_LIMIT {
                return None;
            }
            if is_fee_valid && is_within_per_deposit_cap && is_within_max_mintable_cap {
                amount_to_mint += req.amount;
                Some(RequestRef::Deposit(req))
            } else {
                None
            }
        });
>>>>>>> e4c6b5f8
        // Create a list of requests where each request can be approved on its own.
        let items = deposits.into_iter().chain(withdrawals);

        compute_optimal_packages(items, self.reject_capacity())
            .scan(self.signer_state, |state, request_refs| {
                let requests = Requests::new(request_refs);
                let tx = UnsignedTransaction::new(requests, state);
                if let Ok(tx_ref) = tx.as_ref() {
                    state.utxo = tx_ref.new_signer_utxo();
                    // The first transaction is the only one whose input
                    // UTXOs that have all been confirmed. Moreover, the
                    // fees that it sets aside are enough to make up for
                    // the remaining transactions in the transaction package.
                    // With that in mind, we do not need to bump their fees
                    // anymore in order for them to be accepted by the
                    // network.
                    state.last_fees = None;
                }
                Some(tx)
            })
            // This check prevents the transaction from exceeding mempool ancestor/descendant limits
            .scan((0, 0), |(num_txs, total_size), tx| match tx {
                Ok(tx) => {
                    if *num_txs < MEMPOOL_MAX_NUM_TX_PER_PACKAGE
                        && *total_size + tx.tx_vsize <= MEMPOOL_MAX_PACKAGE_SIZE
                    {
                        *num_txs += 1;
                        *total_size += tx.tx_vsize;
                        Some(Ok(tx))
                    } else {
                        None
                    }
                }
                Err(e) => Some(Err(e)),
            })
            .collect()
    }

    fn reject_capacity(&self) -> u32 {
        self.num_signers.saturating_sub(self.accept_threshold) as u32
    }

    /// Calculates the minimum fee threshold for servicing a user's
    /// request based on the maximum transaction vsize the user is
    /// required to pay for.
    fn compute_minimum_fee(&self, tx_vsize: f64) -> u64 {
        let fee_rate = self.signer_state.fee_rate;
        let last_fees = self.signer_state.last_fees;
        compute_transaction_fee(tx_vsize, fee_rate, last_fees)
    }
}

/// Calculate the total fee necessary for a transaction of the given size
/// to be accepted by the network. Supports computing the fee in case this
/// is a replace-by-fee (RBF) transaction by specifying the fees paid
/// in the prior transaction.
///
/// ## Notes
///
/// Here are the fee related requirements for a replace-by-fee as
/// described in BIP-125:
///
/// 3. The replacement transaction pays an absolute fee of at least the
///    sum paid by the original transactions.
/// 4. The replacement transaction must also pay for its own bandwidth
///    at or above the rate set by the node's minimum relay fee setting.
///    For example, if the minimum relay fee is 1 satoshi/byte and the
///    replacement transaction is 500 bytes total, then the replacement
///    must pay a fee at least 500 satoshis higher than the sum of the
///    originals.
///
/// Also, noteworthy is that the fee rate of the RBF transaction
/// must also be greater than the fee rate of the old transaction.
///
/// ## References
///
/// RBF: https://bitcoinops.org/en/topics/replace-by-fee/
/// BIP-125: https://github.com/bitcoin/bips/blob/master/bip-0125.mediawiki#implementation-details
fn compute_transaction_fee(tx_vsize: f64, fee_rate: f64, last_fees: Option<Fees>) -> u64 {
    match last_fees {
        Some(Fees { total, rate }) => {
            // The requirement for an RBF transaction is that the new fee
            // amount be greater than the old fee amount.
            let minimum_fee_rate = fee_rate.max(rate + rate * SATS_PER_VBYTE_INCREMENT);
            let fee_increment = tx_vsize * DEFAULT_INCREMENTAL_RELAY_FEE_RATE;
            (total as f64 + fee_increment)
                .max(tx_vsize * minimum_fee_rate)
                .ceil() as u64
        }
        None => (tx_vsize * fee_rate).ceil() as u64,
    }
}

/// An accepted or pending deposit request.
///
/// Deposit requests are assumed to happen via taproot BTC spend where the
/// key-spend path is assumed to be unspendable since the public key has no
/// known private key.
#[derive(Debug, Clone, Hash, PartialEq, Eq, PartialOrd, Ord)]
pub struct DepositRequest {
    /// The UTXO to be spent by the signers.
    pub outpoint: OutPoint,
    /// The max fee amount to use for the BTC deposit transaction.
    pub max_fee: u64,
    /// A bitmap of how the signers voted. This structure supports up to
    /// 128 distinct signers. Here, we assume that a 1 (or true) implies
    /// that the signer voted *against* the transaction.
    pub signer_bitmap: BitArray<[u8; 16]>,
    /// The amount of sats in the deposit UTXO.
    pub amount: u64,
    /// The deposit script used so that the signers' can spend funds.
    pub deposit_script: ScriptBuf,
    /// The reclaim script for the deposit.
    pub reclaim_script: ScriptBuf,
    /// The public key used in the deposit script.
    ///
    /// Note that taproot public keys for Schnorr signatures are slightly
    /// different from the usual compressed public keys since they use only
    /// the x-coordinate with the y-coordinate assumed to be even. This
    /// means they use 32 bytes instead of the 33 byte public keys used
    /// before where the additional byte indicated the y-coordinate's
    /// parity.
    pub signers_public_key: XOnlyPublicKey,
}

impl DepositRequest {
    /// Returns the number of signers who voted against this request.
    fn votes_against(&self) -> u32 {
        self.signer_bitmap.count_ones() as u32
    }

    /// Create a TxIn object with witness data for the deposit script of
    /// the given request. Only a valid signature is needed to satisfy the
    /// deposit script.
    fn as_tx_input(&self, signature: Signature) -> TxIn {
        TxIn {
            previous_output: self.outpoint,
            script_sig: ScriptBuf::new(),
            sequence: Sequence(0),
            witness: self.construct_witness_data(signature),
        }
    }

    /// Construct the deposit UTXO associated with this deposit request.
    fn as_tx_out(&self) -> TxOut {
        let ver = LeafVersion::TapScript;
        let merkle_root = self.construct_taproot_info(ver).merkle_root();
        let internal_key = *sbtc::UNSPENDABLE_TAPROOT_KEY;

        TxOut {
            value: Amount::from_sat(self.amount),
            script_pubkey: ScriptBuf::new_p2tr(SECP256K1, internal_key, merkle_root),
        }
    }

    /// Construct the witness data for the taproot script of the deposit.
    ///
    /// Deposit UTXOs are taproot spend with a "null" key spend path,
    /// a deposit script-path spend, and a reclaim script-path spend. This
    /// function creates the witness data for the deposit script-path
    /// spend where the script takes only one piece of data as input, the
    /// signature. The deposit script is:
    ///
    /// ```text
    ///   <data> OP_DROP <public-key> OP_CHECKSIG
    /// ```
    ///
    /// where `<data>` is the stacks deposit address and <pubkey_hash> is
    /// given by self.signers_public_key. The public key used for key-path
    /// spending is self.taproot_public_key, and is supposed to be a dummy
    /// public key.
    pub fn construct_witness_data(&self, signature: Signature) -> Witness {
        let ver = LeafVersion::TapScript;
        let taproot = self.construct_taproot_info(ver);

        // TaprootSpendInfo::control_block returns None if the key given,
        // (script, version), is not in the tree. But this key is definitely
        // in the tree (see the variable leaf1 in the `construct_taproot_info`
        // function).
        let control_block = taproot
            .control_block(&(self.deposit_script.clone(), ver))
            .expect("We just inserted the deposit script into the tree");

        let witness_data = [
            signature.to_vec(),
            self.deposit_script.to_bytes(),
            control_block.serialize(),
        ];
        Witness::from_slice(&witness_data)
    }

    /// Constructs the taproot spending information for the UTXO associated
    /// with this deposit request.
    fn construct_taproot_info(&self, ver: LeafVersion) -> TaprootSpendInfo {
        // For such a simple tree, we construct it by hand.
        let leaf1 = NodeInfo::new_leaf_with_ver(self.deposit_script.clone(), ver);
        let leaf2 = NodeInfo::new_leaf_with_ver(self.reclaim_script.clone(), ver);

        // A Result::Err is returned by NodeInfo::combine if the depth of
        // our taproot tree exceeds the maximum depth of taproot trees,
        // which is 128. We have two nodes so the depth is 1 so this will
        // never panic.
        let node =
            NodeInfo::combine(leaf1, leaf2).expect("This tree depth greater than max of 128");
        let internal_key = *sbtc::UNSPENDABLE_TAPROOT_KEY;

        TaprootSpendInfo::from_node_info(SECP256K1, internal_key, node)
    }

    /// Try convert from a model::DepositRequest with some additional info.
    pub fn from_model(request: model::DepositRequest, votes: SignerVotes) -> Self {
        Self {
            outpoint: request.outpoint(),
            max_fee: request.max_fee,
            signer_bitmap: votes.into(),
            amount: request.amount,
            deposit_script: ScriptBuf::from_bytes(request.spend_script),
            reclaim_script: ScriptBuf::from_bytes(request.reclaim_script),
            signers_public_key: request.signers_public_key.into(),
        }
    }
}

/// An accepted or pending withdraw request.
#[derive(Debug, Clone, Hash, PartialEq, Eq, PartialOrd, Ord)]
pub struct WithdrawalRequest {
    /// The request id generated by the smart contract when the
    /// `initiate-withdrawal-request` public function was called.
    pub request_id: u64,
    /// The stacks transaction ID that lead to the creation of the
    /// withdrawal request.
    pub txid: StacksTxId,
    /// Stacks block ID of the block that includes the transaction
    /// associated with this withdrawal request.
    pub block_hash: StacksBlockHash,
    /// The amount of BTC, in sats, to withdraw.
    pub amount: u64,
    /// The max fee amount to use for the sBTC deposit transaction.
    pub max_fee: u64,
    /// The script_pubkey of the output.
    pub script_pubkey: ScriptPubKey,
    /// A bitmap of how the signers voted. This structure supports up to
    /// 128 distinct signers. Here, we assume that a 1 (or true) implies
    /// that the signer voted *against* the transaction.
    pub signer_bitmap: BitArray<[u8; 16]>,
}

impl WithdrawalRequest {
    /// Returns the number of signers who voted against this request.
    fn votes_against(&self) -> u32 {
        self.signer_bitmap.count_ones() as u32
    }

    /// Withdrawal UTXOs pay to the given address
    fn as_tx_output(&self) -> TxOut {
        TxOut {
            value: Amount::from_sat(self.amount),
            script_pubkey: self.script_pubkey.clone().into(),
        }
    }

    /// Return a byte array with enough data to uniquely identify this
    /// withdrawal request on the Stacks blockchain.
    ///
    /// The data returned from this function is a concatenation of the
    /// stacks block ID, the stacks transaction ID, and the request-id
    /// associated with this withdrawal request. Thus, the layout of the
    /// data is as follows:
    ///
    /// ```text
    /// 0                 32                             64           72
    /// |-----------------|------------------------------|------------|
    ///   Stacks block ID   Txid of Stacks withdrawal tx   request-id
    /// ```
    ///
    /// where the request-id is encoded as an 8 byte big endian unsigned
    /// integer. We need all three because a transaction can be included in
    /// more than one stacks block (because of reorgs), and a transaction
    /// can generate more than one withdrawal request.
    fn sbtc_data(&self) -> [u8; 72] {
        let mut data = [0u8; 72];
        data[..32].copy_from_slice(&self.block_hash.into_bytes());
        data[32..64].copy_from_slice(&self.txid.into_bytes());
        data[64..72].copy_from_slice(&self.request_id.to_be_bytes());

        data
    }

    /// Try convert from a model::DepositRequest with some additional info.
    pub fn from_model(request: model::WithdrawalRequest, votes: SignerVotes) -> Self {
        Self {
            amount: request.amount,
            max_fee: request.max_fee,
            script_pubkey: request.recipient,
            signer_bitmap: votes.into(),
            request_id: request.request_id,
            txid: request.txid,
            block_hash: request.block_hash,
        }
    }

    /// Return the identifier for the withdrawal request.
    pub fn qualified_id(&self) -> QualifiedRequestId {
        QualifiedRequestId {
            request_id: self.request_id,
            txid: self.txid,
            block_hash: self.block_hash,
        }
    }
}

/// A reference to either a deposit or withdraw request
#[derive(Debug, Clone, Copy, Hash, PartialEq, Eq, PartialOrd, Ord)]
pub enum RequestRef<'a> {
    /// A reference to a deposit request
    Deposit(&'a DepositRequest),
    /// A reference to a withdrawal request
    Withdrawal(&'a WithdrawalRequest),
}

impl<'a> RequestRef<'a> {
    /// Extract the inner withdraw request if any
    pub fn as_withdrawal(&self) -> Option<&'a WithdrawalRequest> {
        match self {
            RequestRef::Withdrawal(req) => Some(req),
            _ => None,
        }
    }

    /// Extract the inner deposit request if any
    pub fn as_deposit(&self) -> Option<&'a DepositRequest> {
        match self {
            RequestRef::Deposit(req) => Some(req),
            _ => None,
        }
    }

    /// Extract the signer bitmap for the underlying request.
    pub fn signer_bitmap(&self) -> BitArray<[u8; 16]> {
        match self {
            RequestRef::Deposit(req) => req.signer_bitmap,
            RequestRef::Withdrawal(req) => req.signer_bitmap,
        }
    }
}

impl<'a> Weighted for RequestRef<'a> {
    fn weight(&self) -> u32 {
        match self {
            Self::Deposit(req) => req.votes_against(),
            Self::Withdrawal(req) => req.votes_against(),
        }
    }
}

/// A struct for constructing transaction inputs and outputs from deposit
/// and withdrawal requests.
#[derive(Debug)]
pub struct Requests<'a> {
    /// A sorted list of requests.
    request_refs: Vec<RequestRef<'a>>,
    /// This is a dummy signature here only to simplify the creation of
    /// TxIns that have the correct weight with a proper signature.
    signature: Signature,
}

impl<'a> std::ops::Deref for Requests<'a> {
    type Target = Vec<RequestRef<'a>>;

    fn deref(&self) -> &Self::Target {
        &self.request_refs
    }
}

impl<'a> Requests<'a> {
    /// Create a new one
    pub fn new(mut request_refs: Vec<RequestRef<'a>>) -> Self {
        // We sort them so that we are guaranteed to create the same
        // bitcoin transaction with the same input requests.
        request_refs.sort();
        let signature = UnsignedTransaction::generate_dummy_signature();
        Self { request_refs, signature }
    }

    /// Return an iterator for the transaction inputs for the deposit
    /// requests. These transaction inputs include a dummy signature so
    /// that the transaction inputs have the correct weight.
    pub fn tx_ins(&'a self) -> impl Iterator<Item = TxIn> + 'a {
        self.request_refs
            .iter()
            .filter_map(|req| Some(req.as_deposit()?.as_tx_input(self.signature)))
    }

    /// Return an iterator for the transaction outputs for the withdrawal
    /// requests.
    pub fn tx_outs(&'a self) -> impl Iterator<Item = TxOut> + 'a {
        self.request_refs
            .iter()
            .filter_map(|req| Some(req.as_withdrawal()?.as_tx_output()))
    }
}

/// An object for using UTXOs associated with the signers' peg wallet.
///
/// This object is useful for transforming the UTXO into valid input and
/// output in another transaction. Some notes:
///
/// * This struct assumes that the spend script for each signer UTXO uses
///   taproot. This is necessary because the signers collectively generate
///   Schnorr signatures, which requires taproot.
/// * The taproot script for each signer UTXO is a key-spend only script.
#[derive(Debug, Clone, Copy, PartialEq)]
pub struct SignerUtxo {
    /// The outpoint of the signers' UTXO
    pub outpoint: OutPoint,
    /// The amount associated with the above UTXO
    pub amount: u64,
    /// The public key used to create the key-spend only taproot script.
    pub public_key: XOnlyPublicKey,
}

impl SignerUtxo {
    /// Create a TxIn object for the signers' UTXO
    ///
    /// The signers' UTXO is always a key-spend only taproot UTXO, so a
    /// valid signature is all that is needed to spend it.
    fn as_tx_input(&self, signature: &Signature) -> TxIn {
        TxIn {
            previous_output: self.outpoint,
            sequence: Sequence::ZERO,
            witness: Witness::p2tr_key_spend(signature),
            script_sig: ScriptBuf::new(),
        }
    }

    /// Construct the UTXO associated with this outpoint.
    fn as_tx_output(&self) -> TxOut {
        Self::new_tx_output(self.public_key, self.amount)
    }

    /// Construct the new signers' UTXO
    ///
    /// The signers' UTXO is always a key-spend only taproot UTXO.
    fn new_tx_output(public_key: XOnlyPublicKey, sats: u64) -> TxOut {
        TxOut {
            value: Amount::from_sat(sats),
            script_pubkey: public_key.signers_script_pubkey(),
        }
    }
}

/// Given a set of requests, create a BTC transaction that can be signed.
///
/// This BTC transaction in this struct has correct amounts but no witness
/// data for its UTXO inputs.
///
/// The Bitcoin transaction has the following layout:
/// 1. The signer input UTXO is the first input.
/// 2. All other inputs are deposit inputs.
/// 3. The signer output UTXO is the first output.
/// 4. The second output is the OP_RETURN data output.
/// 5. All other outputs are withdrawal outputs.
#[derive(Debug)]
pub struct UnsignedTransaction<'a> {
    /// The requests used to construct the transaction.
    pub requests: Requests<'a>,
    /// The BTC transaction that needs to be signed.
    pub tx: Transaction,
    /// The public key used for the public key of the signers' UTXO output.
    pub signer_public_key: XOnlyPublicKey,
    /// The signers' UTXO used as inputs to this transaction.
    pub signer_utxo: SignerBtcState,
    /// The total amount of fees associated with the transaction.
    pub tx_fee: u64,
    /// The total virtual size of the transaction.
    pub tx_vsize: u32,
}

/// A struct containing Taproot-tagged hashes used for computing taproot
/// signature hashes.
#[derive(Debug)]
pub struct SignatureHashes<'a> {
    /// The ID of the transaction that these sighashes are associated with.
    pub txid: Txid,
    /// The outpoint associated with the signers' [`TapSighash`].
    pub signer_outpoint: OutPoint,
    /// The sighash of the signers' input UTXO for the transaction.
    pub signers: TapSighash,
    /// Each deposit request is associated with a UTXO input for the peg-in
    /// transaction. This field contains digests/signature hashes that need
    /// Schnorr signatures and the associated deposit request for each hash.
    pub deposits: Vec<(&'a DepositRequest, TapSighash)>,
}

/// A signature hash of a transaction with the associated outpoint.
#[derive(Debug, Copy, Clone)]
pub struct SignatureHash {
    /// The ID of the transaction that these sighashes are associated with.
    pub txid: Txid,
    /// The outpoint associated with the signers' [`TapSighash`].
    pub outpoint: OutPoint,
    /// The sighash of the signers' input UTXO for the transaction.
    pub sighash: TapSighash,
    /// The type of prevout that we are referring to.
    pub prevout_type: TxPrevoutType,
}

impl<'a> SignatureHashes<'a> {
    /// Get deposit sighashes
    pub fn deposit_sighashes(mut self) -> Vec<SignatureHash> {
        self.deposits.sort_by_key(|(x, _)| x.outpoint);
        self.deposits
            .into_iter()
            .map(|(deposit, sighash)| SignatureHash {
                txid: self.txid,
                outpoint: deposit.outpoint,
                sighash,
                prevout_type: TxPrevoutType::Deposit,
            })
            .collect()
    }

    /// Get the signers' sighash
    pub fn signer_sighash(&self) -> SignatureHash {
        SignatureHash {
            txid: self.txid,
            outpoint: self.signer_outpoint,
            sighash: self.signers,
            prevout_type: TxPrevoutType::SignersInput,
        }
    }
}

impl<'a> UnsignedTransaction<'a> {
    /// Construct an unsigned transaction.
    ///
    /// This function can fail if the output amounts are greater than the
    /// input amounts.
    ///
    /// The returned BTC transaction has the following properties:
    ///   1. The amounts for each output has taken fees into consideration.
    ///   2. The signer input UTXO is the first input.
    ///   3. The signer output UTXO is the first output. The second output
    ///      is the OP_RETURN data output.
    ///   4. Each input needs a signature in the witness data.
    ///   5. There is no witness data for deposit UTXOs.
    pub fn new(requests: Requests<'a>, state: &SignerBtcState) -> Result<Self, Error> {
        // Construct a transaction. This transaction's inputs have witness
        // data with dummy signatures so that our virtual size estimates
        // are accurate. Afterward we remove the witness data.
        let mut unsigned = Self::new_stub(requests, state)?;
        // Now we can reset the witness data, since this is an unsigned
        // transaction.
        unsigned.reset_witness_data();

        Ok(unsigned)
    }

    /// Construct a transaction with stub witness data.
    ///
    /// This function can fail if the output amounts are greater than the
    /// input amounts.
    ///
    /// The returned BTC transaction has the following properties:
    ///   1. The amounts for each output has taken fees into consideration.
    ///   2. The signer input UTXO is the first input.
    ///   3. The signer output UTXO is the first output. The second output
    ///      is the OP_RETURN data output.
    ///   4. Each input has a fake signature in the witness data.
    ///   5. All witness data is correctly set, except for the fake
    ///      signatures from (4).
    pub fn new_stub(requests: Requests<'a>, state: &SignerBtcState) -> Result<Self, Error> {
        // Construct a transaction base. This transaction's inputs have
        // witness data with dummy signatures so that our virtual size
        // estimates are accurate. Later we will update the fees.
        let mut tx = Self::new_transaction(&requests, state)?;
        // We now compute the total fees for the transaction.
        let tx_vsize: u32 = tx.vsize().try_into().map_err(|_| Error::TypeConversion)?;

        let tx_fee = compute_transaction_fee(tx_vsize as f64, state.fee_rate, state.last_fees);
        // Now adjust the amount for the signers UTXO for the transaction
        // fee.
        Self::adjust_amounts(&mut tx, tx_fee);

        Ok(Self {
            tx,
            requests,
            signer_public_key: state.public_key,
            signer_utxo: *state,
            tx_fee,
            tx_vsize,
        })
    }

    /// Constructs the set of digests that need to be signed before broadcasting
    /// the transaction.
    ///
    /// # Notes
    ///
    /// This function uses the fact certain invariants about this struct are
    /// upheld. They are
    /// 1. The first input to the Transaction in the `tx` field is the signers'
    ///    UTXO.
    /// 2. The other inputs to the Transaction in the `tx` field are ordered
    ///    the same order as DepositRequests in the `requests` field.
    ///
    /// Other noteworthy assumptions is that the signers' UTXO is always a
    /// key-spend path only taproot UTXO.
    pub fn construct_digests(&self) -> Result<SignatureHashes, Error> {
        let deposit_requests = self.requests.iter().filter_map(RequestRef::as_deposit);
        let deposit_utxos = deposit_requests.clone().map(DepositRequest::as_tx_out);
        // All the transaction's inputs are used to construct the sighash
        // That is eventually signed
        let input_utxos: Vec<TxOut> = std::iter::once(self.signer_utxo.utxo.as_tx_output())
            .chain(deposit_utxos)
            .collect();

        let prevouts = Prevouts::All(input_utxos.as_slice());
        let sighash_type = TapSighashType::All;
        let mut sighasher = SighashCache::new(&self.tx);
        // The signers' UTXO is always the first input in the transaction.
        // Moreover, the signers can only spend this UTXO using the taproot
        // key-spend path of UTXO.
        let signer_sighash =
            sighasher.taproot_key_spend_signature_hash(0, &prevouts, sighash_type)?;
        // Each deposit UTXO is spendable by using the script path spend
        // of the taproot address. These UTXO inputs are after the sole
        // signer UTXO input.
        let deposit_sighashes = deposit_requests
            .enumerate()
            .map(|(input_index, deposit)| {
                let index = input_index + 1;
                let script = deposit.deposit_script.as_script();
                let leaf_hash = TapLeafHash::from_script(script, LeafVersion::TapScript);

                sighasher
                    .taproot_script_spend_signature_hash(index, &prevouts, leaf_hash, sighash_type)
                    .map(|sighash| (deposit, sighash))
                    .map_err(Error::from)
            })
            .collect::<Result<_, _>>()?;

        // Combine them all together to get an ordered list of taproot
        // signature hashes.
        Ok(SignatureHashes {
            txid: self.tx.compute_txid(),
            signer_outpoint: self.signer_utxo.utxo.outpoint,
            signers: signer_sighash,
            deposits: deposit_sighashes,
        })
    }

    /// Compute the sum of the input amounts of the transaction
    pub fn input_amounts(&self) -> u64 {
        self.requests
            .iter()
            .filter_map(RequestRef::as_deposit)
            .map(|dep| dep.amount)
            .chain([self.signer_utxo.utxo.amount])
            .sum()
    }

    /// Compute the sum of the output amounts of the transaction.
    pub fn output_amounts(&self) -> u64 {
        self.tx.output.iter().map(|out| out.value.to_sat()).sum()
    }

    /// Construct a "stub" BTC transaction from the given requests.
    ///
    /// The returned BTC transaction is signed with dummy signatures, so it
    /// has the same virtual size as a proper transaction. Note that the
    /// output amounts haven't been adjusted for fees.
    ///
    /// An Err is returned if the amounts withdrawn is greater than the sum
    /// of all the input amounts.
    fn new_transaction(reqs: &Requests, state: &SignerBtcState) -> Result<Transaction, Error> {
        let signature = Self::generate_dummy_signature();

        let signer_input = state.utxo.as_tx_input(&signature);
        let signer_output_sats = Self::compute_signer_amount(reqs, state)?;
        let signer_output = SignerUtxo::new_tx_output(state.public_key, signer_output_sats);

        Ok(Transaction {
            version: Version::TWO,
            lock_time: LockTime::ZERO,
            input: std::iter::once(signer_input).chain(reqs.tx_ins()).collect(),
            output: std::iter::once(signer_output)
                .chain(Self::new_op_return_output(reqs, state))
                .chain(reqs.tx_outs())
                .collect(),
        })
    }

    /// Create the new SignerUtxo for this transaction.
    pub fn new_signer_utxo(&self) -> SignerUtxo {
        SignerUtxo {
            outpoint: OutPoint {
                txid: self.tx.compute_txid(),
                vout: 0,
            },
            amount: self.tx.output[0].value.to_sat(),
            public_key: self.signer_public_key,
        }
    }

    /// An OP_RETURN output with the bitmap for how the signers voted for
    /// the package.
    ///
    /// None is only returned if there are no requests in the input slice.
    ///
    /// The data layout for the OP_RETURN depends on whether there are
    /// withdrawal requests in the input slice. If there are withdrawal
    /// requests then the output data is:
    ///
    /// ```text
    ///  0       2    3     5        21            41
    ///  |-------|----|-----|--------|-------------|
    ///    magic   op   N_d   bitmap   merkle root
    /// ```
    ///
    /// A more full description of the merkle root can be found in the
    /// comments for [`UnsignedTransaction::withdrawal_merkle_root`]. If
    /// there are no withdrawal requests in the input slice then the layout
    /// looks like:
    ///
    /// ```text
    ///  0       2    3     5        21
    ///  |-------|----|-----|--------|
    ///    magic   op   N_d   bitmap
    /// ```
    ///
    /// In the above layout, magic is the UTF-8 encoded string "ST", op is
    /// the version byte, and N_d is the of deposits in this transaction
    /// encoded as a big-endian two byte unsigned integer.
    ///
    /// `None` is only returned if there are no requests in the input slice.
    fn new_op_return_output(reqs: &Requests, state: &SignerBtcState) -> Option<TxOut> {
        let sbtc_data = Self::sbtc_data(reqs, state)?;
        let script_pubkey = match Self::withdrawal_merkle_root(reqs) {
            Some(merkle_root) => {
                let mut data: [u8; 41] = [0; 41];
                data[..21].copy_from_slice(&sbtc_data);
                data[21..].copy_from_slice(&merkle_root);

                ScriptBuf::new_op_return(data)
            }
            None => ScriptBuf::new_op_return(sbtc_data),
        };

        let value = Amount::ZERO;
        Some(TxOut { value, script_pubkey })
    }

    /// Return the first part of the sbtc related data included in the
    /// OP_RETURN output.
    ///
    /// BTC sweep transactions include an OP_RETURN output with data on how
    /// the signers voted for the transaction. This function returns that
    /// data, which is laid out as follows:
    ///
    /// ```text
    ///  0       2    3     5                21
    ///  |-------|----|-----|----------------|
    ///    magic   op   N_d   signer  bitmap
    /// ```
    ///
    /// In the above layout, magic is the UTF-8 encoded string "ST", op is
    /// the version byte, and N_d is the of deposits in this transaction
    /// encoded as a big-endian two byte unsigned integer.
    ///
    /// `None` is only returned if there are no requests in the input
    /// slice.
    fn sbtc_data(reqs: &Requests, state: &SignerBtcState) -> Option<[u8; 21]> {
        let bitmap: BitArray<[u8; 16]> = reqs
            .iter()
            .map(RequestRef::signer_bitmap)
            .reduce(|bm1, bm2| bm1 | bm2)?;
        let num_deposits = reqs.iter().filter_map(RequestRef::as_deposit).count() as u16;

        let mut data: [u8; 21] = [0; 21];
        // The magic_bytes is exactly 2 bytes
        data[0..2].copy_from_slice(&state.magic_bytes);
        // Yeah, this is one byte.
        data[2..3].copy_from_slice(&[OP_RETURN_VERSION]);
        // The num_deposits variable is an u16, so 2 bytes.
        data[3..5].copy_from_slice(&num_deposits.to_be_bytes());
        // The bitmap is 16 bytes so this fits exactly.
        data[5..].copy_from_slice(&bitmap.into_inner());

        Some(data)
    }

    /// The OP_RETURN output includes a merkle tree of the Stacks
    /// transactions that lead to the inclusion of the UTXOs in this
    /// transaction.
    ///
    /// Create the OP_RETURN UTXO for the associated withdrawal request.
    ///
    /// The data returned from this function is a merkle tree constructed
    /// from the HASH160 of each withdrawal request's sBTC data returned by
    /// the [`WithdrawalRequest::sbtc_data`].
    ///
    /// For more on the rationale for this output, see this ticket:
    /// <https://github.com/stacks-network/sbtc/issues/483>.
    ///
    /// `None` is returned if there are no withdrawal requests in the input
    /// slice.
    fn withdrawal_merkle_root(reqs: &Requests) -> Option<[u8; 20]> {
        let hashes = reqs
            .iter()
            .filter_map(RequestRef::as_withdrawal)
            .map(|req| Hash160::hash(&req.sbtc_data()));

        bitcoin::merkle_tree::calculate_root(hashes).map(|hash| hash.to_byte_array())
    }

    /// Compute the final amount for the signers' UTXO given the current
    /// UTXO amount and the incoming requests.
    ///
    /// This amount does not take into account fees.
    fn compute_signer_amount(reqs: &Requests, state: &SignerBtcState) -> Result<u64, Error> {
        let amount = reqs
            .iter()
            .fold(state.utxo.amount as i64, |amount, req| match req {
                RequestRef::Deposit(req) => amount + req.amount as i64,
                RequestRef::Withdrawal(req) => amount - req.amount as i64,
            });

        // This should never happen
        if amount < 0 {
            tracing::error!("Transaction deposits greater than the inputs!");
            return Err(Error::InvalidAmount(amount));
        }

        Ok(amount as u64)
    }

    /// Adjust the amounts for each output given the transaction fee.
    ///
    /// The bitcoin mining fees are ultimately paid for by the users during
    /// deposit and withdrawal sweep transactions. These fees are captured
    /// on the sBTC side of things:
    /// * for deposits the minted amount is the deposited amount less any
    ///   fees.
    /// * for withdrawals the user locks the amount spent to the desired
    ///   recipient on plus their max fee.
    ///
    /// Since mining fees come out of the new UTXOs, that means the signers
    /// UTXO appears to pay the fee on chain. Thus, to adjust the output
    /// amounts, for fees we only need to change the amount associated with
    /// the signers' UTXO.
    fn adjust_amounts(tx: &mut Transaction, tx_fee: u64) {
        // The first output is the signer's UTXO and this UTXO pays for all
        // on-chain fees.
        if let Some(utxo_out) = tx.output.first_mut() {
            let signers_amount = utxo_out.value.to_sat().saturating_sub(tx_fee);
            utxo_out.value = Amount::from_sat(signers_amount);
        }
    }

    /// Helper function for generating dummy Schnorr signatures.
    fn generate_dummy_signature() -> Signature {
        let key_pair = Keypair::new_global(&mut rand::rngs::OsRng);

        Signature {
            signature: key_pair.sign_schnorr(Message::from_digest([0; 32])),
            sighash_type: TapSighashType::All,
        }
    }

    /// We originally populated the witness with dummy data to get an
    /// accurate estimate of the "virtual size" of the transaction. This
    /// function resets the witness data to be empty.
    pub fn reset_witness_data(&mut self) {
        self.tx
            .input
            .iter_mut()
            .for_each(|tx_in| tx_in.witness = Witness::new());
    }
}

/// A trait where we return all inputs and outputs for a bitcoin
/// transaction.
pub trait BitcoinInputsOutputs {
    /// Return a reference to the transaction
    fn tx_ref(&self) -> &Transaction;

    /// Returns all transaction inputs as a slice.
    fn inputs(&self) -> &[TxIn] {
        &self.tx_ref().input
    }

    /// Returns all transaction outputs as a slice.
    fn outputs(&self) -> &[TxOut] {
        &self.tx_ref().output
    }
}

/// A trait for figuring out the fees assessed to deposit prevouts and
/// withdrawal outputs in a bitcoin transaction.
///
/// This trait and the default implementations includes functions for
/// apportioning fees to a bitcoin transaction that has already been
/// confirmed. This implementation is located in this module because the
/// assumptions it makes for how the transaction is organized follows the
/// logic in [`UnsignedTransaction::new`].
pub trait FeeAssessment: BitcoinInputsOutputs {
    /// Assess how much of the bitcoin miner fee should be apportioned to
    /// the input associated with the given `outpoint`.
    ///
    /// # Notes
    ///
    /// Each input and output is assessed a fee that is proportional to
    /// their weight amount all the requests serviced by this transaction.
    ///
    /// This function assumes that this transaction is an sBTC transaction,
    /// which implies that the first input and the first two outputs are
    /// always the signers'. So `None` is returned if there is no input,
    /// after the first input, with the given `outpoint`.
    ///
    /// The logic for the fee assessment is from
    /// <https://github.com/stacks-network/sbtc/issues/182>.
    fn assess_input_fee(&self, outpoint: &OutPoint, tx_fee: Amount) -> Option<Amount> {
        // The Weight::to_wu function just returns the inner weight units
        // as an u64, so this is really just the weight.
        let request_weight = self.request_weight().to_wu();
        // We skip the first input because that is always the signers'
        // input UTXO.
        let input_weight = self
            .inputs()
            .iter()
            .skip(1)
            .find(|tx_in| &tx_in.previous_output == outpoint)?
            .segwit_weight()
            .to_wu();

        // This computation follows the logic laid out in
        // <https://github.com/stacks-network/sbtc/issues/182>.
        let fee_sats = (input_weight * tx_fee.to_sat()).div_ceil(request_weight);
        Some(Amount::from_sat(fee_sats))
    }

    /// Assess how much of the bitcoin miner fee should be apportioned to
    /// the output at the given output index `vout`.
    ///
    /// # Notes
    ///
    /// Each input and output is assessed a fee that is proportional to
    /// their weight amount all the requests serviced by this transaction.
    ///
    /// This function assumes that this transaction is an sBTC transaction,
    /// which implies that the first input and the first two outputs are
    /// always the signers'. So `None` is returned if the given `vout` is 0
    /// or 1 or if there is no output in the transaction at `vout`.
    ///
    /// The logic for the fee assessment is from
    /// <https://github.com/stacks-network/sbtc/issues/182>.
    fn assess_output_fee(&self, vout: usize, tx_fee: Amount) -> Option<Amount> {
        // We skip the first input because that is always the signers'
        // input UTXO.
        if vout < 2 {
            return None;
        }
        let request_weight = self.request_weight().to_wu();
        let output_weight = self.outputs().get(vout)?.weight().to_wu();

        // This computation follows the logic laid out in
        // <https://github.com/stacks-network/sbtc/issues/182>.
        let fee_sats = (output_weight * tx_fee.to_sat()).div_ceil(request_weight);
        Some(Amount::from_sat(fee_sats))
    }

    /// Computes the total weight of the inputs and the outputs, excluding
    /// the ones related to the signers.
    fn request_weight(&self) -> Weight {
        // We skip the first input and first two outputs because those are
        // always the signers' UTXO input and outputs.
        self.inputs()
            .iter()
            .skip(1)
            .map(|x| x.segwit_weight())
            .chain(self.outputs().iter().skip(2).map(TxOut::weight))
            .sum()
    }
}

impl<T: BitcoinInputsOutputs> FeeAssessment for T {}

impl BitcoinInputsOutputs for Transaction {
    fn tx_ref(&self) -> &Transaction {
        self
    }
}

impl<'a> BitcoinInputsOutputs for UnsignedTransaction<'a> {
    fn tx_ref(&self) -> &Transaction {
        &self.tx
    }
}

impl BitcoinInputsOutputs for BitcoinTx {
    fn tx_ref(&self) -> &Transaction {
        self.deref()
    }
}

impl BitcoinInputsOutputs for BitcoinTxInfo {
    fn tx_ref(&self) -> &Transaction {
        &self.tx
    }
}

impl BitcoinTxInfo {
    /// Assess how much of the bitcoin miner fee should be apportioned to
    /// the input associated with the given `outpoint`.
    pub fn assess_input_fee(&self, outpoint: &OutPoint) -> Option<Amount> {
        FeeAssessment::assess_input_fee(self, outpoint, self.fee)
    }
    /// Assess how much of the bitcoin miner fee should be apportioned to
    /// the output at the given output index `vout`.
    pub fn assess_output_fee(&self, vout: usize) -> Option<Amount> {
        FeeAssessment::assess_output_fee(self, vout, self.fee)
    }
}

/// An output used as an input into a transaction, a previous output.
#[derive(Copy, Clone, Debug)]
pub struct PrevoutRef<'a> {
    /// The amount locked but the output
    pub amount: Amount,
    /// The `scriptPubKey` locking the output
    pub script_pubkey: &'a ScriptBuf,
    /// The ID of the transaction that created the output.
    pub txid: &'a Txid,
    /// The index of the output in the transactions outputs.
    pub output_index: u32,
}

/// A trait for deconstructing a bitcoin transaction related to the signers
/// into its inputs and outputs.
pub trait TxDeconstructor: BitcoinInputsOutputs {
    /// Returns a prevout given the input index.
    ///
    /// This function must return `Some(_)` for each `index` where
    /// `self.inputs().get(index)` returns `Some(_)`, and must be `None`
    /// otherwise.
    fn prevout(&self, index: usize) -> Option<PrevoutRef>;

    /// Return all inputs in this transaction if it is an sBTC transaction.
    ///
    /// This function returns an empty vector if it was not generated by
    /// the signers, where the signers are identified by their
    /// `signer_script_pubkeys`.
    fn to_inputs(&self, signer_script_pubkeys: &HashSet<ScriptBuf>) -> Vec<TxPrevout> {
        // If someone else created this transaction then we are not a party
        // to any of the inputs, so we can exit early.
        if !self.is_signer_created(signer_script_pubkeys) {
            return Vec::new();
        };

        // This is a transaction that the signers have created. It follows
        // a layout described in the description of `UnsignedTransaction`.
        self.inputs()
            .iter()
            .enumerate()
            .filter_map(|(index, _)| match index {
                0 => self.vin_to_prevout(index, TxPrevoutType::SignersInput),
                _ => self.vin_to_prevout(index, TxPrevoutType::Deposit),
            })
            .collect()
    }

    /// Return all outputs in this transaction that are related to the
    /// signers.
    ///
    /// This function returns all outputs if the transaction is an
    /// sBTC transaction, and only outputs that the signers can sign for
    /// otherwise.
    fn to_outputs(&self, signer_script_pubkeys: &HashSet<ScriptBuf>) -> Vec<TxOutput> {
        // This transaction might not be related to the signers at all. If
        // not then we can exit early.
        let mut outputs = self.outputs().iter();
        if !outputs.any(|tx_out| signer_script_pubkeys.contains(&tx_out.script_pubkey)) {
            return Vec::new();
        }

        // If the signers did not create this transaction, but the signers
        // control at least one output then the outputs that the signers
        // control are donations. So we scan the outputs and exit early.
        //
        // Note that these cannot be deposits because deposits aren't
        // key-path spendable by the signers.
        if !self.is_signer_created(signer_script_pubkeys) {
            return self
                .outputs()
                .iter()
                .enumerate()
                .filter(|(_, tx_out)| signer_script_pubkeys.contains(&tx_out.script_pubkey))
                .filter_map(|(index, _)| self.vout_to_output(index, TxOutputType::Donation))
                .collect();
        }

        self.outputs()
            .iter()
            .enumerate()
            .filter_map(|(index, _)| match index {
                0 => self.vout_to_output(index, TxOutputType::SignersOutput),
                1 => self.vout_to_output(index, TxOutputType::SignersOpReturn),
                _ => self.vout_to_output(index, TxOutputType::Withdrawal),
            })
            .collect()
    }

    /// Take an output index and the known output type and return the
    /// output.
    fn vout_to_output(&self, index: usize, output_type: TxOutputType) -> Option<TxOutput> {
        let tx_out = self.outputs().get(index)?;
        Some(TxOutput {
            txid: self.tx_ref().compute_txid().into(),
            output_index: index as u32,
            script_pubkey: tx_out.script_pubkey.clone().into(),
            amount: tx_out.value.to_sat(),
            output_type,
        })
    }

    /// Take an input index and the known output type and return a prevout.
    fn vin_to_prevout(&self, index: usize, input_type: TxPrevoutType) -> Option<TxPrevout> {
        let prevout = self.prevout(index)?;
        Some(TxPrevout {
            txid: self.tx_ref().compute_txid().into(),
            prevout_txid: BitcoinTxId::from(*prevout.txid),
            prevout_output_index: prevout.output_index,
            script_pubkey: prevout.script_pubkey.clone().into(),
            amount: prevout.amount.to_sat(),
            prevout_type: input_type,
        })
    }

    /// Whether this transaction was created by the signers given the
    /// possible scriptPubKeys.
    ///
    /// If the first input in the transaction is one that the signers
    /// control then we know that the signers created this transaction.
    fn is_signer_created(&self, signer_script_pubkeys: &HashSet<ScriptBuf>) -> bool {
        let Some(signer_input) = self.prevout(0) else {
            return false;
        };

        signer_script_pubkeys.contains(signer_input.script_pubkey)
    }
}

impl TxDeconstructor for BitcoinTxInfo {
    fn prevout(&self, index: usize) -> Option<PrevoutRef> {
        let vin = self.vin.get(index)?;
        Some(PrevoutRef {
            amount: vin.prevout.value,
            script_pubkey: &vin.prevout.script_pub_key.script,
            txid: vin.details.txid.as_ref()?,
            output_index: vin.details.vout?,
        })
    }
}

bitcoin::hashes::hash_newtype! {
    /// For some reason, the rust-bitcoin folks do not implement both
    /// [`bitcoin::consensus::Encodable`] and [`bitcoin::hashes::Hash`] for
    /// their [`bitcoin::hashes::hash160::Hash`] type. So we create a
    /// newtype that implements both of those traits so that we can use
    /// [`bitcoin::merkle_tree::calculate_root`].
    struct Hash160(pub bitcoin::hashes::hash160::Hash);
}

impl bitcoin::consensus::Encodable for Hash160 {
    fn consensus_encode<W: bitcoin::io::Write + ?Sized>(
        &self,
        writer: &mut W,
    ) -> Result<usize, bitcoin::io::Error> {
        use bitcoin::consensus::WriteExt as _;
        // All types that implement bitcoin::io::Write implement the
        // extension type. And this implementation follows the
        // implementation of their other types.
        writer.emit_slice(&self.0[..])?;
        Ok(Self::LEN)
    }
}

#[cfg(test)]
mod tests {
    use std::collections::BTreeSet;
    use std::str::FromStr;

    use super::*;
    use bitcoin::BlockHash;
    use bitcoin::CompressedPublicKey;
    use bitcoin::Txid;
    use clarity::vm::types::PrincipalData;
    use fake::Fake as _;
    use model::SignerVote;
    use rand::distributions::Distribution;
    use rand::distributions::Uniform;
    use rand::rngs::OsRng;
    use rand::Rng;
    use rand::SeedableRng as _;
    use ripemd::Ripemd160;
    use sbtc::deposits::DepositScriptInputs;
    use secp256k1::SecretKey;
    use sha2::Digest as _;
    use sha2::Sha256;
    use stacks_common::types::chainstate::StacksAddress;
    use test_case::test_case;

    use crate::testing;
    use crate::testing::btc::base_signer_transaction;

    const X_ONLY_PUBLIC_KEY1: &'static str =
        "2e58afe51f9ed8ad3cc7897f634d881fdbe49a81564629ded8156bebd2ffd1af";

    fn generate_x_only_public_key() -> XOnlyPublicKey {
        let secret_key = SecretKey::new(&mut OsRng);
        secret_key.x_only_public_key(SECP256K1).0
    }

    fn generate_address() -> ScriptPubKey {
        let secret_key = SecretKey::new(&mut OsRng);
        let pk = CompressedPublicKey(secret_key.public_key(SECP256K1));

        ScriptBuf::new_p2wpkh(&pk.wpubkey_hash()).into()
    }

    fn generate_outpoint(amount: u64, vout: u32) -> OutPoint {
        let sats: u64 = Uniform::new(1, 500_000_000).sample(&mut OsRng);

        let tx = Transaction {
            version: Version::TWO,
            lock_time: LockTime::ZERO,
            input: Vec::new(),
            output: vec![
                TxOut {
                    value: Amount::from_sat(sats),
                    script_pubkey: ScriptBuf::new(),
                },
                TxOut {
                    value: Amount::from_sat(amount),
                    script_pubkey: ScriptBuf::new(),
                },
            ],
        };

        OutPoint { txid: tx.compute_txid(), vout }
    }

    fn create_limits_for_deposits_and_max_mintable(
        per_deposit_minimum: u64,
        per_deposit_cap: u64,
        max_mintable_cap: u64,
    ) -> SbtcLimits {
        SbtcLimits::new(
            None,
            Some(Amount::from_sat(per_deposit_minimum)),
            Some(Amount::from_sat(per_deposit_cap)),
            None,
            Some(Amount::from_sat(max_mintable_cap)),
        )
    }

    /// Create a new deposit request depositing from a random public key.
    fn create_deposit(amount: u64, max_fee: u64, votes_against: usize) -> DepositRequest {
        let signers_public_key = generate_x_only_public_key();
        let mut signer_bitmap: BitArray<[u8; 16]> = BitArray::ZERO;
        signer_bitmap[..votes_against].fill(true);

        let contract_name = std::iter::repeat('a').take(128).collect::<String>();
        let principal_str = format!("{}.{contract_name}", StacksAddress::burn_address(false));

        let deposit_inputs = DepositScriptInputs {
            signers_public_key,
            max_fee: 10000,
            recipient: PrincipalData::parse(&principal_str).unwrap(),
        };

        DepositRequest {
            outpoint: generate_outpoint(amount, 1),
            max_fee,
            signer_bitmap,
            amount,
            deposit_script: deposit_inputs.deposit_script(),
            reclaim_script: ScriptBuf::new(),
            signers_public_key,
        }
    }

    /// Create a new withdrawal request withdrawing to a random address.
    fn create_withdrawal(amount: u64, max_fee: u64, votes_against: usize) -> WithdrawalRequest {
        let mut signer_bitmap: BitArray<[u8; 16]> = BitArray::ZERO;
        signer_bitmap[..votes_against].fill(true);

        WithdrawalRequest {
            max_fee,
            signer_bitmap,
            amount,
            script_pubkey: generate_address(),
            txid: fake::Faker.fake_with_rng(&mut OsRng),
            request_id: (0..u32::MAX as u64).fake_with_rng(&mut OsRng),
            block_hash: fake::Faker.fake_with_rng(&mut OsRng),
        }
    }

    fn random_withdrawal<R: Rng>(rng: &mut R, votes_against: usize) -> WithdrawalRequest {
        let mut signer_bitmap: BitArray<[u8; 16]> = BitArray::ZERO;
        signer_bitmap[..votes_against].fill(true);

        WithdrawalRequest {
            max_fee: rng.next_u32() as u64,
            signer_bitmap,
            amount: rng.next_u32() as u64,
            script_pubkey: generate_address(),
            txid: fake::Faker.fake_with_rng(rng),
            request_id: (0..u32::MAX as u64).fake_with_rng(rng),
            block_hash: fake::Faker.fake_with_rng(rng),
        }
    }

    /// This is a naive implementation of a function that computes a merkle root
    fn calculate_merkle_root(reqs: &mut [WithdrawalRequest]) -> Option<[u8; 20]> {
        // The withdrawals' are sorted before inclusion as a bitcoin
        // transaction output.
        reqs.sort();
        let mut leafs = reqs
            .iter()
            .map(|req| {
                // We use the Hash160 for the hash function, which is
                // SHA256 followed by RIPEMD160.
                let sha256_data = Sha256::digest(req.sbtc_data());
                let rip160_data = Ripemd160::digest(sha256_data);
                rip160_data.as_slice().try_into().unwrap()
            })
            .collect::<Vec<[u8; 20]>>();

        while leafs.len() > 1 {
            leafs = leafs
                .chunks(2)
                .map(|nodes| {
                    let [leaf1, leaf2] = match nodes {
                        [leaf1, leaf2] => [leaf1, leaf2],
                        // If a leaf node does not have a partner, it gets paired with itself.
                        [leaf] => [leaf, leaf],
                        // Yeah chunks(2) return slices of size 1 or 2 here.
                        _ => unreachable!(),
                    };
                    // Compute the hash160 of the two leafs
                    let sha256_data = Sha256::default()
                        .chain_update(leaf1)
                        .chain_update(leaf2)
                        .finalize();

                    Ripemd160::digest(sha256_data)
                        .as_slice()
                        .try_into()
                        .unwrap()
                })
                .collect();
        }

        // There are either 1 or 0 elements in the leafs vector, so lets get it
        leafs.pop()
    }

    impl BitcoinTxInfo {
        fn from_tx(tx: Transaction, fee: Amount) -> BitcoinTxInfo {
            BitcoinTxInfo {
                in_active_chain: true,
                fee,
                txid: tx.compute_txid(),
                hash: tx.compute_wtxid(),
                size: tx.base_size() as u64,
                vsize: tx.vsize() as u64,
                tx,
                vin: Vec::new(),
                vout: Vec::new(),
                block_hash: BlockHash::from_byte_array([0; 32]),
                confirmations: 1,
                block_time: 0,
            }
        }
    }

    #[ignore = "For generating the SOLO_(DEPOSIT|WITHDRAWAL)_SIZE constants"]
    #[test]
    fn create_deposit_only_tx() {
        // For solo deposits
        let mut requests = SbtcRequests {
            deposits: vec![create_deposit(123456, 30_000, 0)],
            withdrawals: Vec::new(),
            signer_state: SignerBtcState {
                utxo: SignerUtxo {
                    outpoint: generate_outpoint(550_000_000, 0),
                    amount: 550_000_000,
                    public_key: generate_x_only_public_key(),
                },
                fee_rate: 5.0,
                public_key: generate_x_only_public_key(),
                last_fees: None,
                magic_bytes: [0; 2],
            },
            num_signers: 10,
            accept_threshold: 2,
            sbtc_limits: SbtcLimits::default(),
        };
        let keypair = Keypair::new_global(&mut OsRng);

        let mut transactions = requests.construct_transactions().unwrap();
        assert_eq!(transactions.len(), 1);

        let mut unsigned = transactions.pop().unwrap();
        testing::set_witness_data(&mut unsigned, keypair);

        println!("Solo deposit vsize: {}", unsigned.tx.vsize());

        // For solo withdrawals
        requests.deposits = Vec::new();
        requests.withdrawals = vec![create_withdrawal(154_321, 40_000, 0)];

        let mut transactions = requests.construct_transactions().unwrap();
        assert_eq!(transactions.len(), 1);

        let mut unsigned = transactions.pop().unwrap();
        assert_eq!(unsigned.tx.input.len(), 1);
        assert_eq!(unsigned.tx.output.len(), 3);

        // We need to zero out the withdrawal script since this value
        // changes depending on the user.
        unsigned.tx.output.pop();
        testing::set_witness_data(&mut unsigned, keypair);

        println!("Solo withdrawal vsize: {}", unsigned.tx.vsize());
    }

    #[test_case(&[true, true, false, true, false, false, false], 3; "case 1")]
    #[test_case(&[true, true, false, false, false, false, false], 2; "case 2")]
    #[test_case(&[false, false, false, false, false, false, false], 0; "case 3")]
    fn test_deposit_votes_against(signer_bitmap: &[bool], expected: u32) {
        let mut bitmap: BitArray<[u8; 16]> = BitArray::ZERO;
        for (index, value) in signer_bitmap.iter().enumerate() {
            bitmap.set(index, *value);
        }

        let deposit = DepositRequest {
            outpoint: OutPoint::null(),
            max_fee: 0,
            signer_bitmap: bitmap,
            amount: 100_000,
            deposit_script: ScriptBuf::new(),
            reclaim_script: ScriptBuf::new(),
            signers_public_key: XOnlyPublicKey::from_str(X_ONLY_PUBLIC_KEY1).unwrap(),
        };

        assert_eq!(deposit.votes_against(), expected);
    }

    /// Some functions call functions that "could" panic. Check that they
    /// don't.
    #[test]
    fn deposit_witness_data_no_error() {
        let deposit = DepositRequest {
            outpoint: OutPoint::null(),
            max_fee: 0,
            signer_bitmap: BitArray::ZERO,
            amount: 100_000,
            deposit_script: ScriptBuf::from_bytes(vec![1, 2, 3]),
            reclaim_script: ScriptBuf::new(),
            signers_public_key: XOnlyPublicKey::from_str(X_ONLY_PUBLIC_KEY1).unwrap(),
        };

        let sig = Signature::from_slice(&[0u8; 64]).unwrap();
        let witness = deposit.construct_witness_data(sig);
        assert!(witness.tapscript().is_some());

        let sig = UnsignedTransaction::generate_dummy_signature();
        let tx_in = deposit.as_tx_input(sig);

        // The deposits are taproot spend and do not have a script. The
        // actual spend script and input data gets put in the witness data
        assert!(tx_in.script_sig.is_empty());
    }

    /// The first input and output are related to the signers' UTXO. The
    /// second output is a data output.
    #[test]
    fn the_first_input_and_output_is_signers_second_output_data() {
        let requests = SbtcRequests {
            deposits: vec![create_deposit(123456, 0, 0)],
            withdrawals: vec![create_withdrawal(1000, 0, 0), create_withdrawal(2000, 0, 0)],
            signer_state: SignerBtcState {
                utxo: SignerUtxo {
                    outpoint: generate_outpoint(5500, 0),
                    amount: 5500,
                    public_key: generate_x_only_public_key(),
                },
                fee_rate: 0.0,
                public_key: generate_x_only_public_key(),
                last_fees: None,
                magic_bytes: [0; 2],
            },
            num_signers: 10,
            accept_threshold: 0,
            sbtc_limits: SbtcLimits::default(),
        };

        // This should all be in one transaction since there are no votes
        // against any of the requests.
        let mut transactions = requests.construct_transactions().unwrap();
        assert_eq!(transactions.len(), 1);

        let unsigned_tx = transactions.pop().unwrap();
        assert_eq!(unsigned_tx.tx.input.len(), 2);

        // Let's make sure the first input references the UTXO from the
        // signer_state variable.
        let signers_utxo_input = unsigned_tx.tx.input.first().unwrap();
        let old_outpoint = requests.signer_state.utxo.outpoint;
        assert_eq!(signers_utxo_input.previous_output.txid, old_outpoint.txid);
        assert_eq!(signers_utxo_input.previous_output.vout, old_outpoint.vout);

        // There are always two outputs whenever there are requests to
        // service, and we had two withdrawal requests so there should be 4
        // outputs.
        assert_eq!(unsigned_tx.tx.output.len(), 4);

        // The signers' UTXO, the first one, contains the balance of all
        // deposits and withdrawals. It's also a P2TR script.
        let signers_utxo_output = unsigned_tx.tx.output.first().unwrap();
        assert_eq!(
            signers_utxo_output.value.to_sat(),
            5500 + 123456 - 1000 - 2000
        );
        assert!(signers_utxo_output.script_pubkey.is_p2tr());

        // The second output is an OP_RETURN output.
        assert!(unsigned_tx.tx.output[1].script_pubkey.is_op_return());
        // All the other UTXOs are P2WPKH outputs.
        unsigned_tx.tx.output.iter().skip(2).for_each(|output| {
            assert!(output.script_pubkey.is_p2wpkh());
        });

        // The new UTXO should be using the signer public key from the
        // signer state.
        let new_utxo = unsigned_tx.new_signer_utxo();
        assert_eq!(new_utxo.public_key, requests.signer_state.public_key);
    }

    /// Transactions that do not service requests do not have the OP_RETURN
    /// output.
    #[test]
    fn no_requests_no_op_return() {
        let public_key = XOnlyPublicKey::from_str(X_ONLY_PUBLIC_KEY1).unwrap();
        let signer_state = SignerBtcState {
            utxo: SignerUtxo {
                outpoint: OutPoint::null(),
                amount: 55,
                public_key,
            },
            fee_rate: 0.0,
            public_key,
            last_fees: None,
            magic_bytes: [0; 2],
        };

        // No requests so the first output should be the signers UTXO and
        // that's it. No OP_RETURN output.
        let requests = Requests::new(Vec::new());
        let unsigned = UnsignedTransaction::new(requests, &signer_state).unwrap();
        assert_eq!(unsigned.tx.output.len(), 1);

        // There is only one output and it's a P2TR output
        assert!(unsigned.tx.output[0].script_pubkey.is_p2tr());
    }

    /// We aggregate the bitmaps to form a single one at the end. Check
    /// that it is aggregated correctly.
    #[test]
    fn the_bitmaps_merge_correctly() {
        const OP_RETURN: u8 = bitcoin::opcodes::all::OP_RETURN.to_u8();
        const OP_PUSHBYTES_41: u8 = bitcoin::opcodes::all::OP_PUSHBYTES_41.to_u8();

        let mut requests = SbtcRequests {
            deposits: vec![create_deposit(123456, 0, 0)],
            withdrawals: vec![create_withdrawal(1000, 0, 0), create_withdrawal(2000, 0, 0)],
            signer_state: SignerBtcState {
                utxo: SignerUtxo {
                    outpoint: generate_outpoint(5500, 0),
                    amount: 5500,
                    public_key: generate_x_only_public_key(),
                },
                fee_rate: 0.0,
                public_key: generate_x_only_public_key(),
                last_fees: None,
                magic_bytes: [b'T', b'3'],
            },
            num_signers: 10,
            accept_threshold: 0,
            sbtc_limits: SbtcLimits::default(),
        };

        // We'll have the deposit get two vote against, and the withdrawals
        // each have three votes against. We will have each them share one
        // overlapping voter. The votes look like this:
        //
        // 1 1 0 0 0 0 0 0 0 0
        // 0 1 1 1 0 0 0 0 0 0
        // 0 1 0 0 1 1 0 0 0 0
        //
        // So the aggregated bit map should look like this
        //
        // 1 1 1 1 1 1 0 0 0 0

        // Okay, this one looks like
        // 1 1 0 0 0 0 0 0 0 0
        requests.deposits[0].signer_bitmap.set(0, true);
        requests.deposits[0].signer_bitmap.set(1, true);
        // This one looks like
        // 0 1 1 1 0 0 0 0 0 0
        requests.withdrawals[0].signer_bitmap.set(1, true);
        requests.withdrawals[0].signer_bitmap.set(2, true);
        requests.withdrawals[0].signer_bitmap.set(3, true);
        // And this one looks like
        // 0 1 0 0 1 1 0 0 0 0
        requests.withdrawals[1].signer_bitmap.set(1, true);
        requests.withdrawals[1].signer_bitmap.set(4, true);
        requests.withdrawals[1].signer_bitmap.set(5, true);

        // This should all be in one transaction given the threshold
        let mut transactions = requests.construct_transactions().unwrap();
        assert_eq!(transactions.len(), 1);

        let unsigned_tx = transactions.pop().unwrap();
        // We have one input for the signers' UTXO and another input for
        // the deposit.
        assert_eq!(unsigned_tx.tx.input.len(), 2);
        // We have one output for the signers' UTXO and another for the
        // OP_RETURN output, and two more for the withdrawals.
        assert_eq!(unsigned_tx.tx.output.len(), 4);

        let sbtc_data = match unsigned_tx.tx.output[1].script_pubkey.as_bytes() {
            // The data layout is detailed in the documentation for the
            // UnsignedTransaction::new_op_return_output function.
            [OP_RETURN, OP_PUSHBYTES_41, b'T', b'3', OP_RETURN_VERSION, 0, 1, data @ ..] => data,
            _ => panic!("Invalid OP_RETURN FORMAT"),
        };
        // Since there are withdrawal requests in this transaction, the
        // merkle root is included at the end of the `data`, bringing its
        // length from 16 to 36 bytes.
        assert_eq!(sbtc_data.len(), 36);
        // This is the aggregate bitmap for the votes, so it should start
        // like this:
        // 1 1 1 1 1 1 0 0 0 0
        // Note that the first 16 bytes are the bitmap, and the merkle root
        // follows this data.
        let bitmap_data = *sbtc_data.first_chunk().unwrap();
        let bitmap = BitArray::<[u8; 16]>::new(bitmap_data);

        assert_eq!(bitmap.count_ones(), 6);
        // And the first six bits are all ones followed by all zeros.
        assert!(bitmap[..6].all());
        assert!(!bitmap[6..].any());
    }

    #[test_case(Vec::new(), vec![create_deposit(123456, 0, 0)]; "no withdrawals, one deposits")]
    #[test_case([create_withdrawal(1000, 0, 0)], Vec::new(); "one withdrawals")]
    #[test_case({
        let mut rng = rand::rngs::StdRng::seed_from_u64(3);
        std::iter::repeat_with(move || random_withdrawal(&mut rng, 0)).take(2)
    }, Vec::new(); "two withdrawals")]
    #[test_case({
        let mut rng = rand::rngs::StdRng::seed_from_u64(30);
        std::iter::repeat_with(move || random_withdrawal(&mut rng, 0)).take(3)
    }, Vec::new(); "three withdrawals")]
    #[test_case({
        let mut rng = rand::rngs::StdRng::seed_from_u64(300);
        std::iter::repeat_with(move || random_withdrawal(&mut rng, 0)).take(5)
    }, Vec::new(); "five withdrawals")]
    #[test_case({
        let mut rng = rand::rngs::StdRng::seed_from_u64(3000);
        std::iter::repeat_with(move || random_withdrawal(&mut rng, 0)).take(20)
    }, Vec::new(); "twenty withdrawals")]
    fn merkle_root_in_op_return<I>(withdrawals: I, deposits: Vec<DepositRequest>)
    where
        I: IntoIterator<Item = WithdrawalRequest>,
    {
        const OP_RETURN: u8 = bitcoin::opcodes::all::OP_RETURN.to_u8();
        const OP_PUSHBYTES_21: u8 = bitcoin::opcodes::all::OP_PUSHBYTES_21.to_u8();
        const OP_PUSHBYTES_41: u8 = bitcoin::opcodes::all::OP_PUSHBYTES_41.to_u8();

        let mut requests = SbtcRequests {
            deposits,
            withdrawals: withdrawals.into_iter().collect(),
            signer_state: SignerBtcState {
                utxo: SignerUtxo {
                    outpoint: generate_outpoint(500_000_000_000, 0),
                    amount: 500_000_000_000,
                    public_key: generate_x_only_public_key(),
                },
                fee_rate: 0.0,
                public_key: generate_x_only_public_key(),
                last_fees: None,
                magic_bytes: [b'T', b'3'],
            },
            num_signers: 10,
            accept_threshold: 0,
            sbtc_limits: SbtcLimits::default(),
        };

        let mut transactions = requests.construct_transactions().unwrap();
        assert_eq!(transactions.len(), 1);

        let unsigned_tx = transactions.pop().unwrap();
        // Okay, the let's look at the raw data in our OP_RETURN UTXO
        let sbtc_data = match unsigned_tx.tx.output[1].script_pubkey.as_bytes() {
            // The data layout is detailed in the documentation for the
            // UnsignedTransaction::new_op_return_output function when
            // there are withdrawal request UTXOs.
            [OP_RETURN, OP_PUSHBYTES_41, b'T', b'3', OP_RETURN_VERSION, 0, nd, data @ ..]
                if *nd == requests.deposits.len() as u8 =>
            {
                data
            }
            // The data layout is detailed in the documentation for the
            // UnsignedTransaction::new_op_return_output function when
            // there are no withdrawal request UTXOs.
            [OP_RETURN, OP_PUSHBYTES_21, b'T', b'3', OP_RETURN_VERSION, 0, nd, data @ ..]
                if *nd == requests.deposits.len() as u8 =>
            {
                data
            }
            data => panic!("Invalid OP_RETURN FORMAT {data:?}"),
        };
        // If there are no deposits or withdrawals then there is no bitmap
        // and no merkle root.

        // I apologize for the nested if statements :(.
        if let Some((_bitmap, actual_merkle_root)) = sbtc_data.split_first_chunk::<16>() {
            // if we have 16 bytes here then we know that we have at
            // least one deposit or withdrawal request.
            assert!(requests.deposits.is_empty() || requests.withdrawals.is_empty());

            // If we do not have any withdrawal requests then there is no
            // merkle root for the depositors to pay for.
            if requests.withdrawals.is_empty() {
                assert!(actual_merkle_root.is_empty());
            } else {
                // If we have a withdrawal then there is a merkle root, and
                // it's constructed in a standard way.
                let actual_merkle_root: [u8; 20] = actual_merkle_root.try_into().unwrap();
                let expected_merkle_root =
                    calculate_merkle_root(&mut requests.withdrawals).unwrap();

                assert_eq!(actual_merkle_root, expected_merkle_root);
            }
        } else {
            // If there isn't 16 bytes here then there is nothing. Note
            // that this isn't hit in our test cases, it's only ever hit if
            // there are no deposits and no withdrawals we do not create a
            // transaction in that case.
            assert!(sbtc_data.is_empty());
        }
    }

    /// Deposit requests add to the signers' UTXO.
    #[test]
    fn deposits_with_low_amount_and_high_max_fee() {
        // The bad deposit
        let deposit_amount = 100;
        let max_fee = 123456;

        let public_key = XOnlyPublicKey::from_str(X_ONLY_PUBLIC_KEY1).unwrap();
        let requests = SbtcRequests {
            deposits: vec![
                create_deposit(deposit_amount, max_fee, 0),
                create_deposit(345678, 345678, 0),
            ],
            withdrawals: Vec::new(),
            signer_state: SignerBtcState {
                utxo: SignerUtxo {
                    outpoint: OutPoint::null(),
                    amount: 55,
                    public_key,
                },
                fee_rate: 1.0,
                public_key,
                last_fees: None,
                magic_bytes: [0; 2],
            },
            num_signers: 10,
            accept_threshold: 0,
            sbtc_limits: SbtcLimits::default(),
        };

        // This should all be in one transaction since there are no votes
        // against any of the requests.
        let mut transactions = requests.construct_transactions().unwrap();
        assert_eq!(transactions.len(), 1);

        // There should be two outputs, one for the signer and another for
        // the one of the deposits.
        let unsigned_tx = transactions.pop().unwrap();
        assert_eq!(unsigned_tx.tx.output.len(), 2);

        // The input amounts should be the sum of the signer amount and the
        // one deposit amount.
        let signer_amount = requests.signer_state.utxo.amount;
        let input_amount = unsigned_tx.input_amounts();
        assert_eq!(input_amount, signer_amount + 345678)
    }

    /// Deposit requests add to the signers' UTXO.
    #[test]
    fn deposits_increase_signers_utxo_amount() {
        let public_key = XOnlyPublicKey::from_str(X_ONLY_PUBLIC_KEY1).unwrap();
        let requests = SbtcRequests {
            deposits: vec![
                create_deposit(123456, 0, 0),
                create_deposit(789012, 0, 0),
                create_deposit(345678, 0, 0),
            ],
            withdrawals: Vec::new(),
            signer_state: SignerBtcState {
                utxo: SignerUtxo {
                    outpoint: OutPoint::null(),
                    amount: 55,
                    public_key,
                },
                fee_rate: 0.0,
                public_key,
                last_fees: None,
                magic_bytes: [0; 2],
            },
            num_signers: 10,
            accept_threshold: 0,
            sbtc_limits: SbtcLimits::default(),
        };

        // This should all be in one transaction since there are no votes
        // against any of the requests.
        let mut transactions = requests.construct_transactions().unwrap();
        assert_eq!(transactions.len(), 1);

        // The transaction should have two output corresponding to the
        // signers' UTXO and the OP_RETURN output.
        let unsigned_tx = transactions.pop().unwrap();
        assert_eq!(unsigned_tx.tx.output.len(), 2);

        assert!(unsigned_tx.tx.output[0].script_pubkey.is_p2tr());
        assert!(unsigned_tx.tx.output[1].script_pubkey.is_op_return());

        // The new amount should be the sum of the old amount plus the deposits.
        let new_amount: u64 = unsigned_tx
            .tx
            .output
            .iter()
            .map(|out| out.value.to_sat())
            .sum();
        assert_eq!(new_amount, 55 + 123456 + 789012 + 345678)
    }

    /// Withdrawal requests remove funds from the signers' UTXO.
    #[test]
    fn withdrawals_decrease_signers_utxo_amount() {
        let public_key = XOnlyPublicKey::from_str(X_ONLY_PUBLIC_KEY1).unwrap();
        let requests = SbtcRequests {
            deposits: Vec::new(),
            withdrawals: vec![
                create_withdrawal(1000, 0, 0),
                create_withdrawal(2000, 0, 0),
                create_withdrawal(3000, 0, 0),
            ],
            signer_state: SignerBtcState {
                utxo: SignerUtxo {
                    outpoint: OutPoint::null(),
                    amount: 9500,
                    public_key,
                },
                fee_rate: 0.0,
                public_key,
                last_fees: None,
                magic_bytes: [0; 2],
            },
            num_signers: 10,
            accept_threshold: 0,
            sbtc_limits: SbtcLimits::default(),
        };

        let mut transactions = requests.construct_transactions().unwrap();
        assert_eq!(transactions.len(), 1);

        let unsigned_tx = transactions.pop().unwrap();
        // We have 3 withdrawals so with the signers output and the
        // OP_RETURN output we have a total of 5 outputs.
        assert_eq!(unsigned_tx.tx.output.len(), 5);

        assert!(unsigned_tx.tx.output[0].script_pubkey.is_p2tr());
        assert!(unsigned_tx.tx.output[1].script_pubkey.is_op_return());

        let signer_utxo = unsigned_tx.tx.output.first().unwrap();
        assert_eq!(signer_utxo.value.to_sat(), 9500 - 1000 - 2000 - 3000);
    }

    /// We chain transactions so that we have a single signer UTXO at the end.
    #[test]
    fn returned_txs_form_a_tx_chain() {
        let public_key = XOnlyPublicKey::from_str(X_ONLY_PUBLIC_KEY1).unwrap();
        let requests = SbtcRequests {
            deposits: vec![
                create_deposit(1234, 0, 1),
                create_deposit(5678, 0, 1),
                create_deposit(9012, 0, 2),
            ],
            withdrawals: vec![
                create_withdrawal(1000, 0, 1),
                create_withdrawal(2000, 0, 1),
                create_withdrawal(3000, 0, 1),
                create_withdrawal(4000, 0, 2),
            ],
            signer_state: SignerBtcState {
                utxo: SignerUtxo {
                    outpoint: generate_outpoint(300_000, 0),
                    amount: 300_000,
                    public_key,
                },
                fee_rate: 0.0,
                public_key,
                last_fees: None,
                magic_bytes: [0; 2],
            },
            num_signers: 10,
            accept_threshold: 8,
            sbtc_limits: SbtcLimits::default(),
        };

        let transactions = requests.construct_transactions().unwrap();
        more_asserts::assert_gt!(transactions.len(), 1);

        transactions.windows(2).for_each(|unsigned| {
            let utx0 = &unsigned[0];
            let utx1 = &unsigned[1];

            let previous_output1 = utx1.tx.input[0].previous_output;
            assert_eq!(utx0.tx.compute_txid(), previous_output1.txid);
            assert_eq!(previous_output1.vout, 0);

            assert!(utx0.tx.output[0].script_pubkey.is_p2tr());
            assert!(utx0.tx.output[1].script_pubkey.is_op_return());

            assert!(utx1.tx.output[0].script_pubkey.is_p2tr());
            assert!(utx1.tx.output[1].script_pubkey.is_op_return());
        })
    }

    /// Check that each deposit and withdrawal is included as an input or
    /// deposit in the transaction package.
    #[test]
    fn requests_in_unsigned_transaction_are_in_btc_tx() {
        // The requests in the UnsignedTransaction correspond to
        // inputs and outputs in the transaction
        let public_key = XOnlyPublicKey::from_str(X_ONLY_PUBLIC_KEY1).unwrap();
        let requests = SbtcRequests {
            deposits: vec![
                create_deposit(1234, 0, 1),
                create_deposit(5678, 0, 1),
                create_deposit(9012, 0, 2),
                create_deposit(3456, 0, 1),
                create_deposit(7890, 0, 0),
            ],
            withdrawals: vec![
                create_withdrawal(1000, 0, 1),
                create_withdrawal(2000, 0, 1),
                create_withdrawal(3000, 0, 1),
                create_withdrawal(4000, 0, 2),
                create_withdrawal(5000, 0, 0),
                create_withdrawal(6000, 0, 0),
                create_withdrawal(7000, 0, 0),
            ],
            signer_state: SignerBtcState {
                utxo: SignerUtxo {
                    outpoint: generate_outpoint(300_000, 0),
                    amount: 300_000,
                    public_key,
                },
                fee_rate: 0.0,
                public_key,
                last_fees: None,
                magic_bytes: [0; 2],
            },
            num_signers: 10,
            accept_threshold: 8,
            sbtc_limits: SbtcLimits::default(),
        };

        let transactions = requests.construct_transactions().unwrap();
        more_asserts::assert_gt!(transactions.len(), 1);

        // Create collections of identifiers for each deposit and withdrawal
        // request.
        let mut input_txs: BTreeSet<Txid> =
            requests.deposits.iter().map(|x| x.outpoint.txid).collect();
        let mut output_scripts: BTreeSet<String> = requests
            .withdrawals
            .iter()
            .map(|req| req.script_pubkey.to_hex_string())
            .collect();

        // Now we check that the counts of the withdrawals and deposits
        // line up.
        transactions.iter().for_each(|utx| {
            let num_inputs = utx.tx.input.len();
            let num_outputs = utx.tx.output.len();
            assert_eq!(utx.requests.len() + 3, num_inputs + num_outputs);

            let num_deposits = utx.requests.iter().filter_map(|x| x.as_deposit()).count();
            assert_eq!(utx.tx.input.len(), num_deposits + 1);

            let num_withdrawals = utx
                .requests
                .iter()
                .filter_map(|x| x.as_withdrawal())
                .count();
            assert_eq!(utx.tx.output.len(), num_withdrawals + 2);

            assert!(utx.tx.output[0].script_pubkey.is_p2tr());
            assert!(utx.tx.output[1].script_pubkey.is_op_return());

            // Check that each deposit is referenced exactly once
            // We ship the first one since that is the signers' UTXO
            for tx_in in utx.tx.input.iter().skip(1) {
                assert!(input_txs.remove(&tx_in.previous_output.txid));
            }
            // We skip the first two outputs because they are the signers'
            // new UTXO and the OP_RETURN output.
            for tx_out in utx.tx.output.iter().skip(2) {
                assert!(output_scripts.remove(&tx_out.script_pubkey.to_hex_string()));
            }
        });

        assert!(input_txs.is_empty());
        assert!(output_scripts.is_empty());
    }

    /// Check the following:
    /// * The fees for each transaction is at least as large as the
    ///   fee_rate in the signers' state.
    /// * Each deposit and withdrawal request pays a fee proportional to
    ///   their weight in the transaction.
    /// * The total fees are equal to the number of request times the fee
    ///   per request amount.
    /// * Deposit requests pay fees too, but implicitly by the amounts
    ///   deducted from the signers.
    #[test]
    fn returned_txs_match_fee_rate() {
        // Each deposit and withdrawal has a max fee greater than the current market fee rate
        let public_key = XOnlyPublicKey::from_str(X_ONLY_PUBLIC_KEY1).unwrap();
        // Any old keypair will do here, we need it to construct the
        // witness data of the right size.
        let keypair = Keypair::new_global(&mut OsRng);

        let requests = SbtcRequests {
            deposits: vec![
                create_deposit(12340, 100_000, 1),
                create_deposit(56780, 100_000, 1),
                create_deposit(90120, 100_000, 2),
                create_deposit(34560, 100_000, 1),
                create_deposit(78900, 100_000, 0),
            ],
            withdrawals: vec![
                create_withdrawal(10000, 100_000, 1),
                create_withdrawal(20000, 100_000, 1),
                create_withdrawal(30000, 100_000, 1),
                create_withdrawal(40000, 100_000, 2),
                create_withdrawal(50000, 100_000, 0),
                create_withdrawal(60000, 100_000, 0),
                create_withdrawal(70000, 100_000, 0),
            ],
            signer_state: SignerBtcState {
                utxo: SignerUtxo {
                    outpoint: generate_outpoint(300_000, 0),
                    amount: 300_000_000,
                    public_key,
                },
                fee_rate: 25.0,
                public_key,
                last_fees: None,
                magic_bytes: [0; 2],
            },
            num_signers: 10,
            accept_threshold: 8,
            sbtc_limits: SbtcLimits::default(),
        };

        let mut transactions = requests.construct_transactions().unwrap();
        more_asserts::assert_gt!(transactions.len(), 1);

        transactions.iter_mut().for_each(|utx| {
            // The unsigned transaction has all witness data removed,
            // so it should have a much smaller size than the "signed"
            // version returned from UnsignedTransaction::new_transaction.
            let unsigned_size = utx.tx.vsize();
            testing::set_witness_data(utx, keypair);
            let signed_vsize = utx.tx.vsize();

            more_asserts::assert_lt!(unsigned_size, signed_vsize);

            let output_amounts: u64 = utx.output_amounts();
            let input_amounts: u64 = utx.input_amounts();

            let reqs = utx.requests.iter().filter_map(RequestRef::as_withdrawal);
            for (output, req) in utx.tx.output.iter().skip(2).zip(reqs) {
                // One of the invariants is that the amount spent to the
                // withdrawal recipient is the amount in the withdrawal
                // request. The fees are already paid for separately.
                assert_eq!(req.amount, output.value.to_sat());
            }

            more_asserts::assert_gt!(input_amounts, output_amounts);
            more_asserts::assert_gt!(utx.requests.len(), 0);

            // The final fee rate should still be greater than the market fee rate
            let fee_rate = (input_amounts - output_amounts) as f64 / signed_vsize as f64;
            more_asserts::assert_le!(requests.signer_state.fee_rate, fee_rate);
        });
    }

    #[test]
    fn rbf_txs_have_greater_total_fee() {
        // Each deposit and withdrawal has a max fee greater than the current market fee rate
        let public_key = XOnlyPublicKey::from_str(X_ONLY_PUBLIC_KEY1).unwrap();
        let mut requests = SbtcRequests {
            deposits: vec![
                create_deposit(12340, 100_000, 0),
                create_deposit(56780, 100_000, 0),
                create_deposit(90120, 100_000, 0),
                create_deposit(34560, 100_000, 0),
                create_deposit(78900, 100_000, 0),
            ],
            withdrawals: vec![
                create_withdrawal(10000, 100_000, 0),
                create_withdrawal(20000, 100_000, 0),
            ],
            signer_state: SignerBtcState {
                utxo: SignerUtxo {
                    outpoint: generate_outpoint(300_000, 0),
                    amount: 300_000_000,
                    public_key,
                },
                fee_rate: 25.0,
                public_key,
                last_fees: None,
                magic_bytes: [0; 2],
            },
            num_signers: 10,
            accept_threshold: 8,
            sbtc_limits: SbtcLimits::default(),
        };

        let (old_fee_total, old_fee_rate) = {
            let utx = requests.construct_transactions().unwrap().pop().unwrap();

            let output_amounts: u64 = utx.output_amounts();
            let input_amounts: u64 = utx.input_amounts();

            more_asserts::assert_gt!(input_amounts, output_amounts);
            let fee_total = input_amounts - output_amounts;
            let fee_rate = fee_total as f64 / utx.tx.vsize() as f64;
            (fee_total, fee_rate)
        };

        requests.signer_state.last_fees = Some(Fees {
            total: old_fee_total,
            rate: old_fee_rate,
        });

        let utx = requests.construct_transactions().unwrap().pop().unwrap();

        let output_amounts: u64 = utx.output_amounts();
        let input_amounts: u64 = utx.input_amounts();

        more_asserts::assert_gt!(input_amounts, output_amounts);
        more_asserts::assert_gt!(input_amounts - output_amounts, old_fee_total);
        more_asserts::assert_gt!(utx.requests.len(), 0);

        // Since there are often both deposits and withdrawal, the
        // following assertion checks that we capture the fees that
        // depositors must pay.
        assert_eq!(input_amounts, output_amounts + utx.tx_fee);

        let state = &requests.signer_state;
        let signed_vsize = UnsignedTransaction::new_transaction(&utx.requests, state)
            .unwrap()
            .vsize();

        // The unsigned transaction has all witness data removed,
        // so it should have a much smaller size than the "signed"
        // version returned from UnsignedTransaction::new_transaction.
        more_asserts::assert_lt!(utx.tx.vsize(), signed_vsize);
        // The final fee rate should still be greater than the market fee rate
        let fee_rate = (input_amounts - output_amounts) as f64 / signed_vsize as f64;
        more_asserts::assert_le!(requests.signer_state.fee_rate, fee_rate);
    }

    #[test_case(2; "Some deposits")]
    #[test_case(0; "No deposits")]
    fn unsigned_tx_digests(num_deposits: usize) {
        // Each deposit and withdrawal has a max fee greater than the current market fee rate
        let public_key = XOnlyPublicKey::from_str(X_ONLY_PUBLIC_KEY1).unwrap();
        let requests = SbtcRequests {
            deposits: std::iter::repeat_with(|| create_deposit(123456, 100_000, 0))
                .take(num_deposits)
                .collect(),
            withdrawals: vec![
                create_withdrawal(10000, 100_000, 0),
                create_withdrawal(20000, 100_000, 0),
                create_withdrawal(30000, 100_000, 0),
                create_withdrawal(40000, 100_000, 0),
                create_withdrawal(50000, 100_000, 0),
                create_withdrawal(60000, 100_000, 0),
                create_withdrawal(70000, 100_000, 0),
            ],
            signer_state: SignerBtcState {
                utxo: SignerUtxo {
                    outpoint: generate_outpoint(300_000, 0),
                    amount: 300_000_000,
                    public_key,
                },
                fee_rate: 25.0,
                public_key,
                last_fees: None,
                magic_bytes: [0; 2],
            },
            num_signers: 10,
            accept_threshold: 8,
            sbtc_limits: SbtcLimits::default(),
        };
        let mut transactions = requests.construct_transactions().unwrap();
        assert_eq!(transactions.len(), 1);

        let unsigned = transactions.pop().unwrap();
        let sighashes = unsigned.construct_digests().unwrap();

        assert_eq!(sighashes.deposits.len(), num_deposits)
    }

    /// If the signer's UTXO does not have enough to cover the requests
    /// then we return an error.
    #[test]
    fn negative_amounts_give_error() {
        let public_key = XOnlyPublicKey::from_str(X_ONLY_PUBLIC_KEY1).unwrap();
        let requests = SbtcRequests {
            deposits: Vec::new(),
            withdrawals: vec![
                create_withdrawal(1000, 0, 0),
                create_withdrawal(2000, 0, 0),
                create_withdrawal(3000, 0, 0),
            ],
            signer_state: SignerBtcState {
                utxo: SignerUtxo {
                    outpoint: OutPoint::null(),
                    amount: 3000,
                    public_key,
                },
                fee_rate: 0.0,
                public_key,
                last_fees: None,
                magic_bytes: [0; 2],
            },
            num_signers: 10,
            accept_threshold: 0,
            sbtc_limits: SbtcLimits::default(),
        };

        let transactions = requests.construct_transactions();
        assert!(transactions.is_err());
    }

    #[test_case(3, 2, 2, 1; "Low fee deposits and withdrawals")]
    #[test_case(2, 5, 3, 0; "Low fee deposits and all good withdrawals")]
    #[test_case(2, 0, 3, 2; "All good deposits and low fee withdrawals")]
    #[test_case(6, 0, 3, 0; "All good deposits and withdrawals")]
    fn respecting_withdrawal_request_max_fee(
        good_deposit_count: usize,
        low_fee_deposit_count: usize,
        good_withdrawal_count: usize,
        low_fee_withdrawal_count: usize,
    ) {
        // Each deposit and withdrawal has a max fee greater than the current market fee rate
        let public_key = XOnlyPublicKey::from_str(X_ONLY_PUBLIC_KEY1).unwrap();
        let fee_rate = 10.0;
        let uniform = Uniform::new(200_000, 500_000);

        // Create deposit and withdrawal requests, some with too low of a
        // max fees and some with a good max fee.
        let deposit_low_fee = ((SOLO_DEPOSIT_TX_VSIZE - 1.0) * fee_rate) as u64;
        let low_fee_deposits = std::iter::repeat_with(|| uniform.sample(&mut OsRng))
            .take(low_fee_deposit_count)
            .map(|amount| create_deposit(amount, deposit_low_fee, 0));
        let good_fee_deposits = std::iter::repeat_with(|| uniform.sample(&mut OsRng))
            .take(good_deposit_count)
            .map(|amount| create_deposit(amount, 100_000, 0));

        let withdrawal_low_fee = ((BASE_WITHDRAWAL_TX_VSIZE - 1.0) * fee_rate) as u64;
        let low_fee_withdrawals = std::iter::repeat_with(|| uniform.sample(&mut OsRng))
            .take(low_fee_withdrawal_count)
            .map(|amount| create_withdrawal(amount, withdrawal_low_fee, 0));
        let good_fee_withdrawals = std::iter::repeat_with(|| uniform.sample(&mut OsRng))
            .take(good_withdrawal_count)
            .map(|amount| create_withdrawal(amount, 100_000, 0));

        // Okay now generate the (unsigned) transaction that we will submit.
        let requests = SbtcRequests {
            deposits: good_fee_deposits.chain(low_fee_deposits).collect(),
            withdrawals: good_fee_withdrawals.chain(low_fee_withdrawals).collect(),
            signer_state: SignerBtcState {
                utxo: SignerUtxo {
                    outpoint: generate_outpoint(300_000_000, 0),
                    amount: 300_000_000,
                    public_key,
                },
                fee_rate,
                public_key,
                last_fees: None,
                magic_bytes: [0; 2],
            },
            num_signers: 10,
            accept_threshold: 8,
            sbtc_limits: SbtcLimits::default(),
        };

        let mut transactions = requests.construct_transactions().unwrap();
        assert_eq!(transactions.len(), 1);

        let unsigned = transactions.pop().unwrap();

        // Okay now how many of the requests were actual used
        let used_deposits = unsigned
            .requests
            .iter()
            .filter_map(RequestRef::as_deposit)
            .count();
        let used_withdrawals = unsigned
            .requests
            .iter()
            .filter_map(RequestRef::as_withdrawal)
            .count();

        assert_eq!(used_deposits, good_deposit_count);
        assert_eq!(used_withdrawals, good_withdrawal_count);

        // The additional 1 is for the signers' UTXO
        assert_eq!(unsigned.tx.input.len(), 1 + good_deposit_count);
        assert_eq!(unsigned.tx.output.len(), 2 + good_withdrawal_count);
    }

    /// Check that the signer bitmap is recoded correctly when going from
    /// the model type to the required type here.
    #[test]
    fn creating_deposit_request_from_model_bitmap_is_right() {
        let signer_votes = [
            SignerVote {
                signer_public_key: fake::Faker.fake_with_rng(&mut OsRng),
                is_accepted: Some(true),
            },
            SignerVote {
                signer_public_key: fake::Faker.fake_with_rng(&mut OsRng),
                is_accepted: Some(false),
            },
            SignerVote {
                signer_public_key: fake::Faker.fake_with_rng(&mut OsRng),
                is_accepted: Some(true),
            },
            SignerVote {
                signer_public_key: fake::Faker.fake_with_rng(&mut OsRng),
                is_accepted: Some(true),
            },
            SignerVote {
                signer_public_key: fake::Faker.fake_with_rng(&mut OsRng),
                is_accepted: None,
            },
        ];
        let votes = SignerVotes::from(signer_votes.to_vec());
        let request: model::DepositRequest = fake::Faker.fake_with_rng(&mut OsRng);
        let deposit_request = DepositRequest::from_model(request, votes.clone());

        // One explicit vote against and one implicit vote against.
        assert_eq!(deposit_request.votes_against(), 2);
        // An appropriately named function ...
        votes.iter().enumerate().for_each(|(index, vote)| {
            let vote_against = *deposit_request.signer_bitmap.get(index).unwrap();
            assert_eq!(vote_against, !vote.is_accepted.unwrap_or(false));
        })
    }

    /// Check that the signer bitmap is recoded correctly when going from
    /// the model type to the required type here.
    #[test]
    fn creating_withdrawal_request_from_model_bitmap_is_right() {
        let signer_votes = [
            SignerVote {
                signer_public_key: fake::Faker.fake_with_rng(&mut OsRng),
                is_accepted: Some(true),
            },
            SignerVote {
                signer_public_key: fake::Faker.fake_with_rng(&mut OsRng),
                is_accepted: None,
            },
            SignerVote {
                signer_public_key: fake::Faker.fake_with_rng(&mut OsRng),
                is_accepted: Some(false),
            },
            SignerVote {
                signer_public_key: fake::Faker.fake_with_rng(&mut OsRng),
                is_accepted: Some(true),
            },
            SignerVote {
                signer_public_key: fake::Faker.fake_with_rng(&mut OsRng),
                is_accepted: Some(true),
            },
            SignerVote {
                signer_public_key: fake::Faker.fake_with_rng(&mut OsRng),
                is_accepted: None,
            },
        ];
        let votes = SignerVotes::from(signer_votes.to_vec());
        let request: model::WithdrawalRequest = fake::Faker.fake_with_rng(&mut OsRng);
        let withdrawal_request = WithdrawalRequest::from_model(request, votes.clone());

        // One explicit vote against and one implicit vote against.
        assert_eq!(withdrawal_request.votes_against(), 3);
        // An appropriately named function ...
        votes.iter().enumerate().for_each(|(index, vote)| {
            let vote_against = *withdrawal_request.signer_bitmap.get(index).unwrap();
            assert_eq!(vote_against, !vote.is_accepted.unwrap_or(false));
        })
    }

    #[test]
    fn sole_deposit_gets_entire_fee() {
        let deposit_outpoint = OutPoint::new(Txid::from_byte_array([1; 32]), 0);
        let mut tx = base_signer_transaction();
        let deposit = bitcoin::TxIn {
            previous_output: deposit_outpoint,
            script_sig: ScriptBuf::new(),
            sequence: bitcoin::Sequence::ZERO,
            witness: bitcoin::Witness::new(),
        };
        tx.input.push(deposit);

        let fee = Amount::from_sat(500_000);

        let tx_info = BitcoinTxInfo::from_tx(tx, fee);
        let assessed_fee = tx_info.assess_input_fee(&deposit_outpoint).unwrap();
        assert_eq!(assessed_fee, fee);
    }

    #[test]
    fn sole_withdrawal_gets_entire_fee() {
        let mut tx = base_signer_transaction();
        let locking_script = ScriptBuf::new_op_return([0; 10]);
        // This represents the signers' new UTXO.
        let withdrawal = bitcoin::TxOut {
            value: Amount::from_sat(250_000),
            script_pubkey: ScriptBuf::new_p2sh(&locking_script.script_hash()),
        };
        tx.output.push(withdrawal);
        let fee = Amount::from_sat(500_000);

        let tx_info = BitcoinTxInfo::from_tx(tx, fee);
        let assessed_fee = tx_info.assess_output_fee(2).unwrap();
        assert_eq!(assessed_fee, fee);
    }

    #[test]
    fn first_input_and_first_two_outputs_return_none() {
        let tx = base_signer_transaction();
        let fee = Amount::from_sat(500_000);

        let tx_info = BitcoinTxInfo::from_tx(tx, fee);
        assert!(tx_info.assess_output_fee(0).is_none());
        assert!(tx_info.assess_output_fee(1).is_none());
        // Since we always skip the first input, and
        // `base_signer_transaction()` only adds one input, the search for
        // the given input when `assess_input_fee` executes will always
        // fail, simulating that the specified outpoint wasn't found.
        assert!(tx_info.assess_input_fee(&OutPoint::null()).is_none());
    }

    #[test]
    fn two_deposits_same_weight_split_the_fee() {
        // These deposit inputs are essentially identical by weight. Since
        // they are the only requests serviced by this transaction, they
        // will have equal weight.
        let deposit_outpoint1 = OutPoint::new(Txid::from_byte_array([1; 32]), 0);
        let deposit_outpoint2 = OutPoint::new(Txid::from_byte_array([2; 32]), 0);

        let mut tx = base_signer_transaction();
        let deposit1 = bitcoin::TxIn {
            previous_output: deposit_outpoint1,
            script_sig: ScriptBuf::new(),
            sequence: bitcoin::Sequence::ZERO,
            witness: bitcoin::Witness::new(),
        };
        let deposit2 = bitcoin::TxIn {
            previous_output: deposit_outpoint2,
            script_sig: ScriptBuf::new(),
            sequence: bitcoin::Sequence::ZERO,
            witness: bitcoin::Witness::new(),
        };
        tx.input.push(deposit1);
        tx.input.push(deposit2);

        let fee = Amount::from_sat(500_000);

        let tx_info = BitcoinTxInfo::from_tx(tx, fee);
        let assessed_fee1 = tx_info.assess_input_fee(&deposit_outpoint1).unwrap();
        assert_eq!(assessed_fee1, fee / 2);

        let assessed_fee2 = tx_info.assess_input_fee(&deposit_outpoint2).unwrap();
        assert_eq!(assessed_fee2, fee / 2);
    }

    #[test]
    fn two_withdrawals_same_weight_split_the_fee() {
        let mut tx = base_signer_transaction();
        let locking_script = ScriptBuf::new_op_return([0; 10]);
        let withdrawal = bitcoin::TxOut {
            value: Amount::from_sat(250_000),
            script_pubkey: ScriptBuf::new_p2sh(&locking_script.script_hash()),
        };
        tx.output.push(withdrawal.clone());
        tx.output.push(withdrawal);
        let fee = Amount::from_sat(500_000);

        let tx_info = BitcoinTxInfo::from_tx(tx, fee);
        let assessed_fee1 = tx_info.assess_output_fee(2).unwrap();
        assert_eq!(assessed_fee1, fee / 2);

        let assessed_fee2 = tx_info.assess_output_fee(3).unwrap();
        assert_eq!(assessed_fee2, fee / 2);
    }

    #[test_case(500_000; "fee 500_000")]
    #[test_case(123_456; "fee 123_456")]
    #[test_case(1_234_567; "fee 1_234_567")]
    #[test_case(10_007; "fee 10_007")]
    fn one_deposit_two_withdrawals_fees_add(fee_sats: u64) {
        // We're just testing that a "regular" bitcoin transaction,
        // servicing a deposit and two withdrawals, will assess the fees in
        // a normal way. Here we test that the fee is
        let deposit_outpoint = OutPoint::new(Txid::from_byte_array([1; 32]), 0);

        let mut tx = base_signer_transaction();
        let deposit = bitcoin::TxIn {
            previous_output: deposit_outpoint,
            script_sig: ScriptBuf::new(),
            sequence: bitcoin::Sequence::ZERO,
            witness: bitcoin::Witness::new(),
        };
        tx.input.push(deposit);

        let locking_script = ScriptBuf::new_op_return([0; 10]);
        let withdrawal = bitcoin::TxOut {
            value: Amount::from_sat(250_000),
            script_pubkey: ScriptBuf::new_p2sh(&locking_script.script_hash()),
        };
        tx.output.push(withdrawal.clone());
        tx.output.push(withdrawal);

        let fee = Amount::from_sat(fee_sats);

        let tx_info = BitcoinTxInfo::from_tx(tx, fee);
        let input_assessed_fee = tx_info.assess_input_fee(&deposit_outpoint).unwrap();
        let output1_assessed_fee = tx_info.assess_output_fee(2).unwrap();
        let output2_assessed_fee = tx_info.assess_output_fee(3).unwrap();

        assert!(input_assessed_fee > Amount::ZERO);
        assert!(output1_assessed_fee > Amount::ZERO);
        assert!(output2_assessed_fee > Amount::ZERO);

        let combined_fee = input_assessed_fee + output1_assessed_fee + output2_assessed_fee;

        assert!(combined_fee >= fee);
        // Their fees, in sats, should not add up to more than `fee +
        // number-of-requests`.
        assert!(combined_fee <= (fee + Amount::from_sat(3u64)));
    }

<<<<<<< HEAD
=======
    #[test_case(vec![
        create_deposit(10_000, 10_000, 0),
        create_deposit(10_000, 10_000, 0),
        create_deposit(10_000, 10_000, 0),
        create_deposit(10_000, 10_000, 0),
        create_deposit(10_000, 10_000, 0),
    ], 3, 30_000, 10_000, 30_000; "should_accept_deposits_until_max_mintable_reached")]
    #[test_case(vec![
        create_deposit(10_000, 10_000, 0),
        create_deposit(10_000, 10_000, 0),
    ], 1, 10_000, 10_000, 15_000; "should_accept_all_deposits_when_under_max_mintable")]
    #[test_case(vec![
        create_deposit(10_000, 10_000, 0),
    ], 0, 0, 0, 0; "should_handle_empty_deposit_list")]
    #[test_case(vec![
        create_deposit(10_000, 0, 0),
        create_deposit(11_000, 10_000, 0),
        create_deposit(9_000, 10_000, 0),
    ], 1, 9_000, 10_000, 10_000; "should_skip_invalid_fee_and_accept_valid_deposits")]
    #[test_case(vec![
        create_deposit(10_001, 10_000, 0),
    ], 0, 0, 10_001, 10_000; "should_reject_single_deposit_exceeding_max_mintable")]
    #[test_case(vec![
        create_deposit(10_000, 10_000, 0),
    ], 0, 0, 8_000, 10_000; "should_reject_single_deposit_exceeding_per_deposit_cap")]
    #[tokio::test]
    async fn test_construct_transactions_filters_deposits_over_max_mintable(
        deposits: Vec<DepositRequest>,
        num_accepted_requests: usize,
        accepted_amount: u64,
        per_deposit_cap: u64,
        max_mintable: u64,
    ) {
        // Each deposit and withdrawal has a max fee greater than the current market fee rate
        let public_key = XOnlyPublicKey::from_str(X_ONLY_PUBLIC_KEY1).unwrap();
        let requests = SbtcRequests {
            deposits: deposits,
            withdrawals: vec![],
            signer_state: SignerBtcState {
                utxo: SignerUtxo {
                    outpoint: generate_outpoint(300_000, 0),
                    amount: 300_000_000,
                    public_key,
                },
                fee_rate: 25.0,
                public_key,
                last_fees: None,
                magic_bytes: [0; 2],
            },
            num_signers: 10,
            accept_threshold: 8,
            sbtc_limits: SbtcLimits::new(
                None,
                Some(Amount::from_sat(per_deposit_cap)),
                None,
                Some(Amount::from_sat(max_mintable)),
            ),
        };
        let txs = requests.construct_transactions().unwrap();
        let nr_requests = txs.iter().map(|tx| tx.requests.len()).sum::<usize>();
        let total_amount: u64 = txs
            .iter()
            .map(|tx| {
                tx.requests
                    .iter()
                    .map(|req| req.as_deposit().unwrap().amount)
            })
            .flatten()
            .sum();
        assert_eq!(nr_requests, num_accepted_requests);
        assert_eq!(total_amount, accepted_amount);
    }

    #[test_case(
        create_deposit(
            DEPOSIT_DUST_LIMIT + SOLO_DEPOSIT_TX_VSIZE as u64,
            10_000,
            0
        ),
        true; "deposit amounts over the dust limit accepted")]
    #[test_case(
        create_deposit(
            DEPOSIT_DUST_LIMIT + SOLO_DEPOSIT_TX_VSIZE as u64 - 1,
            10_000,
            0
        ),
        false; "deposit amounts under the dust limit rejected")]
    fn deposit_requests_respect_dust_limits(req: DepositRequest, is_included: bool) {
        let outpoint = req.outpoint;
        let public_key = XOnlyPublicKey::from_str(X_ONLY_PUBLIC_KEY1).unwrap();

        // We use a fee rate of 1 to simplify the computation. The
        // filtering done here uses a heuristic where we take the maximum
        // fee that the user could pay, and subtract that amount from the
        // deposit amount. The maximum fee that a user could pay is the
        // SOLO_DEPOSIT_TX_VSIZE times the fee rate so with a fee rate of 1
        // we should filter the request if the deposit amount is less than
        // SOLO_DEPOSIT_TX_VSIZE + DEPOSIT_DUST_LIMIT.
        let requests = SbtcRequests {
            deposits: vec![create_deposit(2500000, 100000, 0), req],
            withdrawals: vec![],
            signer_state: SignerBtcState {
                utxo: SignerUtxo {
                    outpoint: generate_outpoint(300_000, 0),
                    amount: 300_000_000,
                    public_key,
                },
                fee_rate: 1.0,
                public_key,
                last_fees: None,
                magic_bytes: [0; 2],
            },
            num_signers: 11,
            accept_threshold: 6,
            sbtc_limits: SbtcLimits::default(),
        };

        // Let's construct the unsigned transaction and check to see if we
        // include it in the deposit requests in the transaction.
        let tx = requests.construct_transactions().unwrap().pop().unwrap();
        let request_is_included = tx
            .requests
            .iter()
            .filter_map(RequestRef::as_deposit)
            .find(|req| req.outpoint == outpoint)
            .is_some();

        assert_eq!(request_is_included, is_included);
    }

>>>>>>> e4c6b5f8
    #[test]
    fn test_construct_transactions_capped_by_number() {
        // with 30 deposits and 30 withdrawals with 4 votes against each, we should generate 60 distinct transactions
        // but we should cap the number of transactions to 25
        let deposits: Vec<DepositRequest> =
            (0..30).map(|_| create_deposit(10_000, 10_000, 4)).collect();
        let withdrawals: Vec<WithdrawalRequest> = (0..30)
            .map(|_| create_withdrawal(10_000, 10_000, 4))
            .collect();

        let requests = SbtcRequests {
            deposits,
            withdrawals,
            signer_state: SignerBtcState {
                utxo: SignerUtxo {
                    outpoint: OutPoint::null(),
                    amount: 1000000,
                    public_key: generate_x_only_public_key(),
                },
                fee_rate: 1.0,
                public_key: generate_x_only_public_key(),
                last_fees: None,
                magic_bytes: [0; 2],
            },
            accept_threshold: 11,
            num_signers: 15,
            sbtc_limits: SbtcLimits::default(),
        };

        let transactions = requests.construct_transactions().unwrap();
        assert_eq!(transactions.len(), 25);
        let total_size: u32 = transactions.iter().map(|tx| tx.tx_vsize).sum();
        assert!(total_size <= MEMPOOL_MAX_PACKAGE_SIZE);
    }

    #[test]
    fn test_construct_transactions_capped_by_size() {
        // This will generate a single tx of 100922 vbytes. Almost at the limit.
        let deposits: Vec<DepositRequest> = (0..816)
            .map(|_| create_deposit(10_000, 10_000, 0))
            .collect();
        // With 4 votes against, the first withdrawal request will be included
        // in the first transaction (+52 vbytes, totaling 100973 vbytes).
        // The next 4 withdrawals will be included in separate transactions of
        // 195 vbytes each, which would exceed the limit.
        let withdrawals: Vec<WithdrawalRequest> = (0..5)
            .map(|_| create_withdrawal(10_000, 10_000, 4))
            .collect();
        let requests = SbtcRequests {
            deposits,
            withdrawals,
            signer_state: SignerBtcState {
                utxo: SignerUtxo {
                    outpoint: OutPoint::null(),
                    amount: 1000000,
                    public_key: generate_x_only_public_key(),
                },
                fee_rate: 1.0,
                public_key: generate_x_only_public_key(),
                last_fees: None,
                magic_bytes: [0; 2],
            },
            accept_threshold: 11,
            num_signers: 15,
            sbtc_limits: SbtcLimits::default(),
        };

        let transactions = requests.construct_transactions().unwrap();
        assert_eq!(transactions.len(), 1);
        let total_size: u32 = transactions.iter().map(|tx| tx.tx_vsize).sum();
        assert!(total_size <= MEMPOOL_MAX_PACKAGE_SIZE);
        assert_eq!(transactions[0].requests.len(), 817);
    }

    #[test_case(
        &vec![
            create_deposit(10_000, 1_000, 0),
            create_deposit(11_000, 100, 0),
            create_deposit(12_000, 2_000, 0),
            create_deposit(13_000, 0, 0),
        ],
        &create_limits_for_deposits_and_max_mintable(0, 20_000, 100_000),
        1_000,
        2, 22_000; "should_accept_all_deposits_above_or_equal_min_fee")]
    #[test_case(
        &vec![
            create_deposit(10_000, 10_000, 0),
            create_deposit(10_000, 10_000, 0),
            create_deposit(10_000, 10_000, 0),
            create_deposit(10_000, 10_000, 0),
            create_deposit(10_000, 10_000, 0),
        ],
        &create_limits_for_deposits_and_max_mintable(0, 10_000, 30_000),
        1_000,
        3, 30_000; "should_accept_deposits_until_max_mintable_reached")]
    #[test_case(
        &vec![
            create_deposit(10_000, 10_000, 0),
            create_deposit(10_000, 10_000, 0),
        ],
        &create_limits_for_deposits_and_max_mintable(0, 10_000, 15_000),
        1_000,
        1, 10_000; "should_accept_all_deposits_when_under_max_mintable")]
    #[test_case(
        &vec![create_deposit(10_000, 10_000, 0),],
        &create_limits_for_deposits_and_max_mintable(0, 0, 0),
        1_000,
        0, 0; "should_handle_empty_deposit_list")]
    #[test_case(
        &vec![
            create_deposit(10_000, 0, 0),
            create_deposit(11_000, 10_000, 0),
            create_deposit(9_000, 10_000, 0),
        ],
        &create_limits_for_deposits_and_max_mintable(0, 10_000, 10_000),
        1_000,
        1, 9_000; "should_skip_invalid_fee_and_accept_valid_deposits")]
    #[test_case(
        &vec![
            create_deposit(10_001, 10_000, 0),
        ],
        &create_limits_for_deposits_and_max_mintable(0, 10_001, 10_000),
        1_000,
        0, 0; "should_reject_single_deposit_exceeding_max_mintable")]
    #[test_case(
        &vec![
            create_deposit(10_000, 10_000, 0),
        ],
        &create_limits_for_deposits_and_max_mintable(0, 8_000, 10_000),
        1_000,
        0, 0; "should_reject_single_deposit_exceeding_per_deposit_cap")]
    #[test_case(
        &vec![
            create_deposit(5_000, 2_000, 0),
            create_deposit(15_000, 2_000, 0),
        ],
        &create_limits_for_deposits_and_max_mintable(10_000, 20_000, 30_000),
        1_000,
        1, 15_000; "should_reject_deposits_below_per_deposit_minimum")]
    #[test_case(
        &vec![
            create_deposit(10_000, 10_000, 0), // accepted
            create_deposit(9_000, 10_000, 0),  // rejected (below per_deposit_minimum)
            create_deposit(21_000, 10_000, 0), // rejected (above per_deposit_cap)
            create_deposit(20_000, 10_000, 0), // accepted
            create_deposit(20_000, 10_000, 0), // rejected (above max_mintable)
            create_deposit(5_000, 500, 0),     // rejected (below minimum_fee)
        ],
        &create_limits_for_deposits_and_max_mintable(10_000, 20_000, 40_000),
        1_000,
        2, 30_000; "should_respect_all_limits")]
    #[tokio::test]
    async fn test_deposit_filter_filters_deposits_over_limits(
        deposits: &Vec<DepositRequest>,
        sbtc_limits: &SbtcLimits,
        minimum_fee: u64,
        num_accepted_deposits: usize,
        accepted_amount: u64,
    ) {
        let filter = SbtcRequestsFilter::new(sbtc_limits, minimum_fee);

        let deposits = filter.filter_deposits(deposits);
        // Each deposit and withdrawal has a max fee greater than the current market fee rate
        // let txs = requests.construct_transactions().unwrap();
        let total_amount: u64 = deposits
            .iter()
            .map(|req| req.as_deposit().unwrap().amount)
            .sum();

        assert_eq!(deposits.len(), num_accepted_deposits);
        assert_eq!(total_amount, accepted_amount);
    }
}<|MERGE_RESOLUTION|>--- conflicted
+++ resolved
@@ -134,6 +134,7 @@
         req: &'a DepositRequest,
     ) -> Option<RequestRef<'a>> {
         let is_fee_valid = req.max_fee.min(req.amount) >= self.minimum_fee;
+        let is_above_dust = req.amount.saturating_sub(self.minimum_fee) >= DEPOSIT_DUST_LIMIT;
         let req_amount = Amount::from_sat(req.amount);
         let is_above_per_deposit_minimum = req_amount >= self.sbtc_limits.per_deposit_minimum();
         let is_within_per_deposit_cap = req_amount <= self.sbtc_limits.per_deposit_cap();
@@ -145,6 +146,7 @@
             };
 
         if is_fee_valid
+            && is_above_dust
             && is_above_per_deposit_minimum
             && is_within_per_deposit_cap
             && is_within_max_mintable_cap
@@ -231,47 +233,12 @@
             })
             .map(RequestRef::Withdrawal);
 
-<<<<<<< HEAD
         let request_filter = SbtcRequestsFilter::new(
             &self.sbtc_limits,
             self.compute_minimum_fee(SOLO_DEPOSIT_TX_VSIZE),
         );
         let deposits = request_filter.filter_deposits(&self.deposits);
 
-=======
-        // Filter deposit requests based on four constraints:
-        // 1. The user's max fee must be >= our minimum required fee for
-        //     deposits (based on fixed deposit tx size)
-        // 2. The deposit amount must be less than the per-deposit limit
-        // 3. The total amount being minted must stay under the maximum
-        //    allowed mintable amount
-        // 4. The mint amount is above the deposit dust limit in the smart
-        //    contract.
-        let minimum_deposit_fee = self.compute_minimum_fee(SOLO_DEPOSIT_TX_VSIZE);
-        let max_mintable_cap = self.sbtc_limits.max_mintable_cap().to_sat();
-        let per_deposit_cap = self.sbtc_limits.per_deposit_cap().to_sat();
-
-        let mut amount_to_mint: u64 = 0;
-        let deposits = self.deposits.iter().filter_map(|req| {
-            let is_fee_valid = req.max_fee.min(req.amount) >= minimum_deposit_fee;
-            let is_within_per_deposit_cap = req.amount <= per_deposit_cap;
-            let is_within_max_mintable_cap =
-                if let Some(new_amount) = amount_to_mint.checked_add(req.amount) {
-                    new_amount <= max_mintable_cap
-                } else {
-                    false
-                };
-            if req.amount.saturating_sub(minimum_deposit_fee) < DEPOSIT_DUST_LIMIT {
-                return None;
-            }
-            if is_fee_valid && is_within_per_deposit_cap && is_within_max_mintable_cap {
-                amount_to_mint += req.amount;
-                Some(RequestRef::Deposit(req))
-            } else {
-                None
-            }
-        });
->>>>>>> e4c6b5f8
         // Create a list of requests where each request can be approved on its own.
         let items = deposits.into_iter().chain(withdrawals);
 
@@ -2864,139 +2831,6 @@
         assert!(combined_fee <= (fee + Amount::from_sat(3u64)));
     }
 
-<<<<<<< HEAD
-=======
-    #[test_case(vec![
-        create_deposit(10_000, 10_000, 0),
-        create_deposit(10_000, 10_000, 0),
-        create_deposit(10_000, 10_000, 0),
-        create_deposit(10_000, 10_000, 0),
-        create_deposit(10_000, 10_000, 0),
-    ], 3, 30_000, 10_000, 30_000; "should_accept_deposits_until_max_mintable_reached")]
-    #[test_case(vec![
-        create_deposit(10_000, 10_000, 0),
-        create_deposit(10_000, 10_000, 0),
-    ], 1, 10_000, 10_000, 15_000; "should_accept_all_deposits_when_under_max_mintable")]
-    #[test_case(vec![
-        create_deposit(10_000, 10_000, 0),
-    ], 0, 0, 0, 0; "should_handle_empty_deposit_list")]
-    #[test_case(vec![
-        create_deposit(10_000, 0, 0),
-        create_deposit(11_000, 10_000, 0),
-        create_deposit(9_000, 10_000, 0),
-    ], 1, 9_000, 10_000, 10_000; "should_skip_invalid_fee_and_accept_valid_deposits")]
-    #[test_case(vec![
-        create_deposit(10_001, 10_000, 0),
-    ], 0, 0, 10_001, 10_000; "should_reject_single_deposit_exceeding_max_mintable")]
-    #[test_case(vec![
-        create_deposit(10_000, 10_000, 0),
-    ], 0, 0, 8_000, 10_000; "should_reject_single_deposit_exceeding_per_deposit_cap")]
-    #[tokio::test]
-    async fn test_construct_transactions_filters_deposits_over_max_mintable(
-        deposits: Vec<DepositRequest>,
-        num_accepted_requests: usize,
-        accepted_amount: u64,
-        per_deposit_cap: u64,
-        max_mintable: u64,
-    ) {
-        // Each deposit and withdrawal has a max fee greater than the current market fee rate
-        let public_key = XOnlyPublicKey::from_str(X_ONLY_PUBLIC_KEY1).unwrap();
-        let requests = SbtcRequests {
-            deposits: deposits,
-            withdrawals: vec![],
-            signer_state: SignerBtcState {
-                utxo: SignerUtxo {
-                    outpoint: generate_outpoint(300_000, 0),
-                    amount: 300_000_000,
-                    public_key,
-                },
-                fee_rate: 25.0,
-                public_key,
-                last_fees: None,
-                magic_bytes: [0; 2],
-            },
-            num_signers: 10,
-            accept_threshold: 8,
-            sbtc_limits: SbtcLimits::new(
-                None,
-                Some(Amount::from_sat(per_deposit_cap)),
-                None,
-                Some(Amount::from_sat(max_mintable)),
-            ),
-        };
-        let txs = requests.construct_transactions().unwrap();
-        let nr_requests = txs.iter().map(|tx| tx.requests.len()).sum::<usize>();
-        let total_amount: u64 = txs
-            .iter()
-            .map(|tx| {
-                tx.requests
-                    .iter()
-                    .map(|req| req.as_deposit().unwrap().amount)
-            })
-            .flatten()
-            .sum();
-        assert_eq!(nr_requests, num_accepted_requests);
-        assert_eq!(total_amount, accepted_amount);
-    }
-
-    #[test_case(
-        create_deposit(
-            DEPOSIT_DUST_LIMIT + SOLO_DEPOSIT_TX_VSIZE as u64,
-            10_000,
-            0
-        ),
-        true; "deposit amounts over the dust limit accepted")]
-    #[test_case(
-        create_deposit(
-            DEPOSIT_DUST_LIMIT + SOLO_DEPOSIT_TX_VSIZE as u64 - 1,
-            10_000,
-            0
-        ),
-        false; "deposit amounts under the dust limit rejected")]
-    fn deposit_requests_respect_dust_limits(req: DepositRequest, is_included: bool) {
-        let outpoint = req.outpoint;
-        let public_key = XOnlyPublicKey::from_str(X_ONLY_PUBLIC_KEY1).unwrap();
-
-        // We use a fee rate of 1 to simplify the computation. The
-        // filtering done here uses a heuristic where we take the maximum
-        // fee that the user could pay, and subtract that amount from the
-        // deposit amount. The maximum fee that a user could pay is the
-        // SOLO_DEPOSIT_TX_VSIZE times the fee rate so with a fee rate of 1
-        // we should filter the request if the deposit amount is less than
-        // SOLO_DEPOSIT_TX_VSIZE + DEPOSIT_DUST_LIMIT.
-        let requests = SbtcRequests {
-            deposits: vec![create_deposit(2500000, 100000, 0), req],
-            withdrawals: vec![],
-            signer_state: SignerBtcState {
-                utxo: SignerUtxo {
-                    outpoint: generate_outpoint(300_000, 0),
-                    amount: 300_000_000,
-                    public_key,
-                },
-                fee_rate: 1.0,
-                public_key,
-                last_fees: None,
-                magic_bytes: [0; 2],
-            },
-            num_signers: 11,
-            accept_threshold: 6,
-            sbtc_limits: SbtcLimits::default(),
-        };
-
-        // Let's construct the unsigned transaction and check to see if we
-        // include it in the deposit requests in the transaction.
-        let tx = requests.construct_transactions().unwrap().pop().unwrap();
-        let request_is_included = tx
-            .requests
-            .iter()
-            .filter_map(RequestRef::as_deposit)
-            .find(|req| req.outpoint == outpoint)
-            .is_some();
-
-        assert_eq!(request_is_included, is_included);
-    }
-
->>>>>>> e4c6b5f8
     #[test]
     fn test_construct_transactions_capped_by_number() {
         // with 30 deposits and 30 withdrawals with 4 votes against each, we should generate 60 distinct transactions
@@ -3071,6 +2905,13 @@
         assert_eq!(transactions[0].requests.len(), 817);
     }
 
+    #[test_case(
+        &vec![create_deposit(
+            DEPOSIT_DUST_LIMIT + SOLO_DEPOSIT_TX_VSIZE as u64 - 1, 10_000, 0
+        )],
+        &create_limits_for_deposits_and_max_mintable(0, 20_000, 100_000),
+        1_000,
+        0, 0; "should_reject_deposits_under_dust_limit")]
     #[test_case(
         &vec![
             create_deposit(10_000, 1_000, 0),
@@ -3139,6 +2980,7 @@
     #[test_case(
         &vec![
             create_deposit(10_000, 10_000, 0), // accepted
+            create_deposit(DEPOSIT_DUST_LIMIT + SOLO_DEPOSIT_TX_VSIZE as u64 - 1, 10_000, 0), // rejected (below dust limit)
             create_deposit(9_000, 10_000, 0),  // rejected (below per_deposit_minimum)
             create_deposit(21_000, 10_000, 0), // rejected (above per_deposit_cap)
             create_deposit(20_000, 10_000, 0), // accepted
