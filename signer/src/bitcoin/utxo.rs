--- conflicted
+++ resolved
@@ -418,15 +418,8 @@
     pub amount: u64,
     /// The deposit script used so that the signers' can spend funds.
     pub deposit_script: ScriptBuf,
-<<<<<<< HEAD
     /// The hash of the reclaim script for the deposit.
     pub reclaim_script_hash: TaprootScriptHash,
-=======
-    /// The reclaim script for the deposit.
-    pub reclaim_script: ScriptBuf,
-    /// The hash of the reclaim script for the deposit.
-    pub reclaim_script_hash: Option<TaprootScriptHash>,
->>>>>>> 468b4a66
     /// The public key used in the deposit script.
     ///
     /// Note that taproot public keys for Schnorr signatures are slightly
@@ -525,10 +518,6 @@
             signer_bitmap: votes.into(),
             amount: request.amount,
             deposit_script: ScriptBuf::from_bytes(request.spend_script),
-<<<<<<< HEAD
-=======
-            reclaim_script: ScriptBuf::from_bytes(request.reclaim_script),
->>>>>>> 468b4a66
             reclaim_script_hash: request.reclaim_script_hash,
             signers_public_key: request.signers_public_key.into(),
         }
@@ -1746,12 +1735,7 @@
             signer_bitmap: BitArray::new(signer_bitmap.to_le_bytes()),
             amount,
             deposit_script: deposit_inputs.deposit_script(),
-<<<<<<< HEAD
-            reclaim_script_hash: TaprootScriptHash::new(),
-=======
-            reclaim_script: ScriptBuf::new(),
-            reclaim_script_hash: Some(TaprootScriptHash::zeros()),
->>>>>>> 468b4a66
+            reclaim_script_hash: TaprootScriptHash::zeros(),
             signers_public_key,
         }
     }
@@ -1959,12 +1943,7 @@
             signer_bitmap: bitmap,
             amount: 100_000,
             deposit_script: ScriptBuf::new(),
-<<<<<<< HEAD
-            reclaim_script_hash: TaprootScriptHash::new(),
-=======
-            reclaim_script: ScriptBuf::new(),
-            reclaim_script_hash: Some(TaprootScriptHash::zeros()),
->>>>>>> 468b4a66
+            reclaim_script_hash: TaprootScriptHash::zeros(),
             signers_public_key: XOnlyPublicKey::from_str(X_ONLY_PUBLIC_KEY1).unwrap(),
         };
 
@@ -1981,12 +1960,7 @@
             signer_bitmap: BitArray::ZERO,
             amount: 100_000,
             deposit_script: ScriptBuf::from_bytes(vec![1, 2, 3]),
-<<<<<<< HEAD
-            reclaim_script_hash: TaprootScriptHash::new(),
-=======
-            reclaim_script: ScriptBuf::new(),
-            reclaim_script_hash: Some(TaprootScriptHash::zeros()),
->>>>>>> 468b4a66
+            reclaim_script_hash: TaprootScriptHash::zeros(),
             signers_public_key: XOnlyPublicKey::from_str(X_ONLY_PUBLIC_KEY1).unwrap(),
         };
 
