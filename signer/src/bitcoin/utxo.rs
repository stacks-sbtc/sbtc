--- conflicted
+++ resolved
@@ -165,26 +165,12 @@
             })
             .map(RequestRef::Withdrawal);
 
-<<<<<<< HEAD
         // Filter deposit requests based on two constraints:
         // 1. The user's max fee must be >= our minimum required fee for deposits
         //     (based on fixed deposit tx size)
         // 2. The deposit amount must be less than the per-deposit limit
         // 3. The total amount being minted must stay under the maximum allowed mintable amount
         let minimum_deposit_fee = self.compute_minimum_fee(SOLO_DEPOSIT_TX_VSIZE);
-=======
-        // Now we filter deposit requests where the user's max fee could be
-        // less than the fee we may charge. This is simpler because deposit
-        // UTXOs have a known fixed size. Also, the "actual" max fee must
-        // always be less than or equal to the deposit amount, so take the
-        // minimum of the max fee and the amount.
-        let minimum_deposit_fee = self.compute_minimum_fee(SOLO_DEPOSIT_TX_VSIZE);
-        let deposits = self
-            .deposits
-            .iter()
-            .filter(|req| req.max_fee.min(req.amount) >= minimum_deposit_fee)
-            .map(RequestRef::Deposit);
->>>>>>> e647881c
 
         // If the caps are not set, we default to the maximum amount of sats.
         let max_mintable_cap = self
@@ -1978,6 +1964,7 @@
             },
             num_signers: 10,
             accept_threshold: 0,
+            sbtc_limits: SbtcLimits::default(),
         };
 
         // This should all be in one transaction since there are no votes
