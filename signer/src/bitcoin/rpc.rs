--- conflicted
+++ resolved
@@ -20,10 +20,7 @@
 use bitcoincore_rpc_json::GetMempoolEntryResult;
 use bitcoincore_rpc_json::GetRawTransactionResultVin;
 use bitcoincore_rpc_json::GetRawTransactionResultVout as BitcoinTxInfoVout;
-<<<<<<< HEAD
-=======
 use bitcoincore_rpc_json::GetTxOutResult;
->>>>>>> c4a13c8f
 use serde::Deserialize;
 use url::Url;
 
@@ -133,8 +130,6 @@
     pub block_time: u64,
 }
 
-<<<<<<< HEAD
-=======
 /// A slimmed down version of the `BitcoinTxInfo` struct which only contains the
 /// `fee`, `vsize`, and `confirmations` fields; used in fee-retrieval contexts.
 #[derive(Debug, Clone, Deserialize)]
@@ -148,22 +143,15 @@
     pub vsize: u64,
 }
 
->>>>>>> c4a13c8f
 /// A struct containing the response from bitcoin-core for a
 /// `gettxspendingprevout` RPC call. The actual response is an array; this
 /// struct represents a single element of that array.
 ///
 /// # Notes
 ///
-<<<<<<< HEAD
-/// * This endpoint requires bitcoin-core v27.0 or later.
-/// * Documentation for this endpoint can be found at
-///   https://bitcoincore.org/en/doc/27.0.0/rpc/blockchain/gettxspendingprevout/
-=======
 /// * This endpoint requires bitcoin-core v25.0 or later.
 /// * Documentation for this endpoint can be found at
 ///   https://bitcoincore.org/en/doc/25.0.0/rpc/blockchain/gettxspendingprevout/
->>>>>>> c4a13c8f
 /// * This struct omits some fields returned from bitcoin-core: `txid` and
 ///   `vout`, which are just the txid and vout of the outpoint which was passed
 ///   as RPC arguments. We don't need them because we're not providing multiple
@@ -380,8 +368,6 @@
         }
     }
 
-<<<<<<< HEAD
-=======
     /// Fetch and decode raw transaction from bitcoin-core using the
     /// `getrawtransaction` RPC with a verbosity of 2. This method returns a
     /// highly slimmed-down version of the response, containing only the
@@ -410,20 +396,15 @@
         }
     }
 
->>>>>>> c4a13c8f
     /// Scan the Bitcoin node's mempool to find transactions spending the
     /// provided output. This method uses the `gettxspendingprevout` RPC
     /// endpoint.
     ///
     /// # Notes
     ///
-<<<<<<< HEAD
-    /// This method requires bitcoin-core v27 or later.
-=======
     /// This method requires bitcoin-core v25 or later and is based on the
     /// documentation at
     /// https://bitcoincore.org/en/doc/25.0.0/rpc/blockchain/gettxspendingprevout/
->>>>>>> c4a13c8f
     pub fn get_tx_spending_prevout(&self, outpoint: &OutPoint) -> Result<Vec<Txid>, Error> {
         let rpc_outpoint = RpcOutPoint::from(outpoint);
         let args = [serde_json::to_value(vec![rpc_outpoint]).map_err(Error::JsonSerialize)?];
@@ -465,17 +446,11 @@
     ///
     /// # Notes
     ///
-<<<<<<< HEAD
-    /// - This method requires bitcoin-core v27 or later.
-    /// - The RPC endpoint does not in itself return raw transaction data, so
-    ///   [`Self::get_tx`] must be used to fetch each transaction separately.
-=======
     /// - This method requires bitcoin-core v25 or later.
     /// - The RPC endpoint does not in itself return raw transaction data, so
     ///   [`Self::get_tx`] must be used to fetch each transaction separately.
     /// - Implementation based on documentation at
     ///   https://bitcoincore.org/en/doc/25.0.0/rpc/blockchain/getmempooldescendants/
->>>>>>> c4a13c8f
     pub fn get_mempool_descendants(&self, txid: &Txid) -> Result<Vec<Txid>, Error> {
         let args = [serde_json::to_value(txid).map_err(Error::JsonSerialize)?];
 
@@ -488,8 +463,6 @@
         }
     }
 
-<<<<<<< HEAD
-=======
     /// Fetch the output of a transaction identified by the given outpoint,
     /// optionally including mempool transactions.
     pub fn get_tx_out(
@@ -507,7 +480,6 @@
         }
     }
 
->>>>>>> c4a13c8f
     /// Estimates the approximate fee in sats per vbyte needed for a
     /// transaction to be confirmed within `num_blocks`.
     ///
@@ -601,8 +573,6 @@
 
     async fn find_mempool_descendants(&self, txid: &Txid) -> Result<Vec<Txid>, Error> {
         self.get_mempool_descendants(txid)
-<<<<<<< HEAD
-=======
     }
 
     async fn get_transaction_output(
@@ -691,6 +661,5 @@
 
     async fn get_mempool_entry(&self, txid: &Txid) -> Result<Option<GetMempoolEntryResult>, Error> {
         self.get_mempool_entry(txid)
->>>>>>> c4a13c8f
     }
 }