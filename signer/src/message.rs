--- conflicted
+++ resolved
@@ -362,17 +362,11 @@
 /// The transaction context needed by the signers to reconstruct the transaction.
 #[derive(Debug, Clone, PartialEq, serde::Serialize, serde::Deserialize)]
 pub struct BitcoinPreSignRequest {
-<<<<<<< HEAD
-    /// The set of sBTC requests with additional relevant
-    /// information for the transaction.
-    pub requests: Vec<TxRequestIds>,
-=======
     /// The set of sBTC request identifiers. This contains each of the
     /// requests for the entire transaction package. Each element in the
     /// vector corresponds to the requests that will be included in a
     /// single bitcoin transaction.
     pub request_package: Vec<TxRequestIds>,
->>>>>>> 00982622
     /// The current market fee rate in sat/vByte.
     pub fee_rate: f64,
     /// The total fee amount and the fee rate for the last transaction that
@@ -540,11 +534,7 @@
 impl wsts::net::Signable for BitcoinPreSignRequest {
     fn hash(&self, hasher: &mut sha2::Sha256) {
         hasher.update("SIGNER_NEW_BITCOIN_TX_CONTEXT");
-<<<<<<< HEAD
-        for request in &self.requests {
-=======
         for request in &self.request_package {
->>>>>>> 00982622
             request.hash(hasher);
         }
         hasher.update(self.fee_rate.to_be_bytes());
