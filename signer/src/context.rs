//! Context module for the signer binary.

use std::sync::Arc;
<<<<<<< HEAD
=======

>>>>>>> 033e2cbd
use tokio::sync::broadcast::Sender;

use crate::{
    config::Settings,
    error::Error,
    storage::{in_memory::Store, postgres::PgStore, DbRead, DbReadWrite},
};

/// Context trait that is implemented by the [`SignerContext`].
pub trait Context {
<<<<<<< HEAD
=======
    /// Initialize a new signer context.
    fn init(config: Settings) -> Result<Self, crate::error::Error>
    where
        Self: Sized;
>>>>>>> 033e2cbd
    /// Get the current configuration for the signer.
    fn config(&self) -> &Settings;
    /// Subscribe to the application signalling channel, returning a receiver
    /// which can be used to listen for events.
    fn get_signal_receiver(&self) -> tokio::sync::broadcast::Receiver<SignerSignal>;
    /// Get an owned application signalling channel sender.
    fn get_signal_sender(&self) -> tokio::sync::broadcast::Sender<SignerSignal>;
    /// Send a signal to the application signalling channel.
<<<<<<< HEAD
    fn signal(&self, signal: SignerSignal) -> Result<usize, crate::error::Error>;
    /// Retrieve a read-only storage connection.
    fn get_storage(&self) -> Arc<dyn DbRead>;
    /// Retrieve a mutable (read+write) storage connection.
    fn get_storage_mut(&self) -> Arc<dyn DbReadWrite>;
=======
    fn signal(&self, signal: SignerSignal) -> Result<(), Error>;
    /// Returns a handle to the application's termination signal.
    fn get_termination_handle(&self) -> TerminationHandle;
>>>>>>> 033e2cbd
}

/// Signer context which is passed to different components within the
/// signer binary.
pub struct SignerContext {
    inner: Arc<InnerSignerContext>,
}

impl std::ops::Deref for SignerContext {
    type Target = InnerSignerContext;

    fn deref(&self) -> &Self::Target {
        &self.inner
    }
}

/// Inner signer context which holds the configuration and signalling channels.
pub struct InnerSignerContext {
    config: Settings,
    // Handle to the app signalling channel. This keeps the channel alive
    // for the duration of the program and is used both to send messages
    // and to hand out new receivers.
    signal_tx: Sender<SignerSignal>,
<<<<<<< HEAD
    db: Arc<dyn DbReadWrite>,
}

impl SignerContext {
    /// Create a new signer context.
    pub async fn init(config: Settings) -> Result<Self, Error> {
        // Create a channel for signalling within the application.
        let (signal_tx, _) = tokio::sync::broadcast::channel(128);

        // Create a database connection.
        let db: Arc<dyn DbReadWrite> = match config.signer.db_endpoint.scheme() {
            "postgres" => Arc::new(PgStore::connect(config.signer.db_endpoint.as_str()).await?),
            "memory" => Arc::new(Store::new_shared()),
            _ => {
                return Err(Error::SqlxUnsupportedDatabase(
                    config.signer.db_endpoint.scheme().to_string(),
                ));
            }
        };

        Ok(SignerContext { config, signal_tx, db })
    }
=======
    /// Handle to the app termination channel. This keeps the channel alive
    /// for the duration of the program and is used to provide new senders
    /// and receivers for a [`TerminationHandle`].
    term_tx: tokio::sync::watch::Sender<bool>,
>>>>>>> 033e2cbd
}

/// Signals that can be sent within the signer binary.
#[derive(Debug, Clone)]
pub enum SignerSignal {
    /// Send a command to the application.
    Command(SignerCommand),
    /// Signal an event to the application.
    Event(SignerEvent),
}

/// Commands that can be sent on the signalling channel.
#[derive(Debug, Clone)]
pub enum SignerCommand {
    /// Signals to the application to publish a message to the P2P network.
    P2PPublish(crate::network::Msg),
}

/// Events that can be received on the signalling channel.
#[derive(Debug, Clone)]
pub enum SignerEvent {
    /// Signals to the application that the P2P publish failed for the given message.
    P2PPublishFailure(crate::network::MsgId),
    /// Signals to the application that the P2P publish for the given message id
    /// was successful.
    P2PPublishSuccess(crate::network::MsgId),
    /// Signals to the application that a message was received from the P2P network.
    P2PMessageReceived(crate::network::Msg),
    /// Signals to the application that a new peer has connected to the P2P network.
    P2PPeerConnected(libp2p::PeerId),
}

/// Handle to the termination signal. This can be used to signal the application
/// to shutdown or to wait for a shutdown signal.
pub struct TerminationHandle(
    tokio::sync::watch::Sender<bool>,
    tokio::sync::watch::Receiver<bool>,
);

impl TerminationHandle {
    /// Signal the application to shutdown.
    pub fn signal_shutdown(&self) {
        // We ignore the result here, as if all receivers have been dropped,
        // we're on our way down anyway.
        self.0.send_if_modified(|x| {
            if !(*x) {
                *x = true;
                true
            } else {
                false
            }
        });
    }
    /// Blocks until a shutdown signal is received.
    pub async fn wait_for_shutdown(&mut self) {
        loop {
            // Wait for the termination channel to be updated. If it's updated
            // and the value is true, we break out of the loop.
            // We ignore the result here because it's impossible for the sender
            // to be dropped while this instance is alive (it holds its own sender).
            let _ = self.1.changed().await;
            if *self.1.borrow_and_update() {
                break;
            }
        }
    }
}

impl Context for SignerContext {
<<<<<<< HEAD
=======
    /// Create a new signer context.
    fn init(config: Settings) -> Result<Self, Error> {
        // TODO: Decide on the channel capacity and how we should handle slow consumers.
        // NOTE: Ideally consumers which require processing time should pull the relevent
        // messages into a local VecDequeue and process them in their own time.
        let (signal_tx, _) = tokio::sync::broadcast::channel(128);
        let (term_tx, _) = tokio::sync::watch::channel(false);

        Ok(Self {
            inner: Arc::new(InnerSignerContext { config, signal_tx, term_tx }),
        })
    }

>>>>>>> 033e2cbd
    fn config(&self) -> &Settings {
        &self.config
    }

    fn get_signal_receiver(&self) -> tokio::sync::broadcast::Receiver<SignerSignal> {
        self.signal_tx.subscribe()
    }

    fn get_signal_sender(&self) -> tokio::sync::broadcast::Sender<SignerSignal> {
        self.inner.signal_tx.clone()
    }

    /// Send a signal to the application signalling channel.
    fn signal(&self, signal: SignerSignal) -> Result<(), Error> {
        self.signal_tx
            .send(signal)
            .map_err(|_| {
                // This realistically shouldn't ever happen
                tracing::warn!("failed to send signal to the application, no receivers present.");
                // Send a shutdown signal, just in-case.
                self.get_termination_handle().signal_shutdown();
                Error::SignerShutdown
            })
            .map(|_| ())
    }

    fn get_termination_handle(&self) -> TerminationHandle {
        TerminationHandle(self.term_tx.clone(), self.term_tx.subscribe())
    }

    fn get_storage(&self) -> Arc<(dyn DbRead)> {
        Arc::clone(&self.db).as_read()
    }

    fn get_storage_mut(&self) -> Arc<dyn DbReadWrite> {
        Arc::clone(&self.db)
    }
}<|MERGE_RESOLUTION|>--- conflicted
+++ resolved
@@ -1,10 +1,7 @@
 //! Context module for the signer binary.
 
 use std::sync::Arc;
-<<<<<<< HEAD
-=======
 
->>>>>>> 033e2cbd
 use tokio::sync::broadcast::Sender;
 
 use crate::{
@@ -15,13 +12,6 @@
 
 /// Context trait that is implemented by the [`SignerContext`].
 pub trait Context {
-<<<<<<< HEAD
-=======
-    /// Initialize a new signer context.
-    fn init(config: Settings) -> Result<Self, crate::error::Error>
-    where
-        Self: Sized;
->>>>>>> 033e2cbd
     /// Get the current configuration for the signer.
     fn config(&self) -> &Settings;
     /// Subscribe to the application signalling channel, returning a receiver
@@ -30,17 +20,13 @@
     /// Get an owned application signalling channel sender.
     fn get_signal_sender(&self) -> tokio::sync::broadcast::Sender<SignerSignal>;
     /// Send a signal to the application signalling channel.
-<<<<<<< HEAD
-    fn signal(&self, signal: SignerSignal) -> Result<usize, crate::error::Error>;
+    fn signal(&self, signal: SignerSignal) -> Result<(), Error>;
+    /// Returns a handle to the application's termination signal.
+    fn get_termination_handle(&self) -> TerminationHandle;
     /// Retrieve a read-only storage connection.
     fn get_storage(&self) -> Arc<dyn DbRead>;
     /// Retrieve a mutable (read+write) storage connection.
     fn get_storage_mut(&self) -> Arc<dyn DbReadWrite>;
-=======
-    fn signal(&self, signal: SignerSignal) -> Result<(), Error>;
-    /// Returns a handle to the application's termination signal.
-    fn get_termination_handle(&self) -> TerminationHandle;
->>>>>>> 033e2cbd
 }
 
 /// Signer context which is passed to different components within the
@@ -64,7 +50,11 @@
     // for the duration of the program and is used both to send messages
     // and to hand out new receivers.
     signal_tx: Sender<SignerSignal>,
-<<<<<<< HEAD
+    /// Handle to the app termination channel. This keeps the channel alive
+    /// for the duration of the program and is used to provide new senders
+    /// and receivers for a [`TerminationHandle`].
+    term_tx: tokio::sync::watch::Sender<bool>,
+    /// Handle to the database connection.
     db: Arc<dyn DbReadWrite>,
 }
 
@@ -73,6 +63,7 @@
     pub async fn init(config: Settings) -> Result<Self, Error> {
         // Create a channel for signalling within the application.
         let (signal_tx, _) = tokio::sync::broadcast::channel(128);
+        let (term_tx, _) = tokio::sync::watch::channel(false);
 
         // Create a database connection.
         let db: Arc<dyn DbReadWrite> = match config.signer.db_endpoint.scheme() {
@@ -85,14 +76,10 @@
             }
         };
 
-        Ok(SignerContext { config, signal_tx, db })
+        Ok(Self {
+            inner: Arc::new(InnerSignerContext { config, signal_tx, term_tx, db }),
+        })
     }
-=======
-    /// Handle to the app termination channel. This keeps the channel alive
-    /// for the duration of the program and is used to provide new senders
-    /// and receivers for a [`TerminationHandle`].
-    term_tx: tokio::sync::watch::Sender<bool>,
->>>>>>> 033e2cbd
 }
 
 /// Signals that can be sent within the signer binary.
@@ -162,22 +149,6 @@
 }
 
 impl Context for SignerContext {
-<<<<<<< HEAD
-=======
-    /// Create a new signer context.
-    fn init(config: Settings) -> Result<Self, Error> {
-        // TODO: Decide on the channel capacity and how we should handle slow consumers.
-        // NOTE: Ideally consumers which require processing time should pull the relevent
-        // messages into a local VecDequeue and process them in their own time.
-        let (signal_tx, _) = tokio::sync::broadcast::channel(128);
-        let (term_tx, _) = tokio::sync::watch::channel(false);
-
-        Ok(Self {
-            inner: Arc::new(InnerSignerContext { config, signal_tx, term_tx }),
-        })
-    }
-
->>>>>>> 033e2cbd
     fn config(&self) -> &Settings {
         &self.config
     }
