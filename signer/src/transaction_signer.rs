--- conflicted
+++ resolved
@@ -661,12 +661,8 @@
 
                 let state_machine = SignerStateMachine::new(
                     signer_public_keys,
-<<<<<<< HEAD
-                    self.threshold,
+                    threshold,
                     *chain_tip,
-=======
-                    threshold,
->>>>>>> 02e91d91
                     self.signer_private_key,
                 )?;
                 let state_machine_id = StateMachineId::Dkg(*chain_tip);
