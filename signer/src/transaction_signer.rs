//! # Transaction signer
//!
//! This module contains the transaction signer, which is the component of the sBTC signer
//! responsible for participating in signing rounds.
//!
//! For more details, see the [`TxSignerEventLoop`] documentation.

use std::collections::BTreeSet;
use std::time::Duration;

use crate::bitcoin::validation::BitcoinTxContext;
use crate::context::Context;
use crate::context::P2PEvent;
use crate::context::SignerCommand;
use crate::context::SignerEvent;
use crate::context::SignerSignal;
use crate::context::TxCoordinatorEvent;
use crate::context::TxSignerEvent;
use crate::ecdsa::SignEcdsa as _;
use crate::error::Error;
use crate::keys::PrivateKey;
use crate::keys::PublicKey;
use crate::keys::PublicKeyXOnly;
use crate::message;
use crate::message::BitcoinPreSignAck;
use crate::message::StacksTransactionSignRequest;
use crate::message::WstsMessageId;
use crate::metrics::Metrics;
use crate::metrics::BITCOIN_BLOCKCHAIN;
use crate::metrics::STACKS_BLOCKCHAIN;
use crate::network;
use crate::stacks::contracts::AsContractCall as _;
use crate::stacks::contracts::ContractCall;
use crate::stacks::contracts::ReqContext;
use crate::stacks::contracts::StacksTx;
use crate::stacks::wallet::MultisigTx;
use crate::stacks::wallet::SignerWallet;
use crate::storage::model;
use crate::storage::model::SigHash;
use crate::storage::DbRead;
use crate::storage::DbWrite as _;
use crate::wsts_state_machine::SignerStateMachine;
use crate::wsts_state_machine::StateMachineId;

use bitcoin::hashes::Hash as _;
use bitcoin::TapSighash;
use futures::StreamExt;
use lru::LruCache;
use wsts::net::DkgEnd;
use wsts::net::DkgStatus;
use wsts::net::Message as WstsNetMessage;

#[cfg_attr(doc, aquamarine::aquamarine)]
/// # Transaction signer event loop
///
/// This struct contains the implementation of the transaction signer
/// logic. The event loop subscribes to storage update notifications from
/// the block observer, and listens to signer messages over the signer
/// network.
///
/// ## On block observer notification
///
/// When the signer receives a notification from the block observer,
/// indicating that new blocks have been added to the signer state, it must
/// go over each of the pending requests and decide whether to accept or
/// reject it. The decision is then persisted and broadcast to the other
/// signers. The following flowchart illustrates the flow.
///
/// ```mermaid
/// flowchart TD
///     SU[Block observer notification] --> FPR(Fetch pending requests)
///     FPR --> NR(Next request)
///     NR --> |deposit/withdraw| DAR(Decide to accept/reject)
///     NR ----> |none| DONE[Done]
///     DAR --> PD(Persist decision)
///     PD --> BD(Broadcast decision)
///     BD --> NR
/// ```
///
/// ## On signer message
///
/// When the signer receives a message from another signer, it needs to do
/// a few different things depending on the type of the message.
///
/// - **Signer decision**: When receiving a signer decision, the
///   transaction signer only needs to persist the decision to its
///   database.
/// - **Stacks sign request**: When receiving a request to sign a stacks
///   transaction, the signer must verify that it has decided to sign the
///   transaction, and if it has, send a transaction signature back over
///   the network.
/// - **Bitcoin sign request**: When receiving a request to sign a bitcoin
///   transaction, the signer must verify that it has decided to accept all
///   requests that the transaction fulfills. Once verified, the
///   transaction signer creates a dedicated WSTS state machine to
///   participate in a signing round for this transaction. Thereafter, the
///   signer sends a bitcoin transaction sign ack message back over the
///   network to signal its readiness.
/// - **WSTS message**: When receiving a WSTS message, the signer will look
///   up the corresponding state machine and dispatch the WSTS message to
///   it.
///
/// The following flowchart illustrates the process.
///
/// ```mermaid
/// flowchart TD
///     SM[Signer message received] --> |Signer decision| PD(Persist decision)
///
///     SM --> |Stacks sign request| CD1(Check decision)
///     CD1 --> SS(Send signature)
///
///     SM --> |Bitcoin sign request| CD2(Check decision)
///     CD2 --> WSM(Create WSTS state machine)
///     WSM --> ACK(Send Ack message)
///
///     SM --> |WSTS message| RWSM(Relay to WSTS state machine)
/// ```
#[derive(Debug)]
pub struct TxSignerEventLoop<Context, Network, Rng> {
    /// The signer context.
    pub context: Context,
    /// Interface to the signer network.
    pub network: Network,
    /// Private key of the signer for network communication.
    pub signer_private_key: PrivateKey,
    /// WSTS state machines for active signing rounds and DKG rounds
    ///
    /// - For signing rounds, the TxID is the ID of the transaction to be
    ///   signed.
    ///
    /// - For DKG rounds, TxID should be the ID of the transaction that
    ///   defined the signer set.
    pub wsts_state_machines: LruCache<StateMachineId, SignerStateMachine>,
    /// The threshold for the signer
    pub threshold: u32,
    /// How many bitcoin blocks back from the chain tip the signer will look for requests.
    pub context_window: u16,
    /// Random number generator used for encryption
    pub rng: Rng,
    /// The time the signer should pause for after receiving a DKG begin message
    /// before relaying to give the other signers time to catch up.
    pub dkg_begin_pause: Option<Duration>,
}

/// This struct represents a signature hash and the public key that locks
/// it.
///
/// The struct is only created when the signer has validated the bitcoin
/// transaction and has agreed to sign the sighash.
struct AcceptedSigHash {
    /// The signature hash to be signed.
    sighash: SigHash,
    /// The public key that is used to lock the above signature hash.
    public_key: PublicKeyXOnly,
}

/// This function defines which messages this event loop is interested
/// in.
fn run_loop_message_filter(signal: &SignerSignal) -> bool {
    match signal {
        SignerSignal::Event(SignerEvent::P2P(P2PEvent::MessageReceived(msg))) => !matches!(
            msg.payload,
            message::Payload::SignerDepositDecision(_)
                | message::Payload::SignerWithdrawalDecision(_)
                | message::Payload::StacksTransactionSignature(_)
                | message::Payload::BitcoinPreSignAck(_)
        ),
        SignerSignal::Command(SignerCommand::Shutdown)
        | SignerSignal::Event(SignerEvent::TxCoordinator(TxCoordinatorEvent::MessageGenerated(
            _,
        ))) => true,
        _ => false,
    }
}

impl<C, N, Rng> TxSignerEventLoop<C, N, Rng>
where
    C: Context,
    N: network::MessageTransfer,
    Rng: rand::RngCore + rand::CryptoRng,
{
    /// Run the signer event loop
    #[tracing::instrument(
        skip_all,
        fields(public_key = %self.signer_public_key()),
        name = "tx-signer"
    )]
    pub async fn run(mut self) -> Result<(), Error> {
        if let Err(error) = self.context.signal(TxSignerEvent::EventLoopStarted.into()) {
            tracing::error!(%error, "error signalling event loop start");
            return Err(error);
        };
        let mut signal_stream = self.context.as_signal_stream(run_loop_message_filter);

        while let Some(message) = signal_stream.next().await {
            match message {
                SignerSignal::Command(SignerCommand::Shutdown) => break,
                SignerSignal::Command(SignerCommand::P2PPublish(_)) => {}
                SignerSignal::Event(event) => match event {
                    SignerEvent::TxCoordinator(TxCoordinatorEvent::MessageGenerated(msg))
                    | SignerEvent::P2P(P2PEvent::MessageReceived(msg)) => {
                        if let Err(error) = self.handle_signer_message(&msg).await {
                            tracing::error!(%error, "error handling signer message");
                        }
                    }
                    _ => {}
                },
            }
        }

        tracing::info!("transaction signer event loop has been stopped");
        Ok(())
    }

    #[tracing::instrument(skip_all, fields(chain_tip = tracing::field::Empty))]
    async fn handle_signer_message(&mut self, msg: &network::Msg) -> Result<(), Error> {
        let chain_tip_report = self
            .inspect_msg_chain_tip(msg.signer_public_key, &msg.bitcoin_chain_tip)
            .await?;
        let MsgChainTipReport {
            sender_is_coordinator,
            chain_tip_status,
            chain_tip,
        } = chain_tip_report;

        let span = tracing::Span::current();
        span.record("chain_tip", tracing::field::display(chain_tip));
        tracing::trace!(
            %sender_is_coordinator,
            %chain_tip_status,
            sender = %msg.signer_public_key,
            payload = %msg.inner.payload,
            "handling message from signer"
        );

        match (&msg.inner.payload, sender_is_coordinator, chain_tip_status) {
            (
                message::Payload::StacksTransactionSignRequest(request),
                true,
                ChainTipStatus::Canonical,
            ) => {
                self.handle_stacks_transaction_sign_request(
                    request,
                    &msg.bitcoin_chain_tip,
                    &msg.signer_public_key,
                )
                .await?;
            }

            (message::Payload::WstsMessage(wsts_msg), _, _) => {
                self.handle_wsts_message(
                    wsts_msg,
                    &msg.bitcoin_chain_tip,
                    msg.signer_public_key,
                    &chain_tip_report,
                )
                .await?;
            }

            (message::Payload::BitcoinPreSignRequest(requests), _, _) => {
                let instant = std::time::Instant::now();
                let pre_validation_status = self
                    .handle_bitcoin_pre_sign_request(requests, &msg.bitcoin_chain_tip)
                    .await;

                let status = if pre_validation_status.is_ok() {
                    "success"
                } else {
                    "failure"
                };
                metrics::histogram!(
                    Metrics::ValidationDurationSeconds,
                    "blockchain" => BITCOIN_BLOCKCHAIN,
                    "kind" => "sweep-presign",
                    "status" => status,
                )
                .record(instant.elapsed());

                metrics::counter!(
                    Metrics::SignRequestsTotal,
                    "blockchain" => BITCOIN_BLOCKCHAIN,
                    "kind" => "sweep-presign",
                    "status" => status,
                )
                .increment(1);
                pre_validation_status?;
            }
            // Message types ignored by the transaction signer
            (message::Payload::StacksTransactionSignature(_), _, _)
            | (message::Payload::SignerDepositDecision(_), _, _)
            | (message::Payload::SignerWithdrawalDecision(_), _, _) => (),

            // Any other combination should be logged
            _ => {
                tracing::warn!(?msg, ?chain_tip_report, "unexpected message");
            }
        };

        Ok(())
    }

    /// Find out the status of the given chain tip
    #[tracing::instrument(skip_all)]
    async fn inspect_msg_chain_tip(
        &mut self,
        msg_sender: PublicKey,
        msg_bitcoin_chain_tip: &model::BitcoinBlockHash,
    ) -> Result<MsgChainTipReport, Error> {
        let storage = self.context.get_storage();

        let chain_tip = storage
            .get_bitcoin_canonical_chain_tip()
            .await?
            .ok_or(Error::NoChainTip)?;

        let is_known = storage
            .get_bitcoin_block(msg_bitcoin_chain_tip)
            .await?
            .is_some();
        let is_canonical = msg_bitcoin_chain_tip == &chain_tip;

        let signer_set = self.get_signer_public_keys(&chain_tip).await?;
        let sender_is_coordinator = crate::transaction_coordinator::given_key_is_coordinator(
            msg_sender,
            &chain_tip,
            &signer_set,
        );

        let chain_tip_status = match (is_known, is_canonical) {
            (true, true) => ChainTipStatus::Canonical,
            (true, false) => ChainTipStatus::Known,
            (false, _) => ChainTipStatus::Unknown,
        };

        Ok(MsgChainTipReport {
            sender_is_coordinator,
            chain_tip_status,
            chain_tip,
        })
    }

    /// Processes the [`BitcoinPreSignRequest`] message.
    /// The signer reconstructs the sighashes for the provided requests
    /// based on the current state of its UTXO and fee details obtained
    /// from the coordinator.
    /// It validates the transactions and records its intent to sign them
    /// in the database.
    #[tracing::instrument(skip_all)]
    pub async fn handle_bitcoin_pre_sign_request(
        &mut self,
        request: &message::BitcoinPreSignRequest,
        bitcoin_chain_tip: &model::BitcoinBlockHash,
    ) -> Result<(), Error> {
        let db = self.context.get_storage_mut();
        let bitcoin_block = db
            .get_bitcoin_block(bitcoin_chain_tip)
            .await
            .map_err(|_| Error::NoChainTip)?
            .ok_or_else(|| Error::NoChainTip)?;

        let (maybe_aggregate_key, _signer_set) = self
            .get_signer_set_and_aggregate_key(bitcoin_chain_tip)
            .await?;

        let btc_ctx = BitcoinTxContext {
            chain_tip: *bitcoin_chain_tip,
            chain_tip_height: bitcoin_block.block_height,
            context_window: self.context_window,
            signer_public_key: self.signer_public_key(),
            aggregate_key: maybe_aggregate_key.ok_or(Error::NoDkgShares)?,
        };

        tracing::debug!("validating bitcoin transaction pre-sign");
        let sighashes = request
            .construct_package_sighashes(&self.context, &btc_ctx)
            .await?;

        let deposits_sighashes: Vec<model::BitcoinTxSigHash> =
            sighashes.iter().flat_map(|s| s.to_input_rows()).collect();

        let withdrawals_outputs: Vec<model::BitcoinWithdrawalOutput> = sighashes
            .iter()
            .flat_map(|s| s.to_withdrawal_rows())
            .collect();

        tracing::debug!("storing sighashes to the database");
        db.write_bitcoin_txs_sighashes(&deposits_sighashes).await?;

        db.write_bitcoin_withdrawals_outputs(&withdrawals_outputs)
            .await?;

        self.send_message(BitcoinPreSignAck, bitcoin_chain_tip)
            .await?;
        Ok(())
    }

    #[tracing::instrument(skip_all)]
    async fn handle_stacks_transaction_sign_request(
        &mut self,
        request: &StacksTransactionSignRequest,
        bitcoin_chain_tip: &model::BitcoinBlockHash,
        origin_public_key: &PublicKey,
    ) -> Result<(), Error> {
        let instant = std::time::Instant::now();
        let validation_status = self
            .assert_valid_stacks_tx_sign_request(request, bitcoin_chain_tip, origin_public_key)
            .await;

        metrics::histogram!(
            Metrics::ValidationDurationSeconds,
            "blockchain" => STACKS_BLOCKCHAIN,
            "kind" => request.tx_kind(),
        )
        .record(instant.elapsed());
        metrics::counter!(
            Metrics::SignRequestsTotal,
            "blockchain" => STACKS_BLOCKCHAIN,
            "kind" => request.tx_kind(),
            "status" => if validation_status.is_ok() { "success" } else { "failed" },
        )
        .increment(1);
        validation_status?;

        // We need to set the nonce in order to get the exact transaction
        // that we need to sign.
        let wallet = SignerWallet::load(&self.context, bitcoin_chain_tip).await?;
        wallet.set_nonce(request.nonce);

        let multi_sig = MultisigTx::new_tx(&request.contract_tx, &wallet, request.tx_fee);
        let txid = multi_sig.tx().txid();

        if txid != request.txid {
            return Err(Error::SignerCoordinatorTxidMismatch(txid, request.txid));
        }

        let signature = crate::signature::sign_stacks_tx(multi_sig.tx(), &self.signer_private_key);

        let msg = message::StacksTransactionSignature { txid, signature };

        self.send_message(msg, bitcoin_chain_tip).await?;

        Ok(())
    }

    /// Check that the transaction is indeed valid. We specific checks that
    /// are run depend on the transaction being signed.
    #[tracing::instrument(skip_all, fields(sender = %origin_public_key, txid = %request.txid), err)]
    pub async fn assert_valid_stacks_tx_sign_request(
        &self,
        request: &StacksTransactionSignRequest,
        chain_tip: &model::BitcoinBlockHash,
        origin_public_key: &PublicKey,
    ) -> Result<(), Error> {
        let db = self.context.get_storage();
        let public_key = self.signer_public_key();

        let Some(shares) = db.get_encrypted_dkg_shares(&request.aggregate_key).await? else {
            return Err(Error::MissingDkgShares(request.aggregate_key.into()));
        };
        // There is one check that applies to all Stacks transactions, and
        // that check is that the current signer is in the signing set
        // associated with the given aggregate key. We do this check here.
        if !shares.signer_set_public_keys.contains(&public_key) {
            return Err(Error::ValidationSignerSet(request.aggregate_key));
        }

        let Some(block) = db.get_bitcoin_block(chain_tip).await? else {
            return Err(Error::MissingBitcoinBlock(*chain_tip));
        };

        let req_ctx = ReqContext {
            chain_tip: block.into(),
            context_window: self.context_window,
            origin: *origin_public_key,
            aggregate_key: request.aggregate_key,
            signatures_required: shares.signature_share_threshold,
            deployer: self.context.config().signer.deployer,
        };
        let ctx = &self.context;
        tracing::info!("running validation on stacks transaction");
        match &request.contract_tx {
            StacksTx::ContractCall(ContractCall::AcceptWithdrawalV1(contract)) => {
                contract.validate(ctx, &req_ctx).await?
            }
            StacksTx::ContractCall(ContractCall::CompleteDepositV1(contract)) => {
                contract.validate(ctx, &req_ctx).await?
            }
            StacksTx::ContractCall(ContractCall::RejectWithdrawalV1(contract)) => {
                contract.validate(ctx, &req_ctx).await?
            }
            StacksTx::ContractCall(ContractCall::RotateKeysV1(contract)) => {
                contract.validate(ctx, &req_ctx).await?
            }
            StacksTx::SmartContract(smart_contract) => {
                smart_contract.validate(ctx, &req_ctx).await?
            }
        };

        tracing::info!("stacks validation finished successfully");
        Ok(())
    }

    /// Process WSTS messages
    #[tracing::instrument(skip_all, fields(
        msg_id = %msg.id,
        msg_type = %msg.type_id(),
        dkg_signer_id = tracing::field::Empty,
        dkg_id = tracing::field::Empty,
        dkg_sign_id = tracing::field::Empty,
        dkg_iter_id = tracing::field::Empty,
        dkg_txid = tracing::field::Empty,
        sender_public_key = %msg_public_key,
    ))]
    pub async fn handle_wsts_message(
        &mut self,
        msg: &message::WstsMessage,
        bitcoin_chain_tip: &model::BitcoinBlockHash,
        msg_public_key: PublicKey,
        chain_tip_report: &MsgChainTipReport,
    ) -> Result<(), Error> {
        let span = tracing::Span::current();

        match &msg.inner {
            WstsNetMessage::DkgBegin(request) => {
                span.record("dkg_id", request.dkg_id);

                if !chain_tip_report.is_from_canonical_coordinator() {
                    tracing::warn!(
                        ?chain_tip_report,
                        "received coordinator message from a non canonical coordinator"
                    );
                    return Ok(());
                }

                tracing::debug!("responding to dkg-begin");

                // Assert that DKG should be allowed to proceed given the current state
                // and configuration.
                assert_allow_dkg_begin(&self.context, bitcoin_chain_tip).await?;

                let signer_public_keys = self.get_signer_public_keys(bitcoin_chain_tip).await?;

                let state_machine = SignerStateMachine::new(
                    signer_public_keys,
                    self.threshold,
                    self.signer_private_key,
                )?;
                let id = StateMachineId::from(bitcoin_chain_tip);
                self.wsts_state_machines.put(id, state_machine);

                if let Some(pause) = self.dkg_begin_pause {
                    // Let's give the others some slack
                    tracing::debug!(
                        "sleeping a bit to give the other peers some slack to get dkg-begin"
                    );
                    tokio::time::sleep(pause).await;
                }

                self.relay_message(id, msg.id, &msg.inner, bitcoin_chain_tip)
                    .await?;
            }
<<<<<<< HEAD
            WstsNetMessage::DkgPrivateBegin(request) => {
                span.record("dkg_id", request.dkg_id);

                if !chain_tip_report.sender_is_coordinator {
                    tracing::warn!("received coordinator message from non-coordinator signer");
=======
            WstsNetMessage::DkgPrivateBegin(_) => {
                tracing::info!("handling DkgPrivateBegin");

                if !chain_tip_report.is_from_canonical_coordinator() {
                    tracing::warn!(
                        ?chain_tip_report,
                        "received coordinator message from a non canonical coordinator"
                    );
>>>>>>> 564b6382
                    return Ok(());
                }

                tracing::debug!("responding to dkg-private-begin");

                let id = StateMachineId::from(bitcoin_chain_tip);
                self.relay_message(id, msg.id, &msg.inner, bitcoin_chain_tip)
                    .await?;
            }
            WstsNetMessage::DkgPublicShares(request) => {
                span.record("dkg_id", request.dkg_id);
                span.record("dkg_signer_id", request.signer_id);

                tracing::debug!("responding to dkg-public-shares");

                let id = StateMachineId::from(bitcoin_chain_tip);
                self.validate_sender(&id, request.signer_id, &msg_public_key)?;
                self.relay_message(id, msg.id, &msg.inner, bitcoin_chain_tip)
                    .await?;
            }
            WstsNetMessage::DkgPrivateShares(request) => {
                span.record("dkg_id", request.dkg_id);
                span.record("dkg_signer_id", request.signer_id);

                tracing::debug!("responding to dkg-private-shares");

                let id = StateMachineId::from(bitcoin_chain_tip);
                self.validate_sender(&id, request.signer_id, &msg_public_key)?;
                self.relay_message(id, msg.id, &msg.inner, bitcoin_chain_tip)
                    .await?;
            }
<<<<<<< HEAD
            WstsNetMessage::DkgEndBegin(request) => {
                span.record("dkg_id", request.dkg_id);

                if !chain_tip_report.sender_is_coordinator {
                    tracing::warn!("received coordinator message from non-coordinator signer");
                    return Ok(());
                }

                tracing::debug!("responding to dkg-end-begin");

=======
            WstsNetMessage::DkgEndBegin(_) => {
                tracing::info!("handling DkgEndBegin");

                if !chain_tip_report.is_from_canonical_coordinator() {
                    tracing::warn!(
                        ?chain_tip_report,
                        "received coordinator message from a non canonical coordinator"
                    );
                    return Ok(());
                }

>>>>>>> 564b6382
                let id = StateMachineId::from(bitcoin_chain_tip);
                self.relay_message(id, msg.id, &msg.inner, bitcoin_chain_tip)
                    .await?;
            }
            WstsNetMessage::DkgEnd(request) => {
                span.record("dkg_id", request.dkg_id);
                span.record("dkg_signer_id", request.signer_id);

                match &request.status {
                    DkgStatus::Success => {
                        tracing::info!(status = "success", "signer reports successful dkg round");
                    }
                    DkgStatus::Failure(fail) => {
                        // TODO(#414): handle DKG failure
                        tracing::warn!(status = "failure", reason = ?fail, "signer reports failed dkg round");
                    }
                }
            }
            WstsNetMessage::NonceRequest(request) => {
<<<<<<< HEAD
                span.record("dkg_id", request.dkg_id);
                span.record("dkg_sign_id", request.sign_id);
                span.record("dkg_iter_id", request.sign_iter_id);

                if !chain_tip_report.sender_is_coordinator {
                    tracing::warn!("received coordinator message from non-coordinator signer");
=======
                tracing::info!("handling NonceRequest");

                if !chain_tip_report.is_from_canonical_coordinator() {
                    tracing::warn!(
                        ?chain_tip_report,
                        "received coordinator message from a non canonical coordinator"
                    );
>>>>>>> 564b6382
                    return Ok(());
                }

                tracing::debug!(signature_type = ?request.signature_type, "responding to nonce-request");

                let db = self.context.get_storage();
                let accepted_sighash =
                    Self::validate_bitcoin_sign_request(&db, &request.message).await;

                let validation_status = match &accepted_sighash {
                    Ok(_) => "success",
                    Err(Error::SigHashConversion(_)) => "improper-sighash",
                    Err(Error::UnknownSigHash(_)) => "unknown-sighash",
                    Err(Error::InvalidSigHash(_)) => "invalid-sighash",
                    Err(_) => "unexpected-failure",
                };

                metrics::counter!(
                    Metrics::SignRequestsTotal,
                    "blockchain" => BITCOIN_BLOCKCHAIN,
                    "kind" => "sweep",
                    "status" => validation_status,
                )
                .increment(1);

                let accepted_sighash = accepted_sighash?;
                let id = accepted_sighash.sighash.into();

                let state_machine = SignerStateMachine::load(
                    &db,
                    accepted_sighash.public_key,
                    self.threshold,
                    self.signer_private_key,
                )
                .await?;

                self.wsts_state_machines.put(id, state_machine);
                self.relay_message(id, msg.id, &msg.inner, bitcoin_chain_tip)
                    .await?;
            }
            WstsNetMessage::SignatureShareRequest(request) => {
<<<<<<< HEAD
                span.record("dkg_id", request.dkg_id);
                span.record("dkg_sign_id", request.sign_id);
                span.record("dkg_iter_id", request.sign_iter_id);

                if !chain_tip_report.sender_is_coordinator {
                    tracing::warn!("received coordinator message from non-coordinator signer");
=======
                tracing::info!("handling SignatureShareRequest");

                if !chain_tip_report.is_from_canonical_coordinator() {
                    tracing::warn!(
                        ?chain_tip_report,
                        "received coordinator message from a non canonical coordinator"
                    );
>>>>>>> 564b6382
                    return Ok(());
                }

                tracing::debug!(signature_type = ?request.signature_type, "responding to signature-share-request");

                let db = self.context.get_storage();
                let accepted_sighash =
                    Self::validate_bitcoin_sign_request(&db, &request.message).await?;

                let id = accepted_sighash.sighash.into();
                let response = self
                    .relay_message(id, msg.id, &msg.inner, bitcoin_chain_tip)
                    .await;

                self.wsts_state_machines.pop(&id);
                response?;
            }
            WstsNetMessage::NonceResponse(_) | WstsNetMessage::SignatureShareResponse(_) => {}
        }

        Ok(())
    }

    /// This function is used to verify that the sender in the message
    /// matches the signer in the corresponding state machine.
    fn validate_sender(
        &mut self,
        id: &StateMachineId,
        signer_id: u32,
        sender_public_key: &PublicKey,
    ) -> Result<(), Error> {
        let public_keys = match self.wsts_state_machines.get(id) {
            Some(state_machine) => &state_machine.public_keys,
            None => return Err(Error::MissingStateMachine),
        };

        let wsts_public_key = public_keys
            .signers
            .get(&signer_id)
            .map(PublicKey::from)
            .ok_or(Error::MissingPublicKey)?;

        if &wsts_public_key != sender_public_key {
            let sender = Box::new(*sender_public_key);
            let wsts = Box::new(wsts_public_key);
            return Err(Error::PublicKeyMismatch { wsts, sender });
        }

        Ok(())
    }

    /// Check whether we will sign the message, which is supposed to be a
    /// bitcoin sighash
    async fn validate_bitcoin_sign_request<D>(db: &D, msg: &[u8]) -> Result<AcceptedSigHash, Error>
    where
        D: DbRead,
    {
        let sighash = TapSighash::from_slice(msg)
            .map_err(Error::SigHashConversion)?
            .into();

        match db.will_sign_bitcoin_tx_sighash(&sighash).await? {
            Some((true, public_key)) => Ok(AcceptedSigHash { public_key, sighash }),
            Some((false, _)) => Err(Error::InvalidSigHash(sighash)),
            None => Err(Error::UnknownSigHash(sighash)),
        }
    }

    #[tracing::instrument(skip(self))]
    async fn store_dkg_shares(&mut self, id: &StateMachineId) -> Result<(), Error> {
        let state_machine = self
            .wsts_state_machines
            .get(id)
            .ok_or(Error::MissingStateMachine)?;

        let encrypted_dkg_shares = state_machine.get_encrypted_dkg_shares(&mut self.rng)?;

        tracing::debug!("storing DKG shares");
        self.context
            .get_storage_mut()
            .write_encrypted_dkg_shares(&encrypted_dkg_shares)
            .await?;

        Ok(())
    }

    #[tracing::instrument(skip_all)]
    async fn relay_message(
        &mut self,
        state_machine_id: StateMachineId,
        wsts_id: WstsMessageId,
        msg: &WstsNetMessage,
        bitcoin_chain_tip: &model::BitcoinBlockHash,
    ) -> Result<(), Error> {
        let Some(state_machine) = self.wsts_state_machines.get_mut(&state_machine_id) else {
            tracing::warn!("missing signing round");
            return Err(Error::MissingStateMachine);
        };

        let outbound_messages = state_machine.process(msg).map_err(Error::Wsts)?;

        for outbound_message in outbound_messages.iter() {
            // The WSTS state machine assume we read our own messages
            state_machine
                .process(outbound_message)
                .map_err(Error::Wsts)?;
        }

        for outbound in outbound_messages {
            // We cannot store DKG shares until the signer state machine
            // emits a DkgEnd message, because that is the only way to know
            // whether it has truly received all relevant messages from its
            // peers.
            if let WstsNetMessage::DkgEnd(DkgEnd { status: DkgStatus::Success, .. }) = outbound {
                self.store_dkg_shares(&state_machine_id).await?;
                self.wsts_state_machines.pop(&state_machine_id);
            }
            let msg = message::WstsMessage { id: wsts_id, inner: outbound };

            self.send_message(msg, bitcoin_chain_tip).await?;
        }

        Ok(())
    }

    #[tracing::instrument(skip_all)]
    async fn send_message(
        &mut self,
        msg: impl Into<message::Payload>,
        bitcoin_chain_tip: &model::BitcoinBlockHash,
    ) -> Result<(), Error> {
        let payload: message::Payload = msg.into();
        tracing::trace!(%payload, "broadcasting message");

        let msg = payload
            .to_message(*bitcoin_chain_tip)
            .sign_ecdsa(&self.signer_private_key);

        self.network.broadcast(msg.clone()).await?;
        self.context
            .signal(TxSignerEvent::MessageGenerated(msg).into())?;

        Ok(())
    }

    /// Return the signing set that can make sBTC related contract calls
    /// along with the current aggregate key to use for locking UTXOs on
    /// bitcoin.
    ///
    /// The aggregate key fetched here is the one confirmed on the
    /// canonical Stacks blockchain as part of a `rotate-keys` contract
    /// call. It will be the public key that is the result of a DKG run. If
    /// there are no rotate-keys transactions on the canonical stacks
    /// blockchain, then we fall back on the last known DKG shares row in
    /// our database, and return None as the aggregate key if no DKG shares
    /// can be found, implying that this signer has not participated in
    /// DKG.
    #[tracing::instrument(skip_all)]
    pub async fn get_signer_set_and_aggregate_key(
        &self,
        bitcoin_chain_tip: &model::BitcoinBlockHash,
    ) -> Result<(Option<PublicKey>, BTreeSet<PublicKey>), Error> {
        let db = self.context.get_storage();

        // We are supposed to submit a rotate-keys transaction after
        // running DKG, but that transaction may not have been submitted
        // yet (if we have just run DKG) or it may not have been confirmed
        // on the canonical Stacks blockchain.
        //
        // If the signers have already run DKG, then we know that all
        // participating signers should have the same view of the latest
        // aggregate key, so we can fall back on the stored DKG shares for
        // getting the current aggregate key and associated signing set.
        match db.get_last_key_rotation(bitcoin_chain_tip).await? {
            Some(last_key) => {
                let aggregate_key = last_key.aggregate_key;
                let signer_set = last_key.signer_set.into_iter().collect();
                Ok((Some(aggregate_key), signer_set))
            }
            None => match db.get_latest_encrypted_dkg_shares().await? {
                Some(shares) => {
                    let signer_set = shares.signer_set_public_keys.into_iter().collect();
                    Ok((Some(shares.aggregate_key), signer_set))
                }
                None => Ok((None, self.context.config().signer.bootstrap_signing_set())),
            },
        }
    }

    /// Get the set of public keys for the current signing set.
    ///
    /// If there is a successful `rotate-keys` transaction in the database
    /// then we should use that as the source of truth for the current
    /// signing set, otherwise we fall back to the bootstrap keys in our
    /// config.
    #[tracing::instrument(skip_all)]
    pub async fn get_signer_public_keys(
        &self,
        chain_tip: &model::BitcoinBlockHash,
    ) -> Result<BTreeSet<PublicKey>, Error> {
        let db = self.context.get_storage();

        // Get the last rotate-keys transaction from the database on the
        // canonical Stacks blockchain (which we identify using the
        // canonical bitcoin blockchain). If we don't have such a
        // transaction then get the bootstrap keys from our config.
        match db.get_last_key_rotation(chain_tip).await? {
            Some(last_key) => Ok(last_key.signer_set.into_iter().collect()),
            None => Ok(self.context.config().signer.bootstrap_signing_set()),
        }
    }

    fn signer_public_key(&self) -> PublicKey {
        PublicKey::from_private_key(&self.signer_private_key)
    }
}

/// Asserts whether a `DkgBegin` WSTS message should be allowed to proceed
/// based on the current state of the signer and the DKG configuration.
async fn assert_allow_dkg_begin(
    context: &impl Context,
    bitcoin_chain_tip: &model::BitcoinBlockHash,
) -> Result<(), Error> {
    let storage = context.get_storage();
    let config = context.config();

    // Get the bitcoin block at the chain tip so that we know the height
    let bitcoin_chain_tip_block = storage
        .get_bitcoin_block(bitcoin_chain_tip)
        .await?
        .ok_or(Error::NoChainTip)?;

    // Get the number of DKG shares that have been stored
    let dkg_shares_entry_count = storage.get_encrypted_dkg_shares_count().await?;

    // Get DKG configuration parameters
    let dkg_min_bitcoin_block_height = config.signer.dkg_min_bitcoin_block_height;
    let dkg_target_rounds = config.signer.dkg_target_rounds;

    // Determine the action based on the DKG shares count and the rerun height (if configured)
    match (
        dkg_shares_entry_count,
        dkg_target_rounds,
        dkg_min_bitcoin_block_height,
    ) {
        (0, _, _) => {
            tracing::info!(
                ?dkg_min_bitcoin_block_height,
                %dkg_target_rounds,
                "no DKG shares exist; proceeding with DKG"
            );
        }
        (current, target, Some(dkg_min_height)) => {
            if current >= target.get() {
                tracing::warn!(
                    ?dkg_min_bitcoin_block_height,
                    %dkg_target_rounds,
                    dkg_current_rounds = %dkg_shares_entry_count,
                    "The target number of DKG shares has been reached; aborting"
                );
                return Err(Error::DkgHasAlreadyRun);
            }
            if bitcoin_chain_tip_block.block_height < dkg_min_height.get() {
                tracing::warn!(
                    ?dkg_min_bitcoin_block_height,
                    %dkg_target_rounds,
                    dkg_current_rounds = %dkg_shares_entry_count,
                    "bitcoin chain tip is below the minimum height for DKG rerun; aborting"
                );
                return Err(Error::DkgHasAlreadyRun);
            }
            tracing::info!(
                ?dkg_min_bitcoin_block_height,
                %dkg_target_rounds,
                dkg_current_rounds = %dkg_shares_entry_count,
                "DKG rerun height has been met and we are below the target number of rounds; proceeding with DKG"
            );
        }
        // Note that we account for all (0, _, _) cases above (i.e. first DKG round)
        (_, _, None) => {
            tracing::warn!(
                ?dkg_min_bitcoin_block_height,
                %dkg_target_rounds,
                dkg_current_rounds = %dkg_shares_entry_count,
                "attempt to run multiple DKGs without a configured re-run height; aborting"
            );
            return Err(Error::DkgHasAlreadyRun);
        }
    }

    Ok(())
}

/// Relevant information for validating incoming messages
/// relating to a particular chain tip.
#[derive(Debug, Clone, Copy)]
pub struct MsgChainTipReport {
    /// Whether the sender of the incoming message is the coordinator for this chain tip.
    pub sender_is_coordinator: bool,
    /// The status of the chain tip relative to the signers' perspective.
    pub chain_tip_status: ChainTipStatus,
    /// The bitcoin chain tip.
    pub chain_tip: model::BitcoinBlockHash,
}

impl MsgChainTipReport {
    /// Checks if the message is for the canonical chain tip from the coordinator
    pub fn is_from_canonical_coordinator(&self) -> bool {
        self.chain_tip_status == ChainTipStatus::Canonical && self.sender_is_coordinator
    }
}

/// The status of a chain tip relative to the known blocks in the signer database.
#[derive(Debug, Clone, Copy, PartialEq, strum::Display)]
#[strum(serialize_all = "SCREAMING_SNAKE_CASE")]
pub enum ChainTipStatus {
    /// The chain tip is the tip of the canonical fork.
    Canonical,
    /// The chain tip is for a known block, but is not the canonical chain tip.
    Known,
    /// The chain tip belongs to a block that hasn't been seen yet.
    Unknown,
}

#[cfg(test)]
mod tests {
    use std::num::{NonZeroU32, NonZeroU64, NonZeroUsize};

    use fake::{Fake, Faker};
    use network::InMemoryNetwork;
    use test_case::test_case;

    use crate::bitcoin::MockBitcoinInteract;
    use crate::context::Context;
    use crate::emily_client::MockEmilyInteract;
    use crate::stacks::api::MockStacksInteract;
    use crate::storage::in_memory::SharedStore;
    use crate::storage::{model, DbWrite};
    use crate::testing;
    use crate::testing::context::*;

    use super::*;

    fn test_environment() -> testing::transaction_signer::TestEnvironment<
        TestContext<
            SharedStore,
            WrappedMock<MockBitcoinInteract>,
            WrappedMock<MockStacksInteract>,
            WrappedMock<MockEmilyInteract>,
        >,
    > {
        let test_model_parameters = testing::storage::model::Params {
            num_bitcoin_blocks: 20,
            num_stacks_blocks_per_bitcoin_block: 3,
            num_deposit_requests_per_block: 5,
            num_withdraw_requests_per_block: 5,
            num_signers_per_request: 0,
            consecutive_blocks: false,
        };

        let context = TestContext::builder()
            .with_in_memory_storage()
            .with_mocked_clients()
            .build();

        // TODO: fix tech debt #893 then raise threshold to 5
        testing::transaction_signer::TestEnvironment {
            context,
            context_window: 6,
            num_signers: 7,
            signing_threshold: 3,
            test_model_parameters,
        }
    }

    #[ignore = "we have a test for this"]
    #[tokio::test]
    async fn should_be_able_to_participate_in_dkg() {
        test_environment()
            .assert_should_be_able_to_participate_in_dkg()
            .await;
    }

    #[test_case(0, None, 1, 100, true; "first DKG allowed without min height")]
    #[test_case(0, Some(100), 1, 5, true; "first DKG allowed regardless of min height")]
    #[test_case(1, None, 2, 100, false; "subsequent DKG not allowed without min height")]
    #[test_case(1, Some(101), 1, 100, false; "subsequent DKG not allowed with current height lower than min height")]
    #[test_case(1, Some(100), 1, 100, false; "subsequent DKG not allowed when target rounds reached")]
    #[test_case(1, Some(100), 2, 100, true; "subsequent DKG allowed when target rounds not reached and min height met")]
    #[test_log::test(tokio::test)]
    async fn test_assert_allow_dkg_begin(
        dkg_rounds_current: u32,
        dkg_min_bitcoin_block_height: Option<u64>,
        dkg_target_rounds: u32,
        chain_tip_height: u64,
        should_allow: bool,
    ) {
        let context = TestContext::builder()
            .with_in_memory_storage()
            .with_mocked_clients()
            .modify_settings(|s| {
                s.signer.dkg_min_bitcoin_block_height =
                    dkg_min_bitcoin_block_height.map(NonZeroU64::new).flatten();
                s.signer.dkg_target_rounds = NonZeroU32::new(dkg_target_rounds).unwrap();
            })
            .build();

        let storage = context.get_storage_mut();

        // Write `dkg_shares` entries for the `current` number of rounds, simulating
        // the signer having participated in that many successful DKG rounds.
        for _ in 0..dkg_rounds_current {
            storage
                .write_encrypted_dkg_shares(&Faker.fake())
                .await
                .unwrap();
        }

        // Dummy chain tip hash which will be used to fetch the block height
        let bitcoin_chain_tip: model::BitcoinBlockHash = Faker.fake();

        // Write a bitcoin block at the given height, simulating the chain tip.
        storage
            .write_bitcoin_block(&model::BitcoinBlock {
                block_height: chain_tip_height,
                parent_hash: Faker.fake(),
                block_hash: bitcoin_chain_tip,
            })
            .await
            .unwrap();

        // Test the case
        let result = assert_allow_dkg_begin(&context, &bitcoin_chain_tip).await;

        // Assert the result
        match should_allow {
            true => assert!(result.is_ok()),
            false => assert!(matches!(result, Err(Error::DkgHasAlreadyRun))),
        }
    }

    #[tokio::test]
    async fn test_handle_wsts_message_asserts_dkg_begin() {
        let context = TestContext::builder()
            .with_in_memory_storage()
            .with_mocked_clients()
            .build();

        let storage = context.get_storage_mut();
        let network = InMemoryNetwork::new();

        // Write 1 DKG shares entry to the database, simulating that DKG has
        // successfully run once.
        storage
            .write_encrypted_dkg_shares(&Faker.fake())
            .await
            .unwrap();

        // Dummy chain tip hash which will be used to fetch the block height.
        let bitcoin_chain_tip: model::BitcoinBlockHash = Faker.fake();

        // Write a bitcoin block at the given height, simulating the chain tip.
        storage
            .write_bitcoin_block(&model::BitcoinBlock {
                block_height: 100,
                parent_hash: Faker.fake(),
                block_hash: bitcoin_chain_tip,
            })
            .await
            .unwrap();

        // Create our signer instance.
        let mut signer = TxSignerEventLoop {
            context,
            network: network.connect(),
            signer_private_key: PrivateKey::new(&mut rand::rngs::OsRng),
            context_window: 1,
            wsts_state_machines: LruCache::new(NonZeroUsize::new(100).unwrap()),
            threshold: 1,
            rng: rand::rngs::OsRng,
            dkg_begin_pause: None,
        };

        // Create a DkgBegin message to be handled by the signer.
        let msg = message::WstsMessage {
            id: WstsMessageId::Dkg(Faker.fake()),
            inner: WstsNetMessage::DkgBegin(wsts::net::DkgBegin { dkg_id: 0 }),
        };

        // Create a chain tip report for the message.
        let chain_tip_report = MsgChainTipReport {
            sender_is_coordinator: true,
            chain_tip_status: ChainTipStatus::Canonical,
            chain_tip: bitcoin_chain_tip,
        };

        // Attempt to handle the DkgBegin message. This should fail using the
        // default settings, as the default settings allow only one DKG round.
        let result = signer
            .handle_wsts_message(&msg, &bitcoin_chain_tip, Faker.fake(), &chain_tip_report)
            .await;

        // Assert that the DkgBegin message was not allowed to proceed and
        // that we receive the expected error.
        assert!(matches!(result, Err(Error::DkgHasAlreadyRun)));
    }

    #[tokio::test]
    async fn test_handle_wsts_message_non_canonical_dkg_begin() {
        let context = TestContext::builder()
            .with_in_memory_storage()
            .with_mocked_clients()
            .build();

        let storage = context.get_storage_mut();
        let network = InMemoryNetwork::new();

        // Write 1 DKG shares entry to the database, simulating that DKG has
        // successfully run once.
        storage
            .write_encrypted_dkg_shares(&Faker.fake())
            .await
            .unwrap();

        // Dummy chain tip hash which will be used to fetch the block height.
        let bitcoin_chain_tip: model::BitcoinBlockHash = Faker.fake();

        // Write a bitcoin block at the given height, simulating the chain tip.
        storage
            .write_bitcoin_block(&model::BitcoinBlock {
                block_height: 100,
                parent_hash: Faker.fake(),
                block_hash: bitcoin_chain_tip,
            })
            .await
            .unwrap();

        // Create our signer instance.
        let mut signer = TxSignerEventLoop {
            context,
            network: network.connect(),
            signer_private_key: PrivateKey::new(&mut rand::rngs::OsRng),
            context_window: 1,
            wsts_state_machines: LruCache::new(NonZeroUsize::new(100).unwrap()),
            threshold: 1,
            rng: rand::rngs::OsRng,
            dkg_begin_pause: None,
        };

        // Create a DkgBegin message to be handled by the signer.
        let msg = message::WstsMessage {
            txid: Txid::all_zeros(),
            inner: WstsNetMessage::DkgBegin(wsts::net::DkgBegin { dkg_id: 0 }),
        };

        // Create a chain tip report for the message as if it was coming from a
        // non canonical chain tip
        let chain_tip_report = MsgChainTipReport {
            sender_is_coordinator: true,
            chain_tip_status: ChainTipStatus::Known,
            chain_tip: Faker.fake(),
        };

        // We shouldn't get an error as we stop to process the message early
        signer
            .handle_wsts_message(&msg, &bitcoin_chain_tip, Faker.fake(), &chain_tip_report)
            .await
            .expect("expected success");
    }

    #[test_case(
        WstsNetMessage::DkgPrivateBegin(wsts::net::DkgPrivateBegin {
            dkg_id: 0,
            signer_ids: vec![],
            key_ids: vec![],
        }); "DkgPrivateBegin")]
    #[test_case(
        WstsNetMessage::DkgEndBegin(wsts::net::DkgEndBegin {
            dkg_id: 0,
            signer_ids: vec![],
            key_ids: vec![],
        }); "DkgEndBegin")]
    #[test_case(
        WstsNetMessage::NonceRequest(wsts::net::NonceRequest {
            dkg_id: 0,
            sign_id: 0,
            sign_iter_id: 0,
            message: vec![],
            signature_type: wsts::net::SignatureType::Schnorr,
        }); "NonceRequest")]
    #[test_case(
        WstsNetMessage::SignatureShareRequest(wsts::net::SignatureShareRequest {
            dkg_id: 0,
            sign_id: 0,
            sign_iter_id: 0,
            message: vec![],
            signature_type: wsts::net::SignatureType::Schnorr,
            nonce_responses: vec![],
        }); "SignatureShareRequest")]
    #[tokio::test]
    async fn test_handle_wsts_message_non_canonical(wsts_message: WstsNetMessage) {
        let context = TestContext::builder()
            .with_in_memory_storage()
            .with_mocked_clients()
            .build();

        let storage = context.get_storage_mut();
        let network = InMemoryNetwork::new();

        let bitcoin_chain_tip: model::BitcoinBlockHash = Faker.fake();

        // Write a bitcoin block at the given height, simulating the chain tip.
        storage
            .write_bitcoin_block(&model::BitcoinBlock {
                block_height: 100,
                parent_hash: Faker.fake(),
                block_hash: bitcoin_chain_tip,
            })
            .await
            .unwrap();

        // Create our signer instance.
        let mut signer = TxSignerEventLoop {
            context,
            network: network.connect(),
            signer_private_key: PrivateKey::new(&mut rand::rngs::OsRng),
            context_window: 1,
            wsts_state_machines: LruCache::new(NonZeroUsize::new(100).unwrap()),
            threshold: 1,
            rng: rand::rngs::OsRng,
            dkg_begin_pause: None,
        };

        let msg = message::WstsMessage {
            txid: Txid::all_zeros(),
            inner: wsts_message,
        };

        // Create a chain tip report for the message as if it was coming from a
        // non canonical chain tip
        let chain_tip_report = MsgChainTipReport {
            sender_is_coordinator: true,
            chain_tip_status: ChainTipStatus::Known,
            chain_tip: Faker.fake(),
        };

        // We shouldn't get an error as we stop to process the message early
        signer
            .handle_wsts_message(&msg, &bitcoin_chain_tip, Faker.fake(), &chain_tip_report)
            .await
            .expect("expected success");
    }
}<|MERGE_RESOLUTION|>--- conflicted
+++ resolved
@@ -559,67 +559,9 @@
                 self.relay_message(id, msg.id, &msg.inner, bitcoin_chain_tip)
                     .await?;
             }
-<<<<<<< HEAD
             WstsNetMessage::DkgPrivateBegin(request) => {
                 span.record("dkg_id", request.dkg_id);
 
-                if !chain_tip_report.sender_is_coordinator {
-                    tracing::warn!("received coordinator message from non-coordinator signer");
-=======
-            WstsNetMessage::DkgPrivateBegin(_) => {
-                tracing::info!("handling DkgPrivateBegin");
-
-                if !chain_tip_report.is_from_canonical_coordinator() {
-                    tracing::warn!(
-                        ?chain_tip_report,
-                        "received coordinator message from a non canonical coordinator"
-                    );
->>>>>>> 564b6382
-                    return Ok(());
-                }
-
-                tracing::debug!("responding to dkg-private-begin");
-
-                let id = StateMachineId::from(bitcoin_chain_tip);
-                self.relay_message(id, msg.id, &msg.inner, bitcoin_chain_tip)
-                    .await?;
-            }
-            WstsNetMessage::DkgPublicShares(request) => {
-                span.record("dkg_id", request.dkg_id);
-                span.record("dkg_signer_id", request.signer_id);
-
-                tracing::debug!("responding to dkg-public-shares");
-
-                let id = StateMachineId::from(bitcoin_chain_tip);
-                self.validate_sender(&id, request.signer_id, &msg_public_key)?;
-                self.relay_message(id, msg.id, &msg.inner, bitcoin_chain_tip)
-                    .await?;
-            }
-            WstsNetMessage::DkgPrivateShares(request) => {
-                span.record("dkg_id", request.dkg_id);
-                span.record("dkg_signer_id", request.signer_id);
-
-                tracing::debug!("responding to dkg-private-shares");
-
-                let id = StateMachineId::from(bitcoin_chain_tip);
-                self.validate_sender(&id, request.signer_id, &msg_public_key)?;
-                self.relay_message(id, msg.id, &msg.inner, bitcoin_chain_tip)
-                    .await?;
-            }
-<<<<<<< HEAD
-            WstsNetMessage::DkgEndBegin(request) => {
-                span.record("dkg_id", request.dkg_id);
-
-                if !chain_tip_report.sender_is_coordinator {
-                    tracing::warn!("received coordinator message from non-coordinator signer");
-                    return Ok(());
-                }
-
-                tracing::debug!("responding to dkg-end-begin");
-
-=======
-            WstsNetMessage::DkgEndBegin(_) => {
-                tracing::info!("handling DkgEndBegin");
 
                 if !chain_tip_report.is_from_canonical_coordinator() {
                     tracing::warn!(
@@ -629,7 +571,49 @@
                     return Ok(());
                 }
 
->>>>>>> 564b6382
+                tracing::debug!("responding to dkg-private-begin");
+
+                let id = StateMachineId::from(bitcoin_chain_tip);
+                self.relay_message(id, msg.id, &msg.inner, bitcoin_chain_tip)
+                    .await?;
+            }
+            WstsNetMessage::DkgPublicShares(request) => {
+                span.record("dkg_id", request.dkg_id);
+                span.record("dkg_signer_id", request.signer_id);
+
+                tracing::debug!("responding to dkg-public-shares");
+
+                let id = StateMachineId::from(bitcoin_chain_tip);
+                self.validate_sender(&id, request.signer_id, &msg_public_key)?;
+                self.relay_message(id, msg.id, &msg.inner, bitcoin_chain_tip)
+                    .await?;
+            }
+            WstsNetMessage::DkgPrivateShares(request) => {
+                span.record("dkg_id", request.dkg_id);
+                span.record("dkg_signer_id", request.signer_id);
+
+                tracing::debug!("responding to dkg-private-shares");
+
+                let id = StateMachineId::from(bitcoin_chain_tip);
+                self.validate_sender(&id, request.signer_id, &msg_public_key)?;
+                self.relay_message(id, msg.id, &msg.inner, bitcoin_chain_tip)
+                    .await?;
+            }
+            WstsNetMessage::DkgEndBegin(request) => {
+                span.record("dkg_id", request.dkg_id);
+
+
+                if !chain_tip_report.is_from_canonical_coordinator() {
+                    tracing::warn!(
+                        ?chain_tip_report,
+                        "received coordinator message from a non canonical coordinator"
+                    );
+                    return Ok(());
+                }
+
+                tracing::debug!("responding to dkg-end-begin");
+
+
                 let id = StateMachineId::from(bitcoin_chain_tip);
                 self.relay_message(id, msg.id, &msg.inner, bitcoin_chain_tip)
                     .await?;
@@ -649,22 +633,16 @@
                 }
             }
             WstsNetMessage::NonceRequest(request) => {
-<<<<<<< HEAD
                 span.record("dkg_id", request.dkg_id);
                 span.record("dkg_sign_id", request.sign_id);
                 span.record("dkg_iter_id", request.sign_iter_id);
 
-                if !chain_tip_report.sender_is_coordinator {
-                    tracing::warn!("received coordinator message from non-coordinator signer");
-=======
-                tracing::info!("handling NonceRequest");
 
                 if !chain_tip_report.is_from_canonical_coordinator() {
                     tracing::warn!(
                         ?chain_tip_report,
                         "received coordinator message from a non canonical coordinator"
                     );
->>>>>>> 564b6382
                     return Ok(());
                 }
 
@@ -706,22 +684,16 @@
                     .await?;
             }
             WstsNetMessage::SignatureShareRequest(request) => {
-<<<<<<< HEAD
                 span.record("dkg_id", request.dkg_id);
                 span.record("dkg_sign_id", request.sign_id);
                 span.record("dkg_iter_id", request.sign_iter_id);
 
-                if !chain_tip_report.sender_is_coordinator {
-                    tracing::warn!("received coordinator message from non-coordinator signer");
-=======
-                tracing::info!("handling SignatureShareRequest");
 
                 if !chain_tip_report.is_from_canonical_coordinator() {
                     tracing::warn!(
                         ?chain_tip_report,
                         "received coordinator message from a non canonical coordinator"
                     );
->>>>>>> 564b6382
                     return Ok(());
                 }
 
