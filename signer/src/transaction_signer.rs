//! # Transaction signer
//!
//! This module contains the transaction signer, which is the component of the sBTC signer
//! responsible for participating in signing rounds.
//!
//! For more details, see the [`TxSignerEventLoop`] documentation.

use std::collections::BTreeSet;
use std::num::NonZeroUsize;
use std::time::Duration;

use crate::bitcoin::utxo::UnsignedMockTransaction;
use crate::bitcoin::validation::BitcoinTxContext;
use crate::context::Context;
use crate::context::P2PEvent;
use crate::context::SignerCommand;
use crate::context::SignerEvent;
use crate::context::SignerSignal;
use crate::context::TxCoordinatorEvent;
use crate::context::TxSignerEvent;
use crate::dkg;
use crate::ecdsa::SignEcdsa as _;
use crate::error::Error;
use crate::keys::PrivateKey;
use crate::keys::PublicKey;
use crate::keys::PublicKeyXOnly;
use crate::message;
use crate::message::BitcoinPreSignAck;
use crate::message::Payload;
use crate::message::StacksTransactionSignRequest;
use crate::message::WstsMessageId;
use crate::metrics::Metrics;
use crate::metrics::BITCOIN_BLOCKCHAIN;
use crate::metrics::STACKS_BLOCKCHAIN;
use crate::network;
use crate::signature::TaprootSignature;
use crate::stacks::contracts::AsContractCall as _;
use crate::stacks::contracts::ContractCall;
use crate::stacks::contracts::ReqContext;
use crate::stacks::contracts::StacksTx;
use crate::stacks::wallet::MultisigTx;
use crate::stacks::wallet::SignerWallet;
use crate::storage::model;
use crate::storage::model::DkgSharesStatus;
use crate::storage::model::SigHash;
use crate::storage::DbRead;
use crate::storage::DbWrite as _;
use crate::wsts_state_machine::FrostCoordinator;
use crate::wsts_state_machine::SignerStateMachine;
use crate::wsts_state_machine::StateMachineId;
use crate::wsts_state_machine::WstsCoordinator;

use bitcoin::hashes::Hash as _;
use bitcoin::TapSighash;
use futures::StreamExt;
use lru::LruCache;
use wsts::net::DkgEnd;
use wsts::net::DkgStatus;
use wsts::net::Message as WstsNetMessage;

#[cfg_attr(doc, aquamarine::aquamarine)]
/// # Transaction signer event loop
///
/// This struct contains the implementation of the transaction signer
/// logic. The event loop subscribes to storage update notifications from
/// the block observer, and listens to signer messages over the signer
/// network.
///
/// ## On block observer notification
///
/// When the signer receives a notification from the block observer,
/// indicating that new blocks have been added to the signer state, it must
/// go over each of the pending requests and decide whether to accept or
/// reject it. The decision is then persisted and broadcast to the other
/// signers. The following flowchart illustrates the flow.
///
/// ```mermaid
/// flowchart TD
///     SU[Block observer notification] --> FPR(Fetch pending requests)
///     FPR --> NR(Next request)
///     NR --> |deposit/withdraw| DAR(Decide to accept/reject)
///     NR ----> |none| DONE[Done]
///     DAR --> PD(Persist decision)
///     PD --> BD(Broadcast decision)
///     BD --> NR
/// ```
///
/// ## On signer message
///
/// When the signer receives a message from another signer, it needs to do
/// a few different things depending on the type of the message.
///
/// - **Signer decision**: When receiving a signer decision, the
///   transaction signer only needs to persist the decision to its
///   database.
/// - **Stacks sign request**: When receiving a request to sign a stacks
///   transaction, the signer must verify that it has decided to sign the
///   transaction, and if it has, send a transaction signature back over
///   the network.
/// - **Bitcoin sign request**: When receiving a request to sign a bitcoin
///   transaction, the signer must verify that it has decided to accept all
///   requests that the transaction fulfills. Once verified, the
///   transaction signer creates a dedicated WSTS state machine to
///   participate in a signing round for this transaction. Thereafter, the
///   signer sends a bitcoin transaction sign ack message back over the
///   network to signal its readiness.
/// - **WSTS message**: When receiving a WSTS message, the signer will look
///   up the corresponding state machine and dispatch the WSTS message to
///   it.
///
/// The following flowchart illustrates the process.
///
/// ```mermaid
/// flowchart TD
///     SM[Signer message received] --> |Signer decision| PD(Persist decision)
///
///     SM --> |Stacks sign request| CD1(Check decision)
///     CD1 --> SS(Send signature)
///
///     SM --> |Bitcoin sign request| CD2(Check decision)
///     CD2 --> WSM(Create WSTS state machine)
///     WSM --> ACK(Send Ack message)
///
///     SM --> |WSTS message| RWSM(Relay to WSTS state machine)
/// ```
#[derive(Debug)]
pub struct TxSignerEventLoop<Context, Network, Rng> {
    /// The signer context.
    pub context: Context,
    /// Interface to the signer network.
    pub network: Network,
    /// Private key of the signer for network communication.
    pub signer_private_key: PrivateKey,
    /// WSTS state machines for active signing and DKG rounds.
    pub wsts_state_machines: LruCache<StateMachineId, SignerStateMachine>,
    /// The threshold for the signer
    pub threshold: u32,
    /// How many bitcoin blocks back from the chain tip the signer will look for requests.
    pub context_window: u16,
    /// Random number generator used for encryption
    pub rng: Rng,
    /// The time the signer should pause for after receiving a DKG begin message
    /// before relaying to give the other signers time to catch up.
    pub dkg_begin_pause: Option<Duration>,
    /// WSTS FROST state machines for verifying full and correct participation
    /// during DKG using the FROST algorithm. This is then used during the
    /// verification of the Stacks rotate-keys transaction.
<<<<<<< HEAD
    pub dkg_verification_state_machines: LruCache<StateMachineId, dkg::verification::StateMachine>,
=======
    pub dkg_verification_state_machines: LruCache<StateMachineId, FrostCoordinator>,
    /// Results of DKG verification rounds.
    pub dkg_verification_results: LruCache<StateMachineId, UnsignedMockTransaction>,
>>>>>>> 33765979
}

/// This struct represents a signature hash and the public key that locks
/// it.
///
/// The struct is only created when the signer has validated the bitcoin
/// transaction and has agreed to sign the sighash.
struct AcceptedSigHash {
    /// The signature hash to be signed.
    sighash: SigHash,
    /// The public key that is used to lock the above signature hash.
    public_key: PublicKeyXOnly,
}

/// This function defines which messages this event loop is interested
/// in.
fn run_loop_message_filter(signal: &SignerSignal) -> bool {
    match signal {
        SignerSignal::Event(SignerEvent::P2P(P2PEvent::MessageReceived(msg))) => !matches!(
            msg.payload,
            message::Payload::SignerDepositDecision(_)
                | message::Payload::SignerWithdrawalDecision(_)
                | message::Payload::StacksTransactionSignature(_)
                | message::Payload::BitcoinPreSignAck(_)
        ),
        SignerSignal::Command(SignerCommand::Shutdown)
        | SignerSignal::Event(SignerEvent::TxCoordinator(TxCoordinatorEvent::MessageGenerated(
            _,
        ))) => true,
        _ => false,
    }
}

impl<C, N, Rng> TxSignerEventLoop<C, N, Rng>
where
    C: Context,
    N: network::MessageTransfer,
    Rng: rand::RngCore + rand::CryptoRng,
{
    /// Creates a new instance of the [`TxSignerEventLoop`] using the given
    /// [`Context`] (and its `config()`),
    /// [`MessageTransfer`](network::MessageTransfer), and random number
    /// generator.
    pub fn new(context: C, network: N, rng: Rng) -> Result<Self, Error> {
        // The _ as usize cast is fine, since we know that
        // MAX_SIGNER_STATE_MACHINES is less than u32::MAX, and we only support
        // running this binary on 32 or 64-bit CPUs.
        let max_state_machines = NonZeroUsize::new(crate::MAX_SIGNER_STATE_MACHINES as usize)
            .ok_or(Error::TypeConversion)?;

        let config = context.config();
        let signer_private_key = config.signer.private_key;
        let context_window = config.signer.context_window;
        let threshold = config.signer.bootstrap_signatures_required.into();
        let dkg_begin_pause = config.signer.dkg_begin_pause.map(Duration::from_secs);

        Ok(Self {
            context,
            network,
            signer_private_key,
            context_window,
            wsts_state_machines: LruCache::new(max_state_machines),
            threshold,
            rng,
            dkg_begin_pause,
            dkg_verification_state_machines: LruCache::new(
                NonZeroUsize::new(5).ok_or(Error::TypeConversion)?,
            ),
        })
    }

    /// Run the signer event loop
    #[tracing::instrument(
        skip_all,
        fields(public_key = %self.signer_public_key()),
        name = "tx-signer"
    )]
    pub async fn run(mut self) -> Result<(), Error> {
        if let Err(error) = self.context.signal(TxSignerEvent::EventLoopStarted.into()) {
            tracing::error!(%error, "error signalling event loop start");
            return Err(error);
        };
        let mut signal_stream = self.context.as_signal_stream(run_loop_message_filter);

        while let Some(message) = signal_stream.next().await {
            match message {
                SignerSignal::Command(SignerCommand::Shutdown) => break,
                SignerSignal::Command(SignerCommand::P2PPublish(_)) => {}
                SignerSignal::Event(event) => match event {
                    SignerEvent::TxCoordinator(TxCoordinatorEvent::MessageGenerated(msg))
                    | SignerEvent::P2P(P2PEvent::MessageReceived(msg)) => {
                        if let Err(error) = self.handle_signer_message(&msg).await {
                            tracing::error!(%error, "error processing signer message");
                        }
                    }
                    _ => {}
                },
            }
        }

        tracing::info!("transaction signer event loop has been stopped");
        Ok(())
    }

    #[tracing::instrument(skip_all, fields(chain_tip = tracing::field::Empty))]
    async fn handle_signer_message(&mut self, msg: &network::Msg) -> Result<(), Error> {
        let chain_tip_report = self
            .inspect_msg_chain_tip(msg.signer_public_key, &msg.bitcoin_chain_tip)
            .await?;
        let MsgChainTipReport {
            sender_is_coordinator,
            chain_tip_status,
            chain_tip,
        } = chain_tip_report;

        let span = tracing::Span::current();
        span.record("chain_tip", tracing::field::display(chain_tip.block_hash));
        tracing::trace!(
            %sender_is_coordinator,
            %chain_tip_status,
            sender = %msg.signer_public_key,
            payload = %msg.inner.payload,
            "handling message from signer"
        );

        let payload = &msg.inner.payload;
        match (payload, sender_is_coordinator, chain_tip_status) {
            (Payload::StacksTransactionSignRequest(request), true, ChainTipStatus::Canonical) => {
                self.handle_stacks_transaction_sign_request(
                    request,
                    &chain_tip,
                    &msg.signer_public_key,
                )
                .await?;
            }

            (Payload::WstsMessage(wsts_msg), _, ChainTipStatus::Canonical) => {
                self.handle_wsts_message(wsts_msg, msg.signer_public_key, &chain_tip_report)
                    .await?;
            }

            (Payload::BitcoinPreSignRequest(requests), true, ChainTipStatus::Canonical) => {
                let instant = std::time::Instant::now();
                let pre_validation_status = self
                    .handle_bitcoin_pre_sign_request(requests, &chain_tip)
                    .await;

                let status = if pre_validation_status.is_ok() {
                    "success"
                } else {
                    "failure"
                };
                metrics::histogram!(
                    Metrics::ValidationDurationSeconds,
                    "blockchain" => BITCOIN_BLOCKCHAIN,
                    "kind" => "sweep-presign",
                    "status" => status,
                )
                .record(instant.elapsed());

                metrics::counter!(
                    Metrics::SignRequestsTotal,
                    "blockchain" => BITCOIN_BLOCKCHAIN,
                    "kind" => "sweep-presign",
                    "status" => status,
                )
                .increment(1);
                pre_validation_status?;
            }
            // Message types ignored by the transaction signer
            (Payload::StacksTransactionSignature(_), _, _)
            | (Payload::SignerDepositDecision(_), _, _)
            | (Payload::SignerWithdrawalDecision(_), _, _) => (),

            // Any other combination should be logged
            _ => {
                tracing::warn!(?msg, ?chain_tip_report, "unexpected message");
            }
        };

        Ok(())
    }

    /// Find out the status of the given chain tip
    #[tracing::instrument(skip_all)]
    async fn inspect_msg_chain_tip(
        &mut self,
        msg_sender: PublicKey,
        msg_bitcoin_chain_tip: &model::BitcoinBlockHash,
    ) -> Result<MsgChainTipReport, Error> {
        let storage = self.context.get_storage();

        let chain_tip = storage
            .get_bitcoin_canonical_chain_tip_ref()
            .await?
            .ok_or(Error::NoChainTip)?;

        let is_known = storage
            .get_bitcoin_block(msg_bitcoin_chain_tip)
            .await?
            .is_some();
        let is_canonical = msg_bitcoin_chain_tip == &chain_tip.block_hash;

        let signer_set = self.context.state().current_signer_public_keys();
        let sender_is_coordinator = crate::transaction_coordinator::given_key_is_coordinator(
            msg_sender,
            &chain_tip.block_hash,
            &signer_set,
        );

        let chain_tip_status = match (is_known, is_canonical) {
            (true, true) => ChainTipStatus::Canonical,
            (true, false) => ChainTipStatus::Known,
            (false, _) => ChainTipStatus::Unknown,
        };

        Ok(MsgChainTipReport {
            sender_is_coordinator,
            chain_tip_status,
            chain_tip,
        })
    }

    /// Processes the [`BitcoinPreSignRequest`] message.
    /// The signer reconstructs the sighashes for the provided requests
    /// based on the current state of its UTXO and fee details obtained
    /// from the coordinator.
    /// It validates the transactions and records its intent to sign them
    /// in the database.
    #[tracing::instrument(skip_all)]
    pub async fn handle_bitcoin_pre_sign_request(
        &mut self,
        request: &message::BitcoinPreSignRequest,
        chain_tip: &model::BitcoinBlockRef,
    ) -> Result<(), Error> {
        let db = self.context.get_storage_mut();

        let aggregate_key = self
            .context
            .state()
            .current_aggregate_key()
            .ok_or(Error::NoDkgShares)?;

        let dkg_shares = db.get_encrypted_dkg_shares(aggregate_key).await?;
        let aggregate_key = match dkg_shares.map(|shares| shares.dkg_shares_status) {
            Some(DkgSharesStatus::Verified) => aggregate_key,
            None | Some(DkgSharesStatus::Unverified) | Some(DkgSharesStatus::Failed) => {
                db.get_latest_verified_dkg_shares()
                    .await?
                    .ok_or(Error::NoVerifiedDkgShares)?
                    .aggregate_key
            }
        };

        let btc_ctx = BitcoinTxContext {
            chain_tip: chain_tip.block_hash,
            chain_tip_height: chain_tip.block_height,
            signer_public_key: self.signer_public_key(),
            aggregate_key,
        };

        tracing::debug!("validating bitcoin transaction pre-sign");
        let sighashes = request
            .construct_package_sighashes(&self.context, &btc_ctx)
            .await?;

        let deposits_sighashes: Vec<model::BitcoinTxSigHash> =
            sighashes.iter().flat_map(|s| s.to_input_rows()).collect();

        let withdrawals_outputs: Vec<model::BitcoinWithdrawalOutput> = sighashes
            .iter()
            .flat_map(|s| s.to_withdrawal_rows())
            .collect();

        tracing::debug!("storing sighashes to the database");
        db.write_bitcoin_txs_sighashes(&deposits_sighashes).await?;

        db.write_bitcoin_withdrawals_outputs(&withdrawals_outputs)
            .await?;

        self.send_message(BitcoinPreSignAck, &chain_tip.block_hash)
            .await?;
        Ok(())
    }

    #[tracing::instrument(skip_all)]
    async fn handle_stacks_transaction_sign_request(
        &mut self,
        request: &StacksTransactionSignRequest,
        chain_tip: &model::BitcoinBlockRef,
        origin_public_key: &PublicKey,
    ) -> Result<(), Error> {
        let instant = std::time::Instant::now();
        let validation_status = self
            .assert_valid_stacks_tx_sign_request(request, chain_tip, origin_public_key)
            .await;

        metrics::histogram!(
            Metrics::ValidationDurationSeconds,
            "blockchain" => STACKS_BLOCKCHAIN,
            "kind" => request.tx_kind(),
        )
        .record(instant.elapsed());
        metrics::counter!(
            Metrics::SignRequestsTotal,
            "blockchain" => STACKS_BLOCKCHAIN,
            "kind" => request.tx_kind(),
            "status" => if validation_status.is_ok() { "success" } else { "failed" },
        )
        .increment(1);
        validation_status?;

        // We need to set the nonce in order to get the exact transaction
        // that we need to sign.
        let wallet = SignerWallet::load(&self.context, &chain_tip.block_hash).await?;
        wallet.set_nonce(request.nonce);

        let multi_sig = MultisigTx::new_tx(&request.contract_tx, &wallet, request.tx_fee);
        let txid = multi_sig.tx().txid();

        if txid != request.txid {
            return Err(Error::SignerCoordinatorTxidMismatch(txid, request.txid));
        }

        let signature = crate::signature::sign_stacks_tx(multi_sig.tx(), &self.signer_private_key);

        let msg = message::StacksTransactionSignature { txid, signature };

        self.send_message(msg, &chain_tip.block_hash).await?;

        Ok(())
    }

    /// Check that the transaction is indeed valid. We specific checks that
    /// are run depend on the transaction being signed.
    #[tracing::instrument(skip_all, fields(sender = %origin_public_key, txid = %request.txid), err)]
    pub async fn assert_valid_stacks_tx_sign_request(
        &self,
        request: &StacksTransactionSignRequest,
        chain_tip: &model::BitcoinBlockRef,
        origin_public_key: &PublicKey,
    ) -> Result<(), Error> {
        let db = self.context.get_storage();
        let public_key = self.signer_public_key();

        let Some(shares) = db.get_encrypted_dkg_shares(&request.aggregate_key).await? else {
            return Err(Error::MissingDkgShares(request.aggregate_key.into()));
        };
        // There is one check that applies to all Stacks transactions, and
        // that check is that the current signer is in the signing set
        // associated with the given aggregate key. We do this check here.
        if !shares.signer_set_public_keys.contains(&public_key) {
            return Err(Error::ValidationSignerSet(request.aggregate_key));
        }

        let req_ctx = ReqContext {
            chain_tip: *chain_tip,
            context_window: self.context_window,
            origin: *origin_public_key,
            aggregate_key: request.aggregate_key,
            signatures_required: shares.signature_share_threshold,
            deployer: self.context.config().signer.deployer,
        };
        let ctx = &self.context;

        tracing::info!("running validation on stacks transaction");
        match &request.contract_tx {
            StacksTx::ContractCall(ContractCall::AcceptWithdrawalV1(contract)) => {
                contract.validate(ctx, &req_ctx).await?
            }
            StacksTx::ContractCall(ContractCall::CompleteDepositV1(contract)) => {
                contract.validate(ctx, &req_ctx).await?
            }
            StacksTx::ContractCall(ContractCall::RejectWithdrawalV1(contract)) => {
                contract.validate(ctx, &req_ctx).await?
            }
            StacksTx::ContractCall(ContractCall::RotateKeysV1(contract)) => {
                contract.validate(ctx, &req_ctx).await?
            }
            StacksTx::SmartContract(smart_contract) => {
                smart_contract.validate(ctx, &req_ctx).await?
            }
        };

        tracing::info!("stacks validation finished successfully");
        Ok(())
    }

    /// Process WSTS messages
    #[tracing::instrument(skip_all, fields(
        wsts_msg_id = %msg.id,
        wsts_msg_type = %msg.type_id(),
        wsts_signer_id = tracing::field::Empty,
        wsts_dkg_id = tracing::field::Empty,
        wsts_sign_id = tracing::field::Empty,
        wsts_sign_iter_id = tracing::field::Empty,
        sender_public_key = %msg_public_key,
    ))]
    pub async fn handle_wsts_message(
        &mut self,
        msg: &message::WstsMessage,
        msg_public_key: PublicKey,
        chain_tip_report: &MsgChainTipReport,
    ) -> Result<(), Error> {
        // Constants for tracing.
        const WSTS_DKG_ID: &str = "wsts_dkg_id";
        const WSTS_SIGNER_ID: &str = "wsts_signer_id";
        const WSTS_SIGN_ID: &str = "wsts_sign_id";
        const WSTS_SIGN_ITER_ID: &str = "wsts_sign_iter_id";
        // Get the current tracing span.
        let span = tracing::Span::current();

        let MsgChainTipReport { chain_tip, .. } = chain_tip_report;

        match &msg.inner {
            WstsNetMessage::DkgBegin(request) => {
                span.record(WSTS_DKG_ID, request.dkg_id);

                if !chain_tip_report.is_from_canonical_coordinator() {
                    tracing::warn!(
                        ?chain_tip_report,
                        "received coordinator message from a non canonical coordinator"
                    );
                    return Ok(());
                }

                tracing::debug!("processing message");

                // Assert that DKG should be allowed to proceed given the current state
                // and configuration.
                assert_allow_dkg_begin(&self.context, chain_tip).await?;

                let signer_public_keys = self.context.state().current_signer_public_keys();

                let state_machine = SignerStateMachine::new(
                    signer_public_keys,
                    self.threshold,
                    self.signer_private_key,
                )?;
<<<<<<< HEAD
                let state_machine_id = StateMachineId::Dkg(*chain_tip);
                self.wsts_state_machines
                    .put(state_machine_id, state_machine);
=======
                let id = StateMachineId::Dkg(*chain_tip);
                self.wsts_state_machines.put(id, state_machine);
>>>>>>> 33765979

                if let Some(pause) = self.dkg_begin_pause {
                    // Let's give the others some slack
                    tracing::debug!(
                        "sleeping a bit to give the other peers some slack to get dkg-begin"
                    );
                    tokio::time::sleep(pause).await;
                }

                self.relay_message(
                    &state_machine_id,
                    msg.id,
                    msg_public_key,
                    &msg.inner,
                    &chain_tip.block_hash,
                )
                .await?;
            }
            WstsNetMessage::DkgPrivateBegin(request) => {
                span.record(WSTS_DKG_ID, request.dkg_id);

                if !chain_tip_report.is_from_canonical_coordinator() {
                    tracing::warn!(
                        ?chain_tip_report,
                        "received coordinator message from a non canonical coordinator"
                    );
                    return Ok(());
                }

                tracing::debug!("processing message");

<<<<<<< HEAD
                let state_machine_id = StateMachineId::Dkg(*chain_tip);
                self.relay_message(
                    &state_machine_id,
                    msg.id,
                    msg_public_key,
                    &msg.inner,
                    &chain_tip.block_hash,
                )
                .await?;
=======
                let id = StateMachineId::Dkg(*chain_tip);
                self.relay_message(id, msg.id, &msg.inner, &chain_tip.block_hash)
                    .await?;
>>>>>>> 33765979
            }
            WstsNetMessage::DkgPublicShares(request) => {
                span.record(WSTS_DKG_ID, request.dkg_id);
                span.record(WSTS_SIGNER_ID, request.signer_id);

                tracing::debug!("processing message");

<<<<<<< HEAD
                let state_machine_id = StateMachineId::Dkg(*chain_tip);
                self.validate_sender(&state_machine_id, request.signer_id, &msg_public_key)?;
                self.relay_message(
                    &state_machine_id,
                    msg.id,
                    msg_public_key,
                    &msg.inner,
                    &chain_tip.block_hash,
                )
                .await?;
=======
                let id = StateMachineId::Dkg(*chain_tip);
                self.validate_sender(&id, request.signer_id, &msg_public_key)?;
                self.relay_message(id, msg.id, &msg.inner, &chain_tip.block_hash)
                    .await?;
>>>>>>> 33765979
            }
            WstsNetMessage::DkgPrivateShares(request) => {
                span.record(WSTS_DKG_ID, request.dkg_id);
                span.record(WSTS_SIGNER_ID, request.signer_id);

                tracing::debug!("processing message");

<<<<<<< HEAD
                let state_machine_id = StateMachineId::Dkg(*chain_tip);
                self.validate_sender(&state_machine_id, request.signer_id, &msg_public_key)?;
                self.relay_message(
                    &state_machine_id,
                    msg.id,
                    msg_public_key,
                    &msg.inner,
                    &chain_tip.block_hash,
                )
                .await?;
=======
                let id = StateMachineId::Dkg(*chain_tip);
                self.validate_sender(&id, request.signer_id, &msg_public_key)?;
                self.relay_message(id, msg.id, &msg.inner, &chain_tip.block_hash)
                    .await?;
>>>>>>> 33765979
            }
            WstsNetMessage::DkgEndBegin(request) => {
                span.record(WSTS_DKG_ID, request.dkg_id);

                if !chain_tip_report.is_from_canonical_coordinator() {
                    tracing::warn!(
                        ?chain_tip_report,
                        "received coordinator message from a non canonical coordinator"
                    );
                    return Ok(());
                }

                tracing::debug!("processing message");
<<<<<<< HEAD
                let state_machine_id = StateMachineId::Dkg(*chain_tip);
                self.relay_message(
                    &state_machine_id,
                    msg.id,
                    msg_public_key,
                    &msg.inner,
                    &chain_tip.block_hash,
                )
                .await?;
=======
                let id = StateMachineId::Dkg(*chain_tip);
                self.relay_message(id, msg.id, &msg.inner, &chain_tip.block_hash)
                    .await?;
>>>>>>> 33765979
            }
            WstsNetMessage::DkgEnd(request) => {
                span.record(WSTS_DKG_ID, request.dkg_id);
                span.record(WSTS_SIGNER_ID, request.signer_id);

                match &request.status {
                    DkgStatus::Success => {
                        tracing::info!(
                            wsts_dkg_status = "success",
                            "signer reports successful DKG round"
                        );
                    }
                    DkgStatus::Failure(reason) => {
                        tracing::warn!(
                            wsts_dkg_status = "failure",
                            ?reason,
                            "signer reports failed DKG round"
                        );
                    }
                }
            }
            WstsNetMessage::NonceRequest(request) => {
                span.record(WSTS_DKG_ID, request.dkg_id);
                span.record(WSTS_SIGN_ID, request.sign_id);
                span.record(WSTS_SIGN_ITER_ID, request.sign_iter_id);

                if !chain_tip_report.is_from_canonical_coordinator() {
                    tracing::warn!(
                        ?chain_tip_report,
                        "received coordinator message from a non canonical coordinator"
                    );
                    return Ok(());
                }

                tracing::debug!(signature_type = ?request.signature_type, "processing message");

                let db = self.context.get_storage();

                let (state_machine_id, aggregate_key) = match msg.id {
                    WstsMessageId::Dkg(_) => {
                        tracing::warn!("received message is not allowed in the current context");
                        return Ok(());
                    }
                    WstsMessageId::Sweep(txid) => {
                        span.record("txid", txid.to_string());

                        let accepted_sighash =
                            Self::validate_bitcoin_sign_request(&db, &request.message).await;

                        let validation_status = match &accepted_sighash {
                            Ok(_) => "success",
                            Err(Error::SigHashConversion(_)) => "improper-sighash",
                            Err(Error::UnknownSigHash(_)) => "unknown-sighash",
                            Err(Error::InvalidSigHash(_)) => "invalid-sighash",
                            Err(_) => "unexpected-failure",
                        };

                        metrics::counter!(
                            Metrics::SignRequestsTotal,
                            "blockchain" => BITCOIN_BLOCKCHAIN,
                            "kind" => "sweep",
                            "status" => validation_status,
                        )
                        .increment(1);

                        let accepted_sighash = accepted_sighash?;
                        let id = StateMachineId::BitcoinSign(accepted_sighash.sighash);

                        (id, accepted_sighash.public_key)
                    }
                    WstsMessageId::DkgVerification(key) => {
                        // This is a DKG verification signing round. The data
                        // provided by the coordinator for signing is expected
                        // to be the current bitcoin chain tip block hash, which
                        // we validate and return an error if it does not match
                        // our view of the current chain tip. We also verify
                        // that the provided aggregate key matches our latest
                        // aggregate key.

                        let new_key: PublicKeyXOnly = key.into();

                        // Validate the received message.
                        Self::validate_dkg_verification_message(
                            &db,
                            &new_key,
                            Some(&request.message),
<<<<<<< HEAD
                        )
                        .await?;

                        let (state_machine_id, _) =
                            self.ensure_dkg_verification_state_machine(new_key).await?;

                        let tap_sighash =
                            UnsignedMockTransaction::new(new_key.into()).compute_sighash()?;
=======
                            self.context.config().signer.dkg_verification_window,
                            &chain_tip_report.chain_tip,
                        )
                        .await?;

                        let (state_machine_id, _, mock_tx) = self
                            .ensure_dkg_verification_state_machine(&chain_tip.block_hash, new_key)
                            .await?;

                        let tap_sighash = mock_tx.compute_sighash()?;
>>>>>>> 33765979
                        if tap_sighash.as_byte_array() != request.message.as_slice() {
                            tracing::warn!("🔐 sighash mismatch for DKG verification signing");
                            return Err(Error::InvalidSigningOperation);
                        }
<<<<<<< HEAD
=======

                        self.handle_dkg_verification_message(state_machine_id, &msg.inner)
                            .await?;
>>>>>>> 33765979

                        (state_machine_id, new_key)
                    }
                };

                let state_machine = SignerStateMachine::load(
                    &db,
                    aggregate_key,
                    self.threshold,
                    self.signer_private_key,
                )
                .await?;

                self.wsts_state_machines
                    .put(state_machine_id, state_machine);

                self.relay_message(
                    &state_machine_id,
                    msg.id,
                    msg_public_key,
                    &msg.inner,
                    &chain_tip.block_hash,
                )
                .await?;
            }
            WstsNetMessage::SignatureShareRequest(request) => {
                span.record(WSTS_DKG_ID, request.dkg_id);
                span.record(WSTS_SIGN_ID, request.sign_id);
                span.record(WSTS_SIGN_ITER_ID, request.sign_iter_id);

                if !chain_tip_report.is_from_canonical_coordinator() {
                    tracing::warn!(
                        ?chain_tip_report,
                        "received coordinator message from a non canonical coordinator"
                    );
                    return Ok(());
                }

                tracing::debug!(signature_type = ?request.signature_type, "processing message");

                let db = self.context.get_storage();
                let mut should_pop_state_machine = true;

                let state_machine_id = match msg.id {
                    WstsMessageId::Dkg(_) => {
                        tracing::warn!("received message is not allowed in the current context");
                        return Ok(());
                    }
                    WstsMessageId::Sweep(txid) => {
                        span.record("txid", txid.to_string());
                        tracing::debug!(
                            signature_type = ?request.signature_type,
                            "processing message"
                        );

                        let accepted_sighash =
                            Self::validate_bitcoin_sign_request(&db, &request.message).await?;

                        accepted_sighash.sighash.into()
                    }
                    WstsMessageId::DkgVerification(key) => {
                        // This is a DKG verification signing round. The data
                        // provided by the coordinator for signing is expected
                        // to be the current bitcoin chain tip block hash, which
                        // we validate and return an error if it does not match
                        // our view of the current chain tip. We also verify
                        // that the provided aggregate key matches our latest
                        // aggregate key.

                        let new_key: PublicKeyXOnly = key.into();

                        // Validate the received message.
                        Self::validate_dkg_verification_message(
                            &db,
                            &new_key,
                            Some(&request.message),
<<<<<<< HEAD
=======
                            self.context.config().signer.dkg_verification_window,
                            &chain_tip_report.chain_tip,
>>>>>>> 33765979
                        )
                        .await?;

                        tracing::info!(
                            signature_type = ?request.signature_type,
                            "🔐 responding to signature-share-request for DKG verification signing"
                        );

<<<<<<< HEAD
                        let (state_machine_id, _) =
                            self.ensure_dkg_verification_state_machine(new_key).await?;

                        let tap_sighash =
                            UnsignedMockTransaction::new(new_key.into()).compute_sighash()?;
=======
                        let (state_machine_id, _, mock_tx) = self
                            .ensure_dkg_verification_state_machine(&chain_tip.block_hash, new_key)
                            .await?;

                        let tap_sighash = mock_tx.compute_sighash()?;
>>>>>>> 33765979
                        if tap_sighash.as_byte_array() != request.message.as_slice() {
                            tracing::warn!("🔐 sighash mismatch for DKG verification signing");
                            return Err(Error::InvalidSigningOperation);
                        }

<<<<<<< HEAD
                        should_pop_state_machine = false;
=======
                        self.handle_dkg_verification_message(state_machine_id, &msg.inner)
                            .await?;
>>>>>>> 33765979
                        state_machine_id
                    }
                };

                let response = self
                    .relay_message(
                        &state_machine_id,
                        msg.id,
                        msg_public_key,
                        &msg.inner,
                        &chain_tip.block_hash,
                    )
                    .await;

                if should_pop_state_machine {
                    self.wsts_state_machines.pop(&state_machine_id);
                }

                response?;
            }
            WstsNetMessage::NonceResponse(request) => {
                span.record(WSTS_DKG_ID, request.dkg_id);
                span.record(WSTS_SIGNER_ID, request.signer_id);
                span.record(WSTS_SIGN_ID, request.sign_id);
                span.record(WSTS_SIGN_ITER_ID, request.sign_iter_id);

                let WstsMessageId::DkgVerification(key) = msg.id else {
                    return Ok(());
                };

                let new_key: PublicKeyXOnly = key.into();

                Self::validate_dkg_verification_message(
                    &self.context.get_storage(),
                    &new_key,
                    Some(&request.message),
<<<<<<< HEAD
                )
                .await?;

                let (state_machine_id, _) =
                    self.ensure_dkg_verification_state_machine(new_key).await?;

                self.validate_sender(&state_machine_id, request.signer_id, &msg_public_key)?;

                let tap_sighash = UnsignedMockTransaction::new(new_key.into()).compute_sighash()?;
=======
                    self.context.config().signer.dkg_verification_window,
                    &chain_tip_report.chain_tip,
                )
                .await?;

                let (state_machine_id, _, mock_tx) = self
                    .ensure_dkg_verification_state_machine(&chain_tip.block_hash, new_key)
                    .await?;

                let tap_sighash = mock_tx.compute_sighash()?;
>>>>>>> 33765979
                if tap_sighash.as_byte_array() != request.message.as_slice() {
                    tracing::warn!("🔐 sighash mismatch for DKG verification signing");
                    return Err(Error::InvalidSigningOperation);
                }

<<<<<<< HEAD
                self.handle_dkg_verification_message(state_machine_id, msg_public_key, &msg.inner)
=======
                self.handle_dkg_verification_message(state_machine_id, &msg.inner)
>>>>>>> 33765979
                    .await?;
            }
            WstsNetMessage::SignatureShareResponse(request) => {
                span.record(WSTS_DKG_ID, request.dkg_id);
                span.record(WSTS_SIGNER_ID, request.signer_id);
                span.record(WSTS_SIGN_ID, request.sign_id);
                span.record(WSTS_SIGN_ITER_ID, request.sign_iter_id);

                let WstsMessageId::DkgVerification(key) = msg.id else {
                    return Ok(());
                };

                let new_key = key.into();

                Self::validate_dkg_verification_message(
                    &self.context.get_storage(),
                    &new_key,
                    None,
<<<<<<< HEAD
                )
                .await?;

                let (state_machine_id, _) =
                    self.ensure_dkg_verification_state_machine(new_key).await?;

                self.validate_sender(&state_machine_id, request.signer_id, &msg_public_key)?;

                self.handle_dkg_verification_message(state_machine_id, msg_public_key, &msg.inner)
=======
                    self.context.config().signer.dkg_verification_window,
                    &chain_tip_report.chain_tip,
                )
                .await?;

                let (state_machine_id, _, _) = self
                    .ensure_dkg_verification_state_machine(&chain_tip.block_hash, new_key)
                    .await?;

                self.handle_dkg_verification_message(state_machine_id, &msg.inner)
>>>>>>> 33765979
                    .await?;
            }
        }

        Ok(())
    }

    /// Validate a DKG verification message, asserting that:
    /// - The new key provided by the peer matches our view of the latest
    ///   aggregate key (not the _current_ key, but the key which we intend to
    ///   rotate to).
    async fn validate_dkg_verification_message<DB>(
        storage: &DB,
        new_key: &PublicKeyXOnly,
        message: Option<&[u8]>,
<<<<<<< HEAD
=======
        dkg_verification_window: u16,
        bitcoin_chain_tip: &model::BitcoinBlockRef,
>>>>>>> 33765979
    ) -> Result<(), Error>
    where
        DB: DbRead,
    {
        let latest_shares = storage
            .get_latest_encrypted_dkg_shares()
            .await?
            .ok_or(Error::NoDkgShares)?;
<<<<<<< HEAD

        let latest_key = latest_shares.aggregate_key.into();

=======

        let latest_key = latest_shares.aggregate_key.into();

>>>>>>> 33765979
        // Ensure that the new key matches the current aggregate key.
        if *new_key != latest_key {
            tracing::warn!("🔐 aggregate key mismatch for DKG verification signing");
            return Err(Error::AggregateKeyMismatch(
                Box::new(latest_key),
                Box::new(*new_key),
            ));
        }

<<<<<<< HEAD
        // If the DKG shares are in a failed state then we do not allow
        // re-validation.
        if latest_shares.dkg_shares_status == DkgSharesStatus::Failed {
            tracing::warn!("🔐 DKG shares are in a failed state and may not be re-validated");
            return Err(Error::DkgVerificationFailed(latest_key));
=======
        // Ensure we are within the verification window
        let max_verification_height = latest_shares
            .started_at_bitcoin_block_height
            .saturating_add(dkg_verification_window as u64);

        if max_verification_height < bitcoin_chain_tip.block_height {
            tracing::warn!("🔐 DKG verification outside the allowed window");
            return Err(Error::DkgVerificationWindowElapsed(
                latest_shares.aggregate_key,
            ));
>>>>>>> 33765979
        }

        // If we don't have a message (i.e. from `SignatureShareResponse`) then
        // we can exit early.
        let Some(message) = message else {
            return Ok(());
        };

        // Ensure that the received message is 32 bytes long (the length of the
        // sighash we'll be signing).
        if message.len() != 32 {
            tracing::warn!("🔐 data received for DKG verification signing is not 32 bytes");
            return Err(Error::InvalidSigningOperation);
        }

        Ok(())
    }

    /// This function is used to verify that the sender in the message
    /// matches the signer in the corresponding state machine.
    fn validate_sender(
        &mut self,
        state_machine_id: &StateMachineId,
        signer_id: u32,
        sender_public_key: &PublicKey,
    ) -> Result<(), Error> {
        let public_keys = match self.wsts_state_machines.get(state_machine_id) {
            Some(state_machine) => &state_machine.public_keys,
            None => return Err(Error::MissingStateMachine(*state_machine_id)),
        };

        let wsts_public_key = public_keys
            .signers
            .get(&signer_id)
            .map(PublicKey::from)
            .ok_or(Error::MissingPublicKey)?;

        if &wsts_public_key != sender_public_key {
            let sender = Box::new(*sender_public_key);
            let wsts = Box::new(wsts_public_key);
            return Err(Error::PublicKeyMismatch { wsts, sender });
        }

        Ok(())
    }

    /// Check whether we will sign the message, which is supposed to be a
    /// bitcoin sighash
    async fn validate_bitcoin_sign_request<D>(db: &D, msg: &[u8]) -> Result<AcceptedSigHash, Error>
    where
        D: DbRead,
    {
        let sighash = TapSighash::from_slice(msg)
            .map_err(Error::SigHashConversion)?
            .into();

        match db.will_sign_bitcoin_tx_sighash(&sighash).await? {
            Some((true, public_key)) => Ok(AcceptedSigHash { public_key, sighash }),
            Some((false, _)) => Err(Error::InvalidSigHash(sighash)),
            None => Err(Error::UnknownSigHash(sighash)),
        }
    }

    /// Persists the encrypted DKG shares stored in the state machine identified
    /// by the given state machine id.
    #[tracing::instrument(skip(self))]
    async fn store_dkg_shares(&mut self, state_machine_id: &StateMachineId) -> Result<(), Error> {
        let state_machine = self
            .wsts_state_machines
            .get(state_machine_id)
            .ok_or_else(|| Error::MissingStateMachine(*state_machine_id))?;

        let StateMachineId::Dkg(started_at) = state_machine_id else {
            return Err(Error::UnexpectedStateMachineId(*state_machine_id));
        };

<<<<<<< HEAD
=======
        let StateMachineId::Dkg(started_at) = id else {
            return Err(Error::UnexpectedStateMachineId(Box::new(*id)));
        };

>>>>>>> 33765979
        let encrypted_dkg_shares =
            state_machine.get_encrypted_dkg_shares(&mut self.rng, started_at)?;

        tracing::debug!("🔐 storing DKG shares");
        self.context
            .get_storage_mut()
            .write_encrypted_dkg_shares(&encrypted_dkg_shares)
            .await?;

        Ok(())
    }

<<<<<<< HEAD
    /// Creates a new DKG verification state machine for the given aggregate
    /// key.
    async fn create_dkg_verification_state_machine<S>(
=======
    async fn create_frost_coordinator<S>(
>>>>>>> 33765979
        storage: &S,
        aggregate_key: PublicKeyXOnly,
        signer_private_key: PrivateKey,
        timeout: Duration,
    ) -> Result<dkg::verification::StateMachine, Error>
    where
        S: DbRead + Send + Sync,
    {
        let dkg_shares = storage
            .get_encrypted_dkg_shares(aggregate_key)
            .await?
            .ok_or_else(|| {
                tracing::warn!("🔐 no DKG shares found for requested aggregate key");
                Error::MissingDkgShares(aggregate_key)
            })?;

        let signing_set: BTreeSet<PublicKey> = dkg_shares
            .signer_set_public_keys
            .into_iter()
            .collect::<BTreeSet<_>>();

        tracing::debug!(
            num_signers = signing_set.len(),
            %aggregate_key,
            threshold = %dkg_shares.signature_share_threshold,
            "🔐 creating now FROST coordinator to track DKG verification signing round"
        );

        let coordinator = FrostCoordinator::load(
            storage,
            aggregate_key,
            signing_set,
            dkg_shares.signature_share_threshold,
            signer_private_key,
        )
        .await?;

        let state_machine =
            dkg::verification::StateMachine::new(coordinator, aggregate_key, timeout);

        Ok(state_machine)
    }

    /// Ensures that a DKG verification state machine exists for the given
    /// aggregate key and bitcoin chain tip block hash. If the state machine
    /// exists already then the id is simply returned back; otherwise, a new
    /// state machine is created and stored in this instance.
    ///
    /// The `aggregate_key` provided here should be the _new_ aggregate key
    /// which is being verified.
    async fn ensure_dkg_verification_state_machine(
        &mut self,
<<<<<<< HEAD
        aggregate_key: PublicKeyXOnly,
    ) -> Result<(StateMachineId, &mut dkg::verification::StateMachine), Error> {
        let state_machine_id = StateMachineId::RotateKey(aggregate_key);
=======
        bitcoin_chain_tip: &model::BitcoinBlockHash,
        aggregate_key: PublicKeyXOnly,
    ) -> Result<
        (
            StateMachineId,
            &mut FrostCoordinator,
            &UnsignedMockTransaction,
        ),
        Error,
    > {
        let state_machine_id = StateMachineId::RotateKey(aggregate_key, *bitcoin_chain_tip);
>>>>>>> 33765979

        if !self
            .dkg_verification_state_machines
            .contains(&state_machine_id)
        {
            let storage = self.context.get_storage();
<<<<<<< HEAD
            let signing_round_timeout = self.context.config().signer.signer_round_max_duration;
            let coordinator = Self::create_dkg_verification_state_machine(
                &storage,
                aggregate_key,
                self.signer_private_key,
                signing_round_timeout,
            )
            .await?;
=======
            let coordinator =
                Self::create_frost_coordinator(&storage, aggregate_key, self.signer_private_key)
                    .await?;
>>>>>>> 33765979
            self.dkg_verification_state_machines
                .put(state_machine_id, coordinator);
        }

<<<<<<< HEAD
        // Get our state machine, returning an error if it doesn't exist (we
        // just created it if needed, so this should never happen).
        let state_machine = self
            .dkg_verification_state_machines
            .get_mut(&state_machine_id)
            .ok_or_else(|| Error::MissingStateMachine(state_machine_id))?;

        // If the state machine did already exist and is in an end-state, then
        // we need to reset it and also make sure that its sibling signer state
        // machine has been removed (it will be created again if needed when the
        // `NonceRequest` arrives).
        match state_machine.state() {
            dkg::verification::State::Success(_) => {
                tracing::warn!("🔐 the DKG verification signing round already completed for this aggregate key");
                state_machine.reset();
                self.wsts_state_machines.pop(&state_machine_id);
            }
            dkg::verification::State::Error => {
                tracing::warn!("🔐 the DKG verification state machine for this aggregate key is in a failed state and may not be used");
                state_machine.reset();
                self.wsts_state_machines.pop(&state_machine_id);
            }
            dkg::verification::State::Expired => {
                tracing::warn!("🔐 the DKG verification state machine for this aggregate key is expired and the state machine may not be used");
                state_machine.reset();
                self.wsts_state_machines.pop(&state_machine_id);
            }
            dkg::verification::State::Idle | dkg::verification::State::Signing => {}
        }

        Ok((state_machine_id, state_machine))
=======
        let state_machine = self
            .dkg_verification_state_machines
            .get_mut(&state_machine_id)
            .ok_or_else(|| Error::MissingFrostStateMachine(aggregate_key))?;

        let mock_tx = self
            .dkg_verification_results
            .get_or_insert(state_machine_id, || {
                UnsignedMockTransaction::new(aggregate_key.into())
            });

        Ok((state_machine_id, state_machine, mock_tx))
>>>>>>> 33765979
    }

    #[tracing::instrument(skip_all)]
    async fn handle_dkg_verification_message(
        &mut self,
<<<<<<< HEAD
        state_machine_id: StateMachineId,
        sender: PublicKey,
=======
        id: StateMachineId,
>>>>>>> 33765979
        msg: &WstsNetMessage,
    ) -> Result<(), Error> {
        // We should only be handling messages for the DKG verification state
        // machine. We'll grab the aggregate key from the id as well.
<<<<<<< HEAD
        let aggregate_key = match state_machine_id {
            StateMachineId::RotateKey(aggregate_key) => aggregate_key,
            _ => {
                tracing::warn!("🔐 unexpected state machine id for DKG verification signing round");
                return Err(Error::UnexpectedStateMachineId(state_machine_id));
            }
        };

        let state_machine = self
            .dkg_verification_state_machines
            .get_mut(&state_machine_id);
        let Some(state_machine) = state_machine else {
            tracing::warn!("🔐 missing FROST coordinator for DKG verification");
            return Err(Error::MissingStateMachine(state_machine_id));
=======
        let aggregate_key = match id {
            StateMachineId::RotateKey(aggregate_key, _) => aggregate_key,
            _ => {
                tracing::warn!("🔐 unexpected state machine id for DKG verification signing round");
                return Err(Error::UnexpectedStateMachineId(Box::new(id)));
            }
        };

        let state_machine = self.dkg_verification_state_machines.get_mut(&id);
        let Some(state_machine) = state_machine else {
            tracing::warn!("🔐 missing FROST coordinator for DKG verification");
            return Err(Error::MissingFrostStateMachine(aggregate_key));
>>>>>>> 33765979
        };

        tracing::trace!(?msg, "🔐 processing FROST coordinator message");

        // Process the message in the DKG verification state machine.
        state_machine.process_message(sender, msg.clone())
            .inspect_err(|error| tracing::warn!(?error, %sender, "🔐 failed to process FROST coordinator message"))
            .map_err(Error::DkgVerification)?;

<<<<<<< HEAD
        // Check if the state machine is in an end-state and handle it
        // accordingly.
        match state_machine.state() {
            dkg::verification::State::Success(signature) => {
                tracing::info!("🔐 successfully completed DKG verification signing round");
                let signature = *signature;

                // We're at an end-state, so remove the state machines.
                self.wsts_state_machines.pop(&state_machine_id);
                self.dkg_verification_state_machines.pop(&state_machine_id);

                tracing::info!("🔐 verifying that the signature can be used to spend a UTXO locked by the new aggregate key");
                let mock_tx = UnsignedMockTransaction::new(aggregate_key.into());
                mock_tx
                    .verify_signature(&signature)
                    .inspect_err(|e| tracing::warn!(?e, "🔐 signature verification failed"))?;
                tracing::info!("🔐 signature verification successful");

                self.context
                    .get_storage_mut()
                    .verify_dkg_shares(aggregate_key)
                    .await?;

                tracing::info!(
                    "🔐 DKG shares entry has been marked as verified; it is now able to be used"
                );
            }
            dkg::verification::State::Error | dkg::verification::State::Expired => {
                tracing::warn!("🔐 failed to complete DKG verification signing round");

                // The state machine is now invalidated, so remove both of our
                // state machines and return an error.
                self.dkg_verification_state_machines.pop(&state_machine_id);
                self.wsts_state_machines.pop(&state_machine_id);

                return Err(Error::DkgVerificationFailed(aggregate_key));
=======
        match result {
            Some(OperationResult::SignTaproot(sig)) => {
                tracing::info!("🔐 successfully completed DKG verification signing round");
                self.dkg_verification_state_machines.pop(&id);

                let Some(mock_tx) = self.dkg_verification_results.pop(&id) else {
                    tracing::warn!(
                        "🔐 missing mock transaction for DKG verification signing round"
                    );
                    return Err(Error::MissingMockTransaction);
                };

                // Perform verification of the signature.
                tracing::info!("🔐 verifying that the signature can be used to spend a UTXO locked by the new aggregate key");
                let db = self.context.get_storage_mut();
                let signature: TaprootSignature = sig.into();
                match mock_tx.verify_signature(&signature) {
                    Ok(()) => {
                        tracing::info!("🔐 signature verification successful");
                        db.verify_dkg_shares(aggregate_key).await?;
                        tracing::info!("🔐 DKG shares entry has been marked as verified");
                    }
                    Err(error) => {
                        tracing::warn!(%error, "🔐 signature verification failed");
                        db.revoke_dkg_shares(aggregate_key).await?;
                        tracing::info!("🔐 DKG shares entry has been marked as failed");
                    }
                }
            }
            Some(OperationResult::SignError(error)) => {
                tracing::warn!(
                    ?msg,
                    %error,
                    "🔐 failed to complete DKG verification signing round"
                );
                self.dkg_verification_results.pop(&id);
                return Err(Error::DkgVerificationFailed(aggregate_key));
            }
            None => {}
            result => {
                tracing::warn!(
                    ?result,
                    "🔐 unexpected result received from the FROST coordinator"
                );
>>>>>>> 33765979
            }
            dkg::verification::State::Idle | dkg::verification::State::Signing => {}
        }

        Ok(())
    }

    #[tracing::instrument(skip_all)]
    async fn relay_message(
        &mut self,
        state_machine_id: &StateMachineId,
        wsts_id: WstsMessageId,
        sender: PublicKey,
        msg: &WstsNetMessage,
        bitcoin_chain_tip: &model::BitcoinBlockHash,
    ) -> Result<(), Error> {
        // Process the message in the WSTS signer state machine.
        let outbound_messages = match self.wsts_state_machines.get_mut(state_machine_id) {
            Some(state_machine) => state_machine.process(msg).map_err(Error::Wsts)?,
            None => {
                tracing::warn!("missing signing round");
                return Err(Error::MissingStateMachine(*state_machine_id));
            }
        };

<<<<<<< HEAD
        // Check and store if this is a DKG verification-related message.
        let is_dkg_verification = matches!(state_machine_id, StateMachineId::RotateKey(_));
=======
        // If this is a DKG verification then we need to process the message in
        // the frost coordinator as well to be able to properly follow the
        // signing round (which is otherwise handled by the signer state
        // machine).
        let mut frost_coordinator = if let StateMachineId::RotateKey(_, _) = state_machine_id {
            self.dkg_verification_state_machines
                .get_mut(&state_machine_id)
        } else {
            None
        };
>>>>>>> 33765979

        // If this is a DKG verification then we need to process the message in
        // the frost coordinator as well to be able to properly follow the
        // signing round (which is otherwise handled by the signer state
        // machine).
        if is_dkg_verification {
            self.handle_dkg_verification_message(*state_machine_id, sender, msg)
                .await?;
        }

        // The WSTS state machines assume we read our own messages, so if the
        // state machine emitted any outbound messages then we need to process
        // them manually. We ignore any extra messages emitted from these calls.
        for outbound_message in outbound_messages.iter() {
            // Process in the signer state machine.
            self.wsts_state_machines
                .get_mut(state_machine_id)
                .ok_or_else(|| Error::MissingStateMachine(*state_machine_id))?
                .process(outbound_message)
                .map_err(Error::Wsts)?;

<<<<<<< HEAD
            // If this is a DKG verification then we need to process the message
            // in the FROST state machine as well for it to properly follow
            // the signing round.
            if is_dkg_verification {
                self.handle_dkg_verification_message(*state_machine_id, sender, outbound_message)
                    .await?;
=======
            // Process the message in the frost coordinator as well, if we have
            // one. Note that we _do not_ send any messages to the network; the
            // frost coordinator is only following the round.
            if let Some(ref mut frost_coordinator) = frost_coordinator {
                frost_coordinator.process_message(outbound_message)?;
>>>>>>> 33765979
            }
        }

        // If the state machine emitted any outbound events, we need to send
        // them to our peers as well.
        for outbound in outbound_messages {
            // We cannot store DKG shares until the signer state machine
            // emits a DkgEnd message, because that is the only way to know
            // whether it has truly received all relevant messages from its
            // peers.
            if let WstsNetMessage::DkgEnd(DkgEnd { status: DkgStatus::Success, .. }) = outbound {
                self.store_dkg_shares(state_machine_id).await?;
                self.wsts_state_machines.pop(state_machine_id);
            }

            // Publish the message to the network.
            let msg = message::WstsMessage { id: wsts_id, inner: outbound };
            self.send_message(msg, bitcoin_chain_tip).await?;
        }

        Ok(())
    }

    #[tracing::instrument(skip_all)]
    async fn send_message(
        &mut self,
        msg: impl Into<message::Payload>,
        bitcoin_chain_tip: &model::BitcoinBlockHash,
    ) -> Result<(), Error> {
        let payload: message::Payload = msg.into();
        tracing::trace!(%payload, "broadcasting message");

        let msg = payload
            .to_message(*bitcoin_chain_tip)
            .sign_ecdsa(&self.signer_private_key);

        self.network.broadcast(msg.clone()).await?;
        self.context
            .signal(TxSignerEvent::MessageGenerated(msg).into())?;

        Ok(())
    }

    fn signer_public_key(&self) -> PublicKey {
        PublicKey::from_private_key(&self.signer_private_key)
    }
}

/// Asserts whether a `DkgBegin` WSTS message should be allowed to proceed
/// based on the current state of the signer and the DKG configuration.
pub async fn assert_allow_dkg_begin(
    context: &impl Context,
    bitcoin_chain_tip: &model::BitcoinBlockRef,
) -> Result<(), Error> {
    let storage = context.get_storage();
    let config = context.config();

    // Get the number of DKG shares that have been stored
    let dkg_shares_entry_count = storage.get_encrypted_dkg_shares_count().await?;

    // Get DKG configuration parameters
    let dkg_min_bitcoin_block_height = config.signer.dkg_min_bitcoin_block_height;
    let dkg_target_rounds = config.signer.dkg_target_rounds;

    // Determine the action based on the DKG shares count and the rerun height (if configured)
    match (
        dkg_shares_entry_count,
        dkg_target_rounds,
        dkg_min_bitcoin_block_height,
    ) {
        (0, _, _) => {
            tracing::info!(
                ?dkg_min_bitcoin_block_height,
                %dkg_target_rounds,
                "no DKG shares exist; proceeding with DKG"
            );
        }
        (current, target, Some(dkg_min_height)) => {
            if current >= target.get() {
                tracing::warn!(
                    ?dkg_min_bitcoin_block_height,
                    %dkg_target_rounds,
                    dkg_current_rounds = %dkg_shares_entry_count,
                    "The target number of DKG shares has been reached; aborting"
                );
                return Err(Error::DkgHasAlreadyRun);
            }
            if bitcoin_chain_tip.block_height < dkg_min_height.get() {
                tracing::warn!(
                    ?dkg_min_bitcoin_block_height,
                    %dkg_target_rounds,
                    dkg_current_rounds = %dkg_shares_entry_count,
                    "bitcoin chain tip is below the minimum height for DKG rerun; aborting"
                );
                return Err(Error::DkgHasAlreadyRun);
            }
            tracing::info!(
                ?dkg_min_bitcoin_block_height,
                %dkg_target_rounds,
                dkg_current_rounds = %dkg_shares_entry_count,
                "DKG rerun height has been met and we are below the target number of rounds; proceeding with DKG"
            );
        }
        // Note that we account for all (0, _, _) cases above (i.e. first DKG round)
        (_, _, None) => {
            tracing::warn!(
                ?dkg_min_bitcoin_block_height,
                %dkg_target_rounds,
                dkg_current_rounds = %dkg_shares_entry_count,
                "attempt to run multiple DKGs without a configured re-run height; aborting"
            );
            return Err(Error::DkgHasAlreadyRun);
        }
    }

    Ok(())
}

/// Relevant information for validating incoming messages
/// relating to a particular chain tip.
#[derive(Debug, Clone, Copy)]
pub struct MsgChainTipReport {
    /// Whether the sender of the incoming message is the coordinator for this chain tip.
    pub sender_is_coordinator: bool,
    /// The status of the chain tip relative to the signers' perspective.
    pub chain_tip_status: ChainTipStatus,
    /// The bitcoin chain tip.
    pub chain_tip: model::BitcoinBlockRef,
}

impl MsgChainTipReport {
    /// Checks if the message is for the canonical chain tip from the coordinator
    pub fn is_from_canonical_coordinator(&self) -> bool {
        self.chain_tip_status == ChainTipStatus::Canonical && self.sender_is_coordinator
    }
}

/// The status of a chain tip relative to the known blocks in the signer database.
#[derive(Debug, Clone, Copy, PartialEq, strum::Display)]
#[strum(serialize_all = "SCREAMING_SNAKE_CASE")]
pub enum ChainTipStatus {
    /// The chain tip is the tip of the canonical fork.
    Canonical,
    /// The chain tip is for a known block, but is not the canonical chain tip.
    Known,
    /// The chain tip belongs to a block that hasn't been seen yet.
    Unknown,
}

#[cfg(test)]
mod tests {
    use std::num::{NonZeroU32, NonZeroU64, NonZeroUsize};

    use bitcoin::Txid;
    use fake::{Fake, Faker};
    use network::InMemoryNetwork;
    use test_case::test_case;

    use crate::bitcoin::MockBitcoinInteract;
    use crate::context::Context;
    use crate::emily_client::MockEmilyInteract;
    use crate::stacks::api::MockStacksInteract;
    use crate::storage::in_memory::SharedStore;
    use crate::storage::{model, DbWrite};
    use crate::testing;
    use crate::testing::context::*;

    use super::*;

    fn test_environment() -> testing::transaction_signer::TestEnvironment<
        TestContext<
            SharedStore,
            WrappedMock<MockBitcoinInteract>,
            WrappedMock<MockStacksInteract>,
            WrappedMock<MockEmilyInteract>,
        >,
    > {
        let test_model_parameters = testing::storage::model::Params {
            num_bitcoin_blocks: 20,
            num_stacks_blocks_per_bitcoin_block: 3,
            num_deposit_requests_per_block: 5,
            num_withdraw_requests_per_block: 5,
            num_signers_per_request: 0,
            consecutive_blocks: false,
        };

        let context = TestContext::builder()
            .with_in_memory_storage()
            .with_mocked_clients()
            .build();

        // TODO: fix tech debt #893 then raise threshold to 5
        testing::transaction_signer::TestEnvironment {
            context,
            context_window: 6,
            num_signers: 7,
            signing_threshold: 3,
            test_model_parameters,
        }
    }

    #[ignore = "we have a test for this"]
    #[tokio::test]
    async fn should_be_able_to_participate_in_dkg() {
        test_environment()
            .assert_should_be_able_to_participate_in_dkg()
            .await;
    }

    #[test_case(0, None, 1, 100, true; "first DKG allowed without min height")]
    #[test_case(0, Some(100), 1, 5, true; "first DKG allowed regardless of min height")]
    #[test_case(1, None, 2, 100, false; "subsequent DKG not allowed without min height")]
    #[test_case(1, Some(101), 1, 100, false; "subsequent DKG not allowed with current height lower than min height")]
    #[test_case(1, Some(100), 1, 100, false; "subsequent DKG not allowed when target rounds reached")]
    #[test_case(1, Some(100), 2, 100, true; "subsequent DKG allowed when target rounds not reached and min height met")]
    #[test_log::test(tokio::test)]
    async fn test_assert_allow_dkg_begin(
        dkg_rounds_current: u32,
        dkg_min_bitcoin_block_height: Option<u64>,
        dkg_target_rounds: u32,
        chain_tip_height: u64,
        should_allow: bool,
    ) {
        let context = TestContext::builder()
            .with_in_memory_storage()
            .with_mocked_clients()
            .modify_settings(|s| {
                s.signer.dkg_min_bitcoin_block_height =
                    dkg_min_bitcoin_block_height.map(NonZeroU64::new).flatten();
                s.signer.dkg_target_rounds = NonZeroU32::new(dkg_target_rounds).unwrap();
            })
            .build();

        let storage = context.get_storage_mut();

        // Write `dkg_shares` entries for the `current` number of rounds, simulating
        // the signer having participated in that many successful DKG rounds.
        for _ in 0..dkg_rounds_current {
            let mut shares: model::EncryptedDkgShares = Faker.fake();
            shares.dkg_shares_status = model::DkgSharesStatus::Verified;

            storage.write_encrypted_dkg_shares(&shares).await.unwrap();
        }

        // Dummy chain tip hash which will be used to fetch the block height
        let bitcoin_chain_tip = model::BitcoinBlockRef {
            block_hash: Faker.fake(),
            block_height: chain_tip_height,
        };

        // Write a bitcoin block at the given height, simulating the chain tip.
        storage
            .write_bitcoin_block(&model::BitcoinBlock {
                block_height: chain_tip_height,
                parent_hash: Faker.fake(),
                block_hash: bitcoin_chain_tip.block_hash,
            })
            .await
            .unwrap();

        // Test the case
        let result = assert_allow_dkg_begin(&context, &bitcoin_chain_tip).await;

        // Assert the result
        match should_allow {
            true => assert!(result.is_ok()),
            false => assert!(matches!(result, Err(Error::DkgHasAlreadyRun))),
        }
    }

    #[tokio::test]
    async fn test_handle_wsts_message_asserts_dkg_begin() {
        let context = TestContext::builder()
            .with_in_memory_storage()
            .with_mocked_clients()
            .build();

        let storage = context.get_storage_mut();
        let network = InMemoryNetwork::new();

        // Write 1 DKG shares entry to the database, simulating that DKG has
        // successfully run once.
        let mut shares: model::EncryptedDkgShares = Faker.fake();
        shares.dkg_shares_status = model::DkgSharesStatus::Verified;

        storage.write_encrypted_dkg_shares(&shares).await.unwrap();

        // Dummy chain tip hash which will be used to fetch the block height.
        let bitcoin_chain_tip = model::BitcoinBlockRef {
            block_hash: Faker.fake(),
            block_height: 100,
        };

        // Write a bitcoin block at the given height, simulating the chain tip.
        storage
            .write_bitcoin_block(&model::BitcoinBlock {
                block_height: 100,
                parent_hash: Faker.fake(),
                block_hash: bitcoin_chain_tip.block_hash,
            })
            .await
            .unwrap();

        // Create our signer instance.
        let mut signer = TxSignerEventLoop {
            context,
            network: network.connect(),
            signer_private_key: PrivateKey::new(&mut rand::rngs::OsRng),
            context_window: 1,
            wsts_state_machines: LruCache::new(NonZeroUsize::new(100).unwrap()),
            threshold: 1,
            rng: rand::rngs::OsRng,
            dkg_begin_pause: None,
            dkg_verification_state_machines: LruCache::new(NonZeroUsize::new(5).unwrap()),
        };

        // Create a DkgBegin message to be handled by the signer.
        let msg = message::WstsMessage {
            id: WstsMessageId::Dkg(Faker.fake()),
            inner: WstsNetMessage::DkgBegin(wsts::net::DkgBegin { dkg_id: 0 }),
        };

        // Create a chain tip report for the message.
        let chain_tip_report = MsgChainTipReport {
            sender_is_coordinator: true,
            chain_tip_status: ChainTipStatus::Canonical,
            chain_tip: bitcoin_chain_tip,
        };

        // Attempt to handle the DkgBegin message. This should fail using the
        // default settings, as the default settings allow only one DKG round.
        let result = signer
            .handle_wsts_message(&msg, Faker.fake(), &chain_tip_report)
            .await;

        // Assert that the DkgBegin message was not allowed to proceed and
        // that we receive the expected error.
        assert!(matches!(result, Err(Error::DkgHasAlreadyRun)));
    }

    #[tokio::test]
    async fn test_handle_wsts_message_non_canonical_dkg_begin() {
        let context = TestContext::builder()
            .with_in_memory_storage()
            .with_mocked_clients()
            .build();

        let storage = context.get_storage_mut();
        let network = InMemoryNetwork::new();

        // Write 1 DKG shares entry to the database, simulating that DKG has
        // successfully run once.
        let mut shares: model::EncryptedDkgShares = Faker.fake();
        shares.dkg_shares_status = model::DkgSharesStatus::Verified;

        storage.write_encrypted_dkg_shares(&shares).await.unwrap();

        // Dummy chain tip hash which will be used to fetch the block height.
        let bitcoin_chain_tip: model::BitcoinBlockHash = Faker.fake();

        // Write a bitcoin block at the given height, simulating the chain tip.
        storage
            .write_bitcoin_block(&model::BitcoinBlock {
                block_height: 100,
                parent_hash: Faker.fake(),
                block_hash: bitcoin_chain_tip,
            })
            .await
            .unwrap();

        // Create our signer instance.
        let mut signer = TxSignerEventLoop {
            context,
            network: network.connect(),
            signer_private_key: PrivateKey::new(&mut rand::rngs::OsRng),
            context_window: 1,
            wsts_state_machines: LruCache::new(NonZeroUsize::new(100).unwrap()),
            threshold: 1,
            rng: rand::rngs::OsRng,
            dkg_begin_pause: None,
            dkg_verification_state_machines: LruCache::new(NonZeroUsize::new(5).unwrap()),
            dkg_verification_results: LruCache::new(NonZeroUsize::new(5).unwrap()),
        };

        // Create a DkgBegin message to be handled by the signer.
        let msg = message::WstsMessage {
            id: Txid::all_zeros().into(),
            inner: WstsNetMessage::DkgBegin(wsts::net::DkgBegin { dkg_id: 0 }),
        };

        // Create a chain tip report for the message as if it was coming from a
        // non canonical chain tip
        let chain_tip_report = MsgChainTipReport {
            sender_is_coordinator: true,
            chain_tip_status: ChainTipStatus::Known,
            chain_tip: Faker.fake(),
        };

        // We shouldn't get an error as we stop to process the message early
        signer
            .handle_wsts_message(&msg, Faker.fake(), &chain_tip_report)
            .await
            .expect("expected success");
    }

    #[test_case(
        WstsNetMessage::DkgPrivateBegin(wsts::net::DkgPrivateBegin {
            dkg_id: 0,
            signer_ids: vec![],
            key_ids: vec![],
        }); "DkgPrivateBegin")]
    #[test_case(
        WstsNetMessage::DkgEndBegin(wsts::net::DkgEndBegin {
            dkg_id: 0,
            signer_ids: vec![],
            key_ids: vec![],
        }); "DkgEndBegin")]
    #[test_case(
        WstsNetMessage::NonceRequest(wsts::net::NonceRequest {
            dkg_id: 0,
            sign_id: 0,
            sign_iter_id: 0,
            message: vec![],
            signature_type: wsts::net::SignatureType::Schnorr,
        }); "NonceRequest")]
    #[test_case(
        WstsNetMessage::SignatureShareRequest(wsts::net::SignatureShareRequest {
            dkg_id: 0,
            sign_id: 0,
            sign_iter_id: 0,
            message: vec![],
            signature_type: wsts::net::SignatureType::Schnorr,
            nonce_responses: vec![],
        }); "SignatureShareRequest")]
    #[tokio::test]
    async fn test_handle_wsts_message_non_canonical(wsts_message: WstsNetMessage) {
        let context = TestContext::builder()
            .with_in_memory_storage()
            .with_mocked_clients()
            .build();

        let storage = context.get_storage_mut();
        let network = InMemoryNetwork::new();

        let bitcoin_chain_tip: model::BitcoinBlockHash = Faker.fake();

        // Write a bitcoin block at the given height, simulating the chain tip.
        storage
            .write_bitcoin_block(&model::BitcoinBlock {
                block_height: 100,
                parent_hash: Faker.fake(),
                block_hash: bitcoin_chain_tip,
            })
            .await
            .unwrap();

        // Create our signer instance.
        let mut signer = TxSignerEventLoop {
            context,
            network: network.connect(),
            signer_private_key: PrivateKey::new(&mut rand::rngs::OsRng),
            context_window: 1,
            wsts_state_machines: LruCache::new(NonZeroUsize::new(100).unwrap()),
            threshold: 1,
            rng: rand::rngs::OsRng,
            dkg_begin_pause: None,
            dkg_verification_state_machines: LruCache::new(NonZeroUsize::new(5).unwrap()),
        };

        let msg = message::WstsMessage {
            id: Txid::all_zeros().into(),
            inner: wsts_message,
        };

        // Create a chain tip report for the message as if it was coming from a
        // non canonical chain tip
        let chain_tip_report = MsgChainTipReport {
            sender_is_coordinator: true,
            chain_tip_status: ChainTipStatus::Known,
            chain_tip: Faker.fake(),
        };

        // We shouldn't get an error as we stop to process the message early
        signer
            .handle_wsts_message(&msg, Faker.fake(), &chain_tip_report)
            .await
            .expect("expected success");
    }
}<|MERGE_RESOLUTION|>--- conflicted
+++ resolved
@@ -33,7 +33,6 @@
 use crate::metrics::BITCOIN_BLOCKCHAIN;
 use crate::metrics::STACKS_BLOCKCHAIN;
 use crate::network;
-use crate::signature::TaprootSignature;
 use crate::stacks::contracts::AsContractCall as _;
 use crate::stacks::contracts::ContractCall;
 use crate::stacks::contracts::ReqContext;
@@ -145,13 +144,7 @@
     /// WSTS FROST state machines for verifying full and correct participation
     /// during DKG using the FROST algorithm. This is then used during the
     /// verification of the Stacks rotate-keys transaction.
-<<<<<<< HEAD
     pub dkg_verification_state_machines: LruCache<StateMachineId, dkg::verification::StateMachine>,
-=======
-    pub dkg_verification_state_machines: LruCache<StateMachineId, FrostCoordinator>,
-    /// Results of DKG verification rounds.
-    pub dkg_verification_results: LruCache<StateMachineId, UnsignedMockTransaction>,
->>>>>>> 33765979
 }
 
 /// This struct represents a signature hash and the public key that locks
@@ -591,14 +584,9 @@
                     self.threshold,
                     self.signer_private_key,
                 )?;
-<<<<<<< HEAD
                 let state_machine_id = StateMachineId::Dkg(*chain_tip);
                 self.wsts_state_machines
                     .put(state_machine_id, state_machine);
-=======
-                let id = StateMachineId::Dkg(*chain_tip);
-                self.wsts_state_machines.put(id, state_machine);
->>>>>>> 33765979
 
                 if let Some(pause) = self.dkg_begin_pause {
                     // Let's give the others some slack
@@ -630,7 +618,6 @@
 
                 tracing::debug!("processing message");
 
-<<<<<<< HEAD
                 let state_machine_id = StateMachineId::Dkg(*chain_tip);
                 self.relay_message(
                     &state_machine_id,
@@ -640,11 +627,6 @@
                     &chain_tip.block_hash,
                 )
                 .await?;
-=======
-                let id = StateMachineId::Dkg(*chain_tip);
-                self.relay_message(id, msg.id, &msg.inner, &chain_tip.block_hash)
-                    .await?;
->>>>>>> 33765979
             }
             WstsNetMessage::DkgPublicShares(request) => {
                 span.record(WSTS_DKG_ID, request.dkg_id);
@@ -652,7 +634,6 @@
 
                 tracing::debug!("processing message");
 
-<<<<<<< HEAD
                 let state_machine_id = StateMachineId::Dkg(*chain_tip);
                 self.validate_sender(&state_machine_id, request.signer_id, &msg_public_key)?;
                 self.relay_message(
@@ -663,12 +644,6 @@
                     &chain_tip.block_hash,
                 )
                 .await?;
-=======
-                let id = StateMachineId::Dkg(*chain_tip);
-                self.validate_sender(&id, request.signer_id, &msg_public_key)?;
-                self.relay_message(id, msg.id, &msg.inner, &chain_tip.block_hash)
-                    .await?;
->>>>>>> 33765979
             }
             WstsNetMessage::DkgPrivateShares(request) => {
                 span.record(WSTS_DKG_ID, request.dkg_id);
@@ -676,7 +651,6 @@
 
                 tracing::debug!("processing message");
 
-<<<<<<< HEAD
                 let state_machine_id = StateMachineId::Dkg(*chain_tip);
                 self.validate_sender(&state_machine_id, request.signer_id, &msg_public_key)?;
                 self.relay_message(
@@ -687,12 +661,6 @@
                     &chain_tip.block_hash,
                 )
                 .await?;
-=======
-                let id = StateMachineId::Dkg(*chain_tip);
-                self.validate_sender(&id, request.signer_id, &msg_public_key)?;
-                self.relay_message(id, msg.id, &msg.inner, &chain_tip.block_hash)
-                    .await?;
->>>>>>> 33765979
             }
             WstsNetMessage::DkgEndBegin(request) => {
                 span.record(WSTS_DKG_ID, request.dkg_id);
@@ -706,7 +674,6 @@
                 }
 
                 tracing::debug!("processing message");
-<<<<<<< HEAD
                 let state_machine_id = StateMachineId::Dkg(*chain_tip);
                 self.relay_message(
                     &state_machine_id,
@@ -716,11 +683,6 @@
                     &chain_tip.block_hash,
                 )
                 .await?;
-=======
-                let id = StateMachineId::Dkg(*chain_tip);
-                self.relay_message(id, msg.id, &msg.inner, &chain_tip.block_hash)
-                    .await?;
->>>>>>> 33765979
             }
             WstsNetMessage::DkgEnd(request) => {
                 span.record(WSTS_DKG_ID, request.dkg_id);
@@ -807,37 +769,20 @@
                             &db,
                             &new_key,
                             Some(&request.message),
-<<<<<<< HEAD
-                        )
-                        .await?;
-
-                        let (state_machine_id, _) =
-                            self.ensure_dkg_verification_state_machine(new_key).await?;
-
-                        let tap_sighash =
-                            UnsignedMockTransaction::new(new_key.into()).compute_sighash()?;
-=======
                             self.context.config().signer.dkg_verification_window,
                             &chain_tip_report.chain_tip,
                         )
                         .await?;
 
-                        let (state_machine_id, _, mock_tx) = self
-                            .ensure_dkg_verification_state_machine(&chain_tip.block_hash, new_key)
-                            .await?;
-
-                        let tap_sighash = mock_tx.compute_sighash()?;
->>>>>>> 33765979
+                        let (state_machine_id, _) =
+                            self.ensure_dkg_verification_state_machine(new_key).await?;
+
+                        let tap_sighash =
+                            UnsignedMockTransaction::new(new_key.into()).compute_sighash()?;
                         if tap_sighash.as_byte_array() != request.message.as_slice() {
                             tracing::warn!("🔐 sighash mismatch for DKG verification signing");
                             return Err(Error::InvalidSigningOperation);
                         }
-<<<<<<< HEAD
-=======
-
-                        self.handle_dkg_verification_message(state_machine_id, &msg.inner)
-                            .await?;
->>>>>>> 33765979
 
                         (state_machine_id, new_key)
                     }
@@ -914,11 +859,8 @@
                             &db,
                             &new_key,
                             Some(&request.message),
-<<<<<<< HEAD
-=======
                             self.context.config().signer.dkg_verification_window,
                             &chain_tip_report.chain_tip,
->>>>>>> 33765979
                         )
                         .await?;
 
@@ -927,30 +869,17 @@
                             "🔐 responding to signature-share-request for DKG verification signing"
                         );
 
-<<<<<<< HEAD
                         let (state_machine_id, _) =
                             self.ensure_dkg_verification_state_machine(new_key).await?;
 
                         let tap_sighash =
                             UnsignedMockTransaction::new(new_key.into()).compute_sighash()?;
-=======
-                        let (state_machine_id, _, mock_tx) = self
-                            .ensure_dkg_verification_state_machine(&chain_tip.block_hash, new_key)
-                            .await?;
-
-                        let tap_sighash = mock_tx.compute_sighash()?;
->>>>>>> 33765979
                         if tap_sighash.as_byte_array() != request.message.as_slice() {
                             tracing::warn!("🔐 sighash mismatch for DKG verification signing");
                             return Err(Error::InvalidSigningOperation);
                         }
 
-<<<<<<< HEAD
                         should_pop_state_machine = false;
-=======
-                        self.handle_dkg_verification_message(state_machine_id, &msg.inner)
-                            .await?;
->>>>>>> 33765979
                         state_machine_id
                     }
                 };
@@ -987,38 +916,23 @@
                     &self.context.get_storage(),
                     &new_key,
                     Some(&request.message),
-<<<<<<< HEAD
-                )
-                .await?;
-
-                let (state_machine_id, _) =
-                    self.ensure_dkg_verification_state_machine(new_key).await?;
-
-                self.validate_sender(&state_machine_id, request.signer_id, &msg_public_key)?;
-
-                let tap_sighash = UnsignedMockTransaction::new(new_key.into()).compute_sighash()?;
-=======
                     self.context.config().signer.dkg_verification_window,
                     &chain_tip_report.chain_tip,
                 )
                 .await?;
 
-                let (state_machine_id, _, mock_tx) = self
-                    .ensure_dkg_verification_state_machine(&chain_tip.block_hash, new_key)
-                    .await?;
-
-                let tap_sighash = mock_tx.compute_sighash()?;
->>>>>>> 33765979
+                let (state_machine_id, _) =
+                    self.ensure_dkg_verification_state_machine(new_key).await?;
+
+                self.validate_sender(&state_machine_id, request.signer_id, &msg_public_key)?;
+
+                let tap_sighash = UnsignedMockTransaction::new(new_key.into()).compute_sighash()?;
                 if tap_sighash.as_byte_array() != request.message.as_slice() {
                     tracing::warn!("🔐 sighash mismatch for DKG verification signing");
                     return Err(Error::InvalidSigningOperation);
                 }
 
-<<<<<<< HEAD
                 self.handle_dkg_verification_message(state_machine_id, msg_public_key, &msg.inner)
-=======
-                self.handle_dkg_verification_message(state_machine_id, &msg.inner)
->>>>>>> 33765979
                     .await?;
             }
             WstsNetMessage::SignatureShareResponse(request) => {
@@ -1037,28 +951,17 @@
                     &self.context.get_storage(),
                     &new_key,
                     None,
-<<<<<<< HEAD
-                )
-                .await?;
-
-                let (state_machine_id, _) =
-                    self.ensure_dkg_verification_state_machine(new_key).await?;
-
-                self.validate_sender(&state_machine_id, request.signer_id, &msg_public_key)?;
-
-                self.handle_dkg_verification_message(state_machine_id, msg_public_key, &msg.inner)
-=======
                     self.context.config().signer.dkg_verification_window,
                     &chain_tip_report.chain_tip,
                 )
                 .await?;
 
-                let (state_machine_id, _, _) = self
-                    .ensure_dkg_verification_state_machine(&chain_tip.block_hash, new_key)
-                    .await?;
-
-                self.handle_dkg_verification_message(state_machine_id, &msg.inner)
->>>>>>> 33765979
+                let (state_machine_id, _) =
+                    self.ensure_dkg_verification_state_machine(new_key).await?;
+
+                self.validate_sender(&state_machine_id, request.signer_id, &msg_public_key)?;
+
+                self.handle_dkg_verification_message(state_machine_id, msg_public_key, &msg.inner)
                     .await?;
             }
         }
@@ -1074,11 +977,8 @@
         storage: &DB,
         new_key: &PublicKeyXOnly,
         message: Option<&[u8]>,
-<<<<<<< HEAD
-=======
         dkg_verification_window: u16,
         bitcoin_chain_tip: &model::BitcoinBlockRef,
->>>>>>> 33765979
     ) -> Result<(), Error>
     where
         DB: DbRead,
@@ -1087,15 +987,9 @@
             .get_latest_encrypted_dkg_shares()
             .await?
             .ok_or(Error::NoDkgShares)?;
-<<<<<<< HEAD
 
         let latest_key = latest_shares.aggregate_key.into();
 
-=======
-
-        let latest_key = latest_shares.aggregate_key.into();
-
->>>>>>> 33765979
         // Ensure that the new key matches the current aggregate key.
         if *new_key != latest_key {
             tracing::warn!("🔐 aggregate key mismatch for DKG verification signing");
@@ -1105,13 +999,13 @@
             ));
         }
 
-<<<<<<< HEAD
         // If the DKG shares are in a failed state then we do not allow
         // re-validation.
         if latest_shares.dkg_shares_status == DkgSharesStatus::Failed {
             tracing::warn!("🔐 DKG shares are in a failed state and may not be re-validated");
             return Err(Error::DkgVerificationFailed(latest_key));
-=======
+        }
+
         // Ensure we are within the verification window
         let max_verification_height = latest_shares
             .started_at_bitcoin_block_height
@@ -1122,7 +1016,6 @@
             return Err(Error::DkgVerificationWindowElapsed(
                 latest_shares.aggregate_key,
             ));
->>>>>>> 33765979
         }
 
         // If we don't have a message (i.e. from `SignatureShareResponse`) then
@@ -1199,13 +1092,6 @@
             return Err(Error::UnexpectedStateMachineId(*state_machine_id));
         };
 
-<<<<<<< HEAD
-=======
-        let StateMachineId::Dkg(started_at) = id else {
-            return Err(Error::UnexpectedStateMachineId(Box::new(*id)));
-        };
-
->>>>>>> 33765979
         let encrypted_dkg_shares =
             state_machine.get_encrypted_dkg_shares(&mut self.rng, started_at)?;
 
@@ -1218,13 +1104,9 @@
         Ok(())
     }
 
-<<<<<<< HEAD
     /// Creates a new DKG verification state machine for the given aggregate
     /// key.
     async fn create_dkg_verification_state_machine<S>(
-=======
-    async fn create_frost_coordinator<S>(
->>>>>>> 33765979
         storage: &S,
         aggregate_key: PublicKeyXOnly,
         signer_private_key: PrivateKey,
@@ -1277,30 +1159,15 @@
     /// which is being verified.
     async fn ensure_dkg_verification_state_machine(
         &mut self,
-<<<<<<< HEAD
         aggregate_key: PublicKeyXOnly,
     ) -> Result<(StateMachineId, &mut dkg::verification::StateMachine), Error> {
         let state_machine_id = StateMachineId::RotateKey(aggregate_key);
-=======
-        bitcoin_chain_tip: &model::BitcoinBlockHash,
-        aggregate_key: PublicKeyXOnly,
-    ) -> Result<
-        (
-            StateMachineId,
-            &mut FrostCoordinator,
-            &UnsignedMockTransaction,
-        ),
-        Error,
-    > {
-        let state_machine_id = StateMachineId::RotateKey(aggregate_key, *bitcoin_chain_tip);
->>>>>>> 33765979
 
         if !self
             .dkg_verification_state_machines
             .contains(&state_machine_id)
         {
             let storage = self.context.get_storage();
-<<<<<<< HEAD
             let signing_round_timeout = self.context.config().signer.signer_round_max_duration;
             let coordinator = Self::create_dkg_verification_state_machine(
                 &storage,
@@ -1309,16 +1176,10 @@
                 signing_round_timeout,
             )
             .await?;
-=======
-            let coordinator =
-                Self::create_frost_coordinator(&storage, aggregate_key, self.signer_private_key)
-                    .await?;
->>>>>>> 33765979
             self.dkg_verification_state_machines
                 .put(state_machine_id, coordinator);
         }
 
-<<<<<<< HEAD
         // Get our state machine, returning an error if it doesn't exist (we
         // just created it if needed, so this should never happen).
         let state_machine = self
@@ -1350,36 +1211,17 @@
         }
 
         Ok((state_machine_id, state_machine))
-=======
-        let state_machine = self
-            .dkg_verification_state_machines
-            .get_mut(&state_machine_id)
-            .ok_or_else(|| Error::MissingFrostStateMachine(aggregate_key))?;
-
-        let mock_tx = self
-            .dkg_verification_results
-            .get_or_insert(state_machine_id, || {
-                UnsignedMockTransaction::new(aggregate_key.into())
-            });
-
-        Ok((state_machine_id, state_machine, mock_tx))
->>>>>>> 33765979
     }
 
     #[tracing::instrument(skip_all)]
     async fn handle_dkg_verification_message(
         &mut self,
-<<<<<<< HEAD
         state_machine_id: StateMachineId,
         sender: PublicKey,
-=======
-        id: StateMachineId,
->>>>>>> 33765979
         msg: &WstsNetMessage,
     ) -> Result<(), Error> {
         // We should only be handling messages for the DKG verification state
         // machine. We'll grab the aggregate key from the id as well.
-<<<<<<< HEAD
         let aggregate_key = match state_machine_id {
             StateMachineId::RotateKey(aggregate_key) => aggregate_key,
             _ => {
@@ -1394,20 +1236,6 @@
         let Some(state_machine) = state_machine else {
             tracing::warn!("🔐 missing FROST coordinator for DKG verification");
             return Err(Error::MissingStateMachine(state_machine_id));
-=======
-        let aggregate_key = match id {
-            StateMachineId::RotateKey(aggregate_key, _) => aggregate_key,
-            _ => {
-                tracing::warn!("🔐 unexpected state machine id for DKG verification signing round");
-                return Err(Error::UnexpectedStateMachineId(Box::new(id)));
-            }
-        };
-
-        let state_machine = self.dkg_verification_state_machines.get_mut(&id);
-        let Some(state_machine) = state_machine else {
-            tracing::warn!("🔐 missing FROST coordinator for DKG verification");
-            return Err(Error::MissingFrostStateMachine(aggregate_key));
->>>>>>> 33765979
         };
 
         tracing::trace!(?msg, "🔐 processing FROST coordinator message");
@@ -1417,7 +1245,6 @@
             .inspect_err(|error| tracing::warn!(?error, %sender, "🔐 failed to process FROST coordinator message"))
             .map_err(Error::DkgVerification)?;
 
-<<<<<<< HEAD
         // Check if the state machine is in an end-state and handle it
         // accordingly.
         match state_machine.state() {
@@ -1454,52 +1281,6 @@
                 self.wsts_state_machines.pop(&state_machine_id);
 
                 return Err(Error::DkgVerificationFailed(aggregate_key));
-=======
-        match result {
-            Some(OperationResult::SignTaproot(sig)) => {
-                tracing::info!("🔐 successfully completed DKG verification signing round");
-                self.dkg_verification_state_machines.pop(&id);
-
-                let Some(mock_tx) = self.dkg_verification_results.pop(&id) else {
-                    tracing::warn!(
-                        "🔐 missing mock transaction for DKG verification signing round"
-                    );
-                    return Err(Error::MissingMockTransaction);
-                };
-
-                // Perform verification of the signature.
-                tracing::info!("🔐 verifying that the signature can be used to spend a UTXO locked by the new aggregate key");
-                let db = self.context.get_storage_mut();
-                let signature: TaprootSignature = sig.into();
-                match mock_tx.verify_signature(&signature) {
-                    Ok(()) => {
-                        tracing::info!("🔐 signature verification successful");
-                        db.verify_dkg_shares(aggregate_key).await?;
-                        tracing::info!("🔐 DKG shares entry has been marked as verified");
-                    }
-                    Err(error) => {
-                        tracing::warn!(%error, "🔐 signature verification failed");
-                        db.revoke_dkg_shares(aggregate_key).await?;
-                        tracing::info!("🔐 DKG shares entry has been marked as failed");
-                    }
-                }
-            }
-            Some(OperationResult::SignError(error)) => {
-                tracing::warn!(
-                    ?msg,
-                    %error,
-                    "🔐 failed to complete DKG verification signing round"
-                );
-                self.dkg_verification_results.pop(&id);
-                return Err(Error::DkgVerificationFailed(aggregate_key));
-            }
-            None => {}
-            result => {
-                tracing::warn!(
-                    ?result,
-                    "🔐 unexpected result received from the FROST coordinator"
-                );
->>>>>>> 33765979
             }
             dkg::verification::State::Idle | dkg::verification::State::Signing => {}
         }
@@ -1525,21 +1306,8 @@
             }
         };
 
-<<<<<<< HEAD
         // Check and store if this is a DKG verification-related message.
         let is_dkg_verification = matches!(state_machine_id, StateMachineId::RotateKey(_));
-=======
-        // If this is a DKG verification then we need to process the message in
-        // the frost coordinator as well to be able to properly follow the
-        // signing round (which is otherwise handled by the signer state
-        // machine).
-        let mut frost_coordinator = if let StateMachineId::RotateKey(_, _) = state_machine_id {
-            self.dkg_verification_state_machines
-                .get_mut(&state_machine_id)
-        } else {
-            None
-        };
->>>>>>> 33765979
 
         // If this is a DKG verification then we need to process the message in
         // the frost coordinator as well to be able to properly follow the
@@ -1561,20 +1329,12 @@
                 .process(outbound_message)
                 .map_err(Error::Wsts)?;
 
-<<<<<<< HEAD
             // If this is a DKG verification then we need to process the message
             // in the FROST state machine as well for it to properly follow
             // the signing round.
             if is_dkg_verification {
                 self.handle_dkg_verification_message(*state_machine_id, sender, outbound_message)
                     .await?;
-=======
-            // Process the message in the frost coordinator as well, if we have
-            // one. Note that we _do not_ send any messages to the network; the
-            // frost coordinator is only following the round.
-            if let Some(ref mut frost_coordinator) = frost_coordinator {
-                frost_coordinator.process_message(outbound_message)?;
->>>>>>> 33765979
             }
         }
 
@@ -1956,7 +1716,6 @@
             rng: rand::rngs::OsRng,
             dkg_begin_pause: None,
             dkg_verification_state_machines: LruCache::new(NonZeroUsize::new(5).unwrap()),
-            dkg_verification_results: LruCache::new(NonZeroUsize::new(5).unwrap()),
         };
 
         // Create a DkgBegin message to be handled by the signer.
