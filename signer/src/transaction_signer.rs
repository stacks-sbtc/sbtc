--- conflicted
+++ resolved
@@ -612,11 +612,7 @@
 
                 tracing::debug!("processing message");
 
-<<<<<<< HEAD
                 let id = StateMachineId::Dkg(chain_tip.block_hash);
-=======
-                let id = StateMachineId::from(&chain_tip.block_hash);
->>>>>>> dc219d78
                 self.relay_message(id, msg.id, &msg.inner, &chain_tip.block_hash)
                     .await?;
             }
@@ -626,11 +622,7 @@
 
                 tracing::debug!("processing message");
 
-<<<<<<< HEAD
                 let id = StateMachineId::Dkg(chain_tip.block_hash);
-=======
-                let id = StateMachineId::from(&chain_tip.block_hash);
->>>>>>> dc219d78
                 self.validate_sender(&id, request.signer_id, &msg_public_key)?;
                 self.relay_message(id, msg.id, &msg.inner, &chain_tip.block_hash)
                     .await?;
@@ -641,11 +633,7 @@
 
                 tracing::debug!("processing message");
 
-<<<<<<< HEAD
                 let id = StateMachineId::Dkg(chain_tip.block_hash);
-=======
-                let id = StateMachineId::from(&chain_tip.block_hash);
->>>>>>> dc219d78
                 self.validate_sender(&id, request.signer_id, &msg_public_key)?;
                 self.relay_message(id, msg.id, &msg.inner, &chain_tip.block_hash)
                     .await?;
@@ -662,11 +650,7 @@
                 }
 
                 tracing::debug!("processing message");
-<<<<<<< HEAD
                 let id = StateMachineId::Dkg(chain_tip.block_hash);
-=======
-                let id = StateMachineId::from(&chain_tip.block_hash);
->>>>>>> dc219d78
                 self.relay_message(id, msg.id, &msg.inner, &chain_tip.block_hash)
                     .await?;
             }
@@ -681,9 +665,12 @@
                             "signer reports successful dkg round"
                         );
                     }
-                    DkgStatus::Failure(fail) => {
-                        // TODO(#414): handle DKG failure
-                        tracing::warn!(wsts_dkg_status = "failure", reason = ?fail, "signer reports failed dkg round");
+                    DkgStatus::Failure(reason) => {
+                        tracing::warn!(
+                            wsts_dkg_status = "failure",
+                            ?reason,
+                            "signer reports failed DKG round"
+                        );
                     }
                 }
             }
@@ -701,21 +688,6 @@
                 }
 
                 tracing::debug!(signature_type = ?request.signature_type, "processing message");
-<<<<<<< HEAD
-=======
-
-                let db = self.context.get_storage();
-                let accepted_sighash =
-                    Self::validate_bitcoin_sign_request(&db, &request.message).await;
-
-                let validation_status = match &accepted_sighash {
-                    Ok(_) => "success",
-                    Err(Error::SigHashConversion(_)) => "improper-sighash",
-                    Err(Error::UnknownSigHash(_)) => "unknown-sighash",
-                    Err(Error::InvalidSigHash(_)) => "invalid-sighash",
-                    Err(_) => "unexpected-failure",
-                };
->>>>>>> dc219d78
 
                 let db = self.context.get_storage();
 
@@ -874,7 +846,6 @@
                 self.wsts_state_machines.pop(&id);
                 response?;
             }
-<<<<<<< HEAD
             WstsNetMessage::NonceResponse(request) => {
                 span.record(WSTS_DKG_ID, request.dkg_id);
                 span.record(WSTS_SIGNER_ID, request.signer_id);
@@ -911,9 +882,6 @@
                 self.process_dkg_verification_message(key, state_machine_id, &msg.inner)
                     .await?;
             }
-=======
-            WstsNetMessage::NonceResponse(_) | WstsNetMessage::SignatureShareResponse(_) => {}
->>>>>>> dc219d78
         }
 
         Ok(())
@@ -942,7 +910,7 @@
             .into();
 
         if *new_key != current_key {
-            tracing::warn!("aggregate key mismatch for rotate-key verification signing");
+            tracing::warn!("aggregate key mismatch for DKG verification signing");
             return Err(Error::AggregateKeyMismatch(
                 Box::new(current_key),
                 Box::new(*new_key),
@@ -953,7 +921,7 @@
             tracing::warn!(
                 data = %hex::encode(message),
                 data_len = message.len(),
-                "data received for rotate-key verification signing does not match current bitcoin chain tip block hash"
+                "data received for DKG verification signing does not match current bitcoin chain tip block hash"
             );
             return Err(Error::InvalidSigningOperation);
         }
@@ -1085,7 +1053,6 @@
     #[tracing::instrument(skip_all)]
     async fn process_dkg_verification_message(
         &mut self,
-<<<<<<< HEAD
         aggregate_key: PublicKeyXOnly,
         id: StateMachineId,
         msg: &WstsNetMessage,
@@ -1126,8 +1093,6 @@
     #[tracing::instrument(skip_all)]
     async fn relay_message(
         &mut self,
-=======
->>>>>>> dc219d78
         state_machine_id: StateMachineId,
         wsts_id: WstsMessageId,
         msg: &WstsNetMessage,
