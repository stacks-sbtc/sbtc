//! # Transaction signer
//!
//! This module contains the transaction signer, which is the component of the sBTC signer
//! responsible for participating in signing rounds.
//!
//! For more details, see the [`TxSignerEventLoop`] documentation.

use std::collections::BTreeSet;
use std::collections::HashSet;
use std::num::NonZeroUsize;
use std::time::Duration;

use crate::bitcoin::utxo::UnsignedMockTransaction;
use crate::bitcoin::validation::BitcoinTxContext;
use crate::block_observer::SignerSetInfo;
use crate::context::Context;
use crate::context::P2PEvent;
use crate::context::SignerCommand;
use crate::context::SignerEvent;
use crate::context::SignerSignal;
use crate::context::TxCoordinatorEvent;
use crate::context::TxSignerEvent;
use crate::dkg;
use crate::ecdsa::SignEcdsa as _;
use crate::error::Error;
use crate::keys::CoordinatorPublicKey as _;
use crate::keys::PrivateKey;
use crate::keys::PublicKey;
use crate::keys::PublicKeyXOnly;
use crate::message;
use crate::message::BitcoinPreSignAck;
use crate::message::Payload;
use crate::message::StacksTransactionSignRequest;
use crate::message::WstsMessageId;
use crate::metrics::Metrics;
use crate::network;
use crate::stacks::contracts::AsContractCall as _;
use crate::stacks::contracts::ContractCall;
use crate::stacks::contracts::ReqContext;
use crate::stacks::contracts::SmartContract;
use crate::stacks::contracts::StacksTx;
use crate::stacks::wallet::MultisigTx;
use crate::stacks::wallet::SignerWallet;
use crate::storage::DbRead;
use crate::storage::DbWrite as _;
use crate::storage::model;
use crate::storage::model::DkgSharesStatus;
use crate::storage::model::SigHash;
use crate::wsts_state_machine::FrostCoordinator;
use crate::wsts_state_machine::SignerStateMachine;
use crate::wsts_state_machine::StateMachineId;
use crate::wsts_state_machine::WstsCoordinator;

use bitcoin::TapSighash;
use bitcoin::hashes::Hash as _;
use futures::StreamExt;
use lru::LruCache;
use rand::rngs::OsRng;
use wsts::net::DkgEnd;
use wsts::net::DkgStatus;
use wsts::net::Message as WstsNetMessage;

/// LRU cache max size for the stacks signature requests. This is the number of
/// bitcoin tenures for which we keep track of the signed stacks transactions.
pub const STACKS_SIGN_REQUEST_LRU_SIZE: NonZeroUsize = NonZeroUsize::new(2).expect("2 is non zero");

#[cfg_attr(doc, aquamarine::aquamarine)]
/// # Transaction signer event loop
///
/// This struct contains the implementation of the transaction signer
/// logic. The event loop subscribes to storage update notifications from
/// the block observer, and listens to signer messages over the signer
/// network.
///
/// ## On block observer notification
///
/// When the signer receives a notification from the block observer,
/// indicating that new blocks have been added to the signer state, it must
/// go over each of the pending requests and decide whether to accept or
/// reject it. The decision is then persisted and broadcast to the other
/// signers. The following flowchart illustrates the flow.
///
/// ```mermaid
/// flowchart TD
///     SU[Block observer notification] --> FPR(Fetch pending requests)
///     FPR --> NR(Next request)
///     NR --> |deposit/withdraw| DAR(Decide to accept/reject)
///     NR ----> |none| DONE[Done]
///     DAR --> PD(Persist decision)
///     PD --> BD(Broadcast decision)
///     BD --> NR
/// ```
///
/// ## On signer message
///
/// When the signer receives a message from another signer, it needs to do
/// a few different things depending on the type of the message.
///
/// - **Signer decision**: When receiving a signer decision, the
///   transaction signer only needs to persist the decision to its
///   database.
/// - **Stacks sign request**: When receiving a request to sign a stacks
///   transaction, the signer must verify that it has decided to sign the
///   transaction, and if it has, send a transaction signature back over
///   the network.
/// - **Bitcoin sign request**: When receiving a request to sign a bitcoin
///   transaction, the signer must verify that it has decided to accept all
///   requests that the transaction fulfills. Once verified, the
///   transaction signer creates a dedicated WSTS state machine to
///   participate in a signing round for this transaction. Thereafter, the
///   signer sends a bitcoin transaction sign ack message back over the
///   network to signal its readiness.
/// - **WSTS message**: When receiving a WSTS message, the signer will look
///   up the corresponding state machine and dispatch the WSTS message to
///   it.
///
/// The following flowchart illustrates the process.
///
/// ```mermaid
/// flowchart TD
///     SM[Signer message received] --> |Signer decision| PD(Persist decision)
///
///     SM --> |Stacks sign request| CD1(Check decision)
///     CD1 --> SS(Send signature)
///
///     SM --> |Bitcoin sign request| CD2(Check decision)
///     CD2 --> WSM(Create WSTS state machine)
///     WSM --> ACK(Send Ack message)
///
///     SM --> |WSTS message| RWSM(Relay to WSTS state machine)
/// ```
#[derive(Debug)]
pub struct TxSignerEventLoop<Context, Network, Rng> {
    /// The signer context.
    pub context: Context,
    /// Interface to the signer network.
    pub network: Network,
    /// Private key of the signer for network communication.
    pub signer_private_key: PrivateKey,
    /// WSTS state machines for active signing and DKG rounds.
    pub wsts_state_machines: LruCache<StateMachineId, SignerStateMachine>,
    /// The threshold for the signer
    pub threshold: u32,
    /// How many bitcoin blocks back from the chain tip the signer will look for requests.
    pub context_window: u16,
    /// Random number generator used for encryption
    pub rng: Rng,
    /// The time the signer should pause for after receiving a DKG begin message
    /// before relaying to give the other signers time to catch up.
    pub dkg_begin_pause: Option<Duration>,
    /// WSTS FROST state machines for verifying full and correct participation
    /// during DKG using the FROST algorithm. This is then used during the
    /// verification of the Stacks rotate-keys transaction.
    pub dkg_verification_state_machines: LruCache<StateMachineId, dkg::verification::StateMachine>,
    /// Stacks transactions signed during a bitcoin tenure. We don't allow
    /// signing for the same request multiple times in a tenure.
    pub stacks_sign_request: LruCache<model::BitcoinBlockHash, HashSet<StacksSignRequestId>>,
}

/// This struct represents a signature hash and the public key that locks
/// it.
///
/// The struct is only created when the signer has validated the bitcoin
/// transaction and has agreed to sign the sighash.
pub struct AcceptedSigHash {
    /// The signature hash to be signed.
    sighash: SigHash,
    /// The public key that is used to lock the above signature hash.
    public_key: PublicKeyXOnly,
}

/// An enum identifying requests for which we can sign for on stacks only once
/// per tenure.
#[derive(Clone, Debug, Hash, PartialEq, Eq)]
pub enum StacksSignRequestId {
    /// A complete deposit transaction
    CompleteDeposit(bitcoin::OutPoint),
    /// An accept or reject withdrawal for a request id. Since we can only sign
    /// for one of them at any time, we don't differentiate.
    CompleteWithdrawal(u64),
    /// A rotate keys transaction for an aggregate key
    RotateKeys(PublicKey),
    /// A new contract deployment
    SmartContract(SmartContract),
}

impl StacksSignRequestId {
    fn from_sign_request(request: &StacksTransactionSignRequest) -> Self {
        match &request.contract_tx {
            StacksTx::ContractCall(ContractCall::CompleteDepositV1(contract)) => {
                StacksSignRequestId::CompleteDeposit(contract.outpoint)
            }
            StacksTx::ContractCall(ContractCall::AcceptWithdrawalV1(contract)) => {
                StacksSignRequestId::CompleteWithdrawal(contract.id.request_id)
            }
            StacksTx::ContractCall(ContractCall::RejectWithdrawalV1(contract)) => {
                StacksSignRequestId::CompleteWithdrawal(contract.id.request_id)
            }
            StacksTx::ContractCall(ContractCall::RotateKeysV1(contract)) => {
                StacksSignRequestId::RotateKeys(contract.aggregate_key)
            }
            StacksTx::SmartContract(contract) => StacksSignRequestId::SmartContract(*contract),
        }
    }
}

impl std::fmt::Display for StacksSignRequestId {
    fn fmt(&self, f: &mut std::fmt::Formatter<'_>) -> std::fmt::Result {
        match self {
            StacksSignRequestId::CompleteDeposit(outpoint) => {
                write!(f, "CompleteDeposit({outpoint}")
            }
            StacksSignRequestId::CompleteWithdrawal(request_id) => {
                write!(f, "CompleteWithdrawal({request_id}")
            }
            StacksSignRequestId::RotateKeys(public_key) => write!(f, "RotateKeys({public_key}"),
            StacksSignRequestId::SmartContract(smart_contract) => {
                write!(f, "SmartContract({smart_contract}")
            }
        }
    }
}

/// This function defines which messages this event loop is interested
/// in.
fn run_loop_message_filter(signal: &SignerSignal) -> bool {
    match signal {
        SignerSignal::Event(SignerEvent::P2P(P2PEvent::MessageReceived(msg))) => !matches!(
            msg.payload,
            message::Payload::SignerDepositDecision(_)
                | message::Payload::SignerWithdrawalDecision(_)
                | message::Payload::StacksTransactionSignature(_)
                | message::Payload::BitcoinPreSignAck(_)
        ),
        SignerSignal::Command(SignerCommand::Shutdown)
        | SignerSignal::Event(SignerEvent::TxCoordinator(TxCoordinatorEvent::MessageGenerated(
            _,
        ))) => true,
        _ => false,
    }
}

impl<C, N, Rng> TxSignerEventLoop<C, N, Rng>
where
    C: Context,
    N: network::MessageTransfer,
    Rng: rand::RngCore + rand::CryptoRng,
{
    /// Creates a new instance of the [`TxSignerEventLoop`] using the given
    /// [`Context`] (and its `config()`),
    /// [`MessageTransfer`](network::MessageTransfer), and random number
    /// generator.
    pub fn new(context: C, network: N, rng: Rng) -> Result<Self, Error> {
        // The _ as usize cast is fine, since we know that
        // MAX_SIGNER_STATE_MACHINES is less than u32::MAX, and we only support
        // running this binary on 32 or 64-bit CPUs.
        let max_state_machines = NonZeroUsize::new(crate::MAX_SIGNER_STATE_MACHINES as usize)
            .ok_or(Error::TypeConversion)?;

        let config = context.config();
        let signer_private_key = config.signer.private_key;
        let context_window = config.signer.context_window;
        let threshold = config.signer.bootstrap_signatures_required.into();
        let dkg_begin_pause = config.signer.dkg_begin_pause.map(Duration::from_secs);

        Ok(Self {
            context,
            network,
            signer_private_key,
            context_window,
            wsts_state_machines: LruCache::new(max_state_machines),
            threshold,
            rng,
            dkg_begin_pause,
            dkg_verification_state_machines: LruCache::new(
                NonZeroUsize::new(5).ok_or(Error::TypeConversion)?,
            ),
            stacks_sign_request: LruCache::new(STACKS_SIGN_REQUEST_LRU_SIZE),
        })
    }

    /// Run the signer event loop
    #[tracing::instrument(
        skip_all,
        fields(public_key = %self.signer_public_key()),
        name = "tx-signer"
    )]
    pub async fn run(mut self) -> Result<(), Error> {
        if let Err(error) = self.context.signal(TxSignerEvent::EventLoopStarted.into()) {
            tracing::error!(%error, "error signalling event loop start");
            return Err(error);
        };
        let mut signal_stream = self.context.as_signal_stream(run_loop_message_filter);

        while let Some(message) = signal_stream.next().await {
            match message {
                SignerSignal::Command(SignerCommand::Shutdown) => break,
                SignerSignal::Command(SignerCommand::P2PPublish(_)) => {}
                SignerSignal::Event(event) => match event {
                    SignerEvent::TxCoordinator(TxCoordinatorEvent::MessageGenerated(msg))
                    | SignerEvent::P2P(P2PEvent::MessageReceived(msg)) => {
                        if let Err(error) = self.handle_signer_message(&msg).await {
                            tracing::error!(%error, "error processing signer message");
                        }
                    }
                    _ => {}
                },
            }
        }

        tracing::info!("transaction signer event loop has been stopped");
        Ok(())
    }

    #[tracing::instrument(skip_all, fields(chain_tip = tracing::field::Empty))]
    async fn handle_signer_message(&mut self, msg: &network::Msg) -> Result<(), Error> {
        let chain_tip_report = self
            .inspect_msg_chain_tip(msg.signer_public_key, &msg.bitcoin_chain_tip)
            .await?;
        let MsgChainTipReport {
            sender_is_coordinator,
            chain_tip_status,
            chain_tip,
        } = chain_tip_report;

        let span = tracing::Span::current();
        span.record("chain_tip", tracing::field::display(chain_tip.block_hash));
        tracing::trace!(
            %sender_is_coordinator,
            %chain_tip_status,
            sender = %msg.signer_public_key,
            payload = %msg.inner.payload,
            "handling message from signer"
        );

        let payload = &msg.inner.payload;
        match (payload, sender_is_coordinator, chain_tip_status) {
            (Payload::StacksTransactionSignRequest(request), true, ChainTipStatus::Canonical) => {
                self.handle_stacks_transaction_sign_request(
                    request,
                    &chain_tip,
                    &msg.signer_public_key,
                )
                .await?;
            }

            (Payload::WstsMessage(wsts_msg), _, ChainTipStatus::Canonical) => {
                self.handle_wsts_message(wsts_msg, msg.signer_public_key, &chain_tip_report)
                    .await?;
            }

            (Payload::BitcoinPreSignRequest(requests), true, ChainTipStatus::Canonical) => {
                let instant = std::time::Instant::now();
                let presign_result = self
                    .handle_bitcoin_pre_sign_request(requests, &chain_tip)
                    .await;

                Metrics::increment_presign_validation(instant.elapsed(), &presign_result);
                presign_result?;
            }
            // Message types ignored by the transaction signer
            (Payload::StacksTransactionSignature(_), _, _)
            | (Payload::SignerDepositDecision(_), _, _)
            | (Payload::SignerWithdrawalDecision(_), _, _) => (),

            // Any other combination should be logged
            _ => {
                tracing::warn!(?msg, ?chain_tip_report, "unexpected message");
            }
        };

        Ok(())
    }

    /// Find out the status of the given chain tip
    #[tracing::instrument(skip_all)]
    async fn inspect_msg_chain_tip(
        &mut self,
        msg_sender: PublicKey,
        msg_bitcoin_chain_tip: &model::BitcoinBlockHash,
    ) -> Result<MsgChainTipReport, Error> {
        let storage = self.context.get_storage();

        let chain_tip = storage
            .get_bitcoin_canonical_chain_tip_ref()
            .await?
            .ok_or(Error::NoChainTip)?;

        let is_known = storage
            .get_bitcoin_block(msg_bitcoin_chain_tip)
            .await?
            .is_some();
        let is_canonical = msg_bitcoin_chain_tip == &chain_tip.block_hash;

<<<<<<< HEAD
        let signer_set = self.context.state().current_signer_public_keys();
        let sender_is_coordinator = signer_set.is_public_key_coordinator_for(msg_sender, chain_tip);
=======
        let signer_set = &self.context.config().signer.bootstrap_signing_set;
        let sender_is_coordinator = crate::transaction_coordinator::given_key_is_coordinator(
            msg_sender,
            &chain_tip.block_hash,
            signer_set,
        );
>>>>>>> c1447347

        let chain_tip_status = match (is_known, is_canonical) {
            (true, true) => ChainTipStatus::Canonical,
            (true, false) => ChainTipStatus::Known,
            (false, _) => ChainTipStatus::Unknown,
        };

        Ok(MsgChainTipReport {
            sender_is_coordinator,
            chain_tip_status,
            chain_tip,
        })
    }

    /// Processes the [`BitcoinPreSignRequest`] message.
    /// The signer reconstructs the sighashes for the provided requests
    /// based on the current state of its UTXO and fee details obtained
    /// from the coordinator.
    /// It validates the transactions and records its intent to sign them
    /// in the database.
    #[tracing::instrument(skip_all)]
    pub async fn handle_bitcoin_pre_sign_request(
        &mut self,
        request: &message::BitcoinPreSignRequest,
        chain_tip: &model::BitcoinBlockRef,
    ) -> Result<(), Error> {
        let db = self.context.get_storage_mut();

        let aggregate_key = self
            .context
            .state()
            .registry_signer_set_info()
            .map(|info| info.aggregate_key)
            .ok_or(Error::NoDkgShares)?;

        let dkg_shares = db.get_encrypted_dkg_shares(aggregate_key).await?;
        let aggregate_key = match dkg_shares.map(|shares| shares.dkg_shares_status) {
            Some(DkgSharesStatus::Verified) => aggregate_key,
            None | Some(DkgSharesStatus::Unverified) | Some(DkgSharesStatus::Failed) => {
                db.get_latest_verified_dkg_shares()
                    .await?
                    .ok_or(Error::NoVerifiedDkgShares)?
                    .aggregate_key
            }
        };

        let btc_ctx = BitcoinTxContext {
            chain_tip: chain_tip.block_hash,
            chain_tip_height: chain_tip.block_height,
            signer_public_key: self.signer_public_key(),
            aggregate_key,
        };

        tracing::debug!("validating bitcoin transaction pre-sign");
        let sighashes = request
            .construct_package_sighashes(&self.context, &btc_ctx)
            .await?;

        let deposits_sighashes: Vec<model::BitcoinTxSigHash> =
            sighashes.iter().flat_map(|s| s.to_input_rows()).collect();

        let withdrawals_outputs: Vec<model::BitcoinWithdrawalOutput> = sighashes
            .iter()
            .flat_map(|s| s.to_withdrawal_rows())
            .collect();

        tracing::debug!("storing sighashes to the database");
        db.write_bitcoin_txs_sighashes(&deposits_sighashes).await?;

        db.write_bitcoin_withdrawals_outputs(&withdrawals_outputs)
            .await?;

        self.send_message(BitcoinPreSignAck, &chain_tip.block_hash)
            .await?;
        Ok(())
    }

    /// Processes the [`StacksTransactionSignRequest`] message.
    /// Validate the request and if valid then sign and broadcast the signed tx.
    #[tracing::instrument(skip_all)]
    pub async fn handle_stacks_transaction_sign_request(
        &mut self,
        request: &StacksTransactionSignRequest,
        chain_tip: &model::BitcoinBlockRef,
        origin_public_key: &PublicKey,
    ) -> Result<(), Error> {
        let instant = std::time::Instant::now();
        let validation_result = self
            .assert_valid_stacks_tx_sign_request(request, chain_tip, origin_public_key)
            .await;

        Metrics::increment_stacks_validation(instant.elapsed(), request, &validation_result);
        validation_result?;

        // We need to set the nonce in order to get the exact transaction
        // that we need to sign.
        let wallet = SignerWallet::load(&self.context).await?;
        wallet.set_nonce(request.nonce);

        let multi_sig = MultisigTx::new_tx(&request.contract_tx, &wallet, request.tx_fee);
        let txid = multi_sig.tx().txid();

        if txid != request.txid {
            return Err(Error::SignerCoordinatorTxidMismatch(txid, request.txid));
        }

        let signature = crate::signature::sign_stacks_tx(multi_sig.tx(), &self.signer_private_key);

        let msg = message::StacksTransactionSignature { txid, signature };

        self.send_message(msg, &chain_tip.block_hash).await?;

        // Mark the sign request as signed for this tenure
        let request_id = StacksSignRequestId::from_sign_request(request);
        self.stacks_sign_request
            .get_or_insert_mut(chain_tip.block_hash, Default::default)
            .insert(request_id);

        Ok(())
    }

    /// Check that the transaction is indeed valid. We specific checks that
    /// are run depend on the transaction being signed.
    #[tracing::instrument(skip_all, fields(sender = %origin_public_key, txid = %request.txid), err)]
    pub async fn assert_valid_stacks_tx_sign_request(
        &mut self,
        request: &StacksTransactionSignRequest,
        chain_tip: &model::BitcoinBlockRef,
        origin_public_key: &PublicKey,
    ) -> Result<(), Error> {
        // Ensure we didn't already sign for this request
        let request_id = StacksSignRequestId::from_sign_request(request);
        let already_signed = self
            .stacks_sign_request
            .get(&chain_tip.block_hash)
            .map(|set| set.contains(&request_id))
            .unwrap_or(false);
        if already_signed {
            return Err(Error::StacksRequestAlreadySigned(
                request_id,
                *chain_tip.block_hash,
            ));
        }

        // Ensure that the Stacks fee is within the acceptable range.
        let highest_acceptable_fee = self.context.config().signer.stacks_fees_max_ustx.get();
        if request.tx_fee > highest_acceptable_fee {
            return Err(Error::StacksFeeLimitExceeded(
                request.tx_fee,
                highest_acceptable_fee,
            ));
        }

        let db = self.context.get_storage();
        let public_key = self.signer_public_key();

        // There is one check that applies to all Stacks transactions, and
        // that check is that the current signer is in the signing set
        // associated authorized wallet in the sbtc registry. We do this
        // check here. If we are in the bootstrap phase, there may not be
        // any signer set info in the registry so we fallback on the
        // information in latest verified DKG shares in that case.
        let signer_set_info = match self.context.state().registry_signer_set_info() {
            Some(info) => info,
            None => db
                .get_latest_verified_dkg_shares()
                .await?
                .map(SignerSetInfo::from)
                .ok_or_else(|| Error::NoDkgShares)?,
        };

        if !signer_set_info.signer_set.contains(&public_key) {
            return Err(Error::ValidationSignerSet(signer_set_info.aggregate_key));
        }

        let stacks_chain_tip = db
            .get_stacks_chain_tip(&chain_tip.block_hash)
            .await?
            .ok_or(Error::NoStacksChainTip)?;

        let req_ctx = ReqContext {
            chain_tip: *chain_tip,
            stacks_chain_tip: stacks_chain_tip.block_hash,
            context_window: self.context_window,
            origin: *origin_public_key,
            aggregate_key: signer_set_info.aggregate_key,
            signatures_required: signer_set_info.signatures_required,
            deployer: self.context.config().signer.deployer,
        };
        let ctx = &self.context;

        tracing::info!("running validation on stacks transaction");
        match &request.contract_tx {
            StacksTx::ContractCall(ContractCall::AcceptWithdrawalV1(contract)) => {
                contract.validate(ctx, &req_ctx).await?
            }
            StacksTx::ContractCall(ContractCall::CompleteDepositV1(contract)) => {
                contract.validate(ctx, &req_ctx).await?
            }
            StacksTx::ContractCall(ContractCall::RejectWithdrawalV1(contract)) => {
                contract.validate(ctx, &req_ctx).await?
            }
            StacksTx::ContractCall(ContractCall::RotateKeysV1(contract)) => {
                contract.validate(ctx, &req_ctx).await?
            }
            StacksTx::SmartContract(smart_contract) => {
                smart_contract.validate(ctx, &req_ctx).await?
            }
        };

        tracing::info!("stacks validation finished successfully");
        Ok(())
    }

    /// Process WSTS messages
    #[tracing::instrument(skip_all, fields(
        wsts_msg_id = %msg.id,
        wsts_msg_type = %msg.type_id(),
        wsts_signer_id = tracing::field::Empty,
        wsts_dkg_id = tracing::field::Empty,
        wsts_sign_id = tracing::field::Empty,
        wsts_sign_iter_id = tracing::field::Empty,
        sender_public_key = %msg_public_key,
    ))]
    pub async fn handle_wsts_message(
        &mut self,
        msg: &message::WstsMessage,
        msg_public_key: PublicKey,
        chain_tip_report: &MsgChainTipReport,
    ) -> Result<(), Error> {
        // Constants for tracing.
        const WSTS_DKG_ID: &str = "wsts_dkg_id";
        const WSTS_SIGNER_ID: &str = "wsts_signer_id";
        const WSTS_SIGN_ID: &str = "wsts_sign_id";
        const WSTS_SIGN_ITER_ID: &str = "wsts_sign_iter_id";
        // Get the current tracing span.
        let span = tracing::Span::current();

        let MsgChainTipReport { chain_tip, .. } = chain_tip_report;

        match &msg.inner {
            // === DKG BEGIN ===
            WstsNetMessage::DkgBegin(request) => {
                span.record(WSTS_DKG_ID, request.dkg_id);

                if !chain_tip_report.is_from_canonical_coordinator() {
                    tracing::warn!(
                        ?chain_tip_report,
                        "received coordinator message from a non canonical coordinator"
                    );
                    return Ok(());
                }

                // Assert that DKG should be allowed to proceed given the current state
                // and configuration.
                assert_allow_dkg_begin(&self.context, chain_tip).await?;

                tracing::debug!("processing message");
                let signer_public_keys = self.context.config().signer.bootstrap_signing_set.clone();
                // The as _ cast is okay because we are going from a u16 to
                // a u32, which is always okay.
                let threshold = self.context.config().signer.bootstrap_signatures_required as u32;

                let state_machine = SignerStateMachine::new(
                    signer_public_keys,
                    threshold,
                    self.signer_private_key,
                )?;
                let state_machine_id = StateMachineId::Dkg(*chain_tip);
                self.wsts_state_machines
                    .put(state_machine_id, state_machine);

                // If a DKG-begin pause is configured, sleep for a bit before
                // processing the message and broadcasting our responses.
                if let Some(pause) = self.dkg_begin_pause {
                    tracing::debug!(
                        "sleeping a bit to give the other peers some slack to get dkg-begin"
                    );
                    tokio::time::sleep(pause).await;
                }

                // Process the message.
                self.relay_message(
                    &state_machine_id,
                    msg.id,
                    msg_public_key,
                    None,
                    &msg.inner,
                    &chain_tip.block_hash,
                )
                .await?;
            }

            // === DKG PRIVATE BEGIN ===
            WstsNetMessage::DkgPrivateBegin(request) => {
                span.record(WSTS_DKG_ID, request.dkg_id);

                if !chain_tip_report.is_from_canonical_coordinator() {
                    tracing::warn!(
                        ?chain_tip_report,
                        "received coordinator message from a non canonical coordinator"
                    );
                    return Ok(());
                }

                tracing::debug!("processing message");
                let state_machine_id = StateMachineId::Dkg(*chain_tip);
                self.relay_message(
                    &state_machine_id,
                    msg.id,
                    msg_public_key,
                    None,
                    &msg.inner,
                    &chain_tip.block_hash,
                )
                .await?;
            }

            // === DKG PUBLIC SHARES ===
            WstsNetMessage::DkgPublicShares(request) => {
                span.record(WSTS_DKG_ID, request.dkg_id);
                span.record(WSTS_SIGNER_ID, request.signer_id);

                tracing::debug!("processing message");
                let state_machine_id = StateMachineId::Dkg(*chain_tip);
                self.relay_message(
                    &state_machine_id,
                    msg.id,
                    msg_public_key,
                    Some(request.signer_id),
                    &msg.inner,
                    &chain_tip.block_hash,
                )
                .await?;
            }

            // === DKG PRIVATE SHARES ===
            WstsNetMessage::DkgPrivateShares(request) => {
                span.record(WSTS_DKG_ID, request.dkg_id);
                span.record(WSTS_SIGNER_ID, request.signer_id);

                tracing::debug!("processing message");
                let state_machine_id = StateMachineId::Dkg(*chain_tip);
                self.relay_message(
                    &state_machine_id,
                    msg.id,
                    msg_public_key,
                    Some(request.signer_id),
                    &msg.inner,
                    &chain_tip.block_hash,
                )
                .await?;
            }

            // === DKG END-BEGIN ===
            WstsNetMessage::DkgEndBegin(request) => {
                span.record(WSTS_DKG_ID, request.dkg_id);

                if !chain_tip_report.is_from_canonical_coordinator() {
                    tracing::warn!(
                        ?chain_tip_report,
                        "received coordinator message from a non canonical coordinator"
                    );
                    return Ok(());
                }

                tracing::debug!("processing message");
                let state_machine_id = StateMachineId::Dkg(*chain_tip);
                self.relay_message(
                    &state_machine_id,
                    msg.id,
                    msg_public_key,
                    None,
                    &msg.inner,
                    &chain_tip.block_hash,
                )
                .await?;
            }

            // === DKG END ===
            WstsNetMessage::DkgEnd(request) => {
                span.record(WSTS_DKG_ID, request.dkg_id);
                span.record(WSTS_SIGNER_ID, request.signer_id);

                match &request.status {
                    DkgStatus::Success => {
                        tracing::info!(
                            wsts_dkg_status = "success",
                            "signer reports successful DKG round"
                        );
                    }
                    DkgStatus::Failure(reason) => {
                        tracing::warn!(
                            wsts_dkg_status = "failure",
                            ?reason,
                            "signer reports failed DKG round"
                        );
                    }
                }
            }

            // === NONCE REQUEST ===
            WstsNetMessage::NonceRequest(request) => {
                span.record(WSTS_DKG_ID, request.dkg_id);
                span.record(WSTS_SIGN_ID, request.sign_id);
                span.record(WSTS_SIGN_ITER_ID, request.sign_iter_id);

                if !chain_tip_report.is_from_canonical_coordinator() {
                    tracing::warn!(
                        ?chain_tip_report,
                        "received coordinator message from a non canonical coordinator"
                    );
                    return Ok(());
                }

                tracing::debug!(signature_type = ?request.signature_type, "processing message");
                let db = self.context.get_storage();

                let (state_machine_id, aggregate_key) = match msg.id {
                    // Nonce requests aren't used by DKG; we shouldn't be here.
                    WstsMessageId::Dkg(_) => {
                        tracing::warn!("received message is not allowed in the current context");
                        return Ok(());
                    }

                    // This is a Bitcoin transaction signing round. The data
                    // to sign is expected to be an input sighash we know.
                    WstsMessageId::Sweep(txid) => {
                        span.record("txid", txid.to_string());

                        let accepted_sighash =
                            Self::validate_bitcoin_sign_request(&db, &request.message).await;

                        Metrics::increment_bitcoin_validation(&accepted_sighash);

                        let accepted_sighash = accepted_sighash?;
                        let id = StateMachineId::BitcoinSign(accepted_sighash.sighash);

                        (id, accepted_sighash.public_key)
                    }

                    // This is a DKG verification signing round. The data
                    // to sign is expected to be a well-known mock tx sighash.
                    WstsMessageId::DkgVerification(key) => {
                        let new_key: PublicKeyXOnly = key.into();

                        // Validate the received message.
                        Self::validate_dkg_verification_message(
                            &db,
                            &new_key,
                            Some(&request.message),
                            self.context.config().signer.dkg_verification_window,
                            &chain_tip_report.chain_tip,
                        )
                        .await?;

                        // Ensure that we have a DKG verification state machine
                        // initialized.
                        let state_machine_id = self
                            .ensure_dkg_verification_state_machine(new_key, chain_tip)
                            .await?;

                        (state_machine_id, new_key)
                    }
                };

                // Create a new `SignerStateMachine`.
                let state_machine =
                    SignerStateMachine::load(&db, aggregate_key, self.signer_private_key).await?;

                // Put the state machine into the cache.
                self.wsts_state_machines
                    .put(state_machine_id, state_machine);

                // Process the message.
                self.relay_message(
                    &state_machine_id,
                    msg.id,
                    msg_public_key,
                    None,
                    &msg.inner,
                    &chain_tip.block_hash,
                )
                .await?;
            }

            // === SIGNATURE-SHARE REQUEST ===
            WstsNetMessage::SignatureShareRequest(request) => {
                span.record(WSTS_DKG_ID, request.dkg_id);
                span.record(WSTS_SIGN_ID, request.sign_id);
                span.record(WSTS_SIGN_ITER_ID, request.sign_iter_id);

                if !chain_tip_report.is_from_canonical_coordinator() {
                    tracing::warn!(
                        ?chain_tip_report,
                        "received coordinator message from a non canonical coordinator"
                    );
                    return Ok(());
                }

                tracing::debug!(signature_type = ?request.signature_type, "processing message");
                let db = self.context.get_storage();
                let mut should_pop_state_machine = true;

                let state_machine_id = match msg.id {
                    // Signature share requests aren't used by DKG; we shouldn't
                    // be here.
                    WstsMessageId::Dkg(_) => {
                        tracing::warn!("received message is not allowed in the current context");
                        return Ok(());
                    }

                    // This is a Bitcoin transaction signing round. The data
                    // to sign is expected to be an input sighash we know.
                    WstsMessageId::Sweep(txid) => {
                        span.record("txid", txid.to_string());

                        // Validate the sighash and upon success, convert it to
                        // a state machine ID.
                        Self::validate_bitcoin_sign_request(&db, &request.message)
                            .await?
                            .sighash
                            .into()
                    }

                    // This is a DKG verification signing round. The data
                    // to sign is expected to be a well-known mock tx sighash.
                    WstsMessageId::DkgVerification(key) => {
                        let new_key: PublicKeyXOnly = key.into();

                        // Validate the received message.
                        Self::validate_dkg_verification_message(
                            &db,
                            &new_key,
                            Some(&request.message),
                            self.context.config().signer.dkg_verification_window,
                            &chain_tip_report.chain_tip,
                        )
                        .await?;

                        // If we're receiving a `SignatureShareRequest` message, then
                        // we should have a DKG verification state machine as we must
                        // have processed the `NonceRequest` message.
                        let state_machine_id = StateMachineId::DkgVerification(new_key, *chain_tip);
                        self.assert_dkg_verification_state_machine_state(&state_machine_id)?;

                        // We keep DKG verification-related state machines around
                        // so that `verify_sender()` works. This is a bit of a hack.
                        should_pop_state_machine = false;
                        state_machine_id
                    }
                };

                // Process the message in the signer state machine.
                let response = self
                    .relay_message(
                        &state_machine_id,
                        msg.id,
                        msg_public_key,
                        None,
                        &msg.inner,
                        &chain_tip.block_hash,
                    )
                    .await;

                // If the state machine is not a DKG verification state machine,
                // then we should pop it from the cache already here since we
                // are not interested in `SignatureShareResponse` messages.
                // TODO: We keep DKG verification-related state machines around
                // so that `verify_sender()` works. This is a bit of a hack.
                if should_pop_state_machine {
                    self.wsts_state_machines.pop(&state_machine_id);
                }

                response?;
            }

            // === NONCE RESPONSE ===
            WstsNetMessage::NonceResponse(request) => {
                span.record(WSTS_DKG_ID, request.dkg_id);
                span.record(WSTS_SIGNER_ID, request.signer_id);
                span.record(WSTS_SIGN_ID, request.sign_id);
                span.record(WSTS_SIGN_ITER_ID, request.sign_iter_id);

                // We only handle DKG verification-related messages here.
                let new_key = match msg.id {
                    WstsMessageId::DkgVerification(key) => key.into(),
                    WstsMessageId::Dkg(_) => return Err(Error::InvalidSigningOperation),
                    WstsMessageId::Sweep(_) => return Ok(()),
                };

                tracing::debug!("processing message");

                // Validate the received message.
                Self::validate_dkg_verification_message(
                    &self.context.get_storage(),
                    &new_key,
                    Some(&request.message),
                    self.context.config().signer.dkg_verification_window,
                    &chain_tip_report.chain_tip,
                )
                .await?;

                // Ensure that we have a DKG verification state machine. This
                // implicitly asserts the state machine is in a valid state for
                // use if already existing. We do this here because it's
                // possible that we receive a `NonceResponse` message before a
                // `NonceRequest` message due to the nature of the internet.
                let state_machine_id = self
                    .ensure_dkg_verification_state_machine(new_key, chain_tip)
                    .await?;

                // Process the message. We do not use `relay_message()` here
                // because we do not need to respond; we only want to process
                // it in our DKG verification state machine for tracking purposes.
                self.process_dkg_verification_message(
                    state_machine_id,
                    msg_public_key,
                    Some(request.signer_id),
                    &msg.inner,
                )
                .await?;
            }

            // === SIGNATURE-SHARE RESPONSE ===
            WstsNetMessage::SignatureShareResponse(request) => {
                span.record(WSTS_DKG_ID, request.dkg_id);
                span.record(WSTS_SIGNER_ID, request.signer_id);
                span.record(WSTS_SIGN_ID, request.sign_id);
                span.record(WSTS_SIGN_ITER_ID, request.sign_iter_id);

                // We only handle DKG verification-related messages here.
                let new_key = match msg.id {
                    WstsMessageId::DkgVerification(key) => key.into(),
                    WstsMessageId::Dkg(_) => return Err(Error::InvalidSigningOperation),
                    WstsMessageId::Sweep(_) => return Ok(()),
                };

                tracing::debug!("processing message");

                // Validate the received message.
                Self::validate_dkg_verification_message(
                    &self.context.get_storage(),
                    &new_key,
                    None,
                    self.context.config().signer.dkg_verification_window,
                    &chain_tip_report.chain_tip,
                )
                .await?;

                // If we're receiving a `SignatureShareResponse` message, then
                // we should have a DKG verification state machine as we must
                // have processed the `NonceRequest` message.
                let state_machine_id = StateMachineId::DkgVerification(new_key, *chain_tip);

                // Ensure that we have a DKG verification state machine and that
                // it is in a valid state for use.
                self.assert_dkg_verification_state_machine_state(&state_machine_id)?;

                // Process the message. We do not use `relay_message()` here
                // because we do not need to respond; we only want to process
                // it in our DKG verification state machine for tracking purposes.
                self.process_dkg_verification_message(
                    state_machine_id,
                    msg_public_key,
                    Some(request.signer_id),
                    &msg.inner,
                )
                .await?;
            }
        }

        Ok(())
    }

    /// Validate a DKG verification message, asserting that:
    /// - The new key provided by the sender matches our view of the latest
    ///   aggregate key (not the _current_ key, but the key which we intend to
    ///   rotate to).
    /// - Ensure that the provided key shares are not in a
    ///   [`DkgSharesStatus::Failed`] state.
    /// - Ensure that the message is within the allowed verification window.
    /// - If a message is provided, ensure that it matches the expected Bitcoin
    ///   sighash of our well-known mock transaction.
    pub async fn validate_dkg_verification_message<DB>(
        storage: &DB,
        new_key: &PublicKeyXOnly,
        message: Option<&[u8]>,
        dkg_verification_window: u16,
        bitcoin_chain_tip: &model::BitcoinBlockRef,
    ) -> Result<(), Error>
    where
        DB: DbRead,
    {
        let latest_shares = storage
            .get_latest_encrypted_dkg_shares()
            .await?
            .ok_or(Error::NoDkgShares)?;

        let latest_key = latest_shares.aggregate_key.into();

        // Ensure that the new key matches the current aggregate key.
        if *new_key != latest_key {
            tracing::warn!(
                latest_aggregate_key = %latest_key,
                new_aggregate_key = %new_key,
                "🔐 aggregate key for our latest DKG shares entry does not match the aggregate key requested for DKG verification"
            );
            return Err(Error::AggregateKeyMismatch {
                actual: Box::new(latest_key),
                expected: Box::new(*new_key),
            });
        }

        // If the DKG shares are in a failed state then we do not allow
        // re-validation.
        if latest_shares.dkg_shares_status == DkgSharesStatus::Failed {
            tracing::warn!("🔐 DKG shares are in a failed state and may not be re-validated");
            return Err(Error::DkgVerificationFailed(latest_key));
        }

        // Ensure we are within the verification window
        let max_verification_height = latest_shares
            .started_at_bitcoin_block_height
            .saturating_add(dkg_verification_window as u64);

        if bitcoin_chain_tip.block_height > max_verification_height {
            tracing::warn!("🔐 DKG verification outside the allowed window");
            return Err(Error::DkgVerificationWindowElapsed(
                latest_shares.aggregate_key,
            ));
        }

        // If we don't have a message (i.e. from `SignatureShareResponse`) then
        // we can exit early.
        let Some(message) = message else {
            return Ok(());
        };

        // Ensure that the received message matches the bitcoin sighash we
        // expect to sign.
        let tap_sighash = UnsignedMockTransaction::new(new_key.into()).compute_sighash()?;
        if tap_sighash.as_byte_array() != message {
            tracing::warn!(data_len = %message.len(), "🔐 sighash mismatch for DKG verification signing");
            return Err(Error::InvalidSigHash(tap_sighash.into()));
        }

        Ok(())
    }

    /// This function is used to verify that the sender in the message
    /// matches the signer in the corresponding state machine.
    fn validate_sender(
        &mut self,
        state_machine_id: &StateMachineId,
        signer_id: u32,
        sender_public_key: &PublicKey,
    ) -> Result<(), Error> {
        let public_keys = match self.wsts_state_machines.get(state_machine_id) {
            Some(state_machine) => &state_machine.public_keys,
            None => return Err(Error::MissingStateMachine(*state_machine_id)),
        };

        let wsts_public_key = public_keys
            .signers
            .get(&signer_id)
            .map(PublicKey::from)
            .ok_or(Error::MissingPublicKey)?;

        if &wsts_public_key != sender_public_key {
            let sender = Box::new(*sender_public_key);
            let wsts = Box::new(wsts_public_key);
            return Err(Error::PublicKeyMismatch { wsts, sender });
        }

        Ok(())
    }

    /// Check whether we will sign the message, which is supposed to be a
    /// bitcoin sighash
    async fn validate_bitcoin_sign_request<D>(db: &D, msg: &[u8]) -> Result<AcceptedSigHash, Error>
    where
        D: DbRead,
    {
        let sighash = TapSighash::from_slice(msg)
            .map_err(Error::SigHashConversion)?
            .into();

        match db.will_sign_bitcoin_tx_sighash(&sighash).await? {
            Some((true, public_key)) => Ok(AcceptedSigHash { public_key, sighash }),
            Some((false, _)) => Err(Error::InvalidSigHash(sighash)),
            None => Err(Error::UnknownSigHash(sighash)),
        }
    }

    /// Persists the encrypted DKG shares stored in the state machine identified
    /// by the given state machine id.
    #[tracing::instrument(skip(self))]
    async fn store_dkg_shares(&mut self, state_machine_id: &StateMachineId) -> Result<(), Error> {
        let state_machine = self
            .wsts_state_machines
            .get(state_machine_id)
            .ok_or_else(|| Error::MissingStateMachine(*state_machine_id))?;

        let StateMachineId::Dkg(started_at) = state_machine_id else {
            return Err(Error::UnexpectedStateMachineId(*state_machine_id));
        };

        let encrypted_dkg_shares =
            state_machine.get_encrypted_dkg_shares(&mut self.rng, started_at)?;

        tracing::debug!("🔐 storing DKG shares");
        self.context
            .get_storage_mut()
            .write_encrypted_dkg_shares(&encrypted_dkg_shares)
            .await?;

        Ok(())
    }

    /// Creates a new DKG verification state machine for the given aggregate
    /// key.
    async fn create_dkg_verification_state_machine<S>(
        storage: &S,
        aggregate_key: PublicKeyXOnly,
        signer_private_key: PrivateKey,
    ) -> Result<dkg::verification::StateMachine, Error>
    where
        S: DbRead + Send + Sync,
    {
        let dkg_shares = storage
            .get_encrypted_dkg_shares(aggregate_key)
            .await?
            .ok_or_else(|| {
                tracing::warn!("🔐 no DKG shares found for requested aggregate key");
                Error::MissingDkgShares(aggregate_key)
            })?;

        // Collect the public keys of the signers into a BTreeSet. All signers
        // do this to ensure that the same set of public keys produce the same
        // de-duplicated and ordered list of public keys.
        let signing_set: BTreeSet<PublicKey> = dkg_shares
            .signer_set_public_keys
            .into_iter()
            .collect::<BTreeSet<_>>();

        tracing::debug!(
            num_signers = signing_set.len(),
            %aggregate_key,
            threshold = %dkg_shares.signature_share_threshold,
            "🔐 creating now FROST coordinator to track DKG verification signing round"
        );

        // Create the WSTS FROST coordinator.
        let coordinator =
            FrostCoordinator::load(storage, aggregate_key, signer_private_key).await?;

        // Create the DKG verification state machine using the above coordinator.
        let state_machine = dkg::verification::StateMachine::new(coordinator, aggregate_key, None)
            .map_err(Error::DkgVerification)?;

        Ok(state_machine)
    }

    /// Ensures that a DKG verification state machine exists for the given
    /// aggregate key and bitcoin chain tip block hash. If the state machine
    /// exists already then the id is simply returned back; otherwise, a new
    /// state machine is created and stored in this instance.
    ///
    /// The `aggregate_key` provided here should be the _new_ aggregate key
    /// which is being verified.
    ///
    /// Returns an error if the state machine exists and is in an invalid state
    /// for use via [`Self::assert_dkg_verification_state_machine_state`].
    async fn ensure_dkg_verification_state_machine(
        &mut self,
        aggregate_key: PublicKeyXOnly,
        bitcoin_chain_tip: &model::BitcoinBlockRef,
    ) -> Result<StateMachineId, Error> {
        let state_machine_id = StateMachineId::DkgVerification(aggregate_key, *bitcoin_chain_tip);

        if !self
            .dkg_verification_state_machines
            .contains(&state_machine_id)
        {
            let storage = self.context.get_storage();
            let coordinator = Self::create_dkg_verification_state_machine(
                &storage,
                aggregate_key,
                self.signer_private_key,
            )
            .await?;
            self.dkg_verification_state_machines
                .put(state_machine_id, coordinator);
        } else {
            self.assert_dkg_verification_state_machine_state(&state_machine_id)?;
        }

        Ok(state_machine_id)
    }

    /// Asserts that the DKG state machine is in a valid state for use. Returns
    /// an error if:
    /// - the state machine id is not a DKG verification state machine id,
    /// - the state machine does not exist, or
    /// - the state machine is in an end-state.
    fn assert_dkg_verification_state_machine_state(
        &mut self,
        state_machine_id: &StateMachineId,
    ) -> Result<(), Error> {
        // We only support DKG verification state machines here.
        let StateMachineId::DkgVerification(aggregate_key, _) = state_machine_id else {
            tracing::warn!(%state_machine_id, "🔐 unexpected state machine id for DKG verification signing round");
            return Err(Error::UnexpectedStateMachineId(*state_machine_id));
        };

        // Get our state machine, returning an error if it doesn't exist (we
        // just created it if needed, so this should never happen).
        let state_machine = self
            .dkg_verification_state_machines
            .get_mut(state_machine_id)
            .ok_or_else(|| Error::MissingStateMachine(*state_machine_id))?;

        // Determine if the state machine is in an end-state.
        let is_end_state = match state_machine.state() {
            dkg::verification::State::Success(_) => {
                tracing::warn!(
                    "🔐 the DKG verification signing round already completed for this aggregate key"
                );
                true
            }
            dkg::verification::State::Error => {
                tracing::warn!(
                    "🔐 the DKG verification state machine for this aggregate key is in a failed state and may not be used"
                );
                true
            }
            dkg::verification::State::Expired => {
                tracing::warn!(
                    "🔐 the DKG verification state machine for this aggregate key is expired and the state machine may not be used"
                );
                true
            }
            dkg::verification::State::Idle | dkg::verification::State::Signing => false,
        };

        // If the state machine did already exist and is in an end-state, then
        // we remove the `SignerStateMachine` and return an error. We leave the
        // DKG verification state machine in place so that we can perform this
        // check again for new messages within the same Bitcoin
        // block/coordinator tenure.
        if is_end_state {
            self.wsts_state_machines.pop(state_machine_id);
            return Err(Error::DkgVerificationEnded(
                *aggregate_key,
                Box::new(state_machine.state().clone()),
            ));
        }

        Ok(())
    }

    /// Processes a DKG verification message.
    #[tracing::instrument(skip_all)]
    async fn process_dkg_verification_message(
        &mut self,
        state_machine_id: StateMachineId,
        sender: PublicKey,
        signer_id: Option<u32>,
        msg: &WstsNetMessage,
    ) -> Result<(), Error> {
        // We should only be handling messages for the DKG verification state
        // machine. We'll grab the aggregate key from the id as well.
        let aggregate_key = match state_machine_id {
            StateMachineId::DkgVerification(aggregate_key, _) => aggregate_key,
            _ => {
                tracing::warn!("🔐 unexpected state machine id for DKG verification signing round");
                return Err(Error::UnexpectedStateMachineId(state_machine_id));
            }
        };

        let state_machine = self
            .dkg_verification_state_machines
            .get_mut(&state_machine_id);
        let Some(state_machine) = state_machine else {
            tracing::warn!("🔐 missing FROST coordinator for DKG verification");
            return Err(Error::MissingStateMachine(state_machine_id));
        };

        // Validate that the sender is a valid member of the signing set and
        // has the correct id according to the state machine/coordinator.
        if let Some(signer_id) = signer_id {
            state_machine
                .validate_sender(signer_id, sender)
                .map_err(Error::DkgVerification)?;
        }

        tracing::trace!(?msg, "🔐 processing FROST coordinator message");

        // Process the message in the DKG verification state machine.
        state_machine.process_message(sender, msg.clone())
            .inspect_err(|error| tracing::warn!(?error, %sender, "🔐 failed to process FROST coordinator message"))
            .map_err(Error::DkgVerification)?;

        // Check if the state machine is in an end-state and handle it
        // accordingly.
        match state_machine.state() {
            dkg::verification::State::Success(signature) => {
                tracing::info!("🔐 successfully completed DKG verification signing round");
                let signature = *signature;
                let db = self.context.get_storage_mut();

                // We're at an end-state, so remove the state machines.
                self.wsts_state_machines.pop(&state_machine_id);
                self.dkg_verification_state_machines.pop(&state_machine_id);

                // Perform verification of the signature.
                tracing::info!(
                    "🔐 verifying that the signature can be used to spend a UTXO locked by the new aggregate key"
                );
                let mock_tx = UnsignedMockTransaction::new(aggregate_key.into());

                match mock_tx.verify_signature(&signature) {
                    Ok(()) => {
                        tracing::info!("🔐 signature verification successful");
                        db.verify_dkg_shares(aggregate_key).await?;
                        tracing::info!("🔐 DKG shares entry has been marked as verified");
                    }
                    Err(error) => {
                        tracing::warn!(%error, "🔐 signature verification failed");
                        db.revoke_dkg_shares(aggregate_key).await?;
                        tracing::info!("🔐 DKG shares entry has been marked as failed");
                    }
                }
            }
            dkg::verification::State::Error | dkg::verification::State::Expired => {
                tracing::warn!(
                    state = ?state_machine.state(),
                    "🔐 failed to complete DKG verification signing round"
                );

                // The state machine is now invalidated, so remove both of our
                // state machines and return an error.
                self.dkg_verification_state_machines.pop(&state_machine_id);
                self.wsts_state_machines.pop(&state_machine_id);

                return Err(Error::DkgVerificationFailed(aggregate_key));
            }
            dkg::verification::State::Idle | dkg::verification::State::Signing => {}
        }

        Ok(())
    }

    #[tracing::instrument(skip_all)]
    async fn relay_message(
        &mut self,
        state_machine_id: &StateMachineId,
        wsts_id: WstsMessageId,
        sender: PublicKey,
        signer_id: Option<u32>,
        msg: &WstsNetMessage,
        bitcoin_chain_tip: &model::BitcoinBlockHash,
    ) -> Result<(), Error> {
        let mut rng = OsRng;

        // Validate that the sender is a valid member of the signing set and
        // has the correct id according to the signer state machine.
        if let Some(signer_id) = signer_id {
            self.validate_sender(state_machine_id, signer_id, &sender)?;
        }

        // Process the message in the WSTS signer state machine.
        let outbound_messages = match self.wsts_state_machines.get_mut(state_machine_id) {
            Some(state_machine) => state_machine.process(msg, &mut rng).map_err(Error::Wsts)?,
            None => {
                tracing::warn!("missing signing round");
                return Err(Error::MissingStateMachine(*state_machine_id));
            }
        };

        // Check and store if this is a DKG verification-related message.
        let is_dkg_verification = matches!(
            state_machine_id,
            StateMachineId::DkgVerification(_, chain_tip) if chain_tip.block_hash == *bitcoin_chain_tip
        );

        // If this is a DKG verification then we need to process the message in
        // the frost coordinator as well to be able to properly follow the
        // signing round (which is otherwise handled by the signer state
        // machine). We pass `None` as the `signer_id` because we have just
        // validated the sender above.
        if is_dkg_verification {
            self.process_dkg_verification_message(*state_machine_id, sender, None, msg)
                .await?;
        }

        // The WSTS state machines assume we read our own messages, so if the
        // state machine emitted any outbound messages then we need to process
        // them manually. We ignore any extra messages emitted from these calls.
        for outbound_message in outbound_messages.iter() {
            // Process in the signer state machine.
            self.wsts_state_machines
                .get_mut(state_machine_id)
                .ok_or_else(|| Error::MissingStateMachine(*state_machine_id))?
                .process(outbound_message, &mut rng)
                .map_err(Error::Wsts)?;

            // If this is a DKG verification then we need to process the message
            // in the FROST state machine as well for it to properly follow
            // the signing round.
            if is_dkg_verification {
                self.process_dkg_verification_message(
                    *state_machine_id,
                    sender,
                    signer_id,
                    outbound_message,
                )
                .await?;
            }
        }

        // If the state machine emitted any outbound events, we need to send
        // them to our peers as well.
        for outbound in outbound_messages {
            // We cannot store DKG shares until the signer state machine
            // emits a DkgEnd message, because that is the only way to know
            // whether it has truly received all relevant messages from its
            // peers.
            if let WstsNetMessage::DkgEnd(DkgEnd { status: DkgStatus::Success, .. }) = outbound {
                self.store_dkg_shares(state_machine_id).await?;
                self.wsts_state_machines.pop(state_machine_id);
            }

            // Publish the message to the network.
            let msg = message::WstsMessage { id: wsts_id, inner: outbound };
            self.send_message(msg, bitcoin_chain_tip).await?;
        }

        Ok(())
    }

    #[tracing::instrument(skip_all)]
    async fn send_message(
        &mut self,
        msg: impl Into<message::Payload>,
        bitcoin_chain_tip: &model::BitcoinBlockHash,
    ) -> Result<(), Error> {
        let payload: message::Payload = msg.into();
        tracing::trace!(%payload, "broadcasting message");

        let msg = payload
            .to_message(*bitcoin_chain_tip)
            .sign_ecdsa(&self.signer_private_key);

        self.network.broadcast(msg.clone()).await?;
        self.context
            .signal(TxSignerEvent::MessageGenerated(Box::new(msg)).into())?;

        Ok(())
    }

    fn signer_public_key(&self) -> PublicKey {
        PublicKey::from_private_key(&self.signer_private_key)
    }
}

/// Asserts whether a `DkgBegin` WSTS message should be allowed to proceed
/// based on the current state of the signer and the DKG configuration.
pub async fn assert_allow_dkg_begin(
    context: &impl Context,
    bitcoin_chain_tip: &model::BitcoinBlockRef,
) -> Result<(), Error> {
    let storage = context.get_storage();
    let config = context.config();

    // If the latest shares are unverified, we want to prioritize verifying them
    // instead of doing new DKG rounds. If we fail to do so they will eventually
    // be marked as failed, and we will resume DKG-ing.
    let latest_dkg_shares = storage.get_latest_encrypted_dkg_shares().await?;
    if latest_dkg_shares.map(|s| s.dkg_shares_status) == Some(model::DkgSharesStatus::Unverified) {
        tracing::warn!("latest shares are unverified; aborting");
        return Err(Error::DkgHasAlreadyRun);
    }

    // If we do not have a key rotation event in the database, we will
    // allow DKG below if we have not run DKG yet.
    if let Some(registry_signer_info) = context.state().registry_signer_set_info() {
        // Trigger DKG if signatures_required has changed
        if registry_signer_info.signatures_required != config.signer.bootstrap_signatures_required {
            tracing::info!("signatures required has changed; proceeding with DKG");
            return Ok(());
        }

        // Trigger DKG if signer set changes
        if registry_signer_info.signer_set != config.signer.bootstrap_signing_set {
            tracing::info!("signer set has changed; proceeding with DKG");
            return Ok(());
        }
    }

    // Get the number of DKG shares that have been stored
    let dkg_shares_entry_count = storage.get_encrypted_dkg_shares_count().await?;

    // Get DKG configuration parameters
    let dkg_min_bitcoin_block_height = config.signer.dkg_min_bitcoin_block_height;
    let dkg_target_rounds = config.signer.dkg_target_rounds;

    // Determine the action based on the DKG shares count and the rerun height (if configured)
    match (
        dkg_shares_entry_count,
        dkg_target_rounds,
        dkg_min_bitcoin_block_height,
    ) {
        (0, _, _) => {
            tracing::info!(
                ?dkg_min_bitcoin_block_height,
                %dkg_target_rounds,
                "no DKG shares exist; proceeding with DKG"
            );
        }
        (current, target, Some(dkg_min_height)) => {
            if current >= target.get() {
                tracing::warn!(
                    ?dkg_min_bitcoin_block_height,
                    %dkg_target_rounds,
                    dkg_current_rounds = %dkg_shares_entry_count,
                    "The target number of DKG shares has been reached; aborting"
                );
                return Err(Error::DkgHasAlreadyRun);
            }
            if bitcoin_chain_tip.block_height < dkg_min_height {
                tracing::warn!(
                    ?dkg_min_bitcoin_block_height,
                    %dkg_target_rounds,
                    dkg_current_rounds = %dkg_shares_entry_count,
                    "bitcoin chain tip is below the minimum height for DKG rerun; aborting"
                );
                return Err(Error::DkgHasAlreadyRun);
            }
            tracing::info!(
                ?dkg_min_bitcoin_block_height,
                %dkg_target_rounds,
                dkg_current_rounds = %dkg_shares_entry_count,
                "DKG rerun height has been met and we are below the target number of rounds; proceeding with DKG"
            );
        }
        // Note that we account for all (0, _, _) cases above (i.e. first DKG round)
        (_, _, None) => {
            tracing::warn!(
                ?dkg_min_bitcoin_block_height,
                %dkg_target_rounds,
                dkg_current_rounds = %dkg_shares_entry_count,
                "attempt to run multiple DKGs without a configured re-run height; aborting"
            );
            return Err(Error::DkgHasAlreadyRun);
        }
    }

    Ok(())
}

/// Relevant information for validating incoming messages
/// relating to a particular chain tip.
#[derive(Debug, Clone, Copy)]
pub struct MsgChainTipReport {
    /// Whether the sender of the incoming message is the coordinator for this chain tip.
    pub sender_is_coordinator: bool,
    /// The status of the chain tip relative to the signers' perspective.
    pub chain_tip_status: ChainTipStatus,
    /// The bitcoin chain tip.
    pub chain_tip: model::BitcoinBlockRef,
}

impl MsgChainTipReport {
    /// Checks if the message is for the canonical chain tip from the coordinator
    pub fn is_from_canonical_coordinator(&self) -> bool {
        self.chain_tip_status == ChainTipStatus::Canonical && self.sender_is_coordinator
    }
}

/// The status of a chain tip relative to the known blocks in the signer database.
#[derive(Debug, Clone, Copy, PartialEq, strum::Display)]
#[strum(serialize_all = "SCREAMING_SNAKE_CASE")]
pub enum ChainTipStatus {
    /// The chain tip is the tip of the canonical fork.
    Canonical,
    /// The chain tip is for a known block, but is not the canonical chain tip.
    Known,
    /// The chain tip belongs to a block that hasn't been seen yet.
    Unknown,
}

#[cfg(test)]
mod tests {
    use std::num::{NonZeroU32, NonZeroUsize};

    use bitcoin::Txid;
    use fake::{Fake, Faker};
    use network::InMemoryNetwork;
    use test_case::test_case;

    use crate::bitcoin::MockBitcoinInteract;
    use crate::context::Context;
    use crate::emily_client::MockEmilyInteract;
    use crate::stacks::api::MockStacksInteract;
    use crate::storage::memory::SharedStore;
    use crate::storage::{DbWrite, model};
    use crate::testing;
    use crate::testing::context::*;

    use super::*;

    #[allow(clippy::type_complexity)]
    fn test_environment() -> testing::transaction_signer::TestEnvironment<
        TestContext<
            SharedStore,
            WrappedMock<MockBitcoinInteract>,
            WrappedMock<MockStacksInteract>,
            WrappedMock<MockEmilyInteract>,
        >,
    > {
        let test_model_parameters = testing::storage::model::Params {
            num_bitcoin_blocks: 20,
            num_stacks_blocks_per_bitcoin_block: 3,
            num_deposit_requests_per_block: 5,
            num_withdraw_requests_per_block: 5,
            num_signers_per_request: 0,
            consecutive_blocks: false,
        };

        let context = TestContext::builder()
            .with_in_memory_storage()
            .with_mocked_clients()
            .build();

        // TODO: fix tech debt #893 then raise threshold to 5
        testing::transaction_signer::TestEnvironment {
            context,
            context_window: 6,
            num_signers: 7,
            signing_threshold: 3,
            test_model_parameters,
        }
    }

    #[ignore = "we have a test for this"]
    #[tokio::test]
    async fn should_be_able_to_participate_in_dkg() {
        test_environment()
            .assert_should_be_able_to_participate_in_dkg()
            .await;
    }

    #[test_case(0, None, 1, 100, true; "first DKG allowed without min height")]
    #[test_case(0, Some(100), 1, 5, true; "first DKG allowed regardless of min height")]
    #[test_case(1, None, 2, 100, false; "subsequent DKG not allowed without min height")]
    #[test_case(1, Some(101), 1, 100, false; "subsequent DKG not allowed with current height lower than min height")]
    #[test_case(1, Some(100), 1, 100, false; "subsequent DKG not allowed when target rounds reached")]
    #[test_case(1, Some(100), 2, 100, true; "subsequent DKG allowed when target rounds not reached and min height met")]
    #[test_log::test(tokio::test)]
    async fn test_assert_allow_dkg_begin(
        dkg_rounds_current: u32,
        dkg_min_bitcoin_block_height: Option<u64>,
        dkg_target_rounds: u32,
        chain_tip_height: u64,
        should_allow: bool,
    ) {
        let chain_tip_height = chain_tip_height.into();
        let dkg_min_bitcoin_block_height = dkg_min_bitcoin_block_height.map(Into::into);
        let context = TestContext::builder()
            .with_in_memory_storage()
            .with_mocked_clients()
            .modify_settings(|s| {
                s.signer.dkg_min_bitcoin_block_height = dkg_min_bitcoin_block_height;
                s.signer.dkg_target_rounds = NonZeroU32::new(dkg_target_rounds).unwrap();
            })
            .build();

        let storage = context.get_storage_mut();

        // Write `dkg_shares` entries for the `current` number of rounds, simulating
        // the signer having participated in that many successful DKG rounds.
        for _ in 0..dkg_rounds_current {
            let mut shares: model::EncryptedDkgShares = Faker.fake();
            shares.dkg_shares_status = model::DkgSharesStatus::Verified;

            storage.write_encrypted_dkg_shares(&shares).await.unwrap();
        }

        // Dummy chain tip hash which will be used to fetch the block height
        let bitcoin_chain_tip = model::BitcoinBlockRef {
            block_hash: Faker.fake(),
            block_height: chain_tip_height,
        };

        // Write a bitcoin block at the given height, simulating the chain tip.
        storage
            .write_bitcoin_block(&model::BitcoinBlock {
                block_height: chain_tip_height,
                parent_hash: Faker.fake(),
                block_hash: bitcoin_chain_tip.block_hash,
            })
            .await
            .unwrap();

        let aggregate_key = Faker.fake();
        prevent_dkg_on_changed_signer_set_info(&context, aggregate_key);

        // Test the case
        let result = assert_allow_dkg_begin(&context, &bitcoin_chain_tip).await;

        // Assert the result
        match should_allow {
            true => assert!(result.is_ok()),
            false => assert!(matches!(result, Err(Error::DkgHasAlreadyRun))),
        }
    }

    #[tokio::test]
    async fn test_handle_wsts_message_asserts_dkg_begin() {
        let context = TestContext::builder()
            .with_in_memory_storage()
            .with_mocked_clients()
            .build();

        let storage = context.get_storage_mut();
        let network = InMemoryNetwork::new();

        // Write 1 DKG shares entry to the database, simulating that DKG has
        // successfully run once.
        let mut shares: model::EncryptedDkgShares = Faker.fake();
        shares.dkg_shares_status = model::DkgSharesStatus::Verified;

        storage.write_encrypted_dkg_shares(&shares).await.unwrap();

        // Dummy chain tip hash which will be used to fetch the block height.
        let bitcoin_chain_tip = model::BitcoinBlockRef {
            block_hash: Faker.fake(),
            block_height: 100u64.into(),
        };

        // Write a bitcoin block at the given height, simulating the chain tip.
        storage
            .write_bitcoin_block(&model::BitcoinBlock {
                block_height: 100u64.into(),
                parent_hash: Faker.fake(),
                block_hash: bitcoin_chain_tip.block_hash,
            })
            .await
            .unwrap();

        let aggregate_key = Faker.fake();
        prevent_dkg_on_changed_signer_set_info(&context, aggregate_key);

        // Create our signer instance.
        let mut signer = TxSignerEventLoop {
            context,
            network: network.connect(),
            signer_private_key: PrivateKey::new(&mut rand::rngs::OsRng),
            context_window: 1,
            wsts_state_machines: LruCache::new(NonZeroUsize::new(100).unwrap()),
            threshold: 1,
            rng: rand::rngs::OsRng,
            dkg_begin_pause: None,
            dkg_verification_state_machines: LruCache::new(NonZeroUsize::new(5).unwrap()),
            stacks_sign_request: LruCache::new(STACKS_SIGN_REQUEST_LRU_SIZE),
        };

        // Create a DkgBegin message to be handled by the signer.
        let msg = message::WstsMessage {
            id: WstsMessageId::Dkg(Faker.fake()),
            inner: WstsNetMessage::DkgBegin(wsts::net::DkgBegin { dkg_id: 0 }),
        };

        // Create a chain tip report for the message.
        let chain_tip_report = MsgChainTipReport {
            sender_is_coordinator: true,
            chain_tip_status: ChainTipStatus::Canonical,
            chain_tip: bitcoin_chain_tip,
        };

        // Attempt to handle the DkgBegin message. This should fail using the
        // default settings, as the default settings allow only one DKG round.
        let result = signer
            .handle_wsts_message(&msg, Faker.fake(), &chain_tip_report)
            .await;

        // Assert that the DkgBegin message was not allowed to proceed and
        // that we receive the expected error.
        assert!(matches!(result, Err(Error::DkgHasAlreadyRun)));
    }

    #[tokio::test]
    async fn test_handle_wsts_message_non_canonical_dkg_begin() {
        let context = TestContext::builder()
            .with_in_memory_storage()
            .with_mocked_clients()
            .build();

        let storage = context.get_storage_mut();
        let network = InMemoryNetwork::new();

        // Write 1 DKG shares entry to the database, simulating that DKG has
        // successfully run once.
        let mut shares: model::EncryptedDkgShares = Faker.fake();
        shares.dkg_shares_status = model::DkgSharesStatus::Verified;

        storage.write_encrypted_dkg_shares(&shares).await.unwrap();

        // Dummy chain tip hash which will be used to fetch the block height.
        let bitcoin_chain_tip: model::BitcoinBlockHash = Faker.fake();

        // Write a bitcoin block at the given height, simulating the chain tip.
        storage
            .write_bitcoin_block(&model::BitcoinBlock {
                block_height: 100u64.into(),
                parent_hash: Faker.fake(),
                block_hash: bitcoin_chain_tip,
            })
            .await
            .unwrap();

        // Create our signer instance.
        let mut signer = TxSignerEventLoop {
            context,
            network: network.connect(),
            signer_private_key: PrivateKey::new(&mut rand::rngs::OsRng),
            context_window: 1,
            wsts_state_machines: LruCache::new(NonZeroUsize::new(100).unwrap()),
            threshold: 1,
            rng: rand::rngs::OsRng,
            dkg_begin_pause: None,
            dkg_verification_state_machines: LruCache::new(NonZeroUsize::new(5).unwrap()),
            stacks_sign_request: LruCache::new(STACKS_SIGN_REQUEST_LRU_SIZE),
        };

        // Create a DkgBegin message to be handled by the signer.
        let msg = message::WstsMessage {
            id: Txid::all_zeros().into(),
            inner: WstsNetMessage::DkgBegin(wsts::net::DkgBegin { dkg_id: 0 }),
        };

        // Create a chain tip report for the message as if it was coming from a
        // non canonical chain tip
        let chain_tip_report = MsgChainTipReport {
            sender_is_coordinator: true,
            chain_tip_status: ChainTipStatus::Known,
            chain_tip: Faker.fake(),
        };

        // We shouldn't get an error as we stop to process the message early
        signer
            .handle_wsts_message(&msg, Faker.fake(), &chain_tip_report)
            .await
            .expect("expected success");
    }

    #[test_case(
        WstsNetMessage::DkgPrivateBegin(wsts::net::DkgPrivateBegin {
            dkg_id: 0,
            signer_ids: vec![],
            key_ids: vec![],
        }); "DkgPrivateBegin")]
    #[test_case(
        WstsNetMessage::DkgEndBegin(wsts::net::DkgEndBegin {
            dkg_id: 0,
            signer_ids: vec![],
            key_ids: vec![],
        }); "DkgEndBegin")]
    #[test_case(
        WstsNetMessage::NonceRequest(wsts::net::NonceRequest {
            dkg_id: 0,
            sign_id: 0,
            sign_iter_id: 0,
            message: vec![],
            signature_type: wsts::net::SignatureType::Schnorr,
        }); "NonceRequest")]
    #[test_case(
        WstsNetMessage::SignatureShareRequest(wsts::net::SignatureShareRequest {
            dkg_id: 0,
            sign_id: 0,
            sign_iter_id: 0,
            message: vec![],
            signature_type: wsts::net::SignatureType::Schnorr,
            nonce_responses: vec![],
        }); "SignatureShareRequest")]
    #[tokio::test]
    async fn test_handle_wsts_message_non_canonical(wsts_message: WstsNetMessage) {
        let context = TestContext::builder()
            .with_in_memory_storage()
            .with_mocked_clients()
            .build();

        let storage = context.get_storage_mut();
        let network = InMemoryNetwork::new();

        let bitcoin_chain_tip: model::BitcoinBlockHash = Faker.fake();

        // Write a bitcoin block at the given height, simulating the chain tip.
        storage
            .write_bitcoin_block(&model::BitcoinBlock {
                block_height: 100u64.into(),
                parent_hash: Faker.fake(),
                block_hash: bitcoin_chain_tip,
            })
            .await
            .unwrap();

        // Create our signer instance.
        let mut signer = TxSignerEventLoop {
            context,
            network: network.connect(),
            signer_private_key: PrivateKey::new(&mut rand::rngs::OsRng),
            context_window: 1,
            wsts_state_machines: LruCache::new(NonZeroUsize::new(100).unwrap()),
            threshold: 1,
            rng: rand::rngs::OsRng,
            dkg_begin_pause: None,
            dkg_verification_state_machines: LruCache::new(NonZeroUsize::new(5).unwrap()),
            stacks_sign_request: LruCache::new(STACKS_SIGN_REQUEST_LRU_SIZE),
        };

        let msg = message::WstsMessage {
            id: Txid::all_zeros().into(),
            inner: wsts_message,
        };

        // Create a chain tip report for the message as if it was coming from a
        // non canonical chain tip
        let chain_tip_report = MsgChainTipReport {
            sender_is_coordinator: true,
            chain_tip_status: ChainTipStatus::Known,
            chain_tip: Faker.fake(),
        };

        // We shouldn't get an error as we stop to process the message early
        signer
            .handle_wsts_message(&msg, Faker.fake(), &chain_tip_report)
            .await
            .expect("expected success");
    }
}<|MERGE_RESOLUTION|>--- conflicted
+++ resolved
@@ -392,17 +392,7 @@
             .is_some();
         let is_canonical = msg_bitcoin_chain_tip == &chain_tip.block_hash;
 
-<<<<<<< HEAD
-        let signer_set = self.context.state().current_signer_public_keys();
-        let sender_is_coordinator = signer_set.is_public_key_coordinator_for(msg_sender, chain_tip);
-=======
-        let signer_set = &self.context.config().signer.bootstrap_signing_set;
-        let sender_is_coordinator = crate::transaction_coordinator::given_key_is_coordinator(
-            msg_sender,
-            &chain_tip.block_hash,
-            signer_set,
-        );
->>>>>>> c1447347
+        let sender_is_coordinator = self.context.config().signer.bootstrap_signing_set.is_public_key_coordinator_for(msg_sender, chain_tip);
 
         let chain_tip_status = match (is_known, is_canonical) {
             (true, true) => ChainTipStatus::Canonical,
