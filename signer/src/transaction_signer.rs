//! # Transaction signer
//!
//! This module contains the transaction signer, which is the component of the sBTC signer
//! responsible for participating in signing rounds.
//!
//! For more details, see the [`TxSignerEventLoop`] documentation.

use std::time::Duration;

use crate::bitcoin::validation::BitcoinTxContext;
use crate::context::Context;
use crate::context::P2PEvent;
use crate::context::SignerCommand;
use crate::context::SignerEvent;
use crate::context::SignerSignal;
use crate::context::TxCoordinatorEvent;
use crate::context::TxSignerEvent;
use crate::ecdsa::SignEcdsa as _;
use crate::error::Error;
use crate::keys::PrivateKey;
use crate::keys::PublicKey;
use crate::keys::PublicKeyXOnly;
use crate::message;
use crate::message::BitcoinPreSignAck;
use crate::message::Payload;
use crate::message::StacksTransactionSignRequest;
use crate::metrics::Metrics;
use crate::metrics::BITCOIN_BLOCKCHAIN;
use crate::metrics::STACKS_BLOCKCHAIN;
use crate::network;
use crate::stacks::contracts::AsContractCall as _;
use crate::stacks::contracts::ContractCall;
use crate::stacks::contracts::ReqContext;
use crate::stacks::contracts::StacksTx;
use crate::stacks::wallet::MultisigTx;
use crate::stacks::wallet::SignerWallet;
use crate::storage::model;
use crate::storage::model::SigHash;
use crate::storage::DbRead;
use crate::storage::DbWrite as _;
use crate::wsts_state_machine::SignerStateMachine;
use crate::wsts_state_machine::StateMachineId;

use bitcoin::hashes::Hash as _;
use bitcoin::TapSighash;
use futures::StreamExt;
use lru::LruCache;
use wsts::net::DkgEnd;
use wsts::net::DkgStatus;
use wsts::net::Message as WstsNetMessage;

#[cfg_attr(doc, aquamarine::aquamarine)]
/// # Transaction signer event loop
///
/// This struct contains the implementation of the transaction signer
/// logic. The event loop subscribes to storage update notifications from
/// the block observer, and listens to signer messages over the signer
/// network.
///
/// ## On block observer notification
///
/// When the signer receives a notification from the block observer,
/// indicating that new blocks have been added to the signer state, it must
/// go over each of the pending requests and decide whether to accept or
/// reject it. The decision is then persisted and broadcast to the other
/// signers. The following flowchart illustrates the flow.
///
/// ```mermaid
/// flowchart TD
///     SU[Block observer notification] --> FPR(Fetch pending requests)
///     FPR --> NR(Next request)
///     NR --> |deposit/withdraw| DAR(Decide to accept/reject)
///     NR ----> |none| DONE[Done]
///     DAR --> PD(Persist decision)
///     PD --> BD(Broadcast decision)
///     BD --> NR
/// ```
///
/// ## On signer message
///
/// When the signer receives a message from another signer, it needs to do
/// a few different things depending on the type of the message.
///
/// - **Signer decision**: When receiving a signer decision, the
///   transaction signer only needs to persist the decision to its
///   database.
/// - **Stacks sign request**: When receiving a request to sign a stacks
///   transaction, the signer must verify that it has decided to sign the
///   transaction, and if it has, send a transaction signature back over
///   the network.
/// - **Bitcoin sign request**: When receiving a request to sign a bitcoin
///   transaction, the signer must verify that it has decided to accept all
///   requests that the transaction fulfills. Once verified, the
///   transaction signer creates a dedicated WSTS state machine to
///   participate in a signing round for this transaction. Thereafter, the
///   signer sends a bitcoin transaction sign ack message back over the
///   network to signal its readiness.
/// - **WSTS message**: When receiving a WSTS message, the signer will look
///   up the corresponding state machine and dispatch the WSTS message to
///   it.
///
/// The following flowchart illustrates the process.
///
/// ```mermaid
/// flowchart TD
///     SM[Signer message received] --> |Signer decision| PD(Persist decision)
///
///     SM --> |Stacks sign request| CD1(Check decision)
///     CD1 --> SS(Send signature)
///
///     SM --> |Bitcoin sign request| CD2(Check decision)
///     CD2 --> WSM(Create WSTS state machine)
///     WSM --> ACK(Send Ack message)
///
///     SM --> |WSTS message| RWSM(Relay to WSTS state machine)
/// ```
#[derive(Debug)]
pub struct TxSignerEventLoop<Context, Network, Rng> {
    /// The signer context.
    pub context: Context,
    /// Interface to the signer network.
    pub network: Network,
    /// Private key of the signer for network communication.
    pub signer_private_key: PrivateKey,
    /// WSTS state machines for active signing rounds and DKG rounds
    ///
    /// - For signing rounds, the TxID is the ID of the transaction to be
    ///   signed.
    ///
    /// - For DKG rounds, TxID should be the ID of the transaction that
    ///   defined the signer set.
    pub wsts_state_machines: LruCache<StateMachineId, SignerStateMachine>,
    /// The threshold for the signer
    pub threshold: u32,
    /// How many bitcoin blocks back from the chain tip the signer will look for requests.
    pub context_window: u16,
    /// Random number generator used for encryption
    pub rng: Rng,
    /// The time the signer should pause for after receiving a DKG begin message
    /// before relaying to give the other signers time to catch up.
    pub dkg_begin_pause: Option<Duration>,
}

/// This struct represents a signature hash and the public key that locks
/// it.
///
/// The struct is only created when the signer has validated the bitcoin
/// transaction and has agreed to sign the sighash.
struct AcceptedSigHash {
    /// The signature hash to be signed.
    sighash: SigHash,
    /// The public key that is used to lock the above signature hash.
    public_key: PublicKeyXOnly,
}

/// This function defines which messages this event loop is interested
/// in.
fn run_loop_message_filter(signal: &SignerSignal) -> bool {
    match signal {
        SignerSignal::Event(SignerEvent::P2P(P2PEvent::MessageReceived(msg))) => !matches!(
            msg.payload,
            message::Payload::SignerDepositDecision(_)
                | message::Payload::SignerWithdrawalDecision(_)
                | message::Payload::StacksTransactionSignature(_)
                | message::Payload::BitcoinPreSignAck(_)
        ),
        SignerSignal::Command(SignerCommand::Shutdown)
        | SignerSignal::Event(SignerEvent::TxCoordinator(TxCoordinatorEvent::MessageGenerated(
            _,
        ))) => true,
        _ => false,
    }
}

impl<C, N, Rng> TxSignerEventLoop<C, N, Rng>
where
    C: Context,
    N: network::MessageTransfer,
    Rng: rand::RngCore + rand::CryptoRng,
{
    /// Run the signer event loop
    #[tracing::instrument(
        skip_all,
        fields(public_key = %self.signer_public_key()),
        name = "tx-signer"
    )]
    pub async fn run(mut self) -> Result<(), Error> {
        if let Err(error) = self.context.signal(TxSignerEvent::EventLoopStarted.into()) {
            tracing::error!(%error, "error signalling event loop start");
            return Err(error);
        };
        let mut signal_stream = self.context.as_signal_stream(run_loop_message_filter);

        while let Some(message) = signal_stream.next().await {
            match message {
                SignerSignal::Command(SignerCommand::Shutdown) => break,
                SignerSignal::Command(SignerCommand::P2PPublish(_)) => {}
                SignerSignal::Event(event) => match event {
                    SignerEvent::TxCoordinator(TxCoordinatorEvent::MessageGenerated(msg))
                    | SignerEvent::P2P(P2PEvent::MessageReceived(msg)) => {
                        if let Err(error) = self.handle_signer_message(&msg).await {
                            tracing::error!(%error, "error handling signer message");
                        }
                    }
                    _ => {}
                },
            }
        }

        tracing::info!("transaction signer event loop has been stopped");
        Ok(())
    }

    #[tracing::instrument(skip_all, fields(chain_tip = tracing::field::Empty))]
    async fn handle_signer_message(&mut self, msg: &network::Msg) -> Result<(), Error> {
        let chain_tip_report = self
            .inspect_msg_chain_tip(msg.signer_public_key, &msg.bitcoin_chain_tip)
            .await?;
        let MsgChainTipReport {
            sender_is_coordinator,
            chain_tip_status,
            chain_tip,
        } = chain_tip_report;

        let span = tracing::Span::current();
        span.record("chain_tip", tracing::field::display(chain_tip.block_hash));
        tracing::trace!(
            %sender_is_coordinator,
            %chain_tip_status,
            sender = %msg.signer_public_key,
            payload = %msg.inner.payload,
            "handling message from signer"
        );

        let payload = &msg.inner.payload;
        match (payload, sender_is_coordinator, chain_tip_status) {
            (Payload::StacksTransactionSignRequest(request), true, ChainTipStatus::Canonical) => {
                self.handle_stacks_transaction_sign_request(
                    request,
                    &chain_tip,
                    &msg.signer_public_key,
                )
                .await?;
            }

            (Payload::WstsMessage(wsts_msg), _, ChainTipStatus::Canonical) => {
                self.handle_wsts_message(wsts_msg, msg.signer_public_key, &chain_tip_report)
                    .await?;
            }

            (Payload::BitcoinPreSignRequest(requests), true, ChainTipStatus::Canonical) => {
                let instant = std::time::Instant::now();
                let pre_validation_status = self
                    .handle_bitcoin_pre_sign_request(requests, &chain_tip)
                    .await;

                let status = if pre_validation_status.is_ok() {
                    "success"
                } else {
                    "failure"
                };
                metrics::histogram!(
                    Metrics::ValidationDurationSeconds,
                    "blockchain" => BITCOIN_BLOCKCHAIN,
                    "kind" => "sweep-presign",
                    "status" => status,
                )
                .record(instant.elapsed());

                metrics::counter!(
                    Metrics::SignRequestsTotal,
                    "blockchain" => BITCOIN_BLOCKCHAIN,
                    "kind" => "sweep-presign",
                    "status" => status,
                )
                .increment(1);
                pre_validation_status?;
            }
            // Message types ignored by the transaction signer
            (Payload::StacksTransactionSignature(_), _, _)
            | (Payload::SignerDepositDecision(_), _, _)
            | (Payload::SignerWithdrawalDecision(_), _, _) => (),

            // Any other combination should be logged
            _ => {
                tracing::warn!(?msg, ?chain_tip_report, "unexpected message");
            }
        };

        Ok(())
    }

    /// Find out the status of the given chain tip
    #[tracing::instrument(skip_all)]
    async fn inspect_msg_chain_tip(
        &mut self,
        msg_sender: PublicKey,
        msg_bitcoin_chain_tip: &model::BitcoinBlockHash,
    ) -> Result<MsgChainTipReport, Error> {
        let storage = self.context.get_storage();

        let chain_tip = storage
            .get_bitcoin_canonical_chain_tip_ref()
            .await?
            .ok_or(Error::NoChainTip)?;

        let is_known = storage
            .get_bitcoin_block(msg_bitcoin_chain_tip)
            .await?
            .is_some();
        let is_canonical = msg_bitcoin_chain_tip == &chain_tip.block_hash;

<<<<<<< HEAD
        let signer_set = self.get_signer_public_keys(&chain_tip.block_hash).await?;
=======
        let signer_set = self.context.state().current_signer_public_keys();
>>>>>>> 138f911a
        let sender_is_coordinator = crate::transaction_coordinator::given_key_is_coordinator(
            msg_sender,
            &chain_tip.block_hash,
            &signer_set,
        );

        let chain_tip_status = match (is_known, is_canonical) {
            (true, true) => ChainTipStatus::Canonical,
            (true, false) => ChainTipStatus::Known,
            (false, _) => ChainTipStatus::Unknown,
        };

        Ok(MsgChainTipReport {
            sender_is_coordinator,
            chain_tip_status,
            chain_tip,
        })
    }

    /// Processes the [`BitcoinPreSignRequest`] message.
    /// The signer reconstructs the sighashes for the provided requests
    /// based on the current state of its UTXO and fee details obtained
    /// from the coordinator.
    /// It validates the transactions and records its intent to sign them
    /// in the database.
    #[tracing::instrument(skip_all)]
    pub async fn handle_bitcoin_pre_sign_request(
        &mut self,
        request: &message::BitcoinPreSignRequest,
        chain_tip: &model::BitcoinBlockRef,
    ) -> Result<(), Error> {
        let db = self.context.get_storage_mut();

<<<<<<< HEAD
        let (maybe_aggregate_key, _signer_set) = self
            .get_signer_set_and_aggregate_key(&chain_tip.block_hash)
            .await?;
=======
        let maybe_aggregate_key = self.context.state().current_aggregate_key();
>>>>>>> 138f911a

        let btc_ctx = BitcoinTxContext {
            chain_tip: chain_tip.block_hash,
            chain_tip_height: chain_tip.block_height,
            context_window: self.context_window,
            signer_public_key: self.signer_public_key(),
            aggregate_key: maybe_aggregate_key.ok_or(Error::NoDkgShares)?,
        };

        tracing::debug!("validating bitcoin transaction pre-sign");
        let sighashes = request
            .construct_package_sighashes(&self.context, &btc_ctx)
            .await?;

        let deposits_sighashes: Vec<model::BitcoinTxSigHash> =
            sighashes.iter().flat_map(|s| s.to_input_rows()).collect();

        let withdrawals_outputs: Vec<model::BitcoinWithdrawalOutput> = sighashes
            .iter()
            .flat_map(|s| s.to_withdrawal_rows())
            .collect();

        tracing::debug!("storing sighashes to the database");
        db.write_bitcoin_txs_sighashes(&deposits_sighashes).await?;

        db.write_bitcoin_withdrawals_outputs(&withdrawals_outputs)
            .await?;

        self.send_message(BitcoinPreSignAck, &chain_tip.block_hash)
            .await?;
        Ok(())
    }

    #[tracing::instrument(skip_all)]
    async fn handle_stacks_transaction_sign_request(
        &mut self,
        request: &StacksTransactionSignRequest,
        chain_tip: &model::BitcoinBlockRef,
        origin_public_key: &PublicKey,
    ) -> Result<(), Error> {
        let instant = std::time::Instant::now();
        let validation_status = self
            .assert_valid_stacks_tx_sign_request(request, chain_tip, origin_public_key)
            .await;

        metrics::histogram!(
            Metrics::ValidationDurationSeconds,
            "blockchain" => STACKS_BLOCKCHAIN,
            "kind" => request.tx_kind(),
        )
        .record(instant.elapsed());
        metrics::counter!(
            Metrics::SignRequestsTotal,
            "blockchain" => STACKS_BLOCKCHAIN,
            "kind" => request.tx_kind(),
            "status" => if validation_status.is_ok() { "success" } else { "failed" },
        )
        .increment(1);
        validation_status?;

        // We need to set the nonce in order to get the exact transaction
        // that we need to sign.
        let wallet = SignerWallet::load(&self.context, &chain_tip.block_hash).await?;
        wallet.set_nonce(request.nonce);

        let multi_sig = MultisigTx::new_tx(&request.contract_tx, &wallet, request.tx_fee);
        let txid = multi_sig.tx().txid();

        if txid != request.txid {
            return Err(Error::SignerCoordinatorTxidMismatch(txid, request.txid));
        }

        let signature = crate::signature::sign_stacks_tx(multi_sig.tx(), &self.signer_private_key);

        let msg = message::StacksTransactionSignature { txid, signature };

        self.send_message(msg, &chain_tip.block_hash).await?;

        Ok(())
    }

    /// Check that the transaction is indeed valid. We specific checks that
    /// are run depend on the transaction being signed.
    #[tracing::instrument(skip_all, fields(sender = %origin_public_key, txid = %request.txid), err)]
    pub async fn assert_valid_stacks_tx_sign_request(
        &self,
        request: &StacksTransactionSignRequest,
        chain_tip: &model::BitcoinBlockRef,
        origin_public_key: &PublicKey,
    ) -> Result<(), Error> {
        let db = self.context.get_storage();
        let public_key = self.signer_public_key();

        let Some(shares) = db.get_encrypted_dkg_shares(&request.aggregate_key).await? else {
            return Err(Error::MissingDkgShares(request.aggregate_key.into()));
        };
        // There is one check that applies to all Stacks transactions, and
        // that check is that the current signer is in the signing set
        // associated with the given aggregate key. We do this check here.
        if !shares.signer_set_public_keys.contains(&public_key) {
            return Err(Error::ValidationSignerSet(request.aggregate_key));
        }

        let req_ctx = ReqContext {
            chain_tip: *chain_tip,
            context_window: self.context_window,
            origin: *origin_public_key,
            aggregate_key: request.aggregate_key,
            signatures_required: shares.signature_share_threshold,
            deployer: self.context.config().signer.deployer,
        };
        let ctx = &self.context;
        tracing::info!("running validation on stacks transaction");
        match &request.contract_tx {
            StacksTx::ContractCall(ContractCall::AcceptWithdrawalV1(contract)) => {
                contract.validate(ctx, &req_ctx).await?
            }
            StacksTx::ContractCall(ContractCall::CompleteDepositV1(contract)) => {
                contract.validate(ctx, &req_ctx).await?
            }
            StacksTx::ContractCall(ContractCall::RejectWithdrawalV1(contract)) => {
                contract.validate(ctx, &req_ctx).await?
            }
            StacksTx::ContractCall(ContractCall::RotateKeysV1(contract)) => {
                contract.validate(ctx, &req_ctx).await?
            }
            StacksTx::SmartContract(smart_contract) => {
                smart_contract.validate(ctx, &req_ctx).await?
            }
        };

        tracing::info!("stacks validation finished successfully");
        Ok(())
    }

    /// Process WSTS messages
    #[tracing::instrument(skip_all, fields(txid = %msg.txid))]
    pub async fn handle_wsts_message(
        &mut self,
        msg: &message::WstsMessage,
        msg_public_key: PublicKey,
        chain_tip_report: &MsgChainTipReport,
    ) -> Result<(), Error> {
        let MsgChainTipReport { chain_tip, .. } = chain_tip_report;
        match &msg.inner {
            WstsNetMessage::DkgBegin(_) => {
                tracing::info!("handling DkgBegin");

                if !chain_tip_report.is_from_canonical_coordinator() {
                    tracing::warn!(
                        ?chain_tip_report,
                        "received coordinator message from a non canonical coordinator"
                    );
                    return Ok(());
                }

                // Assert that DKG should be allowed to proceed given the current state
                // and configuration.
                assert_allow_dkg_begin(&self.context, chain_tip).await?;

<<<<<<< HEAD
                let signer_public_keys = self.get_signer_public_keys(&chain_tip.block_hash).await?;
=======
                let signer_public_keys = self.context.state().current_signer_public_keys();
>>>>>>> 138f911a

                let state_machine = SignerStateMachine::new(
                    signer_public_keys,
                    self.threshold,
                    self.signer_private_key,
                )?;
                let id = StateMachineId::from(&chain_tip.block_hash);
                self.wsts_state_machines.put(id, state_machine);

                if let Some(pause) = self.dkg_begin_pause {
                    // Let's give the others some slack
                    tracing::debug!(
                        "Sleeping a bit to give the other peers some slack to get DkgBegin"
                    );
                    tokio::time::sleep(pause).await;
                }

                let id = StateMachineId::from(&chain_tip.block_hash);
                self.relay_message(id, msg.txid, &msg.inner, &chain_tip.block_hash)
                    .await?;
            }
            WstsNetMessage::DkgPrivateBegin(_) => {
                tracing::info!("handling DkgPrivateBegin");

                if !chain_tip_report.is_from_canonical_coordinator() {
                    tracing::warn!(
                        ?chain_tip_report,
                        "received coordinator message from a non canonical coordinator"
                    );
                    return Ok(());
                }

                let id = StateMachineId::from(&chain_tip.block_hash);
                self.relay_message(id, msg.txid, &msg.inner, &chain_tip.block_hash)
                    .await?;
            }
            WstsNetMessage::DkgPublicShares(dkg_public_shares) => {
                tracing::info!(
                    signer_id = %dkg_public_shares.signer_id,
                    "handling DkgPublicShares",
                );
                let id = StateMachineId::from(&chain_tip.block_hash);
                self.validate_sender(&id, dkg_public_shares.signer_id, &msg_public_key)?;
                self.relay_message(id, msg.txid, &msg.inner, &chain_tip.block_hash)
                    .await?;
            }
            WstsNetMessage::DkgPrivateShares(dkg_private_shares) => {
                tracing::info!(
                    signer_id = %dkg_private_shares.signer_id,
                    "handling DkgPrivateShares"
                );
                let id = StateMachineId::from(&chain_tip.block_hash);
                self.validate_sender(&id, dkg_private_shares.signer_id, &msg_public_key)?;
                self.relay_message(id, msg.txid, &msg.inner, &chain_tip.block_hash)
                    .await?;
            }
            WstsNetMessage::DkgEndBegin(_) => {
                tracing::info!("handling DkgEndBegin");

                if !chain_tip_report.is_from_canonical_coordinator() {
                    tracing::warn!(
                        ?chain_tip_report,
                        "received coordinator message from a non canonical coordinator"
                    );
                    return Ok(());
                }
                let id = StateMachineId::from(&chain_tip.block_hash);
                self.relay_message(id, msg.txid, &msg.inner, &chain_tip.block_hash)
                    .await?;
            }
            WstsNetMessage::NonceRequest(request) => {
                tracing::info!("handling NonceRequest");

                if !chain_tip_report.is_from_canonical_coordinator() {
                    tracing::warn!(
                        ?chain_tip_report,
                        "received coordinator message from a non canonical coordinator"
                    );
                    return Ok(());
                }

                let db = self.context.get_storage();
                let accepted_sighash =
                    Self::validate_bitcoin_sign_request(&db, &request.message).await;

                let validation_status = match &accepted_sighash {
                    Ok(_) => "success",
                    Err(Error::SigHashConversion(_)) => "improper-sighash",
                    Err(Error::UnknownSigHash(_)) => "unknown-sighash",
                    Err(Error::InvalidSigHash(_)) => "invalid-sighash",
                    Err(_) => "unexpected-failure",
                };

                metrics::counter!(
                    Metrics::SignRequestsTotal,
                    "blockchain" => BITCOIN_BLOCKCHAIN,
                    "kind" => "sweep",
                    "status" => validation_status,
                )
                .increment(1);

                let accepted_sighash = accepted_sighash?;
                let id = accepted_sighash.sighash.into();

                let state_machine = SignerStateMachine::load(
                    &db,
                    accepted_sighash.public_key,
                    self.threshold,
                    self.signer_private_key,
                )
                .await?;

                self.wsts_state_machines.put(id, state_machine);
                self.relay_message(id, msg.txid, &msg.inner, &chain_tip.block_hash)
                    .await?;
            }
            WstsNetMessage::SignatureShareRequest(request) => {
                tracing::info!("handling SignatureShareRequest");

                if !chain_tip_report.is_from_canonical_coordinator() {
                    tracing::warn!(
                        ?chain_tip_report,
                        "received coordinator message from a non canonical coordinator"
                    );
                    return Ok(());
                }

                let db = self.context.get_storage();
                let accepted_sighash =
                    Self::validate_bitcoin_sign_request(&db, &request.message).await?;

                let id = accepted_sighash.sighash.into();
                let response = self
                    .relay_message(id, msg.txid, &msg.inner, &chain_tip.block_hash)
                    .await;

                self.wsts_state_machines.pop(&id);
                response?;
            }
            WstsNetMessage::DkgEnd(dkg_end) => {
                match &dkg_end.status {
                    DkgStatus::Success => {
                        tracing::info!(
                            sender_public_key = %msg_public_key,
                            signer_id = %dkg_end.signer_id,
                            "handling DkgEnd success from signer"
                        );
                    }
                    DkgStatus::Failure(fail) => {
                        // TODO(#414): handle DKG failure
                        tracing::info!(
                            sender_public_key = %msg_public_key,
                            signer_id = %dkg_end.signer_id,
                            reason = ?fail,
                            "handling DkgEnd failure",
                        );
                    }
                }
            }
            WstsNetMessage::NonceResponse(_) | WstsNetMessage::SignatureShareResponse(_) => {
                tracing::trace!("ignoring message");
            }
        }

        Ok(())
    }

    /// This function is used to verify that the sender in the message
    /// matches the signer in the corresponding state machine.
    fn validate_sender(
        &mut self,
        id: &StateMachineId,
        signer_id: u32,
        sender_public_key: &PublicKey,
    ) -> Result<(), Error> {
        let public_keys = match self.wsts_state_machines.get(id) {
            Some(state_machine) => &state_machine.public_keys,
            None => return Err(Error::MissingStateMachine),
        };

        let wsts_public_key = public_keys
            .signers
            .get(&signer_id)
            .map(PublicKey::from)
            .ok_or(Error::MissingPublicKey)?;

        if &wsts_public_key != sender_public_key {
            let sender = Box::new(*sender_public_key);
            let wsts = Box::new(wsts_public_key);
            return Err(Error::PublicKeyMismatch { wsts, sender });
        }

        Ok(())
    }

    /// Check whether we will sign the message, which is supposed to be a
    /// bitcoin sighash
    async fn validate_bitcoin_sign_request<D>(db: &D, msg: &[u8]) -> Result<AcceptedSigHash, Error>
    where
        D: DbRead,
    {
        let sighash = TapSighash::from_slice(msg)
            .map_err(Error::SigHashConversion)?
            .into();

        match db.will_sign_bitcoin_tx_sighash(&sighash).await? {
            Some((true, public_key)) => Ok(AcceptedSigHash { public_key, sighash }),
            Some((false, _)) => Err(Error::InvalidSigHash(sighash)),
            None => Err(Error::UnknownSigHash(sighash)),
        }
    }

    #[tracing::instrument(skip(self))]
    async fn store_dkg_shares(&mut self, id: &StateMachineId) -> Result<(), Error> {
        let state_machine = self
            .wsts_state_machines
            .get(id)
            .ok_or(Error::MissingStateMachine)?;

        let encrypted_dkg_shares = state_machine.get_encrypted_dkg_shares(&mut self.rng)?;

        tracing::debug!("storing DKG shares");
        self.context
            .get_storage_mut()
            .write_encrypted_dkg_shares(&encrypted_dkg_shares)
            .await?;

        Ok(())
    }

    #[tracing::instrument(skip_all)]
    async fn relay_message(
        &mut self,
        id: StateMachineId,
        txid: bitcoin::Txid,
        msg: &WstsNetMessage,
        bitcoin_chain_tip: &model::BitcoinBlockHash,
    ) -> Result<(), Error> {
        let Some(state_machine) = self.wsts_state_machines.get_mut(&id) else {
            tracing::warn!("missing signing round");
            return Err(Error::MissingStateMachine);
        };

        let outbound_messages = state_machine.process(msg).map_err(Error::Wsts)?;

        for outbound_message in outbound_messages.iter() {
            // The WSTS state machine assume we read our own messages
            state_machine
                .process(outbound_message)
                .map_err(Error::Wsts)?;
        }

        for outbound in outbound_messages {
            // We cannot store DKG shares until the signer state machine
            // emits a DkgEnd message, because that is the only way to know
            // whether it has truly received all relevant messages from its
            // peers.
            if let WstsNetMessage::DkgEnd(DkgEnd { status: DkgStatus::Success, .. }) = outbound {
                self.store_dkg_shares(&id).await?;
                self.wsts_state_machines.pop(&id);
            }
            let msg = message::WstsMessage { txid, inner: outbound };

            self.send_message(msg, bitcoin_chain_tip).await?;
        }

        Ok(())
    }

    #[tracing::instrument(skip_all)]
    async fn send_message(
        &mut self,
        msg: impl Into<message::Payload>,
        bitcoin_chain_tip: &model::BitcoinBlockHash,
    ) -> Result<(), Error> {
        let payload: message::Payload = msg.into();
        tracing::trace!(%payload, "broadcasting message");

        let msg = payload
            .to_message(*bitcoin_chain_tip)
            .sign_ecdsa(&self.signer_private_key);

        self.network.broadcast(msg.clone()).await?;
        self.context
            .signal(TxSignerEvent::MessageGenerated(msg).into())?;

        Ok(())
    }

    fn signer_public_key(&self) -> PublicKey {
        PublicKey::from_private_key(&self.signer_private_key)
    }
}

/// Asserts whether a `DkgBegin` WSTS message should be allowed to proceed
/// based on the current state of the signer and the DKG configuration.
async fn assert_allow_dkg_begin(
    context: &impl Context,
    bitcoin_chain_tip: &model::BitcoinBlockRef,
) -> Result<(), Error> {
    let storage = context.get_storage();
    let config = context.config();

    // Get the number of DKG shares that have been stored
    let dkg_shares_entry_count = storage.get_encrypted_dkg_shares_count().await?;

    // Get DKG configuration parameters
    let dkg_min_bitcoin_block_height = config.signer.dkg_min_bitcoin_block_height;
    let dkg_target_rounds = config.signer.dkg_target_rounds;

    // Determine the action based on the DKG shares count and the rerun height (if configured)
    match (
        dkg_shares_entry_count,
        dkg_target_rounds,
        dkg_min_bitcoin_block_height,
    ) {
        (0, _, _) => {
            tracing::info!(
                ?dkg_min_bitcoin_block_height,
                %dkg_target_rounds,
                "no DKG shares exist; proceeding with DKG"
            );
        }
        (current, target, Some(dkg_min_height)) => {
            if current >= target.get() {
                tracing::warn!(
                    ?dkg_min_bitcoin_block_height,
                    %dkg_target_rounds,
                    dkg_current_rounds = %dkg_shares_entry_count,
                    "The target number of DKG shares has been reached; aborting"
                );
                return Err(Error::DkgHasAlreadyRun);
            }
            if bitcoin_chain_tip.block_height < dkg_min_height.get() {
                tracing::warn!(
                    ?dkg_min_bitcoin_block_height,
                    %dkg_target_rounds,
                    dkg_current_rounds = %dkg_shares_entry_count,
                    "bitcoin chain tip is below the minimum height for DKG rerun; aborting"
                );
                return Err(Error::DkgHasAlreadyRun);
            }
            tracing::info!(
                ?dkg_min_bitcoin_block_height,
                %dkg_target_rounds,
                dkg_current_rounds = %dkg_shares_entry_count,
                "DKG rerun height has been met and we are below the target number of rounds; proceeding with DKG"
            );
        }
        // Note that we account for all (0, _, _) cases above (i.e. first DKG round)
        (_, _, None) => {
            tracing::warn!(
                ?dkg_min_bitcoin_block_height,
                %dkg_target_rounds,
                dkg_current_rounds = %dkg_shares_entry_count,
                "attempt to run multiple DKGs without a configured re-run height; aborting"
            );
            return Err(Error::DkgHasAlreadyRun);
        }
    }

    Ok(())
}

/// Relevant information for validating incoming messages
/// relating to a particular chain tip.
#[derive(Debug, Clone, Copy)]
pub struct MsgChainTipReport {
    /// Whether the sender of the incoming message is the coordinator for this chain tip.
    pub sender_is_coordinator: bool,
    /// The status of the chain tip relative to the signers' perspective.
    pub chain_tip_status: ChainTipStatus,
    /// The bitcoin chain tip.
    pub chain_tip: model::BitcoinBlockRef,
}

impl MsgChainTipReport {
    /// Checks if the message is for the canonical chain tip from the coordinator
    pub fn is_from_canonical_coordinator(&self) -> bool {
        self.chain_tip_status == ChainTipStatus::Canonical && self.sender_is_coordinator
    }
}

/// The status of a chain tip relative to the known blocks in the signer database.
#[derive(Debug, Clone, Copy, PartialEq, strum::Display)]
#[strum(serialize_all = "SCREAMING_SNAKE_CASE")]
pub enum ChainTipStatus {
    /// The chain tip is the tip of the canonical fork.
    Canonical,
    /// The chain tip is for a known block, but is not the canonical chain tip.
    Known,
    /// The chain tip belongs to a block that hasn't been seen yet.
    Unknown,
}

#[cfg(test)]
mod tests {
    use std::num::{NonZeroU32, NonZeroU64, NonZeroUsize};

    use bitcoin::Txid;
    use fake::{Fake, Faker};
    use network::InMemoryNetwork;
    use test_case::test_case;

    use crate::bitcoin::MockBitcoinInteract;
    use crate::context::Context;
    use crate::emily_client::MockEmilyInteract;
    use crate::stacks::api::MockStacksInteract;
    use crate::storage::in_memory::SharedStore;
    use crate::storage::{model, DbWrite};
    use crate::testing;
    use crate::testing::context::*;

    use super::*;

    fn test_environment() -> testing::transaction_signer::TestEnvironment<
        TestContext<
            SharedStore,
            WrappedMock<MockBitcoinInteract>,
            WrappedMock<MockStacksInteract>,
            WrappedMock<MockEmilyInteract>,
        >,
    > {
        let test_model_parameters = testing::storage::model::Params {
            num_bitcoin_blocks: 20,
            num_stacks_blocks_per_bitcoin_block: 3,
            num_deposit_requests_per_block: 5,
            num_withdraw_requests_per_block: 5,
            num_signers_per_request: 0,
            consecutive_blocks: false,
        };

        let context = TestContext::builder()
            .with_in_memory_storage()
            .with_mocked_clients()
            .build();

        // TODO: fix tech debt #893 then raise threshold to 5
        testing::transaction_signer::TestEnvironment {
            context,
            context_window: 6,
            num_signers: 7,
            signing_threshold: 3,
            test_model_parameters,
        }
    }

    #[ignore = "we have a test for this"]
    #[tokio::test]
    async fn should_be_able_to_participate_in_dkg() {
        test_environment()
            .assert_should_be_able_to_participate_in_dkg()
            .await;
    }

    #[test_case(0, None, 1, 100, true; "first DKG allowed without min height")]
    #[test_case(0, Some(100), 1, 5, true; "first DKG allowed regardless of min height")]
    #[test_case(1, None, 2, 100, false; "subsequent DKG not allowed without min height")]
    #[test_case(1, Some(101), 1, 100, false; "subsequent DKG not allowed with current height lower than min height")]
    #[test_case(1, Some(100), 1, 100, false; "subsequent DKG not allowed when target rounds reached")]
    #[test_case(1, Some(100), 2, 100, true; "subsequent DKG allowed when target rounds not reached and min height met")]
    #[test_log::test(tokio::test)]
    async fn test_assert_allow_dkg_begin(
        dkg_rounds_current: u32,
        dkg_min_bitcoin_block_height: Option<u64>,
        dkg_target_rounds: u32,
        chain_tip_height: u64,
        should_allow: bool,
    ) {
        let context = TestContext::builder()
            .with_in_memory_storage()
            .with_mocked_clients()
            .modify_settings(|s| {
                s.signer.dkg_min_bitcoin_block_height =
                    dkg_min_bitcoin_block_height.map(NonZeroU64::new).flatten();
                s.signer.dkg_target_rounds = NonZeroU32::new(dkg_target_rounds).unwrap();
            })
            .build();

        let storage = context.get_storage_mut();

        // Write `dkg_shares` entries for the `current` number of rounds, simulating
        // the signer having participated in that many successful DKG rounds.
        for _ in 0..dkg_rounds_current {
            storage
                .write_encrypted_dkg_shares(&Faker.fake())
                .await
                .unwrap();
        }

        // Dummy chain tip hash which will be used to fetch the block height
        let bitcoin_chain_tip = model::BitcoinBlockRef {
            block_hash: Faker.fake(),
            block_height: chain_tip_height,
        };

        // Write a bitcoin block at the given height, simulating the chain tip.
        storage
            .write_bitcoin_block(&model::BitcoinBlock {
                block_height: chain_tip_height,
                parent_hash: Faker.fake(),
                block_hash: bitcoin_chain_tip.block_hash,
            })
            .await
            .unwrap();

        // Test the case
        let result = assert_allow_dkg_begin(&context, &bitcoin_chain_tip).await;

        // Assert the result
        match should_allow {
            true => assert!(result.is_ok()),
            false => assert!(matches!(result, Err(Error::DkgHasAlreadyRun))),
        }
    }

    #[tokio::test]
    async fn test_handle_wsts_message_asserts_dkg_begin() {
        let context = TestContext::builder()
            .with_in_memory_storage()
            .with_mocked_clients()
            .build();

        let storage = context.get_storage_mut();
        let network = InMemoryNetwork::new();

        // Write 1 DKG shares entry to the database, simulating that DKG has
        // successfully run once.
        storage
            .write_encrypted_dkg_shares(&Faker.fake())
            .await
            .unwrap();

        // Dummy chain tip hash which will be used to fetch the block height.
        let bitcoin_chain_tip = model::BitcoinBlockRef {
            block_hash: Faker.fake(),
            block_height: 100,
        };

        // Write a bitcoin block at the given height, simulating the chain tip.
        storage
            .write_bitcoin_block(&model::BitcoinBlock {
                block_height: 100,
                parent_hash: Faker.fake(),
                block_hash: bitcoin_chain_tip.block_hash,
            })
            .await
            .unwrap();

        // Create our signer instance.
        let mut signer = TxSignerEventLoop {
            context,
            network: network.connect(),
            signer_private_key: PrivateKey::new(&mut rand::rngs::OsRng),
            context_window: 1,
            wsts_state_machines: LruCache::new(NonZeroUsize::new(100).unwrap()),
            threshold: 1,
            rng: rand::rngs::OsRng,
            dkg_begin_pause: None,
        };

        // Create a DkgBegin message to be handled by the signer.
        let msg = message::WstsMessage {
            txid: Txid::all_zeros(),
            inner: WstsNetMessage::DkgBegin(wsts::net::DkgBegin { dkg_id: 0 }),
        };

        // Create a chain tip report for the message.
        let chain_tip_report = MsgChainTipReport {
            sender_is_coordinator: true,
            chain_tip_status: ChainTipStatus::Canonical,
            chain_tip: bitcoin_chain_tip,
        };

        // Attempt to handle the DkgBegin message. This should fail using the
        // default settings, as the default settings allow only one DKG round.
        let result = signer
            .handle_wsts_message(&msg, Faker.fake(), &chain_tip_report)
            .await;

        // Assert that the DkgBegin message was not allowed to proceed and
        // that we receive the expected error.
        assert!(matches!(result, Err(Error::DkgHasAlreadyRun)));
    }

    #[tokio::test]
    async fn test_handle_wsts_message_non_canonical_dkg_begin() {
        let context = TestContext::builder()
            .with_in_memory_storage()
            .with_mocked_clients()
            .build();

        let storage = context.get_storage_mut();
        let network = InMemoryNetwork::new();

        // Write 1 DKG shares entry to the database, simulating that DKG has
        // successfully run once.
        storage
            .write_encrypted_dkg_shares(&Faker.fake())
            .await
            .unwrap();

        // Dummy chain tip hash which will be used to fetch the block height.
        let bitcoin_chain_tip: model::BitcoinBlockHash = Faker.fake();

        // Write a bitcoin block at the given height, simulating the chain tip.
        storage
            .write_bitcoin_block(&model::BitcoinBlock {
                block_height: 100,
                parent_hash: Faker.fake(),
                block_hash: bitcoin_chain_tip,
            })
            .await
            .unwrap();

        // Create our signer instance.
        let mut signer = TxSignerEventLoop {
            context,
            network: network.connect(),
            signer_private_key: PrivateKey::new(&mut rand::rngs::OsRng),
            context_window: 1,
            wsts_state_machines: LruCache::new(NonZeroUsize::new(100).unwrap()),
            threshold: 1,
            rng: rand::rngs::OsRng,
            dkg_begin_pause: None,
        };

        // Create a DkgBegin message to be handled by the signer.
        let msg = message::WstsMessage {
            txid: Txid::all_zeros(),
            inner: WstsNetMessage::DkgBegin(wsts::net::DkgBegin { dkg_id: 0 }),
        };

        // Create a chain tip report for the message as if it was coming from a
        // non canonical chain tip
        let chain_tip_report = MsgChainTipReport {
            sender_is_coordinator: true,
            chain_tip_status: ChainTipStatus::Known,
            chain_tip: Faker.fake(),
        };

        // We shouldn't get an error as we stop to process the message early
        signer
            .handle_wsts_message(&msg, Faker.fake(), &chain_tip_report)
            .await
            .expect("expected success");
    }

    #[test_case(
        WstsNetMessage::DkgPrivateBegin(wsts::net::DkgPrivateBegin {
            dkg_id: 0,
            signer_ids: vec![],
            key_ids: vec![],
        }); "DkgPrivateBegin")]
    #[test_case(
        WstsNetMessage::DkgEndBegin(wsts::net::DkgEndBegin {
            dkg_id: 0,
            signer_ids: vec![],
            key_ids: vec![],
        }); "DkgEndBegin")]
    #[test_case(
        WstsNetMessage::NonceRequest(wsts::net::NonceRequest {
            dkg_id: 0,
            sign_id: 0,
            sign_iter_id: 0,
            message: vec![],
            signature_type: wsts::net::SignatureType::Schnorr,
        }); "NonceRequest")]
    #[test_case(
        WstsNetMessage::SignatureShareRequest(wsts::net::SignatureShareRequest {
            dkg_id: 0,
            sign_id: 0,
            sign_iter_id: 0,
            message: vec![],
            signature_type: wsts::net::SignatureType::Schnorr,
            nonce_responses: vec![],
        }); "SignatureShareRequest")]
    #[tokio::test]
    async fn test_handle_wsts_message_non_canonical(wsts_message: WstsNetMessage) {
        let context = TestContext::builder()
            .with_in_memory_storage()
            .with_mocked_clients()
            .build();

        let storage = context.get_storage_mut();
        let network = InMemoryNetwork::new();

        let bitcoin_chain_tip: model::BitcoinBlockHash = Faker.fake();

        // Write a bitcoin block at the given height, simulating the chain tip.
        storage
            .write_bitcoin_block(&model::BitcoinBlock {
                block_height: 100,
                parent_hash: Faker.fake(),
                block_hash: bitcoin_chain_tip,
            })
            .await
            .unwrap();

        // Create our signer instance.
        let mut signer = TxSignerEventLoop {
            context,
            network: network.connect(),
            signer_private_key: PrivateKey::new(&mut rand::rngs::OsRng),
            context_window: 1,
            wsts_state_machines: LruCache::new(NonZeroUsize::new(100).unwrap()),
            threshold: 1,
            rng: rand::rngs::OsRng,
            dkg_begin_pause: None,
        };

        let msg = message::WstsMessage {
            txid: Txid::all_zeros(),
            inner: wsts_message,
        };

        // Create a chain tip report for the message as if it was coming from a
        // non canonical chain tip
        let chain_tip_report = MsgChainTipReport {
            sender_is_coordinator: true,
            chain_tip_status: ChainTipStatus::Known,
            chain_tip: Faker.fake(),
        };

        // We shouldn't get an error as we stop to process the message early
        signer
            .handle_wsts_message(&msg, Faker.fake(), &chain_tip_report)
            .await
            .expect("expected success");
    }
}<|MERGE_RESOLUTION|>--- conflicted
+++ resolved
@@ -310,11 +310,7 @@
             .is_some();
         let is_canonical = msg_bitcoin_chain_tip == &chain_tip.block_hash;
 
-<<<<<<< HEAD
-        let signer_set = self.get_signer_public_keys(&chain_tip.block_hash).await?;
-=======
         let signer_set = self.context.state().current_signer_public_keys();
->>>>>>> 138f911a
         let sender_is_coordinator = crate::transaction_coordinator::given_key_is_coordinator(
             msg_sender,
             &chain_tip.block_hash,
@@ -348,13 +344,7 @@
     ) -> Result<(), Error> {
         let db = self.context.get_storage_mut();
 
-<<<<<<< HEAD
-        let (maybe_aggregate_key, _signer_set) = self
-            .get_signer_set_and_aggregate_key(&chain_tip.block_hash)
-            .await?;
-=======
         let maybe_aggregate_key = self.context.state().current_aggregate_key();
->>>>>>> 138f911a
 
         let btc_ctx = BitcoinTxContext {
             chain_tip: chain_tip.block_hash,
@@ -515,11 +505,7 @@
                 // and configuration.
                 assert_allow_dkg_begin(&self.context, chain_tip).await?;
 
-<<<<<<< HEAD
-                let signer_public_keys = self.get_signer_public_keys(&chain_tip.block_hash).await?;
-=======
                 let signer_public_keys = self.context.state().current_signer_public_keys();
->>>>>>> 138f911a
 
                 let state_machine = SignerStateMachine::new(
                     signer_public_keys,
