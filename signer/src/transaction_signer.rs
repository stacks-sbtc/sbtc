//! # Transaction signer
//!
//! This module contains the transaction signer, which is the component of the sBTC signer
//! responsible for participating in signing rounds.
//!
//! For more details, see the [`TxSignerEventLoop`] documentation.

<<<<<<< HEAD
use std::collections::BTreeSet;
use std::num::NonZeroUsize;
=======
>>>>>>> 5f99a29c
use std::time::Duration;

use crate::bitcoin::validation::BitcoinTxContext;
use crate::context::Context;
use crate::context::P2PEvent;
use crate::context::SignerCommand;
use crate::context::SignerEvent;
use crate::context::SignerSignal;
use crate::context::TxCoordinatorEvent;
use crate::context::TxSignerEvent;
use crate::ecdsa::SignEcdsa as _;
use crate::error::Error;
use crate::keys::PrivateKey;
use crate::keys::PublicKey;
use crate::keys::PublicKeyXOnly;
use crate::message;
use crate::message::BitcoinPreSignAck;
use crate::message::Payload;
use crate::message::StacksTransactionSignRequest;
use crate::message::WstsMessageId;
use crate::metrics::Metrics;
use crate::metrics::BITCOIN_BLOCKCHAIN;
use crate::metrics::STACKS_BLOCKCHAIN;
use crate::network;
use crate::stacks::contracts::AsContractCall as _;
use crate::stacks::contracts::ContractCall;
use crate::stacks::contracts::ReqContext;
use crate::stacks::contracts::StacksTx;
use crate::stacks::wallet::MultisigTx;
use crate::stacks::wallet::SignerWallet;
use crate::storage::model;
use crate::storage::model::SigHash;
use crate::storage::DbRead;
use crate::storage::DbWrite as _;
use crate::wsts_state_machine::FrostCoordinator;
use crate::wsts_state_machine::SignerStateMachine;
use crate::wsts_state_machine::StateMachineId;
use crate::wsts_state_machine::WstsCoordinator;

use bitcoin::hashes::Hash as _;
use bitcoin::TapSighash;
use futures::StreamExt;
use lru::LruCache;
use wsts::net::DkgEnd;
use wsts::net::DkgStatus;
use wsts::net::Message as WstsNetMessage;
use wsts::state_machine::OperationResult;

#[cfg_attr(doc, aquamarine::aquamarine)]
/// # Transaction signer event loop
///
/// This struct contains the implementation of the transaction signer
/// logic. The event loop subscribes to storage update notifications from
/// the block observer, and listens to signer messages over the signer
/// network.
///
/// ## On block observer notification
///
/// When the signer receives a notification from the block observer,
/// indicating that new blocks have been added to the signer state, it must
/// go over each of the pending requests and decide whether to accept or
/// reject it. The decision is then persisted and broadcast to the other
/// signers. The following flowchart illustrates the flow.
///
/// ```mermaid
/// flowchart TD
///     SU[Block observer notification] --> FPR(Fetch pending requests)
///     FPR --> NR(Next request)
///     NR --> |deposit/withdraw| DAR(Decide to accept/reject)
///     NR ----> |none| DONE[Done]
///     DAR --> PD(Persist decision)
///     PD --> BD(Broadcast decision)
///     BD --> NR
/// ```
///
/// ## On signer message
///
/// When the signer receives a message from another signer, it needs to do
/// a few different things depending on the type of the message.
///
/// - **Signer decision**: When receiving a signer decision, the
///   transaction signer only needs to persist the decision to its
///   database.
/// - **Stacks sign request**: When receiving a request to sign a stacks
///   transaction, the signer must verify that it has decided to sign the
///   transaction, and if it has, send a transaction signature back over
///   the network.
/// - **Bitcoin sign request**: When receiving a request to sign a bitcoin
///   transaction, the signer must verify that it has decided to accept all
///   requests that the transaction fulfills. Once verified, the
///   transaction signer creates a dedicated WSTS state machine to
///   participate in a signing round for this transaction. Thereafter, the
///   signer sends a bitcoin transaction sign ack message back over the
///   network to signal its readiness.
/// - **WSTS message**: When receiving a WSTS message, the signer will look
///   up the corresponding state machine and dispatch the WSTS message to
///   it.
///
/// The following flowchart illustrates the process.
///
/// ```mermaid
/// flowchart TD
///     SM[Signer message received] --> |Signer decision| PD(Persist decision)
///
///     SM --> |Stacks sign request| CD1(Check decision)
///     CD1 --> SS(Send signature)
///
///     SM --> |Bitcoin sign request| CD2(Check decision)
///     CD2 --> WSM(Create WSTS state machine)
///     WSM --> ACK(Send Ack message)
///
///     SM --> |WSTS message| RWSM(Relay to WSTS state machine)
/// ```
#[derive(Debug)]
pub struct TxSignerEventLoop<Context, Network, Rng> {
    /// The signer context.
    pub context: Context,
    /// Interface to the signer network.
    pub network: Network,
    /// Private key of the signer for network communication.
    pub signer_private_key: PrivateKey,
    /// WSTS state machines for active signing rounds and DKG rounds
    ///
    /// - For signing rounds, the TxID is the ID of the transaction to be
    ///   signed.
    ///
    /// - For DKG rounds, TxID should be the ID of the transaction that
    ///   defined the signer set.
    ///
    /// - For signing arbitrary data, the TxID is all zeroes.
    ///
    pub wsts_state_machines: LruCache<StateMachineId, SignerStateMachine>,
    /// The threshold for the signer
    pub threshold: u32,
    /// How many bitcoin blocks back from the chain tip the signer will look for requests.
    pub context_window: u16,
    /// Random number generator used for encryption
    pub rng: Rng,
    /// The time the signer should pause for after receiving a DKG begin message
    /// before relaying to give the other signers time to catch up.
    pub dkg_begin_pause: Option<Duration>,
    /// WSTS FROST state machines for verifying full and correct participation
    /// during DKG using the FROST algorithm. This is then used during the
    /// verification of the Stacks rotate-keys transaction.
    pub wsts_frost_state_machines: LruCache<StateMachineId, FrostCoordinator>,
    /// Results of the FROST verification rounds.
    pub wsts_frost_results: LruCache<StateMachineId, bool>,
}

/// This struct represents a signature hash and the public key that locks
/// it.
///
/// The struct is only created when the signer has validated the bitcoin
/// transaction and has agreed to sign the sighash.
struct AcceptedSigHash {
    /// The signature hash to be signed.
    sighash: SigHash,
    /// The public key that is used to lock the above signature hash.
    public_key: PublicKeyXOnly,
}

/// This function defines which messages this event loop is interested
/// in.
fn run_loop_message_filter(signal: &SignerSignal) -> bool {
    match signal {
        SignerSignal::Event(SignerEvent::P2P(P2PEvent::MessageReceived(msg))) => !matches!(
            msg.payload,
            message::Payload::SignerDepositDecision(_)
                | message::Payload::SignerWithdrawalDecision(_)
                | message::Payload::StacksTransactionSignature(_)
                | message::Payload::BitcoinPreSignAck(_)
        ),
        SignerSignal::Command(SignerCommand::Shutdown)
        | SignerSignal::Event(SignerEvent::TxCoordinator(TxCoordinatorEvent::MessageGenerated(
            _,
        ))) => true,
        _ => false,
    }
}

impl<C, N, Rng> TxSignerEventLoop<C, N, Rng>
where
    C: Context,
    N: network::MessageTransfer,
    Rng: rand::RngCore + rand::CryptoRng,
{
    /// Creates a new instance of the [`TxSignerEventLoop`] using the given
    /// [`Context`] (and its `config()`),
    /// [`MessageTransfer`](network::MessageTransfer), and random number
    /// generator.
    pub fn new(context: C, network: N, rng: Rng) -> Result<Self, Error> {
        // The _ as usize cast is fine, since we know that
        // MAX_SIGNER_STATE_MACHINES is less than u32::MAX, and we only support
        // running this binary on 32 or 64-bit CPUs.
        let max_state_machines = NonZeroUsize::new(crate::MAX_SIGNER_STATE_MACHINES as usize)
            .ok_or(Error::TypeConversion)?;

        let config = context.config();
        let signer_private_key = config.signer.private_key;
        let context_window = config.signer.context_window;
        let threshold = config.signer.bootstrap_signatures_required.into();

        Ok(Self {
            context,
            network,
            signer_private_key,
            context_window,
            wsts_state_machines: LruCache::new(max_state_machines),
            threshold,
            rng,
            dkg_begin_pause: None,
            wsts_frost_state_machines: LruCache::new(
                NonZeroUsize::new(5).ok_or(Error::TypeConversion)?,
            ),
            wsts_frost_results: LruCache::new(NonZeroUsize::new(5).ok_or(Error::TypeConversion)?),
        })
    }

    /// Run the signer event loop
    #[tracing::instrument(
        skip_all,
        fields(public_key = %self.signer_public_key()),
        name = "tx-signer"
    )]
    pub async fn run(mut self) -> Result<(), Error> {
        if let Err(error) = self.context.signal(TxSignerEvent::EventLoopStarted.into()) {
            tracing::error!(%error, "error signalling event loop start");
            return Err(error);
        };
        let mut signal_stream = self.context.as_signal_stream(run_loop_message_filter);

        while let Some(message) = signal_stream.next().await {
            match message {
                SignerSignal::Command(SignerCommand::Shutdown) => break,
                SignerSignal::Command(SignerCommand::P2PPublish(_)) => {}
                SignerSignal::Event(event) => match event {
                    SignerEvent::TxCoordinator(TxCoordinatorEvent::MessageGenerated(msg))
                    | SignerEvent::P2P(P2PEvent::MessageReceived(msg)) => {
                        if let Err(error) = self.handle_signer_message(&msg).await {
                            tracing::error!(%error, "error processing signer message");
                        }
                    }
                    _ => {}
                },
            }
        }

        tracing::info!("transaction signer event loop has been stopped");
        Ok(())
    }

    #[tracing::instrument(skip_all, fields(chain_tip = tracing::field::Empty))]
    async fn handle_signer_message(&mut self, msg: &network::Msg) -> Result<(), Error> {
        let chain_tip_report = self
            .inspect_msg_chain_tip(msg.signer_public_key, &msg.bitcoin_chain_tip)
            .await?;
        let MsgChainTipReport {
            sender_is_coordinator,
            chain_tip_status,
            chain_tip,
        } = chain_tip_report;

        let span = tracing::Span::current();
        span.record("chain_tip", tracing::field::display(chain_tip.block_hash));
        tracing::trace!(
            %sender_is_coordinator,
            %chain_tip_status,
            sender = %msg.signer_public_key,
            payload = %msg.inner.payload,
            "handling message from signer"
        );

        let payload = &msg.inner.payload;
        match (payload, sender_is_coordinator, chain_tip_status) {
            (Payload::StacksTransactionSignRequest(request), true, ChainTipStatus::Canonical) => {
                self.handle_stacks_transaction_sign_request(
                    request,
                    &chain_tip,
                    &msg.signer_public_key,
                )
                .await?;
            }

            (Payload::WstsMessage(wsts_msg), _, ChainTipStatus::Canonical) => {
                self.handle_wsts_message(wsts_msg, msg.signer_public_key, &chain_tip_report)
                    .await?;
            }

            (Payload::BitcoinPreSignRequest(requests), true, ChainTipStatus::Canonical) => {
                let instant = std::time::Instant::now();
                let pre_validation_status = self
                    .handle_bitcoin_pre_sign_request(requests, &chain_tip)
                    .await;

                let status = if pre_validation_status.is_ok() {
                    "success"
                } else {
                    "failure"
                };
                metrics::histogram!(
                    Metrics::ValidationDurationSeconds,
                    "blockchain" => BITCOIN_BLOCKCHAIN,
                    "kind" => "sweep-presign",
                    "status" => status,
                )
                .record(instant.elapsed());

                metrics::counter!(
                    Metrics::SignRequestsTotal,
                    "blockchain" => BITCOIN_BLOCKCHAIN,
                    "kind" => "sweep-presign",
                    "status" => status,
                )
                .increment(1);
                pre_validation_status?;
            }
            // Message types ignored by the transaction signer
            (Payload::StacksTransactionSignature(_), _, _)
            | (Payload::SignerDepositDecision(_), _, _)
            | (Payload::SignerWithdrawalDecision(_), _, _) => (),

            // Any other combination should be logged
            _ => {
                tracing::warn!(?msg, ?chain_tip_report, "unexpected message");
            }
        };

        Ok(())
    }

    /// Find out the status of the given chain tip
    #[tracing::instrument(skip_all)]
    async fn inspect_msg_chain_tip(
        &mut self,
        msg_sender: PublicKey,
        msg_bitcoin_chain_tip: &model::BitcoinBlockHash,
    ) -> Result<MsgChainTipReport, Error> {
        let storage = self.context.get_storage();

        let chain_tip = storage
            .get_bitcoin_canonical_chain_tip_ref()
            .await?
            .ok_or(Error::NoChainTip)?;

        let is_known = storage
            .get_bitcoin_block(msg_bitcoin_chain_tip)
            .await?
            .is_some();
        let is_canonical = msg_bitcoin_chain_tip == &chain_tip.block_hash;

        let signer_set = self.context.state().current_signer_public_keys();
        let sender_is_coordinator = crate::transaction_coordinator::given_key_is_coordinator(
            msg_sender,
            &chain_tip.block_hash,
            &signer_set,
        );

        let chain_tip_status = match (is_known, is_canonical) {
            (true, true) => ChainTipStatus::Canonical,
            (true, false) => ChainTipStatus::Known,
            (false, _) => ChainTipStatus::Unknown,
        };

        Ok(MsgChainTipReport {
            sender_is_coordinator,
            chain_tip_status,
            chain_tip,
        })
    }

    /// Processes the [`BitcoinPreSignRequest`] message.
    /// The signer reconstructs the sighashes for the provided requests
    /// based on the current state of its UTXO and fee details obtained
    /// from the coordinator.
    /// It validates the transactions and records its intent to sign them
    /// in the database.
    #[tracing::instrument(skip_all)]
    pub async fn handle_bitcoin_pre_sign_request(
        &mut self,
        request: &message::BitcoinPreSignRequest,
        chain_tip: &model::BitcoinBlockRef,
    ) -> Result<(), Error> {
        let db = self.context.get_storage_mut();

        let maybe_aggregate_key = self.context.state().current_aggregate_key();

        let btc_ctx = BitcoinTxContext {
            chain_tip: chain_tip.block_hash,
            chain_tip_height: chain_tip.block_height,
            context_window: self.context_window,
            signer_public_key: self.signer_public_key(),
            aggregate_key: maybe_aggregate_key.ok_or(Error::NoDkgShares)?,
        };

        tracing::debug!("validating bitcoin transaction pre-sign");
        let sighashes = request
            .construct_package_sighashes(&self.context, &btc_ctx)
            .await?;

        let deposits_sighashes: Vec<model::BitcoinTxSigHash> =
            sighashes.iter().flat_map(|s| s.to_input_rows()).collect();

        let withdrawals_outputs: Vec<model::BitcoinWithdrawalOutput> = sighashes
            .iter()
            .flat_map(|s| s.to_withdrawal_rows())
            .collect();

        tracing::debug!("storing sighashes to the database");
        db.write_bitcoin_txs_sighashes(&deposits_sighashes).await?;

        db.write_bitcoin_withdrawals_outputs(&withdrawals_outputs)
            .await?;

        self.send_message(BitcoinPreSignAck, &chain_tip.block_hash)
            .await?;
        Ok(())
    }

    #[tracing::instrument(skip_all)]
    async fn handle_stacks_transaction_sign_request(
        &mut self,
        request: &StacksTransactionSignRequest,
        chain_tip: &model::BitcoinBlockRef,
        origin_public_key: &PublicKey,
    ) -> Result<(), Error> {
        let instant = std::time::Instant::now();
        let validation_status = self
            .assert_valid_stacks_tx_sign_request(request, chain_tip, origin_public_key)
            .await;

        metrics::histogram!(
            Metrics::ValidationDurationSeconds,
            "blockchain" => STACKS_BLOCKCHAIN,
            "kind" => request.tx_kind(),
        )
        .record(instant.elapsed());
        metrics::counter!(
            Metrics::SignRequestsTotal,
            "blockchain" => STACKS_BLOCKCHAIN,
            "kind" => request.tx_kind(),
            "status" => if validation_status.is_ok() { "success" } else { "failed" },
        )
        .increment(1);
        validation_status?;

        // We need to set the nonce in order to get the exact transaction
        // that we need to sign.
        let wallet = SignerWallet::load(&self.context, &chain_tip.block_hash).await?;
        wallet.set_nonce(request.nonce);

        let multi_sig = MultisigTx::new_tx(&request.contract_tx, &wallet, request.tx_fee);
        let txid = multi_sig.tx().txid();

        if txid != request.txid {
            return Err(Error::SignerCoordinatorTxidMismatch(txid, request.txid));
        }

        let signature = crate::signature::sign_stacks_tx(multi_sig.tx(), &self.signer_private_key);

        let msg = message::StacksTransactionSignature { txid, signature };

        self.send_message(msg, &chain_tip.block_hash).await?;

        Ok(())
    }

    /// Check that the transaction is indeed valid. We specific checks that
    /// are run depend on the transaction being signed.
    #[tracing::instrument(skip_all, fields(sender = %origin_public_key, txid = %request.txid), err)]
    pub async fn assert_valid_stacks_tx_sign_request(
        &self,
        request: &StacksTransactionSignRequest,
        chain_tip: &model::BitcoinBlockRef,
        origin_public_key: &PublicKey,
    ) -> Result<(), Error> {
        let db = self.context.get_storage();
        let public_key = self.signer_public_key();

        let Some(shares) = db.get_encrypted_dkg_shares(&request.aggregate_key).await? else {
            return Err(Error::MissingDkgShares(request.aggregate_key.into()));
        };
        // There is one check that applies to all Stacks transactions, and
        // that check is that the current signer is in the signing set
        // associated with the given aggregate key. We do this check here.
        if !shares.signer_set_public_keys.contains(&public_key) {
            return Err(Error::ValidationSignerSet(request.aggregate_key));
        }

        let req_ctx = ReqContext {
            chain_tip: *chain_tip,
            context_window: self.context_window,
            origin: *origin_public_key,
            aggregate_key: request.aggregate_key,
            signatures_required: shares.signature_share_threshold,
            deployer: self.context.config().signer.deployer,
        };
        let ctx = &self.context;
        tracing::info!("running validation on stacks transaction");
        match &request.contract_tx {
            StacksTx::ContractCall(ContractCall::AcceptWithdrawalV1(contract)) => {
                contract.validate(ctx, &req_ctx).await?
            }
            StacksTx::ContractCall(ContractCall::CompleteDepositV1(contract)) => {
                contract.validate(ctx, &req_ctx).await?
            }
            StacksTx::ContractCall(ContractCall::RejectWithdrawalV1(contract)) => {
                contract.validate(ctx, &req_ctx).await?
            }
            StacksTx::ContractCall(ContractCall::RotateKeysV1(contract)) => {
                let aggregate_key = contract.aggregate_key.x_only_public_key().0.into();
                let frost_result = self
                    .wsts_frost_results
                    .peek(&StateMachineId::RotateKey(aggregate_key, *chain_tip));
                dbg!(&self.wsts_frost_results);

                if !matches!(frost_result, Some(true)) {
                    tracing::warn!("no successful frost signing round for the pre-rotate-keys verification signing round; refusing to sign");
                    return Err(Error::FrostVerificationNotSuccessful);
                }

                contract.validate(ctx, &req_ctx).await?
            }
            StacksTx::SmartContract(smart_contract) => {
                smart_contract.validate(ctx, &req_ctx).await?
            }
        };

        tracing::info!("stacks validation finished successfully");
        Ok(())
    }

    /// Process WSTS messages
    #[tracing::instrument(skip_all, fields(
        wsts_msg_id = %msg.id,
        wsts_msg_type = %msg.type_id(),
        wsts_signer_id = tracing::field::Empty,
        wsts_dkg_id = tracing::field::Empty,
        wsts_sign_id = tracing::field::Empty,
        wsts_sign_iter_id = tracing::field::Empty,
        sender_public_key = %msg_public_key,
    ))]
    pub async fn handle_wsts_message(
        &mut self,
        msg: &message::WstsMessage,
        msg_public_key: PublicKey,
        chain_tip_report: &MsgChainTipReport,
    ) -> Result<(), Error> {
        // Constants for tracing.
        const WSTS_DKG_ID: &str = "wsts_dkg_id";
        const WSTS_SIGNER_ID: &str = "wsts_signer_id";
        const WSTS_SIGN_ID: &str = "wsts_sign_id";
        const WSTS_SIGN_ITER_ID: &str = "wsts_sign_iter_id";
        // Get the current tracing span.
        let span = tracing::Span::current();

        let MsgChainTipReport { chain_tip, .. } = chain_tip_report;

        match &msg.inner {
            WstsNetMessage::DkgBegin(request) => {
                span.record(WSTS_DKG_ID, request.dkg_id);

                if !chain_tip_report.is_from_canonical_coordinator() {
                    tracing::warn!(
                        ?chain_tip_report,
                        "received coordinator message from a non canonical coordinator"
                    );
                    return Ok(());
                }

                tracing::debug!("processing message");

                // Assert that DKG should be allowed to proceed given the current state
                // and configuration.
                assert_allow_dkg_begin(&self.context, chain_tip).await?;

                let signer_public_keys = self.context.state().current_signer_public_keys();

                let state_machine = SignerStateMachine::new(
                    signer_public_keys,
                    self.threshold,
                    self.signer_private_key,
                )?;
<<<<<<< HEAD
                let id = StateMachineId::Dkg(*bitcoin_chain_tip);
=======
                let id = StateMachineId::from(&chain_tip.block_hash);
>>>>>>> 5f99a29c
                self.wsts_state_machines.put(id, state_machine);

                if let Some(pause) = self.dkg_begin_pause {
                    // Let's give the others some slack
                    tracing::debug!(
                        "sleeping a bit to give the other peers some slack to get dkg-begin"
                    );
                    tokio::time::sleep(pause).await;
                }

<<<<<<< HEAD
                let id = StateMachineId::Dkg(*bitcoin_chain_tip);
                self.relay_message(id, msg.id, &msg.inner, bitcoin_chain_tip)
=======
                self.relay_message(id, msg.id, &msg.inner, &chain_tip.block_hash)
>>>>>>> 5f99a29c
                    .await?;
            }
            WstsNetMessage::DkgPrivateBegin(request) => {
                span.record(WSTS_DKG_ID, request.dkg_id);

                if !chain_tip_report.is_from_canonical_coordinator() {
                    tracing::warn!(
                        ?chain_tip_report,
                        "received coordinator message from a non canonical coordinator"
                    );
                    return Ok(());
                }

                tracing::debug!("processing message");

<<<<<<< HEAD
                let id = StateMachineId::Dkg(*bitcoin_chain_tip);
                self.relay_message(id, msg.id, &msg.inner, bitcoin_chain_tip)
=======
                let id = StateMachineId::from(&chain_tip.block_hash);
                self.relay_message(id, msg.id, &msg.inner, &chain_tip.block_hash)
>>>>>>> 5f99a29c
                    .await?;
            }
            WstsNetMessage::DkgPublicShares(request) => {
                span.record(WSTS_DKG_ID, request.dkg_id);
                span.record(WSTS_SIGNER_ID, request.signer_id);

                tracing::debug!("processing message");

<<<<<<< HEAD
                let id = StateMachineId::Dkg(*bitcoin_chain_tip);
=======
                let id = StateMachineId::from(&chain_tip.block_hash);
>>>>>>> 5f99a29c
                self.validate_sender(&id, request.signer_id, &msg_public_key)?;
                self.relay_message(id, msg.id, &msg.inner, &chain_tip.block_hash)
                    .await?;
            }
            WstsNetMessage::DkgPrivateShares(request) => {
                span.record(WSTS_DKG_ID, request.dkg_id);
                span.record(WSTS_SIGNER_ID, request.signer_id);

                tracing::debug!("processing message");

<<<<<<< HEAD
                let id = StateMachineId::Dkg(*bitcoin_chain_tip);
=======
                let id = StateMachineId::from(&chain_tip.block_hash);
>>>>>>> 5f99a29c
                self.validate_sender(&id, request.signer_id, &msg_public_key)?;
                self.relay_message(id, msg.id, &msg.inner, &chain_tip.block_hash)
                    .await?;
            }
            WstsNetMessage::DkgEndBegin(request) => {
                span.record(WSTS_DKG_ID, request.dkg_id);

                if !chain_tip_report.is_from_canonical_coordinator() {
                    tracing::warn!(
                        ?chain_tip_report,
                        "received coordinator message from a non canonical coordinator"
                    );
                    return Ok(());
                }

                tracing::debug!("processing message");
                let id = StateMachineId::from(&chain_tip.block_hash);
                self.relay_message(id, msg.id, &msg.inner, &chain_tip.block_hash)
                    .await?;
            }
            WstsNetMessage::DkgEnd(request) => {
                span.record(WSTS_DKG_ID, request.dkg_id);
                span.record(WSTS_SIGNER_ID, request.signer_id);

                match &request.status {
                    DkgStatus::Success => {
                        tracing::info!(
                            wsts_dkg_status = "success",
                            "signer reports successful dkg round"
                        );
                    }
                    DkgStatus::Failure(fail) => {
                        // TODO(#414): handle DKG failure
                        tracing::warn!(wsts_dkg_status = "failure", reason = ?fail, "signer reports failed dkg round");
                    }
                }
            }
            WstsNetMessage::NonceRequest(request) => {
                span.record(WSTS_DKG_ID, request.dkg_id);
                span.record(WSTS_SIGN_ID, request.sign_id);
                span.record(WSTS_SIGN_ITER_ID, request.sign_iter_id);

                if !chain_tip_report.is_from_canonical_coordinator() {
                    tracing::warn!(
                        ?chain_tip_report,
                        "received coordinator message from a non canonical coordinator"
                    );
                    return Ok(());
                }

                tracing::debug!(signature_type = ?request.signature_type, "processing message");

                let db = self.context.get_storage();

                let (id, aggregate_key) = match msg.id {
                    WstsMessageId::Dkg(_) => {
                        tracing::warn!(
                            "received nonce-request for DKG round, which is not supported"
                        );
                        return Ok(());
                    }
                    WstsMessageId::BitcoinTxid(txid) => {
                        span.record("txid", txid.to_string());
                        tracing::info!(
                            "responding to nonce-request for bitcoin transaction signing"
                        );

                        let accepted_sighash =
                            Self::validate_bitcoin_sign_request(&db, &request.message).await;

                        let validation_status = match &accepted_sighash {
                            Ok(_) => "success",
                            Err(Error::SigHashConversion(_)) => "improper-sighash",
                            Err(Error::UnknownSigHash(_)) => "unknown-sighash",
                            Err(Error::InvalidSigHash(_)) => "invalid-sighash",
                            Err(_) => "unexpected-failure",
                        };

                        metrics::counter!(
                            Metrics::SignRequestsTotal,
                            "blockchain" => BITCOIN_BLOCKCHAIN,
                            "kind" => "sweep",
                            "status" => validation_status,
                        )
                        .increment(1);

                        let accepted_sighash = accepted_sighash?;
                        let id = StateMachineId::BitcoinSign(accepted_sighash.sighash);

                        (id, accepted_sighash.public_key)
                    }
                    WstsMessageId::RotateKey(key) => {
                        // This is a rotate-key verification signing round. The
                        // data provided by the coordinator for signing is
                        // expected to be the current bitcoin chain tip block
                        // hash, which we validate and return an error if it
                        // does not match our view of the current chain tip. We
                        // also verify that the provided aggregate key matches
                        // our latest aggregate key.

                        let new_key: PublicKeyXOnly = key.into();
                        let current_key = db
                            .get_latest_encrypted_dkg_shares()
                            .await?
                            .ok_or(Error::NoDkgShares)?
                            .aggregate_key
                            .into();

                        if new_key != current_key {
                            tracing::warn!(
                                "aggregate key mismatch for rotate-key verification signing"
                            );
                            return Err(Error::AggregateKeyMismatch(
                                Box::new(current_key),
                                Box::new(new_key),
                            ));
                        }

                        tracing::info!(%key, "responding to nonce-request for rotate-key signing");

                        if request.message.len() != 32 {
                            tracing::warn!(
                                "data received for rotate-key verification signing is not 32 bytes"
                            );
                            return Err(Error::InvalidSigningOperation);
                        }
                        if (bitcoin_chain_tip.as_ref()) != request.message.as_slice() {
                            tracing::warn!(
                                data = %hex::encode(&request.message),
                                "data received for rotate-key verification signing does not match current bitcoin chain tip block hash"
                            );
                            return Err(Error::InvalidSigningOperation);
                        }

                        let state_machine_id = self
                            .ensure_rotate_key_state_machine(*bitcoin_chain_tip, new_key)
                            .await?;
                        self.handle_rotate_key_message(new_key, state_machine_id, &msg.inner)
                            .await?;

                        (state_machine_id, new_key)
                    }
                };

                let state_machine = SignerStateMachine::load(
                    &db,
                    aggregate_key,
                    self.threshold,
                    self.signer_private_key,
                )
                .await?;

                self.wsts_state_machines.put(id, state_machine);
                self.relay_message(id, msg.id, &msg.inner, &chain_tip.block_hash)
                    .await?;
            }
            WstsNetMessage::SignatureShareRequest(request) => {
                span.record(WSTS_DKG_ID, request.dkg_id);
                span.record(WSTS_SIGN_ID, request.sign_id);
                span.record(WSTS_SIGN_ITER_ID, request.sign_iter_id);

                if !chain_tip_report.is_from_canonical_coordinator() {
                    tracing::warn!(
                        ?chain_tip_report,
                        "received coordinator message from a non canonical coordinator"
                    );
                    return Ok(());
                }

<<<<<<< HEAD
=======
                tracing::debug!(signature_type = ?request.signature_type, "processing message");

>>>>>>> 5f99a29c
                let db = self.context.get_storage();

                let id = match msg.id {
                    WstsMessageId::Dkg(_) => {
                        tracing::warn!("received signature-share-request for DKG round, which is not supported");
                        return Ok(());
                    }
                    WstsMessageId::BitcoinTxid(txid) => {
                        span.record("txid", txid.to_string());
                        tracing::info!(
                            signature_type = ?request.signature_type,
                            "responding to signature-share-request for bitcoin transaction signing"
                        );

                        let accepted_sighash =
                            Self::validate_bitcoin_sign_request(&db, &request.message).await?;

                        accepted_sighash.sighash.into()
                    }
                    WstsMessageId::RotateKey(key) => {
                        // This is a rotate-key verification signing round. The
                        // data provided by the coordinator for signing is
                        // expected to be the current bitcoin chain tip block
                        // hash, which we validate and return an error if it
                        // does not match our view of the current chain tip. We
                        // also verify that the provided aggregate key matches
                        // our latest aggregate key.

                        let new_key: PublicKeyXOnly = key.into();
                        let current_key = db
                            .get_latest_encrypted_dkg_shares()
                            .await?
                            .ok_or(Error::NoDkgShares)?
                            .aggregate_key
                            .into();

                        if new_key != current_key {
                            tracing::warn!(
                                "aggregate key mismatch for rotate-key verification signing"
                            );
                            return Err(Error::AggregateKeyMismatch(
                                Box::new(current_key),
                                Box::new(new_key),
                            ));
                        }

                        if request.message.len() != 32 {
                            tracing::warn!(
                                "data received for rotate-key verification signing is not 32 bytes"
                            );
                            return Err(Error::InvalidSigningOperation);
                        }
                        if (bitcoin_chain_tip.as_ref()) != request.message.as_slice() {
                            tracing::warn!(
                                data = %hex::encode(&request.message),
                                "data received for rotate-key verification signing does not match current bitcoin chain tip block hash"
                            );
                            return Err(Error::InvalidSigningOperation);
                        }

                        tracing::info!(
                            signature_type = ?request.signature_type,
                            "responding to signature-share-request for rotate-key verification signing"
                        );

                        let key = key.into();
                        let state_machine_id = self
                            .ensure_rotate_key_state_machine(*bitcoin_chain_tip, key)
                            .await?;
                        self.handle_rotate_key_message(key, state_machine_id, &msg.inner)
                            .await?;
                        state_machine_id
                    }
                };

                let response = self
                    .relay_message(id, msg.id, &msg.inner, &chain_tip.block_hash)
                    .await;

                self.wsts_state_machines.pop(&id);
                response?;
            }
            WstsNetMessage::NonceResponse(request) => {
                span.record("dkg_id", request.dkg_id);
                span.record("dkg_signer_id", request.signer_id);
                span.record("dkg_sign_id", request.sign_id);
                span.record("dkg_iter_id", request.sign_iter_id);

                let WstsMessageId::RotateKey(key) = msg.id else {
                    return Ok(());
                };

                let key = key.into();

                let state_machine_id = self
                    .ensure_rotate_key_state_machine(*bitcoin_chain_tip, key)
                    .await?;
                self.handle_rotate_key_message(key, state_machine_id, &msg.inner)
                    .await?;
            }
            WstsNetMessage::SignatureShareResponse(request) => {
                span.record("dkg_id", request.dkg_id);
                span.record("dkg_signer_id", request.signer_id);
                span.record("dkg_sign_id", request.sign_id);
                span.record("dkg_iter_id", request.sign_iter_id);

                let WstsMessageId::RotateKey(key) = msg.id else {
                    return Ok(());
                };

                let key = key.into();

                let state_machine_id = self
                    .ensure_rotate_key_state_machine(*bitcoin_chain_tip, key)
                    .await?;
                self.handle_rotate_key_message(key, state_machine_id, &msg.inner)
                    .await?;
            }
        }

        Ok(())
    }

    /// This function is used to verify that the sender in the message
    /// matches the signer in the corresponding state machine.
    fn validate_sender(
        &mut self,
        id: &StateMachineId,
        signer_id: u32,
        sender_public_key: &PublicKey,
    ) -> Result<(), Error> {
        let public_keys = match self.wsts_state_machines.get(id) {
            Some(state_machine) => &state_machine.public_keys,
            None => return Err(Error::MissingStateMachine),
        };

        let wsts_public_key = public_keys
            .signers
            .get(&signer_id)
            .map(PublicKey::from)
            .ok_or(Error::MissingPublicKey)?;

        if &wsts_public_key != sender_public_key {
            let sender = Box::new(*sender_public_key);
            let wsts = Box::new(wsts_public_key);
            return Err(Error::PublicKeyMismatch { wsts, sender });
        }

        Ok(())
    }

    /// Check whether we will sign the message, which is supposed to be a
    /// bitcoin sighash
    async fn validate_bitcoin_sign_request<D>(db: &D, msg: &[u8]) -> Result<AcceptedSigHash, Error>
    where
        D: DbRead,
    {
        let sighash = TapSighash::from_slice(msg)
            .map_err(Error::SigHashConversion)?
            .into();

        match db.will_sign_bitcoin_tx_sighash(&sighash).await? {
            Some((true, public_key)) => Ok(AcceptedSigHash { public_key, sighash }),
            Some((false, _)) => Err(Error::InvalidSigHash(sighash)),
            None => Err(Error::UnknownSigHash(sighash)),
        }
    }

    #[tracing::instrument(skip(self))]
    async fn store_dkg_shares(&mut self, id: &StateMachineId) -> Result<(), Error> {
        let state_machine = self
            .wsts_state_machines
            .get(id)
            .ok_or(Error::MissingStateMachine)?;

        let encrypted_dkg_shares = state_machine.get_encrypted_dkg_shares(&mut self.rng)?;

        tracing::debug!("storing DKG shares");
        self.context
            .get_storage_mut()
            .write_encrypted_dkg_shares(&encrypted_dkg_shares)
            .await?;

        Ok(())
    }

    async fn ensure_rotate_key_state_machine(
        &mut self,
        bitcoin_chain_tip: model::BitcoinBlockHash,
        aggregate_key: PublicKeyXOnly,
    ) -> Result<StateMachineId, Error> {
        let state_machine_id = StateMachineId::RotateKey(aggregate_key, bitcoin_chain_tip);

        match self.wsts_frost_state_machines.get_mut(&state_machine_id) {
            Some(_) => {}
            None => {
                let storage = self.context.get_storage();

                let dkg_shares = storage
                    .get_encrypted_dkg_shares(aggregate_key)
                    .await?
                    .ok_or_else(|| {
                        tracing::warn!("no DKG shares found for requested aggregate key");
                        Error::MissingDkgShares(aggregate_key)
                    })?;

                let signing_set: BTreeSet<PublicKey> = dkg_shares
                    .signer_set_public_keys
                    .into_iter()
                    .collect::<BTreeSet<_>>();
                // This `as` cast should always be safe as our signer cap is 128.
                let num_signers = signing_set.len() as u16;

                tracing::debug!(%num_signers, "creating now frost coordinator to track pre-rotate-key validation signing round");
                let coordinator = FrostCoordinator::load(
                    &storage,
                    aggregate_key,
                    signing_set,
                    dkg_shares.signature_share_threshold,
                    self.signer_private_key,
                )
                .await?;

                self.wsts_frost_state_machines
                    .get_or_insert_mut(state_machine_id, || coordinator);
            }
        }

        Ok(state_machine_id)
    }

    #[tracing::instrument(skip_all)]
    async fn handle_rotate_key_message(
        &mut self,
        aggregate_key: PublicKeyXOnly,
        id: StateMachineId,
        msg: &WstsNetMessage,
    ) -> Result<(), Error> {
        let state_machine = self.wsts_frost_state_machines.get_mut(&id);
        let Some(state_machine) = state_machine else {
            tracing::warn!("missing frost coordinator for pre-rotate-key validation");
            return Err(Error::MissingFrostStateMachine(Box::new(aggregate_key)));
        };

        tracing::info!(?msg, "processing frost coordinator message");

        let (_, result) = state_machine.process_message(msg)?;

        match result {
            Some(OperationResult::SignSchnorr(_)) => {
                tracing::info!("successfully completed pre-rotate-key validation signing round");
                self.wsts_frost_results.put(id, true);
                self.wsts_frost_state_machines.pop(&id);
            }
            Some(OperationResult::SignError(error)) => {
                tracing::warn!(
                    ?msg,
                    ?error,
                    "failed to complete pre-rotate-key validation signing round"
                );
                self.wsts_frost_results.put(id, false);
            }
            None => {}
            result => {
                tracing::warn!(?result, "unexpected frost coordinator result");
            }
        }

        Ok(())
    }

    #[tracing::instrument(skip_all)]
    async fn relay_message(
        &mut self,
        state_machine_id: StateMachineId,
        wsts_id: WstsMessageId,
        msg: &WstsNetMessage,
        bitcoin_chain_tip: &model::BitcoinBlockHash,
    ) -> Result<(), Error> {
        let Some(state_machine) = self.wsts_state_machines.get_mut(&state_machine_id) else {
            tracing::warn!("missing signing round");
            return Err(Error::MissingStateMachine);
        };

        let mut frost_coordinator = if let StateMachineId::RotateKey(_, _) = state_machine_id {
            self.wsts_frost_state_machines.get_mut(&state_machine_id)
        } else {
            None
        };

        let outbound_messages = state_machine.process(msg).map_err(Error::Wsts)?;

        for outbound_message in outbound_messages.iter() {
            // The WSTS state machine assume we read our own messages
            state_machine
                .process(outbound_message)
                .map_err(Error::Wsts)?;

            if let Some(frost_coordinator) = &mut frost_coordinator {
                let (_, result) = frost_coordinator.process_message(outbound_message)?;
                tracing::info!(?outbound_message, ?result, state = ?frost_coordinator.state, "\x1b[1;36mfrost coordinator\x1b[0m relay_message result")
            }
        }

        for outbound in outbound_messages {
            // We cannot store DKG shares until the signer state machine
            // emits a DkgEnd message, because that is the only way to know
            // whether it has truly received all relevant messages from its
            // peers.
            if let WstsNetMessage::DkgEnd(DkgEnd { status: DkgStatus::Success, .. }) = outbound {
                self.store_dkg_shares(&state_machine_id).await?;
                self.wsts_state_machines.pop(&state_machine_id);
            }
            let msg = message::WstsMessage { id: wsts_id, inner: outbound };

            self.send_message(msg, bitcoin_chain_tip).await?;
        }

        Ok(())
    }

    #[tracing::instrument(skip_all)]
    async fn send_message(
        &mut self,
        msg: impl Into<message::Payload>,
        bitcoin_chain_tip: &model::BitcoinBlockHash,
    ) -> Result<(), Error> {
        let payload: message::Payload = msg.into();
        tracing::trace!(%payload, "broadcasting message");

        let msg = payload
            .to_message(*bitcoin_chain_tip)
            .sign_ecdsa(&self.signer_private_key);

        self.network.broadcast(msg.clone()).await?;
        self.context
            .signal(TxSignerEvent::MessageGenerated(msg).into())?;

        Ok(())
    }

    fn signer_public_key(&self) -> PublicKey {
        PublicKey::from_private_key(&self.signer_private_key)
    }
}

/// Asserts whether a `DkgBegin` WSTS message should be allowed to proceed
/// based on the current state of the signer and the DKG configuration.
async fn assert_allow_dkg_begin(
    context: &impl Context,
    bitcoin_chain_tip: &model::BitcoinBlockRef,
) -> Result<(), Error> {
    let storage = context.get_storage();
    let config = context.config();

    // Get the number of DKG shares that have been stored
    let dkg_shares_entry_count = storage.get_encrypted_dkg_shares_count().await?;

    // Get DKG configuration parameters
    let dkg_min_bitcoin_block_height = config.signer.dkg_min_bitcoin_block_height;
    let dkg_target_rounds = config.signer.dkg_target_rounds;

    // Determine the action based on the DKG shares count and the rerun height (if configured)
    match (
        dkg_shares_entry_count,
        dkg_target_rounds,
        dkg_min_bitcoin_block_height,
    ) {
        (0, _, _) => {
            tracing::info!(
                ?dkg_min_bitcoin_block_height,
                %dkg_target_rounds,
                "no DKG shares exist; proceeding with DKG"
            );
        }
        (current, target, Some(dkg_min_height)) => {
            if current >= target.get() {
                tracing::warn!(
                    ?dkg_min_bitcoin_block_height,
                    %dkg_target_rounds,
                    dkg_current_rounds = %dkg_shares_entry_count,
                    "The target number of DKG shares has been reached; aborting"
                );
                return Err(Error::DkgHasAlreadyRun);
            }
            if bitcoin_chain_tip.block_height < dkg_min_height.get() {
                tracing::warn!(
                    ?dkg_min_bitcoin_block_height,
                    %dkg_target_rounds,
                    dkg_current_rounds = %dkg_shares_entry_count,
                    "bitcoin chain tip is below the minimum height for DKG rerun; aborting"
                );
                return Err(Error::DkgHasAlreadyRun);
            }
            tracing::info!(
                ?dkg_min_bitcoin_block_height,
                %dkg_target_rounds,
                dkg_current_rounds = %dkg_shares_entry_count,
                "DKG rerun height has been met and we are below the target number of rounds; proceeding with DKG"
            );
        }
        // Note that we account for all (0, _, _) cases above (i.e. first DKG round)
        (_, _, None) => {
            tracing::warn!(
                ?dkg_min_bitcoin_block_height,
                %dkg_target_rounds,
                dkg_current_rounds = %dkg_shares_entry_count,
                "attempt to run multiple DKGs without a configured re-run height; aborting"
            );
            return Err(Error::DkgHasAlreadyRun);
        }
    }

    Ok(())
}

/// Relevant information for validating incoming messages
/// relating to a particular chain tip.
#[derive(Debug, Clone, Copy)]
pub struct MsgChainTipReport {
    /// Whether the sender of the incoming message is the coordinator for this chain tip.
    pub sender_is_coordinator: bool,
    /// The status of the chain tip relative to the signers' perspective.
    pub chain_tip_status: ChainTipStatus,
    /// The bitcoin chain tip.
    pub chain_tip: model::BitcoinBlockRef,
}

impl MsgChainTipReport {
    /// Checks if the message is for the canonical chain tip from the coordinator
    pub fn is_from_canonical_coordinator(&self) -> bool {
        self.chain_tip_status == ChainTipStatus::Canonical && self.sender_is_coordinator
    }
}

/// The status of a chain tip relative to the known blocks in the signer database.
#[derive(Debug, Clone, Copy, PartialEq, strum::Display)]
#[strum(serialize_all = "SCREAMING_SNAKE_CASE")]
pub enum ChainTipStatus {
    /// The chain tip is the tip of the canonical fork.
    Canonical,
    /// The chain tip is for a known block, but is not the canonical chain tip.
    Known,
    /// The chain tip belongs to a block that hasn't been seen yet.
    Unknown,
}

#[cfg(test)]
mod tests {
    use std::num::{NonZeroU32, NonZeroU64, NonZeroUsize};

    use bitcoin::Txid;
    use fake::{Fake, Faker};
    use network::InMemoryNetwork;
    use test_case::test_case;

    use crate::bitcoin::MockBitcoinInteract;
    use crate::context::Context;
    use crate::emily_client::MockEmilyInteract;
    use crate::stacks::api::MockStacksInteract;
    use crate::storage::in_memory::SharedStore;
    use crate::storage::{model, DbWrite};
    use crate::testing;
    use crate::testing::context::*;

    use super::*;

    fn test_environment() -> testing::transaction_signer::TestEnvironment<
        TestContext<
            SharedStore,
            WrappedMock<MockBitcoinInteract>,
            WrappedMock<MockStacksInteract>,
            WrappedMock<MockEmilyInteract>,
        >,
    > {
        let test_model_parameters = testing::storage::model::Params {
            num_bitcoin_blocks: 20,
            num_stacks_blocks_per_bitcoin_block: 3,
            num_deposit_requests_per_block: 5,
            num_withdraw_requests_per_block: 5,
            num_signers_per_request: 0,
            consecutive_blocks: false,
        };

        let context = TestContext::builder()
            .with_in_memory_storage()
            .with_mocked_clients()
            .build();

        // TODO: fix tech debt #893 then raise threshold to 5
        testing::transaction_signer::TestEnvironment {
            context,
            context_window: 6,
            num_signers: 7,
            signing_threshold: 3,
            test_model_parameters,
        }
    }

    #[ignore = "we have a test for this"]
    #[tokio::test]
    async fn should_be_able_to_participate_in_dkg() {
        test_environment()
            .assert_should_be_able_to_participate_in_dkg()
            .await;
    }

    #[test_case(0, None, 1, 100, true; "first DKG allowed without min height")]
    #[test_case(0, Some(100), 1, 5, true; "first DKG allowed regardless of min height")]
    #[test_case(1, None, 2, 100, false; "subsequent DKG not allowed without min height")]
    #[test_case(1, Some(101), 1, 100, false; "subsequent DKG not allowed with current height lower than min height")]
    #[test_case(1, Some(100), 1, 100, false; "subsequent DKG not allowed when target rounds reached")]
    #[test_case(1, Some(100), 2, 100, true; "subsequent DKG allowed when target rounds not reached and min height met")]
    #[test_log::test(tokio::test)]
    async fn test_assert_allow_dkg_begin(
        dkg_rounds_current: u32,
        dkg_min_bitcoin_block_height: Option<u64>,
        dkg_target_rounds: u32,
        chain_tip_height: u64,
        should_allow: bool,
    ) {
        let context = TestContext::builder()
            .with_in_memory_storage()
            .with_mocked_clients()
            .modify_settings(|s| {
                s.signer.dkg_min_bitcoin_block_height =
                    dkg_min_bitcoin_block_height.map(NonZeroU64::new).flatten();
                s.signer.dkg_target_rounds = NonZeroU32::new(dkg_target_rounds).unwrap();
            })
            .build();

        let storage = context.get_storage_mut();

        // Write `dkg_shares` entries for the `current` number of rounds, simulating
        // the signer having participated in that many successful DKG rounds.
        for _ in 0..dkg_rounds_current {
            storage
                .write_encrypted_dkg_shares(&Faker.fake())
                .await
                .unwrap();
        }

        // Dummy chain tip hash which will be used to fetch the block height
        let bitcoin_chain_tip = model::BitcoinBlockRef {
            block_hash: Faker.fake(),
            block_height: chain_tip_height,
        };

        // Write a bitcoin block at the given height, simulating the chain tip.
        storage
            .write_bitcoin_block(&model::BitcoinBlock {
                block_height: chain_tip_height,
                parent_hash: Faker.fake(),
                block_hash: bitcoin_chain_tip.block_hash,
            })
            .await
            .unwrap();

        // Test the case
        let result = assert_allow_dkg_begin(&context, &bitcoin_chain_tip).await;

        // Assert the result
        match should_allow {
            true => assert!(result.is_ok()),
            false => assert!(matches!(result, Err(Error::DkgHasAlreadyRun))),
        }
    }

    #[tokio::test]
    async fn test_handle_wsts_message_asserts_dkg_begin() {
        let context = TestContext::builder()
            .with_in_memory_storage()
            .with_mocked_clients()
            .build();

        let storage = context.get_storage_mut();
        let network = InMemoryNetwork::new();

        // Write 1 DKG shares entry to the database, simulating that DKG has
        // successfully run once.
        storage
            .write_encrypted_dkg_shares(&Faker.fake())
            .await
            .unwrap();

        // Dummy chain tip hash which will be used to fetch the block height.
        let bitcoin_chain_tip = model::BitcoinBlockRef {
            block_hash: Faker.fake(),
            block_height: 100,
        };

        // Write a bitcoin block at the given height, simulating the chain tip.
        storage
            .write_bitcoin_block(&model::BitcoinBlock {
                block_height: 100,
                parent_hash: Faker.fake(),
                block_hash: bitcoin_chain_tip.block_hash,
            })
            .await
            .unwrap();

        // Create our signer instance.
        let mut signer = TxSignerEventLoop {
            context,
            network: network.connect(),
            signer_private_key: PrivateKey::new(&mut rand::rngs::OsRng),
            context_window: 1,
            wsts_state_machines: LruCache::new(NonZeroUsize::new(100).unwrap()),
            threshold: 1,
            rng: rand::rngs::OsRng,
            dkg_begin_pause: None,
            wsts_frost_state_machines: LruCache::new(NonZeroUsize::new(5).unwrap()),
            wsts_frost_results: LruCache::new(NonZeroUsize::new(5).unwrap()),
        };

        // Create a DkgBegin message to be handled by the signer.
        let msg = message::WstsMessage {
            id: WstsMessageId::Dkg(Faker.fake()),
            inner: WstsNetMessage::DkgBegin(wsts::net::DkgBegin { dkg_id: 0 }),
        };

        // Create a chain tip report for the message.
        let chain_tip_report = MsgChainTipReport {
            sender_is_coordinator: true,
            chain_tip_status: ChainTipStatus::Canonical,
            chain_tip: bitcoin_chain_tip,
        };

        // Attempt to handle the DkgBegin message. This should fail using the
        // default settings, as the default settings allow only one DKG round.
        let result = signer
            .handle_wsts_message(&msg, Faker.fake(), &chain_tip_report)
            .await;

        // Assert that the DkgBegin message was not allowed to proceed and
        // that we receive the expected error.
        assert!(matches!(result, Err(Error::DkgHasAlreadyRun)));
    }

    #[tokio::test]
    async fn test_handle_wsts_message_non_canonical_dkg_begin() {
        let context = TestContext::builder()
            .with_in_memory_storage()
            .with_mocked_clients()
            .build();

        let storage = context.get_storage_mut();
        let network = InMemoryNetwork::new();

        // Write 1 DKG shares entry to the database, simulating that DKG has
        // successfully run once.
        storage
            .write_encrypted_dkg_shares(&Faker.fake())
            .await
            .unwrap();

        // Dummy chain tip hash which will be used to fetch the block height.
        let bitcoin_chain_tip: model::BitcoinBlockHash = Faker.fake();

        // Write a bitcoin block at the given height, simulating the chain tip.
        storage
            .write_bitcoin_block(&model::BitcoinBlock {
                block_height: 100,
                parent_hash: Faker.fake(),
                block_hash: bitcoin_chain_tip,
            })
            .await
            .unwrap();

        // Create our signer instance.
        let mut signer = TxSignerEventLoop {
            context,
            network: network.connect(),
            signer_private_key: PrivateKey::new(&mut rand::rngs::OsRng),
            context_window: 1,
            wsts_state_machines: LruCache::new(NonZeroUsize::new(100).unwrap()),
            threshold: 1,
            rng: rand::rngs::OsRng,
            dkg_begin_pause: None,
            wsts_frost_state_machines: LruCache::new(NonZeroUsize::new(5).unwrap()),
            wsts_frost_results: LruCache::new(NonZeroUsize::new(5).unwrap()),
        };

        // Create a DkgBegin message to be handled by the signer.
        let msg = message::WstsMessage {
            id: Txid::all_zeros().into(),
            inner: WstsNetMessage::DkgBegin(wsts::net::DkgBegin { dkg_id: 0 }),
        };

        // Create a chain tip report for the message as if it was coming from a
        // non canonical chain tip
        let chain_tip_report = MsgChainTipReport {
            sender_is_coordinator: true,
            chain_tip_status: ChainTipStatus::Known,
            chain_tip: Faker.fake(),
        };

        // We shouldn't get an error as we stop to process the message early
        signer
            .handle_wsts_message(&msg, Faker.fake(), &chain_tip_report)
            .await
            .expect("expected success");
    }

    #[test_case(
        WstsNetMessage::DkgPrivateBegin(wsts::net::DkgPrivateBegin {
            dkg_id: 0,
            signer_ids: vec![],
            key_ids: vec![],
        }); "DkgPrivateBegin")]
    #[test_case(
        WstsNetMessage::DkgEndBegin(wsts::net::DkgEndBegin {
            dkg_id: 0,
            signer_ids: vec![],
            key_ids: vec![],
        }); "DkgEndBegin")]
    #[test_case(
        WstsNetMessage::NonceRequest(wsts::net::NonceRequest {
            dkg_id: 0,
            sign_id: 0,
            sign_iter_id: 0,
            message: vec![],
            signature_type: wsts::net::SignatureType::Schnorr,
        }); "NonceRequest")]
    #[test_case(
        WstsNetMessage::SignatureShareRequest(wsts::net::SignatureShareRequest {
            dkg_id: 0,
            sign_id: 0,
            sign_iter_id: 0,
            message: vec![],
            signature_type: wsts::net::SignatureType::Schnorr,
            nonce_responses: vec![],
        }); "SignatureShareRequest")]
    #[tokio::test]
    async fn test_handle_wsts_message_non_canonical(wsts_message: WstsNetMessage) {
        let context = TestContext::builder()
            .with_in_memory_storage()
            .with_mocked_clients()
            .build();

        let storage = context.get_storage_mut();
        let network = InMemoryNetwork::new();

        let bitcoin_chain_tip: model::BitcoinBlockHash = Faker.fake();

        // Write a bitcoin block at the given height, simulating the chain tip.
        storage
            .write_bitcoin_block(&model::BitcoinBlock {
                block_height: 100,
                parent_hash: Faker.fake(),
                block_hash: bitcoin_chain_tip,
            })
            .await
            .unwrap();

        // Create our signer instance.
        let mut signer = TxSignerEventLoop {
            context,
            network: network.connect(),
            signer_private_key: PrivateKey::new(&mut rand::rngs::OsRng),
            context_window: 1,
            wsts_state_machines: LruCache::new(NonZeroUsize::new(100).unwrap()),
            threshold: 1,
            rng: rand::rngs::OsRng,
            dkg_begin_pause: None,
            wsts_frost_state_machines: LruCache::new(NonZeroUsize::new(5).unwrap()),
            wsts_frost_results: LruCache::new(NonZeroUsize::new(5).unwrap()),
        };

        let msg = message::WstsMessage {
            id: Txid::all_zeros().into(),
            inner: wsts_message,
        };

        // Create a chain tip report for the message as if it was coming from a
        // non canonical chain tip
        let chain_tip_report = MsgChainTipReport {
            sender_is_coordinator: true,
            chain_tip_status: ChainTipStatus::Known,
            chain_tip: Faker.fake(),
        };

        // We shouldn't get an error as we stop to process the message early
        signer
            .handle_wsts_message(&msg, Faker.fake(), &chain_tip_report)
            .await
            .expect("expected success");
    }
}<|MERGE_RESOLUTION|>--- conflicted
+++ resolved
@@ -5,11 +5,8 @@
 //!
 //! For more details, see the [`TxSignerEventLoop`] documentation.
 
-<<<<<<< HEAD
 use std::collections::BTreeSet;
 use std::num::NonZeroUsize;
-=======
->>>>>>> 5f99a29c
 use std::time::Duration;
 
 use crate::bitcoin::validation::BitcoinTxContext;
@@ -520,9 +517,10 @@
             }
             StacksTx::ContractCall(ContractCall::RotateKeysV1(contract)) => {
                 let aggregate_key = contract.aggregate_key.x_only_public_key().0.into();
-                let frost_result = self
-                    .wsts_frost_results
-                    .peek(&StateMachineId::RotateKey(aggregate_key, *chain_tip));
+                let frost_result = self.wsts_frost_results.peek(&StateMachineId::RotateKey(
+                    aggregate_key,
+                    chain_tip.block_hash,
+                ));
                 dbg!(&self.wsts_frost_results);
 
                 if !matches!(frost_result, Some(true)) {
@@ -592,11 +590,7 @@
                     self.threshold,
                     self.signer_private_key,
                 )?;
-<<<<<<< HEAD
-                let id = StateMachineId::Dkg(*bitcoin_chain_tip);
-=======
-                let id = StateMachineId::from(&chain_tip.block_hash);
->>>>>>> 5f99a29c
+                let id = StateMachineId::Dkg(chain_tip.block_hash);
                 self.wsts_state_machines.put(id, state_machine);
 
                 if let Some(pause) = self.dkg_begin_pause {
@@ -607,12 +601,7 @@
                     tokio::time::sleep(pause).await;
                 }
 
-<<<<<<< HEAD
-                let id = StateMachineId::Dkg(*bitcoin_chain_tip);
-                self.relay_message(id, msg.id, &msg.inner, bitcoin_chain_tip)
-=======
                 self.relay_message(id, msg.id, &msg.inner, &chain_tip.block_hash)
->>>>>>> 5f99a29c
                     .await?;
             }
             WstsNetMessage::DkgPrivateBegin(request) => {
@@ -628,13 +617,8 @@
 
                 tracing::debug!("processing message");
 
-<<<<<<< HEAD
-                let id = StateMachineId::Dkg(*bitcoin_chain_tip);
-                self.relay_message(id, msg.id, &msg.inner, bitcoin_chain_tip)
-=======
-                let id = StateMachineId::from(&chain_tip.block_hash);
+                let id = StateMachineId::Dkg(chain_tip.block_hash);
                 self.relay_message(id, msg.id, &msg.inner, &chain_tip.block_hash)
->>>>>>> 5f99a29c
                     .await?;
             }
             WstsNetMessage::DkgPublicShares(request) => {
@@ -643,11 +627,7 @@
 
                 tracing::debug!("processing message");
 
-<<<<<<< HEAD
-                let id = StateMachineId::Dkg(*bitcoin_chain_tip);
-=======
-                let id = StateMachineId::from(&chain_tip.block_hash);
->>>>>>> 5f99a29c
+                let id = StateMachineId::Dkg(chain_tip.block_hash);
                 self.validate_sender(&id, request.signer_id, &msg_public_key)?;
                 self.relay_message(id, msg.id, &msg.inner, &chain_tip.block_hash)
                     .await?;
@@ -658,11 +638,7 @@
 
                 tracing::debug!("processing message");
 
-<<<<<<< HEAD
-                let id = StateMachineId::Dkg(*bitcoin_chain_tip);
-=======
-                let id = StateMachineId::from(&chain_tip.block_hash);
->>>>>>> 5f99a29c
+                let id = StateMachineId::Dkg(chain_tip.block_hash);
                 self.validate_sender(&id, request.signer_id, &msg_public_key)?;
                 self.relay_message(id, msg.id, &msg.inner, &chain_tip.block_hash)
                     .await?;
@@ -679,7 +655,7 @@
                 }
 
                 tracing::debug!("processing message");
-                let id = StateMachineId::from(&chain_tip.block_hash);
+                let id = StateMachineId::Dkg(chain_tip.block_hash);
                 self.relay_message(id, msg.id, &msg.inner, &chain_tip.block_hash)
                     .await?;
             }
@@ -724,7 +700,7 @@
                         );
                         return Ok(());
                     }
-                    WstsMessageId::BitcoinTxid(txid) => {
+                    WstsMessageId::Sweep(txid) => {
                         span.record("txid", txid.to_string());
                         tracing::info!(
                             "responding to nonce-request for bitcoin transaction signing"
@@ -754,7 +730,7 @@
 
                         (id, accepted_sighash.public_key)
                     }
-                    WstsMessageId::RotateKey(key) => {
+                    WstsMessageId::DkgVerification(key) => {
                         // This is a rotate-key verification signing round. The
                         // data provided by the coordinator for signing is
                         // expected to be the current bitcoin chain tip block
@@ -789,7 +765,7 @@
                             );
                             return Err(Error::InvalidSigningOperation);
                         }
-                        if (bitcoin_chain_tip.as_ref()) != request.message.as_slice() {
+                        if (chain_tip.block_hash.as_ref()) != request.message.as_slice() {
                             tracing::warn!(
                                 data = %hex::encode(&request.message),
                                 "data received for rotate-key verification signing does not match current bitcoin chain tip block hash"
@@ -798,7 +774,7 @@
                         }
 
                         let state_machine_id = self
-                            .ensure_rotate_key_state_machine(*bitcoin_chain_tip, new_key)
+                            .ensure_rotate_key_state_machine(chain_tip.block_hash, new_key)
                             .await?;
                         self.handle_rotate_key_message(new_key, state_machine_id, &msg.inner)
                             .await?;
@@ -832,11 +808,8 @@
                     return Ok(());
                 }
 
-<<<<<<< HEAD
-=======
                 tracing::debug!(signature_type = ?request.signature_type, "processing message");
 
->>>>>>> 5f99a29c
                 let db = self.context.get_storage();
 
                 let id = match msg.id {
@@ -844,7 +817,7 @@
                         tracing::warn!("received signature-share-request for DKG round, which is not supported");
                         return Ok(());
                     }
-                    WstsMessageId::BitcoinTxid(txid) => {
+                    WstsMessageId::Sweep(txid) => {
                         span.record("txid", txid.to_string());
                         tracing::info!(
                             signature_type = ?request.signature_type,
@@ -856,7 +829,7 @@
 
                         accepted_sighash.sighash.into()
                     }
-                    WstsMessageId::RotateKey(key) => {
+                    WstsMessageId::DkgVerification(key) => {
                         // This is a rotate-key verification signing round. The
                         // data provided by the coordinator for signing is
                         // expected to be the current bitcoin chain tip block
@@ -889,7 +862,7 @@
                             );
                             return Err(Error::InvalidSigningOperation);
                         }
-                        if (bitcoin_chain_tip.as_ref()) != request.message.as_slice() {
+                        if (chain_tip.block_hash.as_ref()) != request.message.as_slice() {
                             tracing::warn!(
                                 data = %hex::encode(&request.message),
                                 "data received for rotate-key verification signing does not match current bitcoin chain tip block hash"
@@ -904,7 +877,7 @@
 
                         let key = key.into();
                         let state_machine_id = self
-                            .ensure_rotate_key_state_machine(*bitcoin_chain_tip, key)
+                            .ensure_rotate_key_state_machine(chain_tip.block_hash, key)
                             .await?;
                         self.handle_rotate_key_message(key, state_machine_id, &msg.inner)
                             .await?;
@@ -925,14 +898,14 @@
                 span.record("dkg_sign_id", request.sign_id);
                 span.record("dkg_iter_id", request.sign_iter_id);
 
-                let WstsMessageId::RotateKey(key) = msg.id else {
+                let WstsMessageId::DkgVerification(key) = msg.id else {
                     return Ok(());
                 };
 
                 let key = key.into();
 
                 let state_machine_id = self
-                    .ensure_rotate_key_state_machine(*bitcoin_chain_tip, key)
+                    .ensure_rotate_key_state_machine(chain_tip.block_hash, key)
                     .await?;
                 self.handle_rotate_key_message(key, state_machine_id, &msg.inner)
                     .await?;
@@ -943,14 +916,14 @@
                 span.record("dkg_sign_id", request.sign_id);
                 span.record("dkg_iter_id", request.sign_iter_id);
 
-                let WstsMessageId::RotateKey(key) = msg.id else {
+                let WstsMessageId::DkgVerification(key) = msg.id else {
                     return Ok(());
                 };
 
                 let key = key.into();
 
                 let state_machine_id = self
-                    .ensure_rotate_key_state_machine(*bitcoin_chain_tip, key)
+                    .ensure_rotate_key_state_machine(chain_tip.block_hash, key)
                     .await?;
                 self.handle_rotate_key_message(key, state_machine_id, &msg.inner)
                     .await?;
