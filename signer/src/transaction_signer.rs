//! # Transaction signer
//!
//! This module contains the transaction signer, which is the component of the sBTC signer
//! responsible for participating in signing rounds.
//!
//! For more details, see the [`TxSignerEventLoop`] documentation.

use std::collections::BTreeSet;
use std::time::Duration;

use crate::bitcoin::validation::BitcoinTxContext;
use crate::context::Context;
use crate::context::P2PEvent;
use crate::context::SignerCommand;
use crate::context::SignerEvent;
use crate::context::SignerSignal;
use crate::context::TxCoordinatorEvent;
use crate::context::TxSignerEvent;
use crate::ecdsa::SignEcdsa as _;
use crate::error::Error;
use crate::keys::PrivateKey;
use crate::keys::PublicKey;
use crate::keys::PublicKeyXOnly;
use crate::message;
use crate::message::BitcoinPreSignAck;
use crate::message::StacksTransactionSignRequest;
use crate::metrics::Metrics;
use crate::metrics::BITCOIN_BLOCKCHAIN;
use crate::metrics::STACKS_BLOCKCHAIN;
use crate::network;
use crate::stacks::contracts::AsContractCall as _;
use crate::stacks::contracts::ContractCall;
use crate::stacks::contracts::ReqContext;
use crate::stacks::contracts::StacksTx;
use crate::stacks::wallet::MultisigTx;
use crate::stacks::wallet::SignerWallet;
use crate::storage::model;
use crate::storage::model::SigHash;
use crate::storage::DbRead;
use crate::storage::DbWrite as _;
use crate::wsts_state_machine::SignerStateMachine;
use crate::wsts_state_machine::StateMachineId;

use bitcoin::hashes::Hash as _;
use bitcoin::TapSighash;
use futures::StreamExt;
use lru::LruCache;
use wsts::net::DkgEnd;
use wsts::net::DkgStatus;
use wsts::net::Message as WstsNetMessage;

#[cfg_attr(doc, aquamarine::aquamarine)]
/// # Transaction signer event loop
///
/// This struct contains the implementation of the transaction signer
/// logic. The event loop subscribes to storage update notifications from
/// the block observer, and listens to signer messages over the signer
/// network.
///
/// ## On block observer notification
///
/// When the signer receives a notification from the block observer,
/// indicating that new blocks have been added to the signer state, it must
/// go over each of the pending requests and decide whether to accept or
/// reject it. The decision is then persisted and broadcast to the other
/// signers. The following flowchart illustrates the flow.
///
/// ```mermaid
/// flowchart TD
///     SU[Block observer notification] --> FPR(Fetch pending requests)
///     FPR --> NR(Next request)
///     NR --> |deposit/withdraw| DAR(Decide to accept/reject)
///     NR ----> |none| DONE[Done]
///     DAR --> PD(Persist decision)
///     PD --> BD(Broadcast decision)
///     BD --> NR
/// ```
///
/// ## On signer message
///
/// When the signer receives a message from another signer, it needs to do
/// a few different things depending on the type of the message.
///
/// - **Signer decision**: When receiving a signer decision, the
///   transaction signer only needs to persist the decision to its
///   database.
/// - **Stacks sign request**: When receiving a request to sign a stacks
///   transaction, the signer must verify that it has decided to sign the
///   transaction, and if it has, send a transaction signature back over
///   the network.
/// - **Bitcoin sign request**: When receiving a request to sign a bitcoin
///   transaction, the signer must verify that it has decided to accept all
///   requests that the transaction fulfills. Once verified, the
///   transaction signer creates a dedicated WSTS state machine to
///   participate in a signing round for this transaction. Thereafter, the
///   signer sends a bitcoin transaction sign ack message back over the
///   network to signal its readiness.
/// - **WSTS message**: When receiving a WSTS message, the signer will look
///   up the corresponding state machine and dispatch the WSTS message to
///   it.
///
/// The following flowchart illustrates the process.
///
/// ```mermaid
/// flowchart TD
///     SM[Signer message received] --> |Signer decision| PD(Persist decision)
///
///     SM --> |Stacks sign request| CD1(Check decision)
///     CD1 --> SS(Send signature)
///
///     SM --> |Bitcoin sign request| CD2(Check decision)
///     CD2 --> WSM(Create WSTS state machine)
///     WSM --> ACK(Send Ack message)
///
///     SM --> |WSTS message| RWSM(Relay to WSTS state machine)
/// ```
#[derive(Debug)]
pub struct TxSignerEventLoop<Context, Network, Rng> {
    /// The signer context.
    pub context: Context,
    /// Interface to the signer network.
    pub network: Network,
    /// Private key of the signer for network communication.
    pub signer_private_key: PrivateKey,
    /// WSTS state machines for active signing rounds and DKG rounds
    ///
    /// - For signing rounds, the TxID is the ID of the transaction to be
    ///   signed.
    ///
    /// - For DKG rounds, TxID should be the ID of the transaction that
    ///   defined the signer set.
    pub wsts_state_machines: LruCache<StateMachineId, SignerStateMachine>,
    /// The threshold for the signer
    pub threshold: u32,
    /// How many bitcoin blocks back from the chain tip the signer will look for requests.
    pub context_window: u16,
    /// Random number generator used for encryption
    pub rng: Rng,
    /// The time the signer should pause for after receiving a DKG begin message
    /// before relaying to give the other signers time to catch up.
    pub dkg_begin_pause: Option<Duration>,
}

/// This struct represents a signature hash and the public key that locks
/// it.
///
/// The struct is only created when the signer has validated the bitcoin
/// transaction and has agreed to sign the sighash.
struct AcceptedSigHash {
    /// The signature hash to be signed.
    sighash: SigHash,
    /// The public key that is used to lock the above signature hash.
    public_key: PublicKeyXOnly,
}

/// This function defines which messages this event loop is interested
/// in.
fn run_loop_message_filter(signal: &SignerSignal) -> bool {
    match signal {
        SignerSignal::Event(SignerEvent::P2P(P2PEvent::MessageReceived(msg))) => !matches!(
            msg.payload,
            message::Payload::SignerDepositDecision(_)
                | message::Payload::SignerWithdrawalDecision(_)
                | message::Payload::StacksTransactionSignature(_)
                | message::Payload::BitcoinPreSignAck(_)
        ),
        SignerSignal::Command(SignerCommand::Shutdown)
        | SignerSignal::Event(SignerEvent::TxCoordinator(TxCoordinatorEvent::MessageGenerated(
            _,
        ))) => true,
        _ => false,
    }
}

impl<C, N, Rng> TxSignerEventLoop<C, N, Rng>
where
    C: Context,
    N: network::MessageTransfer,
    Rng: rand::RngCore + rand::CryptoRng,
{
    /// Run the signer event loop
    #[tracing::instrument(
        skip_all,
        fields(public_key = %self.signer_public_key()),
        name = "tx-signer"
    )]
    pub async fn run(mut self) -> Result<(), Error> {
        if let Err(error) = self.context.signal(TxSignerEvent::EventLoopStarted.into()) {
            tracing::error!(%error, "error signalling event loop start");
            return Err(error);
        };
        let mut signal_stream = self.context.as_signal_stream(run_loop_message_filter);

        while let Some(message) = signal_stream.next().await {
            match message {
                SignerSignal::Command(SignerCommand::Shutdown) => break,
                SignerSignal::Command(SignerCommand::P2PPublish(_)) => {}
                SignerSignal::Event(event) => match event {
                    SignerEvent::TxCoordinator(TxCoordinatorEvent::MessageGenerated(msg))
                    | SignerEvent::P2P(P2PEvent::MessageReceived(msg)) => {
                        if let Err(error) = self.handle_signer_message(&msg).await {
                            tracing::error!(%error, "error handling signer message");
                        }
                    }
                    _ => {}
                },
            }
        }

        tracing::info!("transaction signer event loop has been stopped");
        Ok(())
    }

    #[tracing::instrument(skip_all, fields(chain_tip = tracing::field::Empty))]
    async fn handle_signer_message(&mut self, msg: &network::Msg) -> Result<(), Error> {
        let chain_tip_report = self
            .inspect_msg_chain_tip(msg.signer_public_key, &msg.bitcoin_chain_tip)
            .await?;
        let MsgChainTipReport {
            sender_is_coordinator,
            chain_tip_status,
            chain_tip,
        } = chain_tip_report;

        let span = tracing::Span::current();
        span.record("chain_tip", tracing::field::display(chain_tip.block_hash));
        tracing::trace!(
            %sender_is_coordinator,
            %chain_tip_status,
            sender = %msg.signer_public_key,
            payload = %msg.inner.payload,
            "handling message from signer"
        );

        match (&msg.inner.payload, sender_is_coordinator, chain_tip_status) {
            (
                message::Payload::StacksTransactionSignRequest(request),
                true,
                ChainTipStatus::Canonical,
            ) => {
                self.handle_stacks_transaction_sign_request(
                    request,
                    &chain_tip,
                    &msg.signer_public_key,
                )
                .await?;
            }

            (message::Payload::WstsMessage(wsts_msg), _, _) => {
                self.handle_wsts_message(wsts_msg, msg.signer_public_key, &chain_tip_report)
                    .await?;
            }

            (message::Payload::BitcoinPreSignRequest(requests), _, _) => {
                let instant = std::time::Instant::now();
                let pre_validation_status = self
                    .handle_bitcoin_pre_sign_request(requests, &chain_tip)
                    .await;

                let status = if pre_validation_status.is_ok() {
                    "success"
                } else {
                    "failure"
                };
                metrics::histogram!(
                    Metrics::ValidationDurationSeconds,
                    "blockchain" => BITCOIN_BLOCKCHAIN,
                    "kind" => "sweep-presign",
                    "status" => status,
                )
                .record(instant.elapsed());

                metrics::counter!(
                    Metrics::SignRequestsTotal,
                    "blockchain" => BITCOIN_BLOCKCHAIN,
                    "kind" => "sweep-presign",
                    "status" => status,
                )
                .increment(1);
                pre_validation_status?;
            }
            // Message types ignored by the transaction signer
            (message::Payload::StacksTransactionSignature(_), _, _)
            | (message::Payload::SignerDepositDecision(_), _, _)
            | (message::Payload::SignerWithdrawalDecision(_), _, _) => (),

            // Any other combination should be logged
            _ => {
                tracing::warn!(?msg, ?chain_tip_report, "unexpected message");
            }
        };

        Ok(())
    }

    /// Find out the status of the given chain tip
    #[tracing::instrument(skip_all)]
    async fn inspect_msg_chain_tip(
        &mut self,
        msg_sender: PublicKey,
        msg_bitcoin_chain_tip: &model::BitcoinBlockHash,
    ) -> Result<MsgChainTipReport, Error> {
        let storage = self.context.get_storage();

        let chain_tip = storage
            .get_bitcoin_canonical_chain_tip_ref()
            .await?
            .ok_or(Error::NoChainTip)?;

        let is_known = storage
            .get_bitcoin_block(msg_bitcoin_chain_tip)
            .await?
            .is_some();
        let is_canonical = msg_bitcoin_chain_tip == &chain_tip.block_hash;

        let signer_set = self.get_signer_public_keys(&chain_tip.block_hash).await?;
        let sender_is_coordinator = crate::transaction_coordinator::given_key_is_coordinator(
            msg_sender,
            &chain_tip.block_hash,
            &signer_set,
        );

        let chain_tip_status = match (is_known, is_canonical) {
            (true, true) => ChainTipStatus::Canonical,
            (true, false) => ChainTipStatus::Known,
            (false, _) => ChainTipStatus::Unknown,
        };

        Ok(MsgChainTipReport {
            sender_is_coordinator,
            chain_tip_status,
            chain_tip,
        })
    }

    /// Processes the [`BitcoinPreSignRequest`] message.
    /// The signer reconstructs the sighashes for the provided requests
    /// based on the current state of its UTXO and fee details obtained
    /// from the coordinator.
    /// It validates the transactions and records its intent to sign them
    /// in the database.
    #[tracing::instrument(skip_all)]
    pub async fn handle_bitcoin_pre_sign_request(
        &mut self,
        request: &message::BitcoinPreSignRequest,
        chain_tip: &model::BitcoinBlockRef,
    ) -> Result<(), Error> {
        let db = self.context.get_storage_mut();

        let (maybe_aggregate_key, _signer_set) = self
            .get_signer_set_and_aggregate_key(&chain_tip.block_hash)
            .await?;

        let btc_ctx = BitcoinTxContext {
            chain_tip: chain_tip.block_hash,
            chain_tip_height: chain_tip.block_height,
            context_window: self.context_window,
            signer_public_key: self.signer_public_key(),
            aggregate_key: maybe_aggregate_key.ok_or(Error::NoDkgShares)?,
        };

        tracing::debug!("validating bitcoin transaction pre-sign");
        let sighashes = request
            .construct_package_sighashes(&self.context, &btc_ctx)
            .await?;

        let deposits_sighashes: Vec<model::BitcoinTxSigHash> =
            sighashes.iter().flat_map(|s| s.to_input_rows()).collect();

        let withdrawals_outputs: Vec<model::BitcoinWithdrawalOutput> = sighashes
            .iter()
            .flat_map(|s| s.to_withdrawal_rows())
            .collect();

        tracing::debug!("storing sighashes to the database");
        db.write_bitcoin_txs_sighashes(&deposits_sighashes).await?;

        db.write_bitcoin_withdrawals_outputs(&withdrawals_outputs)
            .await?;

        self.send_message(BitcoinPreSignAck, &chain_tip.block_hash)
            .await?;
        Ok(())
    }

    #[tracing::instrument(skip_all)]
    async fn handle_stacks_transaction_sign_request(
        &mut self,
        request: &StacksTransactionSignRequest,
        chain_tip: &model::BitcoinBlockRef,
        origin_public_key: &PublicKey,
    ) -> Result<(), Error> {
        let instant = std::time::Instant::now();
        let validation_status = self
            .assert_valid_stacks_tx_sign_request(request, chain_tip, origin_public_key)
            .await;

        metrics::histogram!(
            Metrics::ValidationDurationSeconds,
            "blockchain" => STACKS_BLOCKCHAIN,
            "kind" => request.tx_kind(),
        )
        .record(instant.elapsed());
        metrics::counter!(
            Metrics::SignRequestsTotal,
            "blockchain" => STACKS_BLOCKCHAIN,
            "kind" => request.tx_kind(),
            "status" => if validation_status.is_ok() { "success" } else { "failed" },
        )
        .increment(1);
        validation_status?;

        // We need to set the nonce in order to get the exact transaction
        // that we need to sign.
        let wallet = SignerWallet::load(&self.context, &chain_tip.block_hash).await?;
        wallet.set_nonce(request.nonce);

        let multi_sig = MultisigTx::new_tx(&request.contract_tx, &wallet, request.tx_fee);
        let txid = multi_sig.tx().txid();

        if txid != request.txid {
            return Err(Error::SignerCoordinatorTxidMismatch(txid, request.txid));
        }

        let signature = crate::signature::sign_stacks_tx(multi_sig.tx(), &self.signer_private_key);

        let msg = message::StacksTransactionSignature { txid, signature };

        self.send_message(msg, &chain_tip.block_hash).await?;

        Ok(())
    }

    /// Check that the transaction is indeed valid. We specific checks that
    /// are run depend on the transaction being signed.
    #[tracing::instrument(skip_all, fields(sender = %origin_public_key, txid = %request.txid), err)]
    pub async fn assert_valid_stacks_tx_sign_request(
        &self,
        request: &StacksTransactionSignRequest,
        chain_tip: &model::BitcoinBlockRef,
        origin_public_key: &PublicKey,
    ) -> Result<(), Error> {
        let db = self.context.get_storage();
        let public_key = self.signer_public_key();

        let Some(shares) = db.get_encrypted_dkg_shares(&request.aggregate_key).await? else {
            return Err(Error::MissingDkgShares(request.aggregate_key.into()));
        };
        // There is one check that applies to all Stacks transactions, and
        // that check is that the current signer is in the signing set
        // associated with the given aggregate key. We do this check here.
        if !shares.signer_set_public_keys.contains(&public_key) {
            return Err(Error::ValidationSignerSet(request.aggregate_key));
        }

        let req_ctx = ReqContext {
            chain_tip: *chain_tip,
            context_window: self.context_window,
            origin: *origin_public_key,
            aggregate_key: request.aggregate_key,
            signatures_required: shares.signature_share_threshold,
            deployer: self.context.config().signer.deployer,
        };
        let ctx = &self.context;
        tracing::info!("running validation on stacks transaction");
        match &request.contract_tx {
            StacksTx::ContractCall(ContractCall::AcceptWithdrawalV1(contract)) => {
                contract.validate(ctx, &req_ctx).await?
            }
            StacksTx::ContractCall(ContractCall::CompleteDepositV1(contract)) => {
                contract.validate(ctx, &req_ctx).await?
            }
            StacksTx::ContractCall(ContractCall::RejectWithdrawalV1(contract)) => {
                contract.validate(ctx, &req_ctx).await?
            }
            StacksTx::ContractCall(ContractCall::RotateKeysV1(contract)) => {
                contract.validate(ctx, &req_ctx).await?
            }
            StacksTx::SmartContract(smart_contract) => {
                smart_contract.validate(ctx, &req_ctx).await?
            }
        };

        tracing::info!("stacks validation finished successfully");
        Ok(())
    }

    /// Process WSTS messages
    #[tracing::instrument(skip_all, fields(txid = %msg.txid))]
    pub async fn handle_wsts_message(
        &mut self,
        msg: &message::WstsMessage,
        msg_public_key: PublicKey,
        chain_tip_report: &MsgChainTipReport,
    ) -> Result<(), Error> {
        let MsgChainTipReport {
            sender_is_coordinator,
            chain_tip,
            ..
        } = chain_tip_report;
        match &msg.inner {
            WstsNetMessage::DkgBegin(_) => {
                tracing::info!("handling DkgBegin");

<<<<<<< HEAD
                if !sender_is_coordinator {
                    tracing::warn!("received coordinator message from non-coordinator signer");
=======
                if !chain_tip_report.is_from_canonical_coordinator() {
                    tracing::warn!(
                        ?chain_tip_report,
                        "received coordinator message from a non canonical coordinator"
                    );
>>>>>>> 564b6382
                    return Ok(());
                }

                // Assert that DKG should be allowed to proceed given the current state
                // and configuration.
                assert_allow_dkg_begin(&self.context, chain_tip).await?;

                let signer_public_keys = self.get_signer_public_keys(&chain_tip.block_hash).await?;

                let state_machine = SignerStateMachine::new(
                    signer_public_keys,
                    self.threshold,
                    self.signer_private_key,
                )?;
                let id = StateMachineId::from(&chain_tip.block_hash);
                self.wsts_state_machines.put(id, state_machine);

                if let Some(pause) = self.dkg_begin_pause {
                    // Let's give the others some slack
                    tracing::debug!(
                        "Sleeping a bit to give the other peers some slack to get DkgBegin"
                    );
                    tokio::time::sleep(pause).await;
                }

                let id = StateMachineId::from(&chain_tip.block_hash);
                self.relay_message(id, msg.txid, &msg.inner, &chain_tip.block_hash)
                    .await?;
            }
            WstsNetMessage::DkgPrivateBegin(_) => {
                tracing::info!("handling DkgPrivateBegin");

                if !chain_tip_report.is_from_canonical_coordinator() {
                    tracing::warn!(
                        ?chain_tip_report,
                        "received coordinator message from a non canonical coordinator"
                    );
                    return Ok(());
                }

                let id = StateMachineId::from(&chain_tip.block_hash);
                self.relay_message(id, msg.txid, &msg.inner, &chain_tip.block_hash)
                    .await?;
            }
            WstsNetMessage::DkgPublicShares(dkg_public_shares) => {
                tracing::info!(
                    signer_id = %dkg_public_shares.signer_id,
                    "handling DkgPublicShares",
                );
                let id = StateMachineId::from(&chain_tip.block_hash);
                self.validate_sender(&id, dkg_public_shares.signer_id, &msg_public_key)?;
                self.relay_message(id, msg.txid, &msg.inner, &chain_tip.block_hash)
                    .await?;
            }
            WstsNetMessage::DkgPrivateShares(dkg_private_shares) => {
                tracing::info!(
                    signer_id = %dkg_private_shares.signer_id,
                    "handling DkgPrivateShares"
                );
                let id = StateMachineId::from(&chain_tip.block_hash);
                self.validate_sender(&id, dkg_private_shares.signer_id, &msg_public_key)?;
                self.relay_message(id, msg.txid, &msg.inner, &chain_tip.block_hash)
                    .await?;
            }
            WstsNetMessage::DkgEndBegin(_) => {
                tracing::info!("handling DkgEndBegin");

                if !chain_tip_report.is_from_canonical_coordinator() {
                    tracing::warn!(
                        ?chain_tip_report,
                        "received coordinator message from a non canonical coordinator"
                    );
                    return Ok(());
                }
<<<<<<< HEAD
                let id = StateMachineId::from(&chain_tip.block_hash);
                self.relay_message(id, msg.txid, &msg.inner, &chain_tip.block_hash)
=======

                let id = StateMachineId::from(bitcoin_chain_tip);
                self.relay_message(id, msg.txid, &msg.inner, bitcoin_chain_tip)
>>>>>>> 564b6382
                    .await?;
            }
            WstsNetMessage::NonceRequest(request) => {
                tracing::info!("handling NonceRequest");

                if !chain_tip_report.is_from_canonical_coordinator() {
                    tracing::warn!(
                        ?chain_tip_report,
                        "received coordinator message from a non canonical coordinator"
                    );
                    return Ok(());
                }

                let db = self.context.get_storage();
                let accepted_sighash =
                    Self::validate_bitcoin_sign_request(&db, &request.message).await;

                let validation_status = match &accepted_sighash {
                    Ok(_) => "success",
                    Err(Error::SigHashConversion(_)) => "improper-sighash",
                    Err(Error::UnknownSigHash(_)) => "unknown-sighash",
                    Err(Error::InvalidSigHash(_)) => "invalid-sighash",
                    Err(_) => "unexpected-failure",
                };

                metrics::counter!(
                    Metrics::SignRequestsTotal,
                    "blockchain" => BITCOIN_BLOCKCHAIN,
                    "kind" => "sweep",
                    "status" => validation_status,
                )
                .increment(1);

                let accepted_sighash = accepted_sighash?;
                let id = accepted_sighash.sighash.into();

                let state_machine = SignerStateMachine::load(
                    &db,
                    accepted_sighash.public_key,
                    self.threshold,
                    self.signer_private_key,
                )
                .await?;

                self.wsts_state_machines.put(id, state_machine);
                self.relay_message(id, msg.txid, &msg.inner, &chain_tip.block_hash)
                    .await?;
            }
            WstsNetMessage::SignatureShareRequest(request) => {
                tracing::info!("handling SignatureShareRequest");

                if !chain_tip_report.is_from_canonical_coordinator() {
                    tracing::warn!(
                        ?chain_tip_report,
                        "received coordinator message from a non canonical coordinator"
                    );
                    return Ok(());
                }

                let db = self.context.get_storage();
                let accepted_sighash =
                    Self::validate_bitcoin_sign_request(&db, &request.message).await?;

                let id = accepted_sighash.sighash.into();
                let response = self
                    .relay_message(id, msg.txid, &msg.inner, &chain_tip.block_hash)
                    .await;

                self.wsts_state_machines.pop(&id);
                response?;
            }
            WstsNetMessage::DkgEnd(dkg_end) => {
                match &dkg_end.status {
                    DkgStatus::Success => {
                        tracing::info!(
                            sender_public_key = %msg_public_key,
                            signer_id = %dkg_end.signer_id,
                            "handling DkgEnd success from signer"
                        );
                    }
                    DkgStatus::Failure(fail) => {
                        // TODO(#414): handle DKG failure
                        tracing::info!(
                            sender_public_key = %msg_public_key,
                            signer_id = %dkg_end.signer_id,
                            reason = ?fail,
                            "handling DkgEnd failure",
                        );
                    }
                }
            }
            WstsNetMessage::NonceResponse(_) | WstsNetMessage::SignatureShareResponse(_) => {
                tracing::trace!("ignoring message");
            }
        }

        Ok(())
    }

    /// This function is used to verify that the sender in the message
    /// matches the signer in the corresponding state machine.
    fn validate_sender(
        &mut self,
        id: &StateMachineId,
        signer_id: u32,
        sender_public_key: &PublicKey,
    ) -> Result<(), Error> {
        let public_keys = match self.wsts_state_machines.get(id) {
            Some(state_machine) => &state_machine.public_keys,
            None => return Err(Error::MissingStateMachine),
        };

        let wsts_public_key = public_keys
            .signers
            .get(&signer_id)
            .map(PublicKey::from)
            .ok_or(Error::MissingPublicKey)?;

        if &wsts_public_key != sender_public_key {
            let sender = Box::new(*sender_public_key);
            let wsts = Box::new(wsts_public_key);
            return Err(Error::PublicKeyMismatch { wsts, sender });
        }

        Ok(())
    }

    /// Check whether we will sign the message, which is supposed to be a
    /// bitcoin sighash
    async fn validate_bitcoin_sign_request<D>(db: &D, msg: &[u8]) -> Result<AcceptedSigHash, Error>
    where
        D: DbRead,
    {
        let sighash = TapSighash::from_slice(msg)
            .map_err(Error::SigHashConversion)?
            .into();

        match db.will_sign_bitcoin_tx_sighash(&sighash).await? {
            Some((true, public_key)) => Ok(AcceptedSigHash { public_key, sighash }),
            Some((false, _)) => Err(Error::InvalidSigHash(sighash)),
            None => Err(Error::UnknownSigHash(sighash)),
        }
    }

    #[tracing::instrument(skip(self))]
    async fn store_dkg_shares(&mut self, id: &StateMachineId) -> Result<(), Error> {
        let state_machine = self
            .wsts_state_machines
            .get(id)
            .ok_or(Error::MissingStateMachine)?;

        let encrypted_dkg_shares = state_machine.get_encrypted_dkg_shares(&mut self.rng)?;

        tracing::debug!("storing DKG shares");
        self.context
            .get_storage_mut()
            .write_encrypted_dkg_shares(&encrypted_dkg_shares)
            .await?;

        Ok(())
    }

    #[tracing::instrument(skip_all)]
    async fn relay_message(
        &mut self,
        id: StateMachineId,
        txid: bitcoin::Txid,
        msg: &WstsNetMessage,
        bitcoin_chain_tip: &model::BitcoinBlockHash,
    ) -> Result<(), Error> {
        let Some(state_machine) = self.wsts_state_machines.get_mut(&id) else {
            tracing::warn!("missing signing round");
            return Err(Error::MissingStateMachine);
        };

        let outbound_messages = state_machine.process(msg).map_err(Error::Wsts)?;

        for outbound_message in outbound_messages.iter() {
            // The WSTS state machine assume we read our own messages
            state_machine
                .process(outbound_message)
                .map_err(Error::Wsts)?;
        }

        for outbound in outbound_messages {
            // We cannot store DKG shares until the signer state machine
            // emits a DkgEnd message, because that is the only way to know
            // whether it has truly received all relevant messages from its
            // peers.
            if let WstsNetMessage::DkgEnd(DkgEnd { status: DkgStatus::Success, .. }) = outbound {
                self.store_dkg_shares(&id).await?;
                self.wsts_state_machines.pop(&id);
            }
            let msg = message::WstsMessage { txid, inner: outbound };

            self.send_message(msg, bitcoin_chain_tip).await?;
        }

        Ok(())
    }

    #[tracing::instrument(skip_all)]
    async fn send_message(
        &mut self,
        msg: impl Into<message::Payload>,
        bitcoin_chain_tip: &model::BitcoinBlockHash,
    ) -> Result<(), Error> {
        let payload: message::Payload = msg.into();
        tracing::trace!(%payload, "broadcasting message");

        let msg = payload
            .to_message(*bitcoin_chain_tip)
            .sign_ecdsa(&self.signer_private_key);

        self.network.broadcast(msg.clone()).await?;
        self.context
            .signal(TxSignerEvent::MessageGenerated(msg).into())?;

        Ok(())
    }

    /// Return the signing set that can make sBTC related contract calls
    /// along with the current aggregate key to use for locking UTXOs on
    /// bitcoin.
    ///
    /// The aggregate key fetched here is the one confirmed on the
    /// canonical Stacks blockchain as part of a `rotate-keys` contract
    /// call. It will be the public key that is the result of a DKG run. If
    /// there are no rotate-keys transactions on the canonical stacks
    /// blockchain, then we fall back on the last known DKG shares row in
    /// our database, and return None as the aggregate key if no DKG shares
    /// can be found, implying that this signer has not participated in
    /// DKG.
    #[tracing::instrument(skip_all)]
    pub async fn get_signer_set_and_aggregate_key(
        &self,
        bitcoin_chain_tip: &model::BitcoinBlockHash,
    ) -> Result<(Option<PublicKey>, BTreeSet<PublicKey>), Error> {
        let db = self.context.get_storage();

        // We are supposed to submit a rotate-keys transaction after
        // running DKG, but that transaction may not have been submitted
        // yet (if we have just run DKG) or it may not have been confirmed
        // on the canonical Stacks blockchain.
        //
        // If the signers have already run DKG, then we know that all
        // participating signers should have the same view of the latest
        // aggregate key, so we can fall back on the stored DKG shares for
        // getting the current aggregate key and associated signing set.
        match db.get_last_key_rotation(bitcoin_chain_tip).await? {
            Some(last_key) => {
                let aggregate_key = last_key.aggregate_key;
                let signer_set = last_key.signer_set.into_iter().collect();
                Ok((Some(aggregate_key), signer_set))
            }
            None => match db.get_latest_encrypted_dkg_shares().await? {
                Some(shares) => {
                    let signer_set = shares.signer_set_public_keys.into_iter().collect();
                    Ok((Some(shares.aggregate_key), signer_set))
                }
                None => Ok((None, self.context.config().signer.bootstrap_signing_set())),
            },
        }
    }

    /// Get the set of public keys for the current signing set.
    ///
    /// If there is a successful `rotate-keys` transaction in the database
    /// then we should use that as the source of truth for the current
    /// signing set, otherwise we fall back to the bootstrap keys in our
    /// config.
    #[tracing::instrument(skip_all)]
    pub async fn get_signer_public_keys(
        &self,
        chain_tip: &model::BitcoinBlockHash,
    ) -> Result<BTreeSet<PublicKey>, Error> {
        let db = self.context.get_storage();

        // Get the last rotate-keys transaction from the database on the
        // canonical Stacks blockchain (which we identify using the
        // canonical bitcoin blockchain). If we don't have such a
        // transaction then get the bootstrap keys from our config.
        match db.get_last_key_rotation(chain_tip).await? {
            Some(last_key) => Ok(last_key.signer_set.into_iter().collect()),
            None => Ok(self.context.config().signer.bootstrap_signing_set()),
        }
    }

    fn signer_public_key(&self) -> PublicKey {
        PublicKey::from_private_key(&self.signer_private_key)
    }
}

/// Asserts whether a `DkgBegin` WSTS message should be allowed to proceed
/// based on the current state of the signer and the DKG configuration.
async fn assert_allow_dkg_begin(
    context: &impl Context,
    bitcoin_chain_tip: &model::BitcoinBlockRef,
) -> Result<(), Error> {
    let storage = context.get_storage();
    let config = context.config();

    // Get the number of DKG shares that have been stored
    let dkg_shares_entry_count = storage.get_encrypted_dkg_shares_count().await?;

    // Get DKG configuration parameters
    let dkg_min_bitcoin_block_height = config.signer.dkg_min_bitcoin_block_height;
    let dkg_target_rounds = config.signer.dkg_target_rounds;

    // Determine the action based on the DKG shares count and the rerun height (if configured)
    match (
        dkg_shares_entry_count,
        dkg_target_rounds,
        dkg_min_bitcoin_block_height,
    ) {
        (0, _, _) => {
            tracing::info!(
                ?dkg_min_bitcoin_block_height,
                %dkg_target_rounds,
                "no DKG shares exist; proceeding with DKG"
            );
        }
        (current, target, Some(dkg_min_height)) => {
            if current >= target.get() {
                tracing::warn!(
                    ?dkg_min_bitcoin_block_height,
                    %dkg_target_rounds,
                    dkg_current_rounds = %dkg_shares_entry_count,
                    "The target number of DKG shares has been reached; aborting"
                );
                return Err(Error::DkgHasAlreadyRun);
            }
            if bitcoin_chain_tip.block_height < dkg_min_height.get() {
                tracing::warn!(
                    ?dkg_min_bitcoin_block_height,
                    %dkg_target_rounds,
                    dkg_current_rounds = %dkg_shares_entry_count,
                    "bitcoin chain tip is below the minimum height for DKG rerun; aborting"
                );
                return Err(Error::DkgHasAlreadyRun);
            }
            tracing::info!(
                ?dkg_min_bitcoin_block_height,
                %dkg_target_rounds,
                dkg_current_rounds = %dkg_shares_entry_count,
                "DKG rerun height has been met and we are below the target number of rounds; proceeding with DKG"
            );
        }
        // Note that we account for all (0, _, _) cases above (i.e. first DKG round)
        (_, _, None) => {
            tracing::warn!(
                ?dkg_min_bitcoin_block_height,
                %dkg_target_rounds,
                dkg_current_rounds = %dkg_shares_entry_count,
                "attempt to run multiple DKGs without a configured re-run height; aborting"
            );
            return Err(Error::DkgHasAlreadyRun);
        }
    }

    Ok(())
}

/// Relevant information for validating incoming messages
/// relating to a particular chain tip.
#[derive(Debug, Clone, Copy)]
pub struct MsgChainTipReport {
    /// Whether the sender of the incoming message is the coordinator for this chain tip.
    pub sender_is_coordinator: bool,
    /// The status of the chain tip relative to the signers' perspective.
    pub chain_tip_status: ChainTipStatus,
    /// The bitcoin chain tip.
    pub chain_tip: model::BitcoinBlockRef,
}

impl MsgChainTipReport {
    /// Checks if the message is for the canonical chain tip from the coordinator
    pub fn is_from_canonical_coordinator(&self) -> bool {
        self.chain_tip_status == ChainTipStatus::Canonical && self.sender_is_coordinator
    }
}

/// The status of a chain tip relative to the known blocks in the signer database.
#[derive(Debug, Clone, Copy, PartialEq, strum::Display)]
#[strum(serialize_all = "SCREAMING_SNAKE_CASE")]
pub enum ChainTipStatus {
    /// The chain tip is the tip of the canonical fork.
    Canonical,
    /// The chain tip is for a known block, but is not the canonical chain tip.
    Known,
    /// The chain tip belongs to a block that hasn't been seen yet.
    Unknown,
}

#[cfg(test)]
mod tests {
    use std::num::{NonZeroU32, NonZeroU64, NonZeroUsize};

    use bitcoin::Txid;
    use fake::{Fake, Faker};
    use network::InMemoryNetwork;
    use test_case::test_case;

    use crate::bitcoin::MockBitcoinInteract;
    use crate::context::Context;
    use crate::emily_client::MockEmilyInteract;
    use crate::stacks::api::MockStacksInteract;
    use crate::storage::in_memory::SharedStore;
    use crate::storage::{model, DbWrite};
    use crate::testing;
    use crate::testing::context::*;

    use super::*;

    fn test_environment() -> testing::transaction_signer::TestEnvironment<
        TestContext<
            SharedStore,
            WrappedMock<MockBitcoinInteract>,
            WrappedMock<MockStacksInteract>,
            WrappedMock<MockEmilyInteract>,
        >,
    > {
        let test_model_parameters = testing::storage::model::Params {
            num_bitcoin_blocks: 20,
            num_stacks_blocks_per_bitcoin_block: 3,
            num_deposit_requests_per_block: 5,
            num_withdraw_requests_per_block: 5,
            num_signers_per_request: 0,
            consecutive_blocks: false,
        };

        let context = TestContext::builder()
            .with_in_memory_storage()
            .with_mocked_clients()
            .build();

        // TODO: fix tech debt #893 then raise threshold to 5
        testing::transaction_signer::TestEnvironment {
            context,
            context_window: 6,
            num_signers: 7,
            signing_threshold: 3,
            test_model_parameters,
        }
    }

    #[ignore = "we have a test for this"]
    #[tokio::test]
    async fn should_be_able_to_participate_in_dkg() {
        test_environment()
            .assert_should_be_able_to_participate_in_dkg()
            .await;
    }

    #[test_case(0, None, 1, 100, true; "first DKG allowed without min height")]
    #[test_case(0, Some(100), 1, 5, true; "first DKG allowed regardless of min height")]
    #[test_case(1, None, 2, 100, false; "subsequent DKG not allowed without min height")]
    #[test_case(1, Some(101), 1, 100, false; "subsequent DKG not allowed with current height lower than min height")]
    #[test_case(1, Some(100), 1, 100, false; "subsequent DKG not allowed when target rounds reached")]
    #[test_case(1, Some(100), 2, 100, true; "subsequent DKG allowed when target rounds not reached and min height met")]
    #[test_log::test(tokio::test)]
    async fn test_assert_allow_dkg_begin(
        dkg_rounds_current: u32,
        dkg_min_bitcoin_block_height: Option<u64>,
        dkg_target_rounds: u32,
        chain_tip_height: u64,
        should_allow: bool,
    ) {
        let context = TestContext::builder()
            .with_in_memory_storage()
            .with_mocked_clients()
            .modify_settings(|s| {
                s.signer.dkg_min_bitcoin_block_height =
                    dkg_min_bitcoin_block_height.map(NonZeroU64::new).flatten();
                s.signer.dkg_target_rounds = NonZeroU32::new(dkg_target_rounds).unwrap();
            })
            .build();

        let storage = context.get_storage_mut();

        // Write `dkg_shares` entries for the `current` number of rounds, simulating
        // the signer having participated in that many successful DKG rounds.
        for _ in 0..dkg_rounds_current {
            storage
                .write_encrypted_dkg_shares(&Faker.fake())
                .await
                .unwrap();
        }

        // Dummy chain tip hash which will be used to fetch the block height
        let bitcoin_chain_tip = model::BitcoinBlockRef {
            block_hash: Faker.fake(),
            block_height: chain_tip_height,
        };

        // Write a bitcoin block at the given height, simulating the chain tip.
        storage
            .write_bitcoin_block(&model::BitcoinBlock {
                block_height: chain_tip_height,
                parent_hash: Faker.fake(),
                block_hash: bitcoin_chain_tip.block_hash,
            })
            .await
            .unwrap();

        // Test the case
        let result = assert_allow_dkg_begin(&context, &bitcoin_chain_tip).await;

        // Assert the result
        match should_allow {
            true => assert!(result.is_ok()),
            false => assert!(matches!(result, Err(Error::DkgHasAlreadyRun))),
        }
    }

    #[tokio::test]
    async fn test_handle_wsts_message_asserts_dkg_begin() {
        let context = TestContext::builder()
            .with_in_memory_storage()
            .with_mocked_clients()
            .build();

        let storage = context.get_storage_mut();
        let network = InMemoryNetwork::new();

        // Write 1 DKG shares entry to the database, simulating that DKG has
        // successfully run once.
        storage
            .write_encrypted_dkg_shares(&Faker.fake())
            .await
            .unwrap();

        // Dummy chain tip hash which will be used to fetch the block height.
        let bitcoin_chain_tip = model::BitcoinBlockRef {
            block_hash: Faker.fake(),
            block_height: 100,
        };

        // Write a bitcoin block at the given height, simulating the chain tip.
        storage
            .write_bitcoin_block(&model::BitcoinBlock {
                block_height: 100,
                parent_hash: Faker.fake(),
                block_hash: bitcoin_chain_tip.block_hash,
            })
            .await
            .unwrap();

        // Create our signer instance.
        let mut signer = TxSignerEventLoop {
            context,
            network: network.connect(),
            signer_private_key: PrivateKey::new(&mut rand::rngs::OsRng),
            context_window: 1,
            wsts_state_machines: LruCache::new(NonZeroUsize::new(100).unwrap()),
            threshold: 1,
            rng: rand::rngs::OsRng,
            dkg_begin_pause: None,
        };

        // Create a DkgBegin message to be handled by the signer.
        let msg = message::WstsMessage {
            txid: Txid::all_zeros(),
            inner: WstsNetMessage::DkgBegin(wsts::net::DkgBegin { dkg_id: 0 }),
        };

        // Create a chain tip report for the message.
        let chain_tip_report = MsgChainTipReport {
            sender_is_coordinator: true,
            chain_tip_status: ChainTipStatus::Canonical,
            chain_tip: bitcoin_chain_tip,
        };

        // Attempt to handle the DkgBegin message. This should fail using the
        // default settings, as the default settings allow only one DKG round.
        let result = signer
            .handle_wsts_message(&msg, Faker.fake(), &chain_tip_report)
            .await;

        // Assert that the DkgBegin message was not allowed to proceed and
        // that we receive the expected error.
        assert!(matches!(result, Err(Error::DkgHasAlreadyRun)));
    }

    #[tokio::test]
    async fn test_handle_wsts_message_non_canonical_dkg_begin() {
        let context = TestContext::builder()
            .with_in_memory_storage()
            .with_mocked_clients()
            .build();

        let storage = context.get_storage_mut();
        let network = InMemoryNetwork::new();

        // Write 1 DKG shares entry to the database, simulating that DKG has
        // successfully run once.
        storage
            .write_encrypted_dkg_shares(&Faker.fake())
            .await
            .unwrap();

        // Dummy chain tip hash which will be used to fetch the block height.
        let bitcoin_chain_tip: model::BitcoinBlockHash = Faker.fake();

        // Write a bitcoin block at the given height, simulating the chain tip.
        storage
            .write_bitcoin_block(&model::BitcoinBlock {
                block_height: 100,
                parent_hash: Faker.fake(),
                block_hash: bitcoin_chain_tip,
            })
            .await
            .unwrap();

        // Create our signer instance.
        let mut signer = TxSignerEventLoop {
            context,
            network: network.connect(),
            signer_private_key: PrivateKey::new(&mut rand::rngs::OsRng),
            context_window: 1,
            wsts_state_machines: LruCache::new(NonZeroUsize::new(100).unwrap()),
            threshold: 1,
            rng: rand::rngs::OsRng,
            dkg_begin_pause: None,
        };

        // Create a DkgBegin message to be handled by the signer.
        let msg = message::WstsMessage {
            txid: Txid::all_zeros(),
            inner: WstsNetMessage::DkgBegin(wsts::net::DkgBegin { dkg_id: 0 }),
        };

        // Create a chain tip report for the message as if it was coming from a
        // non canonical chain tip
        let chain_tip_report = MsgChainTipReport {
            sender_is_coordinator: true,
            chain_tip_status: ChainTipStatus::Known,
            chain_tip: Faker.fake(),
        };

        // We shouldn't get an error as we stop to process the message early
        signer
            .handle_wsts_message(&msg, &bitcoin_chain_tip, Faker.fake(), &chain_tip_report)
            .await
            .expect("expected success");
    }

    #[test_case(
        WstsNetMessage::DkgPrivateBegin(wsts::net::DkgPrivateBegin {
            dkg_id: 0,
            signer_ids: vec![],
            key_ids: vec![],
        }); "DkgPrivateBegin")]
    #[test_case(
        WstsNetMessage::DkgEndBegin(wsts::net::DkgEndBegin {
            dkg_id: 0,
            signer_ids: vec![],
            key_ids: vec![],
        }); "DkgEndBegin")]
    #[test_case(
        WstsNetMessage::NonceRequest(wsts::net::NonceRequest {
            dkg_id: 0,
            sign_id: 0,
            sign_iter_id: 0,
            message: vec![],
            signature_type: wsts::net::SignatureType::Schnorr,
        }); "NonceRequest")]
    #[test_case(
        WstsNetMessage::SignatureShareRequest(wsts::net::SignatureShareRequest {
            dkg_id: 0,
            sign_id: 0,
            sign_iter_id: 0,
            message: vec![],
            signature_type: wsts::net::SignatureType::Schnorr,
            nonce_responses: vec![],
        }); "SignatureShareRequest")]
    #[tokio::test]
    async fn test_handle_wsts_message_non_canonical(wsts_message: WstsNetMessage) {
        let context = TestContext::builder()
            .with_in_memory_storage()
            .with_mocked_clients()
            .build();

        let storage = context.get_storage_mut();
        let network = InMemoryNetwork::new();

        let bitcoin_chain_tip: model::BitcoinBlockHash = Faker.fake();

        // Write a bitcoin block at the given height, simulating the chain tip.
        storage
            .write_bitcoin_block(&model::BitcoinBlock {
                block_height: 100,
                parent_hash: Faker.fake(),
                block_hash: bitcoin_chain_tip,
            })
            .await
            .unwrap();

        // Create our signer instance.
        let mut signer = TxSignerEventLoop {
            context,
            network: network.connect(),
            signer_private_key: PrivateKey::new(&mut rand::rngs::OsRng),
            context_window: 1,
            wsts_state_machines: LruCache::new(NonZeroUsize::new(100).unwrap()),
            threshold: 1,
            rng: rand::rngs::OsRng,
            dkg_begin_pause: None,
        };

        let msg = message::WstsMessage {
            txid: Txid::all_zeros(),
            inner: wsts_message,
        };

        // Create a chain tip report for the message as if it was coming from a
        // non canonical chain tip
        let chain_tip_report = MsgChainTipReport {
            sender_is_coordinator: true,
            chain_tip_status: ChainTipStatus::Known,
            chain_tip: Faker.fake(),
        };

        // We shouldn't get an error as we stop to process the message early
        signer
            .handle_wsts_message(&msg, &bitcoin_chain_tip, Faker.fake(), &chain_tip_report)
            .await
            .expect("expected success");
    }
}<|MERGE_RESOLUTION|>--- conflicted
+++ resolved
@@ -502,16 +502,11 @@
             WstsNetMessage::DkgBegin(_) => {
                 tracing::info!("handling DkgBegin");
 
-<<<<<<< HEAD
-                if !sender_is_coordinator {
-                    tracing::warn!("received coordinator message from non-coordinator signer");
-=======
                 if !chain_tip_report.is_from_canonical_coordinator() {
                     tracing::warn!(
                         ?chain_tip_report,
                         "received coordinator message from a non canonical coordinator"
                     );
->>>>>>> 564b6382
                     return Ok(());
                 }
 
@@ -586,14 +581,8 @@
                     );
                     return Ok(());
                 }
-<<<<<<< HEAD
                 let id = StateMachineId::from(&chain_tip.block_hash);
                 self.relay_message(id, msg.txid, &msg.inner, &chain_tip.block_hash)
-=======
-
-                let id = StateMachineId::from(bitcoin_chain_tip);
-                self.relay_message(id, msg.txid, &msg.inner, bitcoin_chain_tip)
->>>>>>> 564b6382
                     .await?;
             }
             WstsNetMessage::NonceRequest(request) => {
