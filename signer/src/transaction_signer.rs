//! # Transaction signer
//!
//! This module contains the transaction signer, which is the component of the sBTC signer
//! responsible for participating in signing rounds.
//!
//! For more details, see the [`TxSignerEventLoop`] documentation.

use std::collections::BTreeSet;
use std::num::NonZeroUsize;
use std::time::Duration;

use crate::bitcoin::utxo::UnsignedMockTransaction;
use crate::bitcoin::validation::BitcoinTxContext;
use crate::context::Context;
use crate::context::P2PEvent;
use crate::context::SignerCommand;
use crate::context::SignerEvent;
use crate::context::SignerSignal;
use crate::context::TxCoordinatorEvent;
use crate::context::TxSignerEvent;
use crate::ecdsa::SignEcdsa as _;
use crate::error::Error;
use crate::keys::PrivateKey;
use crate::keys::PublicKey;
use crate::keys::PublicKeyXOnly;
use crate::message;
use crate::message::BitcoinPreSignAck;
use crate::message::Payload;
use crate::message::StacksTransactionSignRequest;
use crate::message::WstsMessageId;
use crate::metrics::Metrics;
use crate::metrics::BITCOIN_BLOCKCHAIN;
use crate::metrics::STACKS_BLOCKCHAIN;
use crate::network;
use crate::signature::TaprootSignature;
use crate::stacks::contracts::AsContractCall as _;
use crate::stacks::contracts::ContractCall;
use crate::stacks::contracts::ReqContext;
use crate::stacks::contracts::StacksTx;
use crate::stacks::wallet::MultisigTx;
use crate::stacks::wallet::SignerWallet;
use crate::storage::model;
use crate::storage::model::SigHash;
use crate::storage::DbRead;
use crate::storage::DbWrite as _;
use crate::wsts_state_machine::FrostCoordinator;
use crate::wsts_state_machine::SignerStateMachine;
use crate::wsts_state_machine::StateMachineId;
use crate::wsts_state_machine::WstsCoordinator;

use bitcoin::hashes::Hash as _;
use bitcoin::TapSighash;
use futures::StreamExt;
use lru::LruCache;
use wsts::net::DkgEnd;
use wsts::net::DkgStatus;
use wsts::net::Message as WstsNetMessage;
use wsts::state_machine::OperationResult;

#[cfg_attr(doc, aquamarine::aquamarine)]
/// # Transaction signer event loop
///
/// This struct contains the implementation of the transaction signer
/// logic. The event loop subscribes to storage update notifications from
/// the block observer, and listens to signer messages over the signer
/// network.
///
/// ## On block observer notification
///
/// When the signer receives a notification from the block observer,
/// indicating that new blocks have been added to the signer state, it must
/// go over each of the pending requests and decide whether to accept or
/// reject it. The decision is then persisted and broadcast to the other
/// signers. The following flowchart illustrates the flow.
///
/// ```mermaid
/// flowchart TD
///     SU[Block observer notification] --> FPR(Fetch pending requests)
///     FPR --> NR(Next request)
///     NR --> |deposit/withdraw| DAR(Decide to accept/reject)
///     NR ----> |none| DONE[Done]
///     DAR --> PD(Persist decision)
///     PD --> BD(Broadcast decision)
///     BD --> NR
/// ```
///
/// ## On signer message
///
/// When the signer receives a message from another signer, it needs to do
/// a few different things depending on the type of the message.
///
/// - **Signer decision**: When receiving a signer decision, the
///   transaction signer only needs to persist the decision to its
///   database.
/// - **Stacks sign request**: When receiving a request to sign a stacks
///   transaction, the signer must verify that it has decided to sign the
///   transaction, and if it has, send a transaction signature back over
///   the network.
/// - **Bitcoin sign request**: When receiving a request to sign a bitcoin
///   transaction, the signer must verify that it has decided to accept all
///   requests that the transaction fulfills. Once verified, the
///   transaction signer creates a dedicated WSTS state machine to
///   participate in a signing round for this transaction. Thereafter, the
///   signer sends a bitcoin transaction sign ack message back over the
///   network to signal its readiness.
/// - **WSTS message**: When receiving a WSTS message, the signer will look
///   up the corresponding state machine and dispatch the WSTS message to
///   it.
///
/// The following flowchart illustrates the process.
///
/// ```mermaid
/// flowchart TD
///     SM[Signer message received] --> |Signer decision| PD(Persist decision)
///
///     SM --> |Stacks sign request| CD1(Check decision)
///     CD1 --> SS(Send signature)
///
///     SM --> |Bitcoin sign request| CD2(Check decision)
///     CD2 --> WSM(Create WSTS state machine)
///     WSM --> ACK(Send Ack message)
///
///     SM --> |WSTS message| RWSM(Relay to WSTS state machine)
/// ```
#[derive(Debug)]
pub struct TxSignerEventLoop<Context, Network, Rng> {
    /// The signer context.
    pub context: Context,
    /// Interface to the signer network.
    pub network: Network,
    /// Private key of the signer for network communication.
    pub signer_private_key: PrivateKey,
    /// WSTS state machines for active signing and DKG rounds.
    pub wsts_state_machines: LruCache<StateMachineId, SignerStateMachine>,
    /// The threshold for the signer
    pub threshold: u32,
    /// How many bitcoin blocks back from the chain tip the signer will look for requests.
    pub context_window: u16,
    /// Random number generator used for encryption
    pub rng: Rng,
    /// The time the signer should pause for after receiving a DKG begin message
    /// before relaying to give the other signers time to catch up.
    pub dkg_begin_pause: Option<Duration>,
    /// WSTS FROST state machines for verifying full and correct participation
    /// during DKG using the FROST algorithm. This is then used during the
    /// verification of the Stacks rotate-keys transaction.
    pub dkg_verification_state_machines: LruCache<StateMachineId, FrostCoordinator>,
    /// Results of DKG verification rounds.
<<<<<<< HEAD
    pub dkg_verification_results: LruCache<StateMachineId, UnsignedMockTransaction>,
=======
    pub dkg_verification_results: LruCache<StateMachineId, bool>,
>>>>>>> dea36255
}

/// This struct represents a signature hash and the public key that locks
/// it.
///
/// The struct is only created when the signer has validated the bitcoin
/// transaction and has agreed to sign the sighash.
struct AcceptedSigHash {
    /// The signature hash to be signed.
    sighash: SigHash,
    /// The public key that is used to lock the above signature hash.
    public_key: PublicKeyXOnly,
}

/// This function defines which messages this event loop is interested
/// in.
fn run_loop_message_filter(signal: &SignerSignal) -> bool {
    match signal {
        SignerSignal::Event(SignerEvent::P2P(P2PEvent::MessageReceived(msg))) => !matches!(
            msg.payload,
            message::Payload::SignerDepositDecision(_)
                | message::Payload::SignerWithdrawalDecision(_)
                | message::Payload::StacksTransactionSignature(_)
                | message::Payload::BitcoinPreSignAck(_)
        ),
        SignerSignal::Command(SignerCommand::Shutdown)
        | SignerSignal::Event(SignerEvent::TxCoordinator(TxCoordinatorEvent::MessageGenerated(
            _,
        ))) => true,
        _ => false,
    }
}

impl<C, N, Rng> TxSignerEventLoop<C, N, Rng>
where
    C: Context,
    N: network::MessageTransfer,
    Rng: rand::RngCore + rand::CryptoRng,
{
    /// Creates a new instance of the [`TxSignerEventLoop`] using the given
    /// [`Context`] (and its `config()`),
    /// [`MessageTransfer`](network::MessageTransfer), and random number
    /// generator.
    pub fn new(context: C, network: N, rng: Rng) -> Result<Self, Error> {
        // The _ as usize cast is fine, since we know that
        // MAX_SIGNER_STATE_MACHINES is less than u32::MAX, and we only support
        // running this binary on 32 or 64-bit CPUs.
        let max_state_machines = NonZeroUsize::new(crate::MAX_SIGNER_STATE_MACHINES as usize)
            .ok_or(Error::TypeConversion)?;

        let config = context.config();
        let signer_private_key = config.signer.private_key;
        let context_window = config.signer.context_window;
        let threshold = config.signer.bootstrap_signatures_required.into();
<<<<<<< HEAD
=======
        let dkg_begin_pause = config.signer.dkg_begin_pause.map(Duration::from_secs);
>>>>>>> dea36255

        Ok(Self {
            context,
            network,
            signer_private_key,
            context_window,
            wsts_state_machines: LruCache::new(max_state_machines),
            threshold,
            rng,
<<<<<<< HEAD
            dkg_begin_pause: None,
=======
            dkg_begin_pause,
>>>>>>> dea36255
            dkg_verification_state_machines: LruCache::new(
                NonZeroUsize::new(5).ok_or(Error::TypeConversion)?,
            ),
            dkg_verification_results: LruCache::new(
                NonZeroUsize::new(5).ok_or(Error::TypeConversion)?,
            ),
        })
    }

    /// Run the signer event loop
    #[tracing::instrument(
        skip_all,
        fields(public_key = %self.signer_public_key()),
        name = "tx-signer"
    )]
    pub async fn run(mut self) -> Result<(), Error> {
        if let Err(error) = self.context.signal(TxSignerEvent::EventLoopStarted.into()) {
            tracing::error!(%error, "error signalling event loop start");
            return Err(error);
        };
        let mut signal_stream = self.context.as_signal_stream(run_loop_message_filter);

        while let Some(message) = signal_stream.next().await {
            match message {
                SignerSignal::Command(SignerCommand::Shutdown) => break,
                SignerSignal::Command(SignerCommand::P2PPublish(_)) => {}
                SignerSignal::Event(event) => match event {
                    SignerEvent::TxCoordinator(TxCoordinatorEvent::MessageGenerated(msg))
                    | SignerEvent::P2P(P2PEvent::MessageReceived(msg)) => {
                        if let Err(error) = self.handle_signer_message(&msg).await {
                            tracing::error!(%error, "error processing signer message");
                        }
                    }
                    _ => {}
                },
            }
        }

        tracing::info!("transaction signer event loop has been stopped");
        Ok(())
    }

    #[tracing::instrument(skip_all, fields(chain_tip = tracing::field::Empty))]
    async fn handle_signer_message(&mut self, msg: &network::Msg) -> Result<(), Error> {
        let chain_tip_report = self
            .inspect_msg_chain_tip(msg.signer_public_key, &msg.bitcoin_chain_tip)
            .await?;
        let MsgChainTipReport {
            sender_is_coordinator,
            chain_tip_status,
            chain_tip,
        } = chain_tip_report;

        let span = tracing::Span::current();
        span.record("chain_tip", tracing::field::display(chain_tip.block_hash));
        tracing::trace!(
            %sender_is_coordinator,
            %chain_tip_status,
            sender = %msg.signer_public_key,
            payload = %msg.inner.payload,
            "handling message from signer"
        );

        let payload = &msg.inner.payload;
        match (payload, sender_is_coordinator, chain_tip_status) {
            (Payload::StacksTransactionSignRequest(request), true, ChainTipStatus::Canonical) => {
                self.handle_stacks_transaction_sign_request(
                    request,
                    &chain_tip,
                    &msg.signer_public_key,
                )
                .await?;
            }

            (Payload::WstsMessage(wsts_msg), _, ChainTipStatus::Canonical) => {
                self.handle_wsts_message(wsts_msg, msg.signer_public_key, &chain_tip_report)
                    .await?;
            }

            (Payload::BitcoinPreSignRequest(requests), true, ChainTipStatus::Canonical) => {
                let instant = std::time::Instant::now();
                let pre_validation_status = self
                    .handle_bitcoin_pre_sign_request(requests, &chain_tip)
                    .await;

                let status = if pre_validation_status.is_ok() {
                    "success"
                } else {
                    "failure"
                };
                metrics::histogram!(
                    Metrics::ValidationDurationSeconds,
                    "blockchain" => BITCOIN_BLOCKCHAIN,
                    "kind" => "sweep-presign",
                    "status" => status,
                )
                .record(instant.elapsed());

                metrics::counter!(
                    Metrics::SignRequestsTotal,
                    "blockchain" => BITCOIN_BLOCKCHAIN,
                    "kind" => "sweep-presign",
                    "status" => status,
                )
                .increment(1);
                pre_validation_status?;
            }
            // Message types ignored by the transaction signer
            (Payload::StacksTransactionSignature(_), _, _)
            | (Payload::SignerDepositDecision(_), _, _)
            | (Payload::SignerWithdrawalDecision(_), _, _) => (),

            // Any other combination should be logged
            _ => {
                tracing::warn!(?msg, ?chain_tip_report, "unexpected message");
            }
        };

        Ok(())
    }

    /// Find out the status of the given chain tip
    #[tracing::instrument(skip_all)]
    async fn inspect_msg_chain_tip(
        &mut self,
        msg_sender: PublicKey,
        msg_bitcoin_chain_tip: &model::BitcoinBlockHash,
    ) -> Result<MsgChainTipReport, Error> {
        let storage = self.context.get_storage();

        let chain_tip = storage
            .get_bitcoin_canonical_chain_tip_ref()
            .await?
            .ok_or(Error::NoChainTip)?;

        let is_known = storage
            .get_bitcoin_block(msg_bitcoin_chain_tip)
            .await?
            .is_some();
        let is_canonical = msg_bitcoin_chain_tip == &chain_tip.block_hash;

        let signer_set = self.context.state().current_signer_public_keys();
        let sender_is_coordinator = crate::transaction_coordinator::given_key_is_coordinator(
            msg_sender,
            &chain_tip.block_hash,
            &signer_set,
        );

        let chain_tip_status = match (is_known, is_canonical) {
            (true, true) => ChainTipStatus::Canonical,
            (true, false) => ChainTipStatus::Known,
            (false, _) => ChainTipStatus::Unknown,
        };

        Ok(MsgChainTipReport {
            sender_is_coordinator,
            chain_tip_status,
            chain_tip,
        })
    }

    /// Processes the [`BitcoinPreSignRequest`] message.
    /// The signer reconstructs the sighashes for the provided requests
    /// based on the current state of its UTXO and fee details obtained
    /// from the coordinator.
    /// It validates the transactions and records its intent to sign them
    /// in the database.
    #[tracing::instrument(skip_all)]
    pub async fn handle_bitcoin_pre_sign_request(
        &mut self,
        request: &message::BitcoinPreSignRequest,
        chain_tip: &model::BitcoinBlockRef,
    ) -> Result<(), Error> {
        let db = self.context.get_storage_mut();

        let maybe_aggregate_key = self.context.state().current_aggregate_key();

        let btc_ctx = BitcoinTxContext {
            chain_tip: chain_tip.block_hash,
            chain_tip_height: chain_tip.block_height,
            context_window: self.context_window,
            signer_public_key: self.signer_public_key(),
            aggregate_key: maybe_aggregate_key.ok_or(Error::NoDkgShares)?,
        };

        tracing::debug!("validating bitcoin transaction pre-sign");
        let sighashes = request
            .construct_package_sighashes(&self.context, &btc_ctx)
            .await?;

        let deposits_sighashes: Vec<model::BitcoinTxSigHash> =
            sighashes.iter().flat_map(|s| s.to_input_rows()).collect();

        let withdrawals_outputs: Vec<model::BitcoinWithdrawalOutput> = sighashes
            .iter()
            .flat_map(|s| s.to_withdrawal_rows())
            .collect();

        tracing::debug!("storing sighashes to the database");
        db.write_bitcoin_txs_sighashes(&deposits_sighashes).await?;

        db.write_bitcoin_withdrawals_outputs(&withdrawals_outputs)
            .await?;

        self.send_message(BitcoinPreSignAck, &chain_tip.block_hash)
            .await?;
        Ok(())
    }

    #[tracing::instrument(skip_all)]
    async fn handle_stacks_transaction_sign_request(
        &mut self,
        request: &StacksTransactionSignRequest,
        chain_tip: &model::BitcoinBlockRef,
        origin_public_key: &PublicKey,
    ) -> Result<(), Error> {
        let instant = std::time::Instant::now();
        let validation_status = self
            .assert_valid_stacks_tx_sign_request(request, chain_tip, origin_public_key)
            .await;

        metrics::histogram!(
            Metrics::ValidationDurationSeconds,
            "blockchain" => STACKS_BLOCKCHAIN,
            "kind" => request.tx_kind(),
        )
        .record(instant.elapsed());
        metrics::counter!(
            Metrics::SignRequestsTotal,
            "blockchain" => STACKS_BLOCKCHAIN,
            "kind" => request.tx_kind(),
            "status" => if validation_status.is_ok() { "success" } else { "failed" },
        )
        .increment(1);
        validation_status?;

        // We need to set the nonce in order to get the exact transaction
        // that we need to sign.
        let wallet = SignerWallet::load(&self.context, &chain_tip.block_hash).await?;
        wallet.set_nonce(request.nonce);

        let multi_sig = MultisigTx::new_tx(&request.contract_tx, &wallet, request.tx_fee);
        let txid = multi_sig.tx().txid();

        if txid != request.txid {
            return Err(Error::SignerCoordinatorTxidMismatch(txid, request.txid));
        }

        let signature = crate::signature::sign_stacks_tx(multi_sig.tx(), &self.signer_private_key);

        let msg = message::StacksTransactionSignature { txid, signature };

        self.send_message(msg, &chain_tip.block_hash).await?;

        Ok(())
    }

    /// Check that the transaction is indeed valid. We specific checks that
    /// are run depend on the transaction being signed.
    #[tracing::instrument(skip_all, fields(sender = %origin_public_key, txid = %request.txid), err)]
    pub async fn assert_valid_stacks_tx_sign_request(
        &self,
        request: &StacksTransactionSignRequest,
        chain_tip: &model::BitcoinBlockRef,
        origin_public_key: &PublicKey,
    ) -> Result<(), Error> {
        let db = self.context.get_storage();
        let public_key = self.signer_public_key();

        let Some(shares) = db.get_encrypted_dkg_shares(&request.aggregate_key).await? else {
            return Err(Error::MissingDkgShares(request.aggregate_key.into()));
        };
        // There is one check that applies to all Stacks transactions, and
        // that check is that the current signer is in the signing set
        // associated with the given aggregate key. We do this check here.
        if !shares.signer_set_public_keys.contains(&public_key) {
            return Err(Error::ValidationSignerSet(request.aggregate_key));
        }

        let req_ctx = ReqContext {
            chain_tip: *chain_tip,
            context_window: self.context_window,
            origin: *origin_public_key,
            aggregate_key: request.aggregate_key,
            signatures_required: shares.signature_share_threshold,
            deployer: self.context.config().signer.deployer,
        };
        let ctx = &self.context;

        tracing::info!("running validation on stacks transaction");
        match &request.contract_tx {
            StacksTx::ContractCall(ContractCall::AcceptWithdrawalV1(contract)) => {
                contract.validate(ctx, &req_ctx).await?
            }
            StacksTx::ContractCall(ContractCall::CompleteDepositV1(contract)) => {
                contract.validate(ctx, &req_ctx).await?
            }
            StacksTx::ContractCall(ContractCall::RejectWithdrawalV1(contract)) => {
                contract.validate(ctx, &req_ctx).await?
            }
            StacksTx::ContractCall(ContractCall::RotateKeysV1(contract)) => {
                let aggregate_key = contract.aggregate_key.x_only_public_key().0.into();
                let frost_result = self
                    .dkg_verification_results
                    .peek(&StateMachineId::RotateKey(
                        aggregate_key,
                        chain_tip.block_hash,
                    ));

                if !matches!(frost_result, Some(true)) {
                    tracing::warn!("no successful frost signing round for the pre-rotate-keys verification signing round; refusing to sign");
                    return Err(Error::FrostVerificationNotSuccessful);
                }

                contract.validate(ctx, &req_ctx).await?
            }
            StacksTx::SmartContract(smart_contract) => {
                smart_contract.validate(ctx, &req_ctx).await?
            }
        };

        tracing::info!("stacks validation finished successfully");
        Ok(())
    }

    /// Process WSTS messages
    #[tracing::instrument(skip_all, fields(
        wsts_msg_id = %msg.id,
        wsts_msg_type = %msg.type_id(),
        wsts_signer_id = tracing::field::Empty,
        wsts_dkg_id = tracing::field::Empty,
        wsts_sign_id = tracing::field::Empty,
        wsts_sign_iter_id = tracing::field::Empty,
        sender_public_key = %msg_public_key,
    ))]
    pub async fn handle_wsts_message(
        &mut self,
        msg: &message::WstsMessage,
        msg_public_key: PublicKey,
        chain_tip_report: &MsgChainTipReport,
    ) -> Result<(), Error> {
        // Constants for tracing.
        const WSTS_DKG_ID: &str = "wsts_dkg_id";
        const WSTS_SIGNER_ID: &str = "wsts_signer_id";
        const WSTS_SIGN_ID: &str = "wsts_sign_id";
        const WSTS_SIGN_ITER_ID: &str = "wsts_sign_iter_id";
        // Get the current tracing span.
        let span = tracing::Span::current();

        let MsgChainTipReport { chain_tip, .. } = chain_tip_report;

        match &msg.inner {
            WstsNetMessage::DkgBegin(request) => {
                span.record(WSTS_DKG_ID, request.dkg_id);

                if !chain_tip_report.is_from_canonical_coordinator() {
                    tracing::warn!(
                        ?chain_tip_report,
                        "received coordinator message from a non canonical coordinator"
                    );
                    return Ok(());
                }

                tracing::debug!("processing message");

                // Assert that DKG should be allowed to proceed given the current state
                // and configuration.
                assert_allow_dkg_begin(&self.context, chain_tip).await?;

                let signer_public_keys = self.context.state().current_signer_public_keys();

                let state_machine = SignerStateMachine::new(
                    signer_public_keys,
                    self.threshold,
                    self.signer_private_key,
                )?;
                let id = StateMachineId::Dkg(chain_tip.block_hash);
                self.wsts_state_machines.put(id, state_machine);

                if let Some(pause) = self.dkg_begin_pause {
                    // Let's give the others some slack
                    tracing::debug!(
                        "sleeping a bit to give the other peers some slack to get dkg-begin"
                    );
                    tokio::time::sleep(pause).await;
                }

                let id = StateMachineId::Dkg(chain_tip.block_hash);
                self.relay_message(id, msg.id, &msg.inner, &chain_tip.block_hash)
                    .await?;
            }
            WstsNetMessage::DkgPrivateBegin(request) => {
                span.record(WSTS_DKG_ID, request.dkg_id);

                if !chain_tip_report.is_from_canonical_coordinator() {
                    tracing::warn!(
                        ?chain_tip_report,
                        "received coordinator message from a non canonical coordinator"
                    );
                    return Ok(());
                }

                tracing::debug!("processing message");

                let id = StateMachineId::Dkg(chain_tip.block_hash);
                self.relay_message(id, msg.id, &msg.inner, &chain_tip.block_hash)
                    .await?;
            }
            WstsNetMessage::DkgPublicShares(request) => {
                span.record(WSTS_DKG_ID, request.dkg_id);
                span.record(WSTS_SIGNER_ID, request.signer_id);

                tracing::debug!("processing message");

                let id = StateMachineId::Dkg(chain_tip.block_hash);
                self.validate_sender(&id, request.signer_id, &msg_public_key)?;
                self.relay_message(id, msg.id, &msg.inner, &chain_tip.block_hash)
                    .await?;
            }
            WstsNetMessage::DkgPrivateShares(request) => {
                span.record(WSTS_DKG_ID, request.dkg_id);
                span.record(WSTS_SIGNER_ID, request.signer_id);

                tracing::debug!("processing message");

                let id = StateMachineId::Dkg(chain_tip.block_hash);
                self.validate_sender(&id, request.signer_id, &msg_public_key)?;
                self.relay_message(id, msg.id, &msg.inner, &chain_tip.block_hash)
                    .await?;
            }
            WstsNetMessage::DkgEndBegin(request) => {
                span.record(WSTS_DKG_ID, request.dkg_id);

                if !chain_tip_report.is_from_canonical_coordinator() {
                    tracing::warn!(
                        ?chain_tip_report,
                        "received coordinator message from a non canonical coordinator"
                    );
                    return Ok(());
                }

                tracing::debug!("processing message");
                let id = StateMachineId::Dkg(chain_tip.block_hash);
                self.relay_message(id, msg.id, &msg.inner, &chain_tip.block_hash)
                    .await?;
            }
            WstsNetMessage::DkgEnd(request) => {
                span.record(WSTS_DKG_ID, request.dkg_id);
                span.record(WSTS_SIGNER_ID, request.signer_id);

                match &request.status {
                    DkgStatus::Success => {
                        tracing::info!(
                            wsts_dkg_status = "success",
                            "signer reports successful DKG round"
                        );
                    }
                    DkgStatus::Failure(reason) => {
                        tracing::warn!(
                            wsts_dkg_status = "failure",
                            ?reason,
                            "signer reports failed DKG round"
                        );
                    }
                }
            }
            WstsNetMessage::NonceRequest(request) => {
                span.record(WSTS_DKG_ID, request.dkg_id);
                span.record(WSTS_SIGN_ID, request.sign_id);
                span.record(WSTS_SIGN_ITER_ID, request.sign_iter_id);

                if !chain_tip_report.is_from_canonical_coordinator() {
                    tracing::warn!(
                        ?chain_tip_report,
                        "received coordinator message from a non canonical coordinator"
                    );
                    return Ok(());
                }

                tracing::debug!(signature_type = ?request.signature_type, "processing message");

                let db = self.context.get_storage();

                let (id, aggregate_key) = match msg.id {
                    WstsMessageId::Dkg(_) => {
                        tracing::warn!("received message is not allowed in the current context");
                        return Ok(());
                    }
                    WstsMessageId::Sweep(txid) => {
                        span.record("txid", txid.to_string());
<<<<<<< HEAD
=======
                        tracing::info!("processing message");
>>>>>>> dea36255

                        let accepted_sighash =
                            Self::validate_bitcoin_sign_request(&db, &request.message).await;

                        let validation_status = match &accepted_sighash {
                            Ok(_) => "success",
                            Err(Error::SigHashConversion(_)) => "improper-sighash",
                            Err(Error::UnknownSigHash(_)) => "unknown-sighash",
                            Err(Error::InvalidSigHash(_)) => "invalid-sighash",
                            Err(_) => "unexpected-failure",
                        };

                        metrics::counter!(
                            Metrics::SignRequestsTotal,
                            "blockchain" => BITCOIN_BLOCKCHAIN,
                            "kind" => "sweep",
                            "status" => validation_status,
                        )
                        .increment(1);

                        let accepted_sighash = accepted_sighash?;
                        let id = StateMachineId::BitcoinSign(accepted_sighash.sighash);

                        (id, accepted_sighash.public_key)
                    }
                    WstsMessageId::DkgVerification(key) => {
                        // This is a DKG verification signing round. The data
                        // provided by the coordinator for signing is expected
                        // to be the current bitcoin chain tip block hash, which
                        // we validate and return an error if it does not match
                        // our view of the current chain tip. We also verify
                        // that the provided aggregate key matches our latest
                        // aggregate key.

                        let new_key: PublicKeyXOnly = key.into();

                        // Validate the received message.
<<<<<<< HEAD
                        Self::validate_dkg_verification_message(&db, &new_key, &request.message)
                            .await?;

                        let (state_machine_id, _, mock_tx) = self
                            .ensure_dkg_verification_state_machine(&chain_tip.block_hash, new_key)
                            .await?;

                        let tap_sighash = mock_tx.compute_sighash()?;
                        if tap_sighash.as_byte_array() != request.message.as_slice() {
                            tracing::warn!("🔐 sighash mismatch for DKG verification signing");
                            return Err(Error::InvalidSigningOperation);
                        }

                        self.handle_dkg_verification_message(
                            &chain_tip.block_hash,
=======
                        Self::validate_dkg_verification_message(
                            &db,
                            &new_key,
                            chain_tip,
                            &request.message,
                        )
                        .await?;

                        let state_machine_id = self
                            .ensure_dkg_verification_state_machine(chain_tip.block_hash, new_key)
                            .await?;
                        self.process_dkg_verification_message(
                            new_key,
>>>>>>> dea36255
                            state_machine_id,
                            &msg.inner,
                        )
                        .await?;

                        (state_machine_id, new_key)
                    }
                };

                let state_machine = SignerStateMachine::load(
                    &db,
                    aggregate_key,
                    self.threshold,
                    self.signer_private_key,
                )
                .await?;

                self.wsts_state_machines.put(id, state_machine);
                self.relay_message(id, msg.id, &msg.inner, &chain_tip.block_hash)
                    .await?;
            }
            WstsNetMessage::SignatureShareRequest(request) => {
                span.record(WSTS_DKG_ID, request.dkg_id);
                span.record(WSTS_SIGN_ID, request.sign_id);
                span.record(WSTS_SIGN_ITER_ID, request.sign_iter_id);

                if !chain_tip_report.is_from_canonical_coordinator() {
                    tracing::warn!(
                        ?chain_tip_report,
                        "received coordinator message from a non canonical coordinator"
                    );
                    return Ok(());
                }

                tracing::debug!(signature_type = ?request.signature_type, "processing message");

                let db = self.context.get_storage();

                let id = match msg.id {
                    WstsMessageId::Dkg(_) => {
                        tracing::warn!("received message is not allowed in the current context");
                        return Ok(());
                    }
                    WstsMessageId::Sweep(txid) => {
                        span.record("txid", txid.to_string());
<<<<<<< HEAD
                        tracing::debug!(
=======
                        tracing::info!(
>>>>>>> dea36255
                            signature_type = ?request.signature_type,
                            "processing message"
                        );

                        let accepted_sighash =
                            Self::validate_bitcoin_sign_request(&db, &request.message).await?;

                        accepted_sighash.sighash.into()
                    }
                    WstsMessageId::DkgVerification(key) => {
                        // This is a DKG verification signing round. The data
                        // provided by the coordinator for signing is expected
                        // to be the current bitcoin chain tip block hash, which
                        // we validate and return an error if it does not match
                        // our view of the current chain tip. We also verify
                        // that the provided aggregate key matches our latest
                        // aggregate key.

                        let new_key: PublicKeyXOnly = key.into();

                        // Validate the received message.
<<<<<<< HEAD
                        Self::validate_dkg_verification_message(&db, &new_key, &request.message)
                            .await?;

                        tracing::info!(
                            signature_type = ?request.signature_type,
                            "🔐 responding to signature-share-request for DKG verification signing"
                        );

                        let (state_machine_id, _, mock_tx) = self
                            .ensure_dkg_verification_state_machine(&chain_tip.block_hash, new_key)
                            .await?;

                        let tap_sighash = mock_tx.compute_sighash()?;
                        if tap_sighash.as_byte_array() != request.message.as_slice() {
                            tracing::warn!("🔐 sighash mismatch for DKG verification signing");
                            return Err(Error::InvalidSigningOperation);
                        }

                        self.handle_dkg_verification_message(
                            &chain_tip.block_hash,
                            state_machine_id,
                            &msg.inner,
                        )
                        .await?;
=======
                        Self::validate_dkg_verification_message(
                            &db,
                            &new_key,
                            chain_tip,
                            &request.message,
                        )
                        .await?;

                        tracing::debug!(
                            signature_type = ?request.signature_type,
                            "processing message"
                        );

                        let key = key.into();
                        let state_machine_id = self
                            .ensure_dkg_verification_state_machine(chain_tip.block_hash, key)
                            .await?;
                        self.process_dkg_verification_message(key, state_machine_id, &msg.inner)
                            .await?;
>>>>>>> dea36255
                        state_machine_id
                    }
                };

                let response = self
                    .relay_message(id, msg.id, &msg.inner, &chain_tip.block_hash)
                    .await;

                self.wsts_state_machines.pop(&id);
                response?;
            }
            WstsNetMessage::NonceResponse(request) => {
                span.record(WSTS_DKG_ID, request.dkg_id);
                span.record(WSTS_SIGNER_ID, request.signer_id);
                span.record(WSTS_SIGN_ID, request.sign_id);
                span.record(WSTS_SIGN_ITER_ID, request.sign_iter_id);

                let WstsMessageId::DkgVerification(key) = msg.id else {
                    return Ok(());
                };

<<<<<<< HEAD
                let new_key: PublicKeyXOnly = key.into();

                if request.message.len() != 32 {
                    tracing::warn!("🔐 data received for DKG verification signing is not 32 bytes");
                    return Err(Error::InvalidSigningOperation);
                }

                let (state_machine_id, _, mock_tx) = self
                    .ensure_dkg_verification_state_machine(&chain_tip.block_hash, new_key)
                    .await?;

                let tap_sighash = mock_tx.compute_sighash()?;
                if tap_sighash.as_byte_array() != request.message.as_slice() {
                    tracing::warn!("🔐 sighash mismatch for DKG verification signing");
                    return Err(Error::InvalidSigningOperation);
                }

                self.handle_dkg_verification_message(
                    &chain_tip.block_hash,
                    state_machine_id,
                    &msg.inner,
                )
                .await?;
=======
                let key = key.into();

                let state_machine_id = self
                    .ensure_dkg_verification_state_machine(chain_tip.block_hash, key)
                    .await?;
                self.process_dkg_verification_message(key, state_machine_id, &msg.inner)
                    .await?;
>>>>>>> dea36255
            }
            WstsNetMessage::SignatureShareResponse(request) => {
                span.record(WSTS_DKG_ID, request.dkg_id);
                span.record(WSTS_SIGNER_ID, request.signer_id);
                span.record(WSTS_SIGN_ID, request.sign_id);
                span.record(WSTS_SIGN_ITER_ID, request.sign_iter_id);

                let WstsMessageId::DkgVerification(key) = msg.id else {
                    return Ok(());
                };

<<<<<<< HEAD
                let new_key = key.into();

                let (state_machine_id, _, _) = self
                    .ensure_dkg_verification_state_machine(&chain_tip.block_hash, new_key)
                    .await?;

                self.handle_dkg_verification_message(
                    &chain_tip.block_hash,
                    state_machine_id,
                    &msg.inner,
                )
                .await?;
=======
                let key = key.into();

                let state_machine_id = self
                    .ensure_dkg_verification_state_machine(chain_tip.block_hash, key)
                    .await?;
                self.process_dkg_verification_message(key, state_machine_id, &msg.inner)
                    .await?;
>>>>>>> dea36255
            }
        }

        Ok(())
    }

    /// Validate a DKG verification message, asserting that:
    /// - The new key provided by the peer matches our view of the latest
    ///   aggregate key (not the _current_ key, but the key which we intend to
    ///   rotate to).
    /// - That the message data can be converted into a bitcoin block hash which
    ///   matches the current bitcoin chain tip block hash.
    async fn validate_dkg_verification_message<DB>(
        storage: &DB,
        new_key: &PublicKeyXOnly,
<<<<<<< HEAD
=======
        chain_tip: &model::BitcoinBlockRef,
>>>>>>> dea36255
        message: &[u8],
    ) -> Result<(), Error>
    where
        DB: DbRead,
    {
        let current_key = storage
            .get_latest_encrypted_dkg_shares()
            .await?
            .ok_or(Error::NoDkgShares)?
            .aggregate_key
            .into();

        if *new_key != current_key {
<<<<<<< HEAD
            tracing::warn!("🔐 aggregate key mismatch for DKG verification signing");
=======
            tracing::warn!("aggregate key mismatch for DKG verification signing");
>>>>>>> dea36255
            return Err(Error::AggregateKeyMismatch(
                Box::new(current_key),
                Box::new(*new_key),
            ));
        }

<<<<<<< HEAD
        if message.len() != 32 {
            tracing::warn!("🔐 data received for DKG verification signing is not 32 bytes");
=======
        if (chain_tip.block_hash.as_ref()) != message {
            tracing::warn!(
                data = %hex::encode(message),
                data_len = message.len(),
                "data received for DKG verification signing does not match current bitcoin chain tip block hash"
            );
>>>>>>> dea36255
            return Err(Error::InvalidSigningOperation);
        }

        Ok(())
    }

    /// This function is used to verify that the sender in the message
    /// matches the signer in the corresponding state machine.
    fn validate_sender(
        &mut self,
        id: &StateMachineId,
        signer_id: u32,
        sender_public_key: &PublicKey,
    ) -> Result<(), Error> {
        let public_keys = match self.wsts_state_machines.get(id) {
            Some(state_machine) => &state_machine.public_keys,
            None => return Err(Error::MissingStateMachine),
        };

        let wsts_public_key = public_keys
            .signers
            .get(&signer_id)
            .map(PublicKey::from)
            .ok_or(Error::MissingPublicKey)?;

        if &wsts_public_key != sender_public_key {
            let sender = Box::new(*sender_public_key);
            let wsts = Box::new(wsts_public_key);
            return Err(Error::PublicKeyMismatch { wsts, sender });
        }

        Ok(())
    }

    /// Check whether we will sign the message, which is supposed to be a
    /// bitcoin sighash
    async fn validate_bitcoin_sign_request<D>(db: &D, msg: &[u8]) -> Result<AcceptedSigHash, Error>
    where
        D: DbRead,
    {
        let sighash = TapSighash::from_slice(msg)
            .map_err(Error::SigHashConversion)?
            .into();

        match db.will_sign_bitcoin_tx_sighash(&sighash).await? {
            Some((true, public_key)) => Ok(AcceptedSigHash { public_key, sighash }),
            Some((false, _)) => Err(Error::InvalidSigHash(sighash)),
            None => Err(Error::UnknownSigHash(sighash)),
        }
    }

    #[tracing::instrument(skip(self))]
    async fn store_dkg_shares(&mut self, id: &StateMachineId) -> Result<(), Error> {
        let state_machine = self
            .wsts_state_machines
            .get(id)
            .ok_or(Error::MissingStateMachine)?;

        let encrypted_dkg_shares = state_machine.get_encrypted_dkg_shares(&mut self.rng)?;

        tracing::debug!("🔐 storing DKG shares");
        self.context
            .get_storage_mut()
            .write_encrypted_dkg_shares(&encrypted_dkg_shares)
            .await?;

        Ok(())
    }

<<<<<<< HEAD
=======
    // Backported from the feat/mock-signing due to confused merge tool
    #[allow(dead_code)]
>>>>>>> dea36255
    async fn create_frost_coordinator<S>(
        storage: &S,
        aggregate_key: PublicKeyXOnly,
        signer_private_key: PrivateKey,
    ) -> Result<FrostCoordinator, Error>
    where
        S: DbRead + Send + Sync,
    {
        let dkg_shares = storage
            .get_encrypted_dkg_shares(aggregate_key)
            .await?
            .ok_or_else(|| {
                tracing::warn!("🔐 no DKG shares found for requested aggregate key");
                Error::MissingDkgShares(aggregate_key)
            })?;

        let signing_set: BTreeSet<PublicKey> = dkg_shares
            .signer_set_public_keys
            .into_iter()
            .collect::<BTreeSet<_>>();

        tracing::debug!(
            num_signers = signing_set.len(),
            %aggregate_key,
            threshold = %dkg_shares.signature_share_threshold,
            "🔐 creating now frost coordinator to track pre-rotate-key validation signing round"
        );

        FrostCoordinator::load(
            storage,
            aggregate_key,
            signing_set,
            dkg_shares.signature_share_threshold,
            signer_private_key,
        )
        .await
    }

    /// Ensures that a DKG verification state machine exists for the given
    /// aggregate key and bitcoin chain tip block hash. If the state machine
    /// exists already then the id is simply returned back; otherwise, a new
    /// state machine is created and stored in this instance.
    ///
    /// The `aggregate_key` provided here should be the _new_ aggregate key
    /// which is being verified.
    async fn ensure_dkg_verification_state_machine(
        &mut self,
<<<<<<< HEAD
        bitcoin_chain_tip: &model::BitcoinBlockHash,
        aggregate_key: PublicKeyXOnly,
    ) -> Result<
        (
            StateMachineId,
            &mut FrostCoordinator,
            &UnsignedMockTransaction,
        ),
        Error,
    > {
        let state_machine_id = StateMachineId::RotateKey(aggregate_key, *bitcoin_chain_tip);
=======
        bitcoin_chain_tip: model::BitcoinBlockHash,
        aggregate_key: PublicKeyXOnly,
    ) -> Result<StateMachineId, Error> {
        let state_machine_id = StateMachineId::RotateKey(aggregate_key, bitcoin_chain_tip);
>>>>>>> dea36255

        if !self
            .dkg_verification_state_machines
            .contains(&state_machine_id)
        {
            let storage = self.context.get_storage();
<<<<<<< HEAD
            let coordinator =
                Self::create_frost_coordinator(&storage, aggregate_key, self.signer_private_key)
                    .await?;
=======

            // Load the DKG shares for the given aggregate key.
            let dkg_shares = storage
                .get_encrypted_dkg_shares(aggregate_key)
                .await?
                .ok_or_else(|| {
                    tracing::warn!("no DKG shares found for requested aggregate key");
                    Error::MissingDkgShares(aggregate_key)
                })?;

            // Get the signing set's public keys in a BTreeSet to deduplicate
            // and sort them for the coordinator.
            let signing_set: BTreeSet<PublicKey> = dkg_shares
                .signer_set_public_keys
                .into_iter()
                .collect::<BTreeSet<_>>();

            // This `as` cast should always be safe as our signer cap is 128.
            let num_signers = signing_set.len() as u16;

            // Create the WSTS FROST coordinator.
            tracing::debug!(%num_signers, "creating new FROST coordinator to track DKG verification signing round");
            let coordinator = FrostCoordinator::load(
                &storage,
                aggregate_key,
                signing_set,
                dkg_shares.signature_share_threshold,
                self.signer_private_key,
            )
            .await?;

            // Insert the state machine into the cache if not existing.
>>>>>>> dea36255
            self.dkg_verification_state_machines
                .put(state_machine_id, coordinator);
        }

<<<<<<< HEAD
        let state_machine = self
            .dkg_verification_state_machines
            .get_mut(&state_machine_id)
            .ok_or(Error::MissingFrostStateMachine(Box::new(aggregate_key)))?;

        let mock_tx = UnsignedMockTransaction::new(aggregate_key.into());
        let mock_tx = self
            .dkg_verification_results
            .get_or_insert(state_machine_id, || mock_tx);

        Ok((state_machine_id, state_machine, mock_tx))
    }

    #[tracing::instrument(skip_all)]
    async fn handle_dkg_verification_message(
        &mut self,
        bitcoin_chain_tip: &model::BitcoinBlockHash,
        id: StateMachineId,
        msg: &WstsNetMessage,
    ) -> Result<(), Error> {
        // We should only be handling messages for the rotate-key state machine.
        // We'll grab the aggregate key from the id as well.
        let aggregate_key = match id {
            StateMachineId::RotateKey(aggregate_key, _) => aggregate_key,
            _ => {
                tracing::warn!("🔐 unexpected state machine id for DKG verification signing round");
                return Err(Error::UnexpectedStateMachineId(Box::new(id)));
            }
        };

        let state_machine = self.dkg_verification_state_machines.get_mut(&id);
        let Some(state_machine) = state_machine else {
            tracing::warn!("🔐 missing FROST coordinator for DKG verification");
            return Err(Error::MissingFrostStateMachine(Box::new(aggregate_key)));
        };

        tracing::trace!(?msg, "🔐 processing FROST coordinator message");
=======
        Ok(state_machine_id)
    }

    #[tracing::instrument(skip_all)]
    async fn process_dkg_verification_message(
        &mut self,
        aggregate_key: PublicKeyXOnly,
        id: StateMachineId,
        msg: &WstsNetMessage,
    ) -> Result<(), Error> {
        let state_machine = self.dkg_verification_state_machines.get_mut(&id);
        let Some(state_machine) = state_machine else {
            tracing::warn!("missing FROST coordinator for dkg verification message");
            return Err(Error::MissingFrostStateMachine(aggregate_key));
        };

        tracing::trace!(?msg, "processing FROST coordinator message");
>>>>>>> dea36255

        let (_, result) = state_machine.process_message(msg)?;

        match result {
<<<<<<< HEAD
            Some(OperationResult::SignTaproot(sig)) => {
                tracing::info!("🔐 successfully completed DKG verification signing round");
                self.dkg_verification_state_machines.pop(&id);

                let Some(mock_tx) = self.dkg_verification_results.pop(&id) else {
                    tracing::warn!(
                        "🔐 missing mock transaction for DKG verification signing round"
                    );
                    return Err(Error::MissingMockTransaction);
                };

                // Perform verification of the signature.
                tracing::info!("🔐 verifying that the signature can be used to spend a UTXO locked by the new aggregate key");
                let signature: TaprootSignature = sig.into();
                mock_tx
                    .verify_signature(&signature)
                    .inspect_err(|e| tracing::warn!(?e, "🔐 signature verification failed"))?;
                tracing::info!("🔐 \x1b[1;32msignature verification successful\x1b[0m");

                let storage = self.context.get_storage_mut();
                let bitcoin_chain_tip_block =
                    storage
                        .get_bitcoin_block(bitcoin_chain_tip)
                        .await?
                        .ok_or(Error::MissingBitcoinBlock(*bitcoin_chain_tip))?;

                self.context
                    .get_storage_mut()
                    .verify_dkg_shares(aggregate_key, &bitcoin_chain_tip_block.into())
                    .await?;
                tracing::info!(
                    "🔐 DKG shares entry has been marked as verified; it is now able to be used"
                );
=======
            Some(OperationResult::SignSchnorr(_)) => {
                tracing::info!("successfully completed DKG verification signing round");
                self.dkg_verification_results.put(id, true);
                self.dkg_verification_state_machines.pop(&id);
>>>>>>> dea36255
            }
            Some(OperationResult::SignError(error)) => {
                tracing::warn!(
                    ?msg,
                    ?error,
<<<<<<< HEAD
                    "🔐 failed to complete DKG verification signing round"
                );
                self.dkg_verification_results.pop(&id);
                return Err(Error::DkgVerificationFailed(Box::new(aggregate_key)));
            }
            None => {}
            result => {
                tracing::warn!(
                    ?result,
                    "🔐 unexpected result received from the FROST coordinator"
                );
=======
                    "failed to complete DKG verification signing round"
                );
                self.dkg_verification_results.put(id, false);
            }
            None => {}
            result => {
                tracing::warn!(?result, "unexpected FROST coordinator result");
>>>>>>> dea36255
            }
        }

        Ok(())
    }

    #[tracing::instrument(skip_all)]
    async fn relay_message(
        &mut self,
        state_machine_id: StateMachineId,
        wsts_id: WstsMessageId,
        msg: &WstsNetMessage,
        bitcoin_chain_tip: &model::BitcoinBlockHash,
    ) -> Result<(), Error> {
        let Some(state_machine) = self.wsts_state_machines.get_mut(&state_machine_id) else {
            tracing::warn!("missing signing round");
            return Err(Error::MissingStateMachine);
        };

<<<<<<< HEAD
        // If this is a rotate-key verification then we need to process the
        // message in the frost coordinator as well to be able to properly
        // follow the signing round (which is otherwise handled by the signer
        // state machine).
=======
>>>>>>> dea36255
        let mut frost_coordinator = if let StateMachineId::RotateKey(_, _) = state_machine_id {
            self.dkg_verification_state_machines
                .get_mut(&state_machine_id)
        } else {
            None
        };

        let outbound_messages = state_machine.process(msg).map_err(Error::Wsts)?;

        for outbound_message in outbound_messages.iter() {
            // The WSTS state machine assumes we read our own messages
            state_machine
                .process(outbound_message)
                .map_err(Error::Wsts)?;

<<<<<<< HEAD
            // Process the message in the frost coordinator as well, if we have
            // one. Note that we _do not_ send any messages to the network; the
            // frost coordinator is only following the round.
            if let Some(frost_coordinator) = &mut frost_coordinator {
                let (_, result) = frost_coordinator.process_message(outbound_message)?;
                tracing::trace!(?outbound_message, ?result, state = ?frost_coordinator.state, "🔐 frost coordinator relay_message result")
=======
            if let Some(ref mut frost_coordinator) = frost_coordinator {
                frost_coordinator.process_message(outbound_message)?;
>>>>>>> dea36255
            }
        }

        for outbound in outbound_messages {
            // We cannot store DKG shares until the signer state machine
            // emits a DkgEnd message, because that is the only way to know
            // whether it has truly received all relevant messages from its
            // peers.
            if let WstsNetMessage::DkgEnd(DkgEnd { status: DkgStatus::Success, .. }) = outbound {
                self.store_dkg_shares(&state_machine_id).await?;
                self.wsts_state_machines.pop(&state_machine_id);
            }
            let msg = message::WstsMessage { id: wsts_id, inner: outbound };

            self.send_message(msg, bitcoin_chain_tip).await?;
        }

        Ok(())
    }

    #[tracing::instrument(skip_all)]
    async fn send_message(
        &mut self,
        msg: impl Into<message::Payload>,
        bitcoin_chain_tip: &model::BitcoinBlockHash,
    ) -> Result<(), Error> {
        let payload: message::Payload = msg.into();
        tracing::trace!(%payload, "broadcasting message");

        let msg = payload
            .to_message(*bitcoin_chain_tip)
            .sign_ecdsa(&self.signer_private_key);

        self.network.broadcast(msg.clone()).await?;
        self.context
            .signal(TxSignerEvent::MessageGenerated(msg).into())?;

        Ok(())
    }

    fn signer_public_key(&self) -> PublicKey {
        PublicKey::from_private_key(&self.signer_private_key)
    }
}

/// Asserts whether a `DkgBegin` WSTS message should be allowed to proceed
/// based on the current state of the signer and the DKG configuration.
async fn assert_allow_dkg_begin(
    context: &impl Context,
    bitcoin_chain_tip: &model::BitcoinBlockRef,
) -> Result<(), Error> {
    let storage = context.get_storage();
    let config = context.config();

    // Get the number of DKG shares that have been stored
    let dkg_shares_entry_count = storage.get_encrypted_dkg_shares_count().await?;

    // Get DKG configuration parameters
    let dkg_min_bitcoin_block_height = config.signer.dkg_min_bitcoin_block_height;
    let dkg_target_rounds = config.signer.dkg_target_rounds;

    // Determine the action based on the DKG shares count and the rerun height (if configured)
    match (
        dkg_shares_entry_count,
        dkg_target_rounds,
        dkg_min_bitcoin_block_height,
    ) {
        (0, _, _) => {
            tracing::info!(
                ?dkg_min_bitcoin_block_height,
                %dkg_target_rounds,
                "no DKG shares exist; proceeding with DKG"
            );
        }
        (current, target, Some(dkg_min_height)) => {
            if current >= target.get() {
                tracing::warn!(
                    ?dkg_min_bitcoin_block_height,
                    %dkg_target_rounds,
                    dkg_current_rounds = %dkg_shares_entry_count,
                    "The target number of DKG shares has been reached; aborting"
                );
                return Err(Error::DkgHasAlreadyRun);
            }
            if bitcoin_chain_tip.block_height < dkg_min_height.get() {
                tracing::warn!(
                    ?dkg_min_bitcoin_block_height,
                    %dkg_target_rounds,
                    dkg_current_rounds = %dkg_shares_entry_count,
                    "bitcoin chain tip is below the minimum height for DKG rerun; aborting"
                );
                return Err(Error::DkgHasAlreadyRun);
            }
            tracing::info!(
                ?dkg_min_bitcoin_block_height,
                %dkg_target_rounds,
                dkg_current_rounds = %dkg_shares_entry_count,
                "DKG rerun height has been met and we are below the target number of rounds; proceeding with DKG"
            );
        }
        // Note that we account for all (0, _, _) cases above (i.e. first DKG round)
        (_, _, None) => {
            tracing::warn!(
                ?dkg_min_bitcoin_block_height,
                %dkg_target_rounds,
                dkg_current_rounds = %dkg_shares_entry_count,
                "attempt to run multiple DKGs without a configured re-run height; aborting"
            );
            return Err(Error::DkgHasAlreadyRun);
        }
    }

    Ok(())
}

/// Relevant information for validating incoming messages
/// relating to a particular chain tip.
#[derive(Debug, Clone, Copy)]
pub struct MsgChainTipReport {
    /// Whether the sender of the incoming message is the coordinator for this chain tip.
    pub sender_is_coordinator: bool,
    /// The status of the chain tip relative to the signers' perspective.
    pub chain_tip_status: ChainTipStatus,
    /// The bitcoin chain tip.
    pub chain_tip: model::BitcoinBlockRef,
}

impl MsgChainTipReport {
    /// Checks if the message is for the canonical chain tip from the coordinator
    pub fn is_from_canonical_coordinator(&self) -> bool {
        self.chain_tip_status == ChainTipStatus::Canonical && self.sender_is_coordinator
    }
}

/// The status of a chain tip relative to the known blocks in the signer database.
#[derive(Debug, Clone, Copy, PartialEq, strum::Display)]
#[strum(serialize_all = "SCREAMING_SNAKE_CASE")]
pub enum ChainTipStatus {
    /// The chain tip is the tip of the canonical fork.
    Canonical,
    /// The chain tip is for a known block, but is not the canonical chain tip.
    Known,
    /// The chain tip belongs to a block that hasn't been seen yet.
    Unknown,
}

#[cfg(test)]
mod tests {
    use std::num::{NonZeroU32, NonZeroU64, NonZeroUsize};

    use bitcoin::Txid;
    use fake::{Fake, Faker};
    use network::InMemoryNetwork;
    use test_case::test_case;

    use crate::bitcoin::MockBitcoinInteract;
    use crate::context::Context;
    use crate::emily_client::MockEmilyInteract;
    use crate::stacks::api::MockStacksInteract;
    use crate::storage::in_memory::SharedStore;
    use crate::storage::{model, DbWrite};
    use crate::testing;
    use crate::testing::context::*;

    use super::*;

    fn test_environment() -> testing::transaction_signer::TestEnvironment<
        TestContext<
            SharedStore,
            WrappedMock<MockBitcoinInteract>,
            WrappedMock<MockStacksInteract>,
            WrappedMock<MockEmilyInteract>,
        >,
    > {
        let test_model_parameters = testing::storage::model::Params {
            num_bitcoin_blocks: 20,
            num_stacks_blocks_per_bitcoin_block: 3,
            num_deposit_requests_per_block: 5,
            num_withdraw_requests_per_block: 5,
            num_signers_per_request: 0,
            consecutive_blocks: false,
        };

        let context = TestContext::builder()
            .with_in_memory_storage()
            .with_mocked_clients()
            .build();

        // TODO: fix tech debt #893 then raise threshold to 5
        testing::transaction_signer::TestEnvironment {
            context,
            context_window: 6,
            num_signers: 7,
            signing_threshold: 3,
            test_model_parameters,
        }
    }

    #[ignore = "we have a test for this"]
    #[tokio::test]
    async fn should_be_able_to_participate_in_dkg() {
        test_environment()
            .assert_should_be_able_to_participate_in_dkg()
            .await;
    }

    #[test_case(0, None, 1, 100, true; "first DKG allowed without min height")]
    #[test_case(0, Some(100), 1, 5, true; "first DKG allowed regardless of min height")]
    #[test_case(1, None, 2, 100, false; "subsequent DKG not allowed without min height")]
    #[test_case(1, Some(101), 1, 100, false; "subsequent DKG not allowed with current height lower than min height")]
    #[test_case(1, Some(100), 1, 100, false; "subsequent DKG not allowed when target rounds reached")]
    #[test_case(1, Some(100), 2, 100, true; "subsequent DKG allowed when target rounds not reached and min height met")]
    #[test_log::test(tokio::test)]
    async fn test_assert_allow_dkg_begin(
        dkg_rounds_current: u32,
        dkg_min_bitcoin_block_height: Option<u64>,
        dkg_target_rounds: u32,
        chain_tip_height: u64,
        should_allow: bool,
    ) {
        let context = TestContext::builder()
            .with_in_memory_storage()
            .with_mocked_clients()
            .modify_settings(|s| {
                s.signer.dkg_min_bitcoin_block_height =
                    dkg_min_bitcoin_block_height.map(NonZeroU64::new).flatten();
                s.signer.dkg_target_rounds = NonZeroU32::new(dkg_target_rounds).unwrap();
            })
            .build();

        let storage = context.get_storage_mut();

        // Write `dkg_shares` entries for the `current` number of rounds, simulating
        // the signer having participated in that many successful DKG rounds.
        for _ in 0..dkg_rounds_current {
            storage
                .write_encrypted_dkg_shares(&Faker.fake())
                .await
                .unwrap();
        }

        // Dummy chain tip hash which will be used to fetch the block height
        let bitcoin_chain_tip = model::BitcoinBlockRef {
            block_hash: Faker.fake(),
            block_height: chain_tip_height,
        };

        // Write a bitcoin block at the given height, simulating the chain tip.
        storage
            .write_bitcoin_block(&model::BitcoinBlock {
                block_height: chain_tip_height,
                parent_hash: Faker.fake(),
                block_hash: bitcoin_chain_tip.block_hash,
            })
            .await
            .unwrap();

        // Test the case
        let result = assert_allow_dkg_begin(&context, &bitcoin_chain_tip).await;

        // Assert the result
        match should_allow {
            true => assert!(result.is_ok()),
            false => assert!(matches!(result, Err(Error::DkgHasAlreadyRun))),
        }
    }

    #[tokio::test]
    async fn test_handle_wsts_message_asserts_dkg_begin() {
        let context = TestContext::builder()
            .with_in_memory_storage()
            .with_mocked_clients()
            .build();

        let storage = context.get_storage_mut();
        let network = InMemoryNetwork::new();

        // Write 1 DKG shares entry to the database, simulating that DKG has
        // successfully run once.
        storage
            .write_encrypted_dkg_shares(&Faker.fake())
            .await
            .unwrap();

        // Dummy chain tip hash which will be used to fetch the block height.
        let bitcoin_chain_tip = model::BitcoinBlockRef {
            block_hash: Faker.fake(),
            block_height: 100,
        };

        // Write a bitcoin block at the given height, simulating the chain tip.
        storage
            .write_bitcoin_block(&model::BitcoinBlock {
                block_height: 100,
                parent_hash: Faker.fake(),
                block_hash: bitcoin_chain_tip.block_hash,
            })
            .await
            .unwrap();

        // Create our signer instance.
        let mut signer = TxSignerEventLoop {
            context,
            network: network.connect(),
            signer_private_key: PrivateKey::new(&mut rand::rngs::OsRng),
            context_window: 1,
            wsts_state_machines: LruCache::new(NonZeroUsize::new(100).unwrap()),
            threshold: 1,
            rng: rand::rngs::OsRng,
            dkg_begin_pause: None,
            dkg_verification_state_machines: LruCache::new(NonZeroUsize::new(5).unwrap()),
            dkg_verification_results: LruCache::new(NonZeroUsize::new(5).unwrap()),
        };

        // Create a DkgBegin message to be handled by the signer.
        let msg = message::WstsMessage {
            id: WstsMessageId::Dkg(Faker.fake()),
            inner: WstsNetMessage::DkgBegin(wsts::net::DkgBegin { dkg_id: 0 }),
        };

        // Create a chain tip report for the message.
        let chain_tip_report = MsgChainTipReport {
            sender_is_coordinator: true,
            chain_tip_status: ChainTipStatus::Canonical,
            chain_tip: bitcoin_chain_tip,
        };

        // Attempt to handle the DkgBegin message. This should fail using the
        // default settings, as the default settings allow only one DKG round.
        let result = signer
            .handle_wsts_message(&msg, Faker.fake(), &chain_tip_report)
            .await;

        // Assert that the DkgBegin message was not allowed to proceed and
        // that we receive the expected error.
        assert!(matches!(result, Err(Error::DkgHasAlreadyRun)));
    }

    #[tokio::test]
    async fn test_handle_wsts_message_non_canonical_dkg_begin() {
        let context = TestContext::builder()
            .with_in_memory_storage()
            .with_mocked_clients()
            .build();

        let storage = context.get_storage_mut();
        let network = InMemoryNetwork::new();

        // Write 1 DKG shares entry to the database, simulating that DKG has
        // successfully run once.
        storage
            .write_encrypted_dkg_shares(&Faker.fake())
            .await
            .unwrap();

        // Dummy chain tip hash which will be used to fetch the block height.
        let bitcoin_chain_tip: model::BitcoinBlockHash = Faker.fake();

        // Write a bitcoin block at the given height, simulating the chain tip.
        storage
            .write_bitcoin_block(&model::BitcoinBlock {
                block_height: 100,
                parent_hash: Faker.fake(),
                block_hash: bitcoin_chain_tip,
            })
            .await
            .unwrap();

        // Create our signer instance.
        let mut signer = TxSignerEventLoop {
            context,
            network: network.connect(),
            signer_private_key: PrivateKey::new(&mut rand::rngs::OsRng),
            context_window: 1,
            wsts_state_machines: LruCache::new(NonZeroUsize::new(100).unwrap()),
            threshold: 1,
            rng: rand::rngs::OsRng,
            dkg_begin_pause: None,
<<<<<<< HEAD
            dkg_verification_state_machines: LruCache::new(NonZeroUsize::new(5).unwrap()),
            dkg_verification_results: LruCache::new(NonZeroUsize::new(5).unwrap()),
=======
            dkg_verification_results: LruCache::new(NonZeroUsize::new(5).unwrap()),
            dkg_verification_state_machines: LruCache::new(NonZeroUsize::new(5).unwrap()),
>>>>>>> dea36255
        };

        // Create a DkgBegin message to be handled by the signer.
        let msg = message::WstsMessage {
            id: Txid::all_zeros().into(),
            inner: WstsNetMessage::DkgBegin(wsts::net::DkgBegin { dkg_id: 0 }),
        };

        // Create a chain tip report for the message as if it was coming from a
        // non canonical chain tip
        let chain_tip_report = MsgChainTipReport {
            sender_is_coordinator: true,
            chain_tip_status: ChainTipStatus::Known,
            chain_tip: Faker.fake(),
        };

        // We shouldn't get an error as we stop to process the message early
        signer
            .handle_wsts_message(&msg, Faker.fake(), &chain_tip_report)
            .await
            .expect("expected success");
    }

    #[test_case(
        WstsNetMessage::DkgPrivateBegin(wsts::net::DkgPrivateBegin {
            dkg_id: 0,
            signer_ids: vec![],
            key_ids: vec![],
        }); "DkgPrivateBegin")]
    #[test_case(
        WstsNetMessage::DkgEndBegin(wsts::net::DkgEndBegin {
            dkg_id: 0,
            signer_ids: vec![],
            key_ids: vec![],
        }); "DkgEndBegin")]
    #[test_case(
        WstsNetMessage::NonceRequest(wsts::net::NonceRequest {
            dkg_id: 0,
            sign_id: 0,
            sign_iter_id: 0,
            message: vec![],
            signature_type: wsts::net::SignatureType::Schnorr,
        }); "NonceRequest")]
    #[test_case(
        WstsNetMessage::SignatureShareRequest(wsts::net::SignatureShareRequest {
            dkg_id: 0,
            sign_id: 0,
            sign_iter_id: 0,
            message: vec![],
            signature_type: wsts::net::SignatureType::Schnorr,
            nonce_responses: vec![],
        }); "SignatureShareRequest")]
    #[tokio::test]
    async fn test_handle_wsts_message_non_canonical(wsts_message: WstsNetMessage) {
        let context = TestContext::builder()
            .with_in_memory_storage()
            .with_mocked_clients()
            .build();

        let storage = context.get_storage_mut();
        let network = InMemoryNetwork::new();

        let bitcoin_chain_tip: model::BitcoinBlockHash = Faker.fake();

        // Write a bitcoin block at the given height, simulating the chain tip.
        storage
            .write_bitcoin_block(&model::BitcoinBlock {
                block_height: 100,
                parent_hash: Faker.fake(),
                block_hash: bitcoin_chain_tip,
            })
            .await
            .unwrap();

        // Create our signer instance.
        let mut signer = TxSignerEventLoop {
            context,
            network: network.connect(),
            signer_private_key: PrivateKey::new(&mut rand::rngs::OsRng),
            context_window: 1,
            wsts_state_machines: LruCache::new(NonZeroUsize::new(100).unwrap()),
            threshold: 1,
            rng: rand::rngs::OsRng,
            dkg_begin_pause: None,
            dkg_verification_state_machines: LruCache::new(NonZeroUsize::new(5).unwrap()),
            dkg_verification_results: LruCache::new(NonZeroUsize::new(5).unwrap()),
        };

        let msg = message::WstsMessage {
            id: Txid::all_zeros().into(),
            inner: wsts_message,
        };

        // Create a chain tip report for the message as if it was coming from a
        // non canonical chain tip
        let chain_tip_report = MsgChainTipReport {
            sender_is_coordinator: true,
            chain_tip_status: ChainTipStatus::Known,
            chain_tip: Faker.fake(),
        };

        // We shouldn't get an error as we stop to process the message early
        signer
            .handle_wsts_message(&msg, Faker.fake(), &chain_tip_report)
            .await
            .expect("expected success");
    }
}<|MERGE_RESOLUTION|>--- conflicted
+++ resolved
@@ -146,11 +146,7 @@
     /// verification of the Stacks rotate-keys transaction.
     pub dkg_verification_state_machines: LruCache<StateMachineId, FrostCoordinator>,
     /// Results of DKG verification rounds.
-<<<<<<< HEAD
     pub dkg_verification_results: LruCache<StateMachineId, UnsignedMockTransaction>,
-=======
-    pub dkg_verification_results: LruCache<StateMachineId, bool>,
->>>>>>> dea36255
 }
 
 /// This struct represents a signature hash and the public key that locks
@@ -205,10 +201,7 @@
         let signer_private_key = config.signer.private_key;
         let context_window = config.signer.context_window;
         let threshold = config.signer.bootstrap_signatures_required.into();
-<<<<<<< HEAD
-=======
         let dkg_begin_pause = config.signer.dkg_begin_pause.map(Duration::from_secs);
->>>>>>> dea36255
 
         Ok(Self {
             context,
@@ -218,11 +211,7 @@
             wsts_state_machines: LruCache::new(max_state_machines),
             threshold,
             rng,
-<<<<<<< HEAD
-            dkg_begin_pause: None,
-=======
             dkg_begin_pause,
->>>>>>> dea36255
             dkg_verification_state_machines: LruCache::new(
                 NonZeroUsize::new(5).ok_or(Error::TypeConversion)?,
             ),
@@ -524,19 +513,6 @@
                 contract.validate(ctx, &req_ctx).await?
             }
             StacksTx::ContractCall(ContractCall::RotateKeysV1(contract)) => {
-                let aggregate_key = contract.aggregate_key.x_only_public_key().0.into();
-                let frost_result = self
-                    .dkg_verification_results
-                    .peek(&StateMachineId::RotateKey(
-                        aggregate_key,
-                        chain_tip.block_hash,
-                    ));
-
-                if !matches!(frost_result, Some(true)) {
-                    tracing::warn!("no successful frost signing round for the pre-rotate-keys verification signing round; refusing to sign");
-                    return Err(Error::FrostVerificationNotSuccessful);
-                }
-
                 contract.validate(ctx, &req_ctx).await?
             }
             StacksTx::SmartContract(smart_contract) => {
@@ -610,7 +586,6 @@
                     tokio::time::sleep(pause).await;
                 }
 
-                let id = StateMachineId::Dkg(chain_tip.block_hash);
                 self.relay_message(id, msg.id, &msg.inner, &chain_tip.block_hash)
                     .await?;
             }
@@ -713,10 +688,6 @@
                     }
                     WstsMessageId::Sweep(txid) => {
                         span.record("txid", txid.to_string());
-<<<<<<< HEAD
-=======
-                        tracing::info!("processing message");
->>>>>>> dea36255
 
                         let accepted_sighash =
                             Self::validate_bitcoin_sign_request(&db, &request.message).await;
@@ -754,7 +725,6 @@
                         let new_key: PublicKeyXOnly = key.into();
 
                         // Validate the received message.
-<<<<<<< HEAD
                         Self::validate_dkg_verification_message(&db, &new_key, &request.message)
                             .await?;
 
@@ -770,21 +740,6 @@
 
                         self.handle_dkg_verification_message(
                             &chain_tip.block_hash,
-=======
-                        Self::validate_dkg_verification_message(
-                            &db,
-                            &new_key,
-                            chain_tip,
-                            &request.message,
-                        )
-                        .await?;
-
-                        let state_machine_id = self
-                            .ensure_dkg_verification_state_machine(chain_tip.block_hash, new_key)
-                            .await?;
-                        self.process_dkg_verification_message(
-                            new_key,
->>>>>>> dea36255
                             state_machine_id,
                             &msg.inner,
                         )
@@ -830,11 +785,7 @@
                     }
                     WstsMessageId::Sweep(txid) => {
                         span.record("txid", txid.to_string());
-<<<<<<< HEAD
                         tracing::debug!(
-=======
-                        tracing::info!(
->>>>>>> dea36255
                             signature_type = ?request.signature_type,
                             "processing message"
                         );
@@ -856,7 +807,6 @@
                         let new_key: PublicKeyXOnly = key.into();
 
                         // Validate the received message.
-<<<<<<< HEAD
                         Self::validate_dkg_verification_message(&db, &new_key, &request.message)
                             .await?;
 
@@ -881,27 +831,6 @@
                             &msg.inner,
                         )
                         .await?;
-=======
-                        Self::validate_dkg_verification_message(
-                            &db,
-                            &new_key,
-                            chain_tip,
-                            &request.message,
-                        )
-                        .await?;
-
-                        tracing::debug!(
-                            signature_type = ?request.signature_type,
-                            "processing message"
-                        );
-
-                        let key = key.into();
-                        let state_machine_id = self
-                            .ensure_dkg_verification_state_machine(chain_tip.block_hash, key)
-                            .await?;
-                        self.process_dkg_verification_message(key, state_machine_id, &msg.inner)
-                            .await?;
->>>>>>> dea36255
                         state_machine_id
                     }
                 };
@@ -923,7 +852,6 @@
                     return Ok(());
                 };
 
-<<<<<<< HEAD
                 let new_key: PublicKeyXOnly = key.into();
 
                 if request.message.len() != 32 {
@@ -947,15 +875,6 @@
                     &msg.inner,
                 )
                 .await?;
-=======
-                let key = key.into();
-
-                let state_machine_id = self
-                    .ensure_dkg_verification_state_machine(chain_tip.block_hash, key)
-                    .await?;
-                self.process_dkg_verification_message(key, state_machine_id, &msg.inner)
-                    .await?;
->>>>>>> dea36255
             }
             WstsNetMessage::SignatureShareResponse(request) => {
                 span.record(WSTS_DKG_ID, request.dkg_id);
@@ -967,7 +886,6 @@
                     return Ok(());
                 };
 
-<<<<<<< HEAD
                 let new_key = key.into();
 
                 let (state_machine_id, _, _) = self
@@ -980,15 +898,6 @@
                     &msg.inner,
                 )
                 .await?;
-=======
-                let key = key.into();
-
-                let state_machine_id = self
-                    .ensure_dkg_verification_state_machine(chain_tip.block_hash, key)
-                    .await?;
-                self.process_dkg_verification_message(key, state_machine_id, &msg.inner)
-                    .await?;
->>>>>>> dea36255
             }
         }
 
@@ -1004,10 +913,6 @@
     async fn validate_dkg_verification_message<DB>(
         storage: &DB,
         new_key: &PublicKeyXOnly,
-<<<<<<< HEAD
-=======
-        chain_tip: &model::BitcoinBlockRef,
->>>>>>> dea36255
         message: &[u8],
     ) -> Result<(), Error>
     where
@@ -1021,28 +926,15 @@
             .into();
 
         if *new_key != current_key {
-<<<<<<< HEAD
             tracing::warn!("🔐 aggregate key mismatch for DKG verification signing");
-=======
-            tracing::warn!("aggregate key mismatch for DKG verification signing");
->>>>>>> dea36255
             return Err(Error::AggregateKeyMismatch(
                 Box::new(current_key),
                 Box::new(*new_key),
             ));
         }
 
-<<<<<<< HEAD
         if message.len() != 32 {
             tracing::warn!("🔐 data received for DKG verification signing is not 32 bytes");
-=======
-        if (chain_tip.block_hash.as_ref()) != message {
-            tracing::warn!(
-                data = %hex::encode(message),
-                data_len = message.len(),
-                "data received for DKG verification signing does not match current bitcoin chain tip block hash"
-            );
->>>>>>> dea36255
             return Err(Error::InvalidSigningOperation);
         }
 
@@ -1112,11 +1004,6 @@
         Ok(())
     }
 
-<<<<<<< HEAD
-=======
-    // Backported from the feat/mock-signing due to confused merge tool
-    #[allow(dead_code)]
->>>>>>> dea36255
     async fn create_frost_coordinator<S>(
         storage: &S,
         aggregate_key: PublicKeyXOnly,
@@ -1142,7 +1029,7 @@
             num_signers = signing_set.len(),
             %aggregate_key,
             threshold = %dkg_shares.signature_share_threshold,
-            "🔐 creating now frost coordinator to track pre-rotate-key validation signing round"
+            "🔐 creating now FROST coordinator to track DKG verification signing round"
         );
 
         FrostCoordinator::load(
@@ -1164,7 +1051,6 @@
     /// which is being verified.
     async fn ensure_dkg_verification_state_machine(
         &mut self,
-<<<<<<< HEAD
         bitcoin_chain_tip: &model::BitcoinBlockHash,
         aggregate_key: PublicKeyXOnly,
     ) -> Result<
@@ -1176,65 +1062,23 @@
         Error,
     > {
         let state_machine_id = StateMachineId::RotateKey(aggregate_key, *bitcoin_chain_tip);
-=======
-        bitcoin_chain_tip: model::BitcoinBlockHash,
-        aggregate_key: PublicKeyXOnly,
-    ) -> Result<StateMachineId, Error> {
-        let state_machine_id = StateMachineId::RotateKey(aggregate_key, bitcoin_chain_tip);
->>>>>>> dea36255
 
         if !self
             .dkg_verification_state_machines
             .contains(&state_machine_id)
         {
             let storage = self.context.get_storage();
-<<<<<<< HEAD
             let coordinator =
                 Self::create_frost_coordinator(&storage, aggregate_key, self.signer_private_key)
                     .await?;
-=======
-
-            // Load the DKG shares for the given aggregate key.
-            let dkg_shares = storage
-                .get_encrypted_dkg_shares(aggregate_key)
-                .await?
-                .ok_or_else(|| {
-                    tracing::warn!("no DKG shares found for requested aggregate key");
-                    Error::MissingDkgShares(aggregate_key)
-                })?;
-
-            // Get the signing set's public keys in a BTreeSet to deduplicate
-            // and sort them for the coordinator.
-            let signing_set: BTreeSet<PublicKey> = dkg_shares
-                .signer_set_public_keys
-                .into_iter()
-                .collect::<BTreeSet<_>>();
-
-            // This `as` cast should always be safe as our signer cap is 128.
-            let num_signers = signing_set.len() as u16;
-
-            // Create the WSTS FROST coordinator.
-            tracing::debug!(%num_signers, "creating new FROST coordinator to track DKG verification signing round");
-            let coordinator = FrostCoordinator::load(
-                &storage,
-                aggregate_key,
-                signing_set,
-                dkg_shares.signature_share_threshold,
-                self.signer_private_key,
-            )
-            .await?;
-
-            // Insert the state machine into the cache if not existing.
->>>>>>> dea36255
             self.dkg_verification_state_machines
                 .put(state_machine_id, coordinator);
         }
 
-<<<<<<< HEAD
         let state_machine = self
             .dkg_verification_state_machines
             .get_mut(&state_machine_id)
-            .ok_or(Error::MissingFrostStateMachine(Box::new(aggregate_key)))?;
+            .ok_or(Error::MissingFrostStateMachine(aggregate_key))?;
 
         let mock_tx = UnsignedMockTransaction::new(aggregate_key.into());
         let mock_tx = self
@@ -1251,8 +1095,8 @@
         id: StateMachineId,
         msg: &WstsNetMessage,
     ) -> Result<(), Error> {
-        // We should only be handling messages for the rotate-key state machine.
-        // We'll grab the aggregate key from the id as well.
+        // We should only be handling messages for the DKG verification state
+        // machine. We'll grab the aggregate key from the id as well.
         let aggregate_key = match id {
             StateMachineId::RotateKey(aggregate_key, _) => aggregate_key,
             _ => {
@@ -1264,34 +1108,14 @@
         let state_machine = self.dkg_verification_state_machines.get_mut(&id);
         let Some(state_machine) = state_machine else {
             tracing::warn!("🔐 missing FROST coordinator for DKG verification");
-            return Err(Error::MissingFrostStateMachine(Box::new(aggregate_key)));
+            return Err(Error::MissingFrostStateMachine(aggregate_key));
         };
 
         tracing::trace!(?msg, "🔐 processing FROST coordinator message");
-=======
-        Ok(state_machine_id)
-    }
-
-    #[tracing::instrument(skip_all)]
-    async fn process_dkg_verification_message(
-        &mut self,
-        aggregate_key: PublicKeyXOnly,
-        id: StateMachineId,
-        msg: &WstsNetMessage,
-    ) -> Result<(), Error> {
-        let state_machine = self.dkg_verification_state_machines.get_mut(&id);
-        let Some(state_machine) = state_machine else {
-            tracing::warn!("missing FROST coordinator for dkg verification message");
-            return Err(Error::MissingFrostStateMachine(aggregate_key));
-        };
-
-        tracing::trace!(?msg, "processing FROST coordinator message");
->>>>>>> dea36255
 
         let (_, result) = state_machine.process_message(msg)?;
 
         match result {
-<<<<<<< HEAD
             Some(OperationResult::SignTaproot(sig)) => {
                 tracing::info!("🔐 successfully completed DKG verification signing round");
                 self.dkg_verification_state_machines.pop(&id);
@@ -1325,18 +1149,11 @@
                 tracing::info!(
                     "🔐 DKG shares entry has been marked as verified; it is now able to be used"
                 );
-=======
-            Some(OperationResult::SignSchnorr(_)) => {
-                tracing::info!("successfully completed DKG verification signing round");
-                self.dkg_verification_results.put(id, true);
-                self.dkg_verification_state_machines.pop(&id);
->>>>>>> dea36255
             }
             Some(OperationResult::SignError(error)) => {
                 tracing::warn!(
                     ?msg,
                     ?error,
-<<<<<<< HEAD
                     "🔐 failed to complete DKG verification signing round"
                 );
                 self.dkg_verification_results.pop(&id);
@@ -1348,15 +1165,6 @@
                     ?result,
                     "🔐 unexpected result received from the FROST coordinator"
                 );
-=======
-                    "failed to complete DKG verification signing round"
-                );
-                self.dkg_verification_results.put(id, false);
-            }
-            None => {}
-            result => {
-                tracing::warn!(?result, "unexpected FROST coordinator result");
->>>>>>> dea36255
             }
         }
 
@@ -1376,13 +1184,10 @@
             return Err(Error::MissingStateMachine);
         };
 
-<<<<<<< HEAD
-        // If this is a rotate-key verification then we need to process the
-        // message in the frost coordinator as well to be able to properly
-        // follow the signing round (which is otherwise handled by the signer
-        // state machine).
-=======
->>>>>>> dea36255
+        // If this is a DKG verification then we need to process the message in
+        // the frost coordinator as well to be able to properly follow the
+        // signing round (which is otherwise handled by the signer state
+        // machine).
         let mut frost_coordinator = if let StateMachineId::RotateKey(_, _) = state_machine_id {
             self.dkg_verification_state_machines
                 .get_mut(&state_machine_id)
@@ -1398,17 +1203,11 @@
                 .process(outbound_message)
                 .map_err(Error::Wsts)?;
 
-<<<<<<< HEAD
             // Process the message in the frost coordinator as well, if we have
             // one. Note that we _do not_ send any messages to the network; the
             // frost coordinator is only following the round.
-            if let Some(frost_coordinator) = &mut frost_coordinator {
-                let (_, result) = frost_coordinator.process_message(outbound_message)?;
-                tracing::trace!(?outbound_message, ?result, state = ?frost_coordinator.state, "🔐 frost coordinator relay_message result")
-=======
             if let Some(ref mut frost_coordinator) = frost_coordinator {
                 frost_coordinator.process_message(outbound_message)?;
->>>>>>> dea36255
             }
         }
 
@@ -1787,13 +1586,8 @@
             threshold: 1,
             rng: rand::rngs::OsRng,
             dkg_begin_pause: None,
-<<<<<<< HEAD
             dkg_verification_state_machines: LruCache::new(NonZeroUsize::new(5).unwrap()),
             dkg_verification_results: LruCache::new(NonZeroUsize::new(5).unwrap()),
-=======
-            dkg_verification_results: LruCache::new(NonZeroUsize::new(5).unwrap()),
-            dkg_verification_state_machines: LruCache::new(NonZeroUsize::new(5).unwrap()),
->>>>>>> dea36255
         };
 
         // Create a DkgBegin message to be handled by the signer.
