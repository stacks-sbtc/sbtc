--- conflicted
+++ resolved
@@ -908,19 +908,8 @@
                 )
                 .await?;
 
-<<<<<<< HEAD
-                if request.message.len() != 32 {
-                    tracing::warn!("🔐 data received for DKG verification signing is not 32 bytes");
-                    return Err(Error::InvalidSigningOperation);
-                }
-
                 let (state_machine_id, _) =
                     self.ensure_dkg_verification_state_machine(new_key).await?;
-=======
-                let (state_machine_id, _, mock_tx) = self
-                    .ensure_dkg_verification_state_machine(&chain_tip.block_hash, new_key)
-                    .await?;
->>>>>>> ea00224e
 
                 let tap_sighash = UnsignedMockTransaction::new(new_key.into()).compute_sighash()?;
                 if tap_sighash.as_byte_array() != request.message.as_slice() {
@@ -1156,17 +1145,7 @@
         let state_machine = self
             .dkg_verification_state_machines
             .get_mut(&state_machine_id)
-<<<<<<< HEAD
             .ok_or(Error::MissingStateMachine(state_machine_id))?;
-=======
-            .ok_or(Error::MissingFrostStateMachine(aggregate_key))?;
-
-        let mock_tx = self
-            .dkg_verification_results
-            .get_or_insert(state_machine_id, || {
-                UnsignedMockTransaction::new(aggregate_key.into())
-            });
->>>>>>> ea00224e
 
         Ok((state_machine_id, state_machine))
     }
@@ -1208,12 +1187,7 @@
                 mock_tx
                     .verify_signature(signature)
                     .inspect_err(|e| tracing::warn!(?e, "🔐 signature verification failed"))?;
-<<<<<<< HEAD
-
-                tracing::info!("🔐 \x1b[1;32msignature verification successful\x1b[0m");
-=======
                 tracing::info!("🔐 signature verification successful");
->>>>>>> ea00224e
 
                 self.context
                     .get_storage_mut()
@@ -1227,7 +1201,6 @@
                 // We're done, so remove the state machine entry.
                 self.dkg_verification_state_machines.pop(&state_machine_id);
             }
-<<<<<<< HEAD
             dkg::verification::State::Error | dkg::verification::State::Expired => {
                 tracing::warn!("🔐 failed to complete DKG verification signing round");
 
@@ -1235,23 +1208,6 @@
                 // an error.
                 self.dkg_verification_state_machines.pop(&state_machine_id);
                 return Err(Error::DkgVerificationFailed(aggregate_key));
-=======
-            Some(OperationResult::SignError(error)) => {
-                tracing::warn!(
-                    ?msg,
-                    ?error,
-                    "🔐 failed to complete DKG verification signing round"
-                );
-                self.dkg_verification_results.pop(&id);
-                return Err(Error::DkgVerificationFailed(aggregate_key));
-            }
-            None => {}
-            result => {
-                tracing::warn!(
-                    ?result,
-                    "🔐 unexpected result received from the FROST coordinator"
-                );
->>>>>>> ea00224e
             }
             dkg::verification::State::Idle | dkg::verification::State::Signing => {}
         }
