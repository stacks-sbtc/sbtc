//! # Transaction signer
//!
//! This module contains the transaction signer, which is the component of the sBTC signer
//! responsible for participating in signing rounds.
//!
//! For more details, see the [`TxSignerEventLoop`] documentation.

use std::collections::BTreeSet;
use std::collections::HashMap;

use crate::context::Context;
use crate::context::P2PEvent;
use crate::context::SignerCommand;
use crate::context::SignerEvent;
use crate::context::SignerSignal;
use crate::context::TxCoordinatorEvent;
use crate::context::TxSignerEvent;
use crate::ecdsa::SignEcdsa as _;
use crate::error::Error;
use crate::keys::PrivateKey;
use crate::keys::PublicKey;
use crate::message;
use crate::message::StacksTransactionSignRequest;
use crate::network;
use crate::signature::SighashDigest as _;
use crate::stacks::contracts::AsContractCall as _;
use crate::stacks::contracts::ContractCall;
use crate::stacks::contracts::ReqContext;
use crate::stacks::contracts::StacksTx;
use crate::stacks::wallet::MultisigTx;
use crate::stacks::wallet::SignerWallet;
use crate::storage::model;
use crate::storage::DbRead as _;
use crate::storage::DbWrite as _;
use crate::wsts_state_machine::SignerStateMachine;

use futures::StreamExt;
<<<<<<< HEAD
=======
use futures::TryStreamExt as _;
>>>>>>> 8a996889
use wsts::net::DkgEnd;
use wsts::net::DkgStatus;
use wsts::net::Message as WstsNetMessage;

#[cfg_attr(doc, aquamarine::aquamarine)]
/// # Transaction signer event loop
///
/// This struct contains the implementation of the transaction signer
/// logic. The event loop subscribes to storage update notifications from
/// the block observer, and listens to signer messages over the signer
/// network.
///
/// ## On block observer notification
///
/// When the signer receives a notification from the block observer,
/// indicating that new blocks have been added to the signer state, it must
/// go over each of the pending requests and decide whether to accept or
/// reject it. The decision is then persisted and broadcast to the other
/// signers. The following flowchart illustrates the flow.
///
/// ```mermaid
/// flowchart TD
///     SU[Block observer notification] --> FPR(Fetch pending requests)
///     FPR --> NR(Next request)
///     NR --> |deposit/withdraw| DAR(Decide to accept/reject)
///     NR ----> |none| DONE[Done]
///     DAR --> PD(Persist decision)
///     PD --> BD(Broadcast decision)
///     BD --> NR
/// ```
///
/// ## On signer message
///
/// When the signer receives a message from another signer, it needs to do
/// a few different things depending on the type of the message.
///
/// - **Signer decision**: When receiving a signer decision, the
///   transaction signer only needs to persist the decision to its
///   database.
/// - **Stacks sign request**: When receiving a request to sign a stacks
///   transaction, the signer must verify that it has decided to sign the
///   transaction, and if it has, send a transaction signature back over
///   the network.
/// - **Bitcoin sign request**: When receiving a request to sign a bitcoin
///   transaction, the signer must verify that it has decided to accept all
///   requests that the transaction fulfills. Once verified, the
///   transaction signer creates a dedicated WSTS state machine to
///   participate in a signing round for this transaction. Thereafter, the
///   signer sends a bitcoin transaction sign ack message back over the
///   network to signal its readiness.
/// - **WSTS message**: When receiving a WSTS message, the signer will look
///   up the corresponding state machine and dispatch the WSTS message to
///   it.
///
/// The following flowchart illustrates the process.
///
/// ```mermaid
/// flowchart TD
///     SM[Signer message received] --> |Signer decision| PD(Persist decision)
///
///     SM --> |Stacks sign request| CD1(Check decision)
///     CD1 --> SS(Send signature)
///
///     SM --> |Bitcoin sign request| CD2(Check decision)
///     CD2 --> WSM(Create WSTS state machine)
///     WSM --> ACK(Send Ack message)
///
///     SM --> |WSTS message| RWSM(Relay to WSTS state machine)
/// ```
#[derive(Debug)]
pub struct TxSignerEventLoop<Context, Network, Rng> {
    /// The signer context.
    pub context: Context,
    /// Interface to the signer network.
    pub network: Network,
    /// Private key of the signer for network communication.
    pub signer_private_key: PrivateKey,
    /// WSTS state machines for active signing rounds and DKG rounds
    ///
    /// - For signing rounds, the TxID is the ID of the transaction to be
    ///   signed.
    ///
    /// - For DKG rounds, TxID should be the ID of the transaction that
    ///   defined the signer set.
    pub wsts_state_machines: HashMap<bitcoin::Txid, SignerStateMachine>,
    /// The threshold for the signer
    pub threshold: u32,
    /// How many bitcoin blocks back from the chain tip the signer will look for requests.
    pub context_window: u16,
    /// Random number generator used for encryption
    pub rng: Rng,
}

impl<C, N, Rng> TxSignerEventLoop<C, N, Rng>
where
    C: Context,
    N: network::MessageTransfer,
    Rng: rand::RngCore + rand::CryptoRng,
{
    /// Run the signer event loop
    #[tracing::instrument(skip(self), name = "tx-signer")]
    pub async fn run(mut self) -> Result<(), Error> {
        if let Err(error) = self.context.signal(TxSignerEvent::EventLoopStarted.into()) {
            tracing::error!(%error, "error signalling event loop start");
            return Err(error);
        };
<<<<<<< HEAD
        let mut signal_stream = self.context.new_signal_stream(&self.network);
=======
        let mut signal_stream = self.context.as_signal_stream(&self.network);
>>>>>>> 8a996889

        loop {
            match signal_stream.next().await {
                Some(Ok(SignerSignal::Command(SignerCommand::Shutdown))) => break,
                Some(Ok(SignerSignal::Command(SignerCommand::P2PPublish(_)))) => {}
                Some(Ok(SignerSignal::Event(event))) => match event {
                    SignerEvent::TxCoordinator(TxCoordinatorEvent::MessageGenerated(msg))
                    | SignerEvent::P2P(P2PEvent::MessageReceived(msg)) => {
                        if let Err(error) = self.handle_signer_message(&msg).await {
                            tracing::error!(%error, "error handling signer message");
                        }
                    }
                    _ => {}
                },
                // This means one of the braodcast streams is lagging. We
                // will just continue and hope for the best next time.
                Some(Err(error)) => {
                    tracing::error!(%error, "received an error over one of the broadcast streams");
                }
                None => break,
            }
<<<<<<< HEAD
=======
        }

        tracing::info!("transaction signer event loop has been stopped");
        Ok(())
    }

    #[tracing::instrument(skip(self))]
    async fn handle_new_requests(&mut self) -> Result<(), Error> {
        let bitcoin_chain_tip = self
            .context
            .get_storage()
            .get_bitcoin_canonical_chain_tip()
            .await?
            .ok_or(Error::NoChainTip)?;

        for deposit_request in self
            .get_pending_deposit_requests(&bitcoin_chain_tip)
            .await?
        {
            self.handle_pending_deposit_request(deposit_request, &bitcoin_chain_tip)
                .await?;
>>>>>>> 8a996889
        }

        tracing::info!("transaction signer event loop has been stopped");
        Ok(())
    }

    #[tracing::instrument(skip_all, fields(chain_tip = tracing::field::Empty))]
    async fn handle_signer_message(&mut self, msg: &network::Msg) -> Result<(), Error> {
        if !msg.verify() {
            tracing::warn!("unable to verify message");
            return Err(Error::InvalidSignature);
        }

        let chain_tip_report = self
            .inspect_msg_chain_tip(msg.signer_pub_key, &msg.bitcoin_chain_tip)
            .await?;
        let MsgChainTipReport {
            sender_is_coordinator,
            chain_tip_status,
            chain_tip,
        } = chain_tip_report;

        let span = tracing::Span::current();
        span.record("chain_tip", tracing::field::display(chain_tip));
        tracing::trace!(
            %sender_is_coordinator,
            %chain_tip_status,
            origin = %msg.signer_pub_key,
            payload = %msg.inner.payload,
            "handling message from signer"
        );

        match (&msg.inner.payload, sender_is_coordinator, chain_tip_status) {
            (
                message::Payload::StacksTransactionSignRequest(request),
                true,
                ChainTipStatus::Canonical,
            ) => {
                self.handle_stacks_transaction_sign_request(
                    request,
                    &msg.bitcoin_chain_tip,
                    &msg.signer_pub_key,
                )
                .await?;
            }

            (
                message::Payload::BitcoinTransactionSignRequest(request),
                true,
                ChainTipStatus::Canonical,
            ) => {
                tracing::debug!("handling bitcoin transaction sign request");
                self.handle_bitcoin_transaction_sign_request(request, &msg.bitcoin_chain_tip)
                    .await?;
            }

            (message::Payload::WstsMessage(wsts_msg), _, _) => {
                self.handle_wsts_message(
                    wsts_msg,
                    &msg.bitcoin_chain_tip,
                    msg.signer_pub_key,
                    &chain_tip_report,
                )
                .await?;
            }

            (
                message::Payload::SweepTransactionInfo(sweep_tx),
                is_coordinator,
                ChainTipStatus::Canonical,
            ) => {
                if !is_coordinator {
                    tracing::warn!("received sweep transaction info from non-coordinator");
                    return Ok(());
                }

                tracing::debug!(
                    txid = %sweep_tx.txid,
                    sweep_broadcast_at = %sweep_tx.created_at_block_hash,
                    "received sweep transaction info; storing it"
                );
                self.context
                    .get_storage_mut()
                    .write_sweep_transaction(&sweep_tx.into())
                    .await?;
            }

            // Message types ignored by the transaction signer
            (message::Payload::StacksTransactionSignature(_), _, _)
            | (message::Payload::BitcoinTransactionSignAck(_), _, _)
            | (message::Payload::SignerDepositDecision(_), _, _)
            | (message::Payload::SignerWithdrawalDecision(_), _, _) => (),

            // Any other combination should be logged
            _ => {
                tracing::warn!(?msg, ?chain_tip_report, "unexpected message");
            }
        };

        Ok(())
    }

    /// Find out the status of the given chain tip
    #[tracing::instrument(skip(self))]
    async fn inspect_msg_chain_tip(
        &mut self,
        msg_sender: PublicKey,
        msg_bitcoin_chain_tip: &model::BitcoinBlockHash,
    ) -> Result<MsgChainTipReport, Error> {
        let storage = self.context.get_storage();

        let chain_tip = storage
            .get_bitcoin_canonical_chain_tip()
            .await?
            .ok_or(Error::NoChainTip)?;

        let is_known = storage
            .get_bitcoin_block(msg_bitcoin_chain_tip)
            .await?
            .is_some();
        let is_canonical = msg_bitcoin_chain_tip == &chain_tip;

        let signer_set = self.get_signer_public_keys(&chain_tip).await?;
        let sender_is_coordinator = crate::transaction_coordinator::given_key_is_coordinator(
            msg_sender,
            &chain_tip,
            &signer_set,
        );

        let chain_tip_status = match (is_known, is_canonical) {
            (true, true) => ChainTipStatus::Canonical,
            (true, false) => ChainTipStatus::Known,
            (false, _) => ChainTipStatus::Unknown,
        };

        Ok(MsgChainTipReport {
            sender_is_coordinator,
            chain_tip_status,
            chain_tip,
        })
    }

    #[tracing::instrument(skip(self, request))]
    async fn handle_bitcoin_transaction_sign_request(
        &mut self,
        request: &message::BitcoinTransactionSignRequest,
        bitcoin_chain_tip: &model::BitcoinBlockHash,
    ) -> Result<(), Error> {
        let is_valid_sign_request = self
            .is_valid_bitcoin_transaction_sign_request(request)
            .await?;

        if is_valid_sign_request {
            let new_state_machine = SignerStateMachine::load(
                &self.context.get_storage_mut(),
                request.aggregate_key,
                self.threshold,
                self.signer_private_key,
            )
            .await?;

            let txid = request.tx.compute_txid();

            self.wsts_state_machines.insert(txid, new_state_machine);

            let msg = message::BitcoinTransactionSignAck {
                txid: request.tx.compute_txid(),
            };

            self.send_message(msg, bitcoin_chain_tip).await?;
        } else {
            tracing::warn!("received invalid sign request");
        }

        Ok(())
    }

    async fn is_valid_bitcoin_transaction_sign_request(
        &self,
        _request: &message::BitcoinTransactionSignRequest,
    ) -> Result<bool, Error> {
        let signer_pub_key = self.signer_pub_key();
        let _accepted_deposit_requests = self
            .context
            .get_storage()
            .get_accepted_deposit_requests(&signer_pub_key)
            .await?;

        // TODO(286): Validate transaction
        // - Ensure all inputs are either accepted deposit requests
        //    or directly spendable by the signers.
        // - Ensure all outputs are either accepted withdrawals
        //    or pays to an approved signer set.
        // - Ensure the transaction fee is lower than the minimum
        //    `max_fee` of any request.

        Ok(true)
    }

    #[tracing::instrument(skip_all)]
    async fn handle_stacks_transaction_sign_request(
        &mut self,
        request: &StacksTransactionSignRequest,
        bitcoin_chain_tip: &model::BitcoinBlockHash,
        origin_public_key: &PublicKey,
    ) -> Result<(), Error> {
        self.assert_valid_stacks_tx_sign_request(request, bitcoin_chain_tip, origin_public_key)
            .await?;

        // We need to set the nonce in order to get the exact transaction
        // that we need to sign.
        let wallet = SignerWallet::load(&self.context, bitcoin_chain_tip).await?;
        wallet.set_nonce(request.nonce);

        let multi_sig = MultisigTx::new_tx(&request.contract_tx, &wallet, request.tx_fee);
        let txid = multi_sig.tx().txid();

        // TODO(517): Remove the digest field from the request object and
        // serialize the entire message.
        debug_assert_eq!(multi_sig.tx().digest(), request.digest);
        debug_assert_eq!(txid, request.txid);

        let signature = crate::signature::sign_stacks_tx(multi_sig.tx(), &self.signer_private_key);

        let msg = message::StacksTransactionSignature { txid, signature };

        self.send_message(msg, bitcoin_chain_tip).await?;

        Ok(())
    }

    /// Check that the transaction is indeed valid. We specific checks that
    /// are run depend on the transaction being signed.
    #[tracing::instrument(skip_all, fields(origin = %origin_public_key, txid = %request.txid), err)]
    pub async fn assert_valid_stacks_tx_sign_request(
        &self,
        request: &StacksTransactionSignRequest,
        chain_tip: &model::BitcoinBlockHash,
        origin_public_key: &PublicKey,
    ) -> Result<(), Error> {
        let db = self.context.get_storage();
        let public_key = self.signer_pub_key();

        let Some(shares) = db.get_encrypted_dkg_shares(&request.aggregate_key).await? else {
            return Err(Error::MissingDkgShares(request.aggregate_key));
        };
        // There is one check that applies to all Stacks transactions, and
        // that check is that the current signer is in the signing set
        // associated with the given aggregate key. We do this check here.
        if !shares.signer_set_public_keys.contains(&public_key) {
            return Err(Error::ValidationSignerSet(request.aggregate_key));
        }

        let Some(block) = db.get_bitcoin_block(chain_tip).await? else {
            return Err(Error::MissingBitcoinBlock(*chain_tip));
        };

        let req_ctx = ReqContext {
            chain_tip: block.into(),
            context_window: self.context_window,
            origin: *origin_public_key,
            aggregate_key: request.aggregate_key,
            signatures_required: shares.signature_share_threshold,
            deployer: self.context.config().signer.deployer,
        };
        let ctx = &self.context;
        tracing::info!("running validation on stacks transaction");
        match &request.contract_tx {
            StacksTx::ContractCall(ContractCall::AcceptWithdrawalV1(contract)) => {
                contract.validate(ctx, &req_ctx).await?
            }
            StacksTx::ContractCall(ContractCall::CompleteDepositV1(contract)) => {
                contract.validate(ctx, &req_ctx).await?
            }
            StacksTx::ContractCall(ContractCall::RejectWithdrawalV1(contract)) => {
                contract.validate(ctx, &req_ctx).await?
            }
            StacksTx::ContractCall(ContractCall::RotateKeysV1(contract)) => {
                contract.validate(ctx, &req_ctx).await?
            }
            StacksTx::SmartContract(smart_contract) => {
                smart_contract.validate(ctx, &req_ctx).await?
            }
        };

        tracing::info!("stacks validation finished successfully");
        Ok(())
    }

    #[tracing::instrument(skip(self, msg))]
    async fn handle_wsts_message(
        &mut self,
        msg: &message::WstsMessage,
        bitcoin_chain_tip: &model::BitcoinBlockHash,
        msg_public_key: PublicKey,
        chain_tip_report: &MsgChainTipReport,
    ) -> Result<(), Error> {
        tracing::info!("handling message");

        match &msg.inner {
            WstsNetMessage::DkgBegin(_) => {
                if !chain_tip_report.sender_is_coordinator {
                    tracing::warn!("Got coordinator message from wrong signer");
                    return Ok(());
                }

                let signer_public_keys = self.get_signer_public_keys(bitcoin_chain_tip).await?;

                let state_machine = SignerStateMachine::new(
                    signer_public_keys,
                    self.threshold,
                    self.signer_private_key,
                )?;
                self.wsts_state_machines.insert(msg.txid, state_machine);
                self.relay_message(msg.txid, &msg.inner, bitcoin_chain_tip)
                    .await?;
            }
            WstsNetMessage::DkgPrivateBegin(_) => {
                if !chain_tip_report.sender_is_coordinator {
                    tracing::warn!("Got coordinator message from wrong signer");
                    return Ok(());
                }

                self.relay_message(msg.txid, &msg.inner, bitcoin_chain_tip)
                    .await?;
            }
            WstsNetMessage::DkgPublicShares(dkg_public_shares) => {
                let public_keys = match self.wsts_state_machines.get(&msg.txid) {
                    Some(state_machine) => &state_machine.public_keys,
                    None => return Err(Error::MissingStateMachine),
                };
                let signer_public_key = match public_keys.signers.get(&dkg_public_shares.signer_id)
                {
                    Some(key) => PublicKey::from(key),
                    None => return Err(Error::MissingPublicKey),
                };

                if signer_public_key != msg_public_key {
                    return Err(Error::InvalidSignature);
                }
                self.relay_message(msg.txid, &msg.inner, bitcoin_chain_tip)
                    .await?;
            }
            WstsNetMessage::DkgPrivateShares(dkg_private_shares) => {
                let public_keys = match self.wsts_state_machines.get(&msg.txid) {
                    Some(state_machine) => &state_machine.public_keys,
                    None => return Err(Error::MissingStateMachine),
                };
                let signer_public_key = match public_keys.signers.get(&dkg_private_shares.signer_id)
                {
                    Some(key) => PublicKey::from(key),
                    None => return Err(Error::MissingPublicKey),
                };

                if signer_public_key != msg_public_key {
                    return Err(Error::InvalidSignature);
                }
                self.relay_message(msg.txid, &msg.inner, bitcoin_chain_tip)
                    .await?;
            }
            WstsNetMessage::DkgEndBegin(_) => {
                if !chain_tip_report.sender_is_coordinator {
                    tracing::warn!("Got coordinator message from wrong signer");
                    return Ok(());
                }
                self.relay_message(msg.txid, &msg.inner, bitcoin_chain_tip)
                    .await?;
            }
            // Clippy complains about how we could refactor this to use the
            // `std::collections::hash_map::Entry` type here to make things
            // more idiomatic. The issue with that approach is that it
            // requires a mutable reference of the `wsts_state_machines`
            // self to be taken at the same time as an immunable reference.
            // The compiler will complain about this so we silence the
            // warning.
            #[allow(clippy::map_entry)]
            WstsNetMessage::NonceRequest(_) => {
                if !chain_tip_report.sender_is_coordinator {
                    tracing::warn!("Got coordinator message from wrong signer");
                    return Ok(());
                }
                // TODO(296): Validate that message is the appropriate sighash
                if !self.wsts_state_machines.contains_key(&msg.txid) {
                    let (maybe_aggregate_key, _) = self
                        .get_signer_set_and_aggregate_key(bitcoin_chain_tip)
                        .await?;

                    let state_machine = SignerStateMachine::load(
                        &self.context.get_storage_mut(),
                        maybe_aggregate_key.ok_or(Error::NoDkgShares)?,
                        self.threshold,
                        self.signer_private_key,
                    )
                    .await?;

                    self.wsts_state_machines.insert(msg.txid, state_machine);
                }
                self.relay_message(msg.txid, &msg.inner, bitcoin_chain_tip)
                    .await?;
            }
            WstsNetMessage::SignatureShareRequest(_) => {
                if !chain_tip_report.sender_is_coordinator {
                    tracing::warn!("Got coordinator message from wrong signer");
                    return Ok(());
                }

                // TODO(296): Validate that message is the appropriate sighash
                self.relay_message(msg.txid, &msg.inner, bitcoin_chain_tip)
                    .await?;
            }
            WstsNetMessage::DkgEnd(DkgEnd { status: DkgStatus::Success, .. }) => {
                tracing::info!("DKG ended in success");
            }
            WstsNetMessage::DkgEnd(DkgEnd {
                status: DkgStatus::Failure(fail),
                ..
            }) => {
                tracing::info!("DKG ended in failure: {fail:?}");
                // TODO(#414): handle DKG failure
            }
            WstsNetMessage::NonceResponse(_) | WstsNetMessage::SignatureShareResponse(_) => {
                tracing::debug!("ignoring message");
            }
        }

        Ok(())
    }

    #[tracing::instrument(skip(self, msg))]
    async fn relay_message(
        &mut self,
        txid: bitcoin::Txid,
        msg: &WstsNetMessage,
        bitcoin_chain_tip: &model::BitcoinBlockHash,
    ) -> Result<(), Error> {
        let Some(state_machine) = self.wsts_state_machines.get_mut(&txid) else {
            tracing::warn!("missing signing round");
            return Ok(());
        };

        let outbound_messages = state_machine.process(msg).map_err(Error::Wsts)?;

        for outbound_message in outbound_messages.iter() {
            // The WSTS state machine assume we read our own messages
            state_machine
                .process(outbound_message)
                .map_err(Error::Wsts)?;
        }

        for outbound in outbound_messages {
            // We cannot store DKG shares until the signer state machine
            // emits a DkgEnd message, because that is the only way to know
            // whether it has truly received all relevant messages from its
            // peers.
            if let WstsNetMessage::DkgEnd(DkgEnd { status: DkgStatus::Success, .. }) = outbound {
                self.store_dkg_shares(&txid).await?;
            }
            let msg = message::WstsMessage { txid, inner: outbound };

            self.send_message(msg, bitcoin_chain_tip).await?;
        }

        Ok(())
    }

    #[tracing::instrument(skip(self))]
    async fn store_dkg_shares(&mut self, txid: &bitcoin::Txid) -> Result<(), Error> {
        let state_machine = self
            .wsts_state_machines
            .get(txid)
            .ok_or(Error::MissingStateMachine)?;

        let encrypted_dkg_shares = state_machine.get_encrypted_dkg_shares(&mut self.rng)?;

        self.context
            .get_storage_mut()
            .write_encrypted_dkg_shares(&encrypted_dkg_shares)
            .await?;

        Ok(())
    }

    #[tracing::instrument(skip(self, msg))]
    async fn send_message(
        &mut self,
        msg: impl Into<message::Payload>,
        bitcoin_chain_tip: &model::BitcoinBlockHash,
    ) -> Result<(), Error> {
        let payload: message::Payload = msg.into();
        let msg = payload
            .to_message(*bitcoin_chain_tip)
            .sign_ecdsa(&self.signer_private_key)?;

        self.network.broadcast(msg.clone()).await?;
        self.context
            .signal(TxSignerEvent::MessageGenerated(msg).into())?;

        Ok(())
    }

    /// Return the signing set that can make sBTC related contract calls
    /// along with the current aggregate key to use for locking UTXOs on
    /// bitcoin.
    ///
    /// The aggregate key fetched here is the one confirmed on the
    /// canonical Stacks blockchain as part of a `rotate-keys` contract
    /// call. It will be the public key that is the result of a DKG run. If
    /// there are no rotate-keys transactions on the canonical stacks
    /// blockchain, then we fall back on the last known DKG shares row in
    /// our database, and return None as the aggregate key if no DKG shares
    /// can be found, implying that this signer has not participated in
    /// DKG.
    #[tracing::instrument(skip(self))]
    pub async fn get_signer_set_and_aggregate_key(
        &self,
        bitcoin_chain_tip: &model::BitcoinBlockHash,
    ) -> Result<(Option<PublicKey>, BTreeSet<PublicKey>), Error> {
        let db = self.context.get_storage();

        // We are supposed to submit a rotate-keys transaction after
        // running DKG, but that transaction may not have been submitted
        // yet (if we have just run DKG) or it may not have been confirmed
        // on the canonical Stacks blockchain.
        //
        // If the signers have already run DKG, then we know that all
        // participating signers should have the same view of the latest
        // aggregate key, so we can fall back on the stored DKG shares for
        // getting the current aggregate key and associated signing set.
        match db.get_last_key_rotation(bitcoin_chain_tip).await? {
            Some(last_key) => {
                let aggregate_key = last_key.aggregate_key;
                let signer_set = last_key.signer_set.into_iter().collect();
                Ok((Some(aggregate_key), signer_set))
            }
            None => match db.get_latest_encrypted_dkg_shares().await? {
                Some(shares) => {
                    let signer_set = shares.signer_set_public_keys.into_iter().collect();
                    Ok((Some(shares.aggregate_key), signer_set))
                }
                None => Ok((None, self.context.config().signer.bootstrap_signing_set())),
            },
        }
    }

    /// Get the set of public keys for the current signing set.
    ///
    /// If there is a successful `rotate-keys` transaction in the database
    /// then we should use that as the source of truth for the current
    /// signing set, otherwise we fall back to the bootstrap keys in our
    /// config.
    #[tracing::instrument(skip_all)]
    pub async fn get_signer_public_keys(
        &self,
        chain_tip: &model::BitcoinBlockHash,
    ) -> Result<BTreeSet<PublicKey>, Error> {
        let db = self.context.get_storage();

        // Get the last rotate-keys transaction from the database on the
        // canonical Stacks blockchain (which we identify using the
        // canonical bitcoin blockchain). If we don't have such a
        // transaction then get the bootstrap keys from our config.
        match db.get_last_key_rotation(chain_tip).await? {
            Some(last_key) => Ok(last_key.signer_set.into_iter().collect()),
            None => Ok(self.context.config().signer.bootstrap_signing_set()),
        }
    }

    fn signer_pub_key(&self) -> PublicKey {
        PublicKey::from_private_key(&self.signer_private_key)
    }
}

/// Relevant information for validating incoming messages
/// relating to a particular chain tip.
#[derive(Debug, Clone, Copy)]
struct MsgChainTipReport {
    /// Whether the sender of the incoming message is the coordinator for this chain tip.
    sender_is_coordinator: bool,
    /// The status of the chain tip relative to the signers' perspective.
    chain_tip_status: ChainTipStatus,
    /// The bitcoin chain tip.
    chain_tip: model::BitcoinBlockHash,
}

/// The status of a chain tip relative to the known blocks in the signer database.
#[derive(Debug, Clone, Copy, strum::Display)]
#[strum(serialize_all = "SCREAMING_SNAKE_CASE")]
enum ChainTipStatus {
    /// The chain tip is the tip of the canonical fork.
    Canonical,
    /// The chain tip is for a known block, but is not the canonical chain tip.
    Known,
    /// The chain tip belongs to a block that hasn't been seen yet.
    Unknown,
}

#[cfg(test)]
mod tests {
    use crate::bitcoin::MockBitcoinInteract;
    use crate::emily_client::MockEmilyInteract;
    use crate::stacks::api::MockStacksInteract;
    use crate::storage::in_memory::SharedStore;
    use crate::testing;
    use crate::testing::context::*;

    fn test_environment() -> testing::transaction_signer::TestEnvironment<
        TestContext<
            SharedStore,
            WrappedMock<MockBitcoinInteract>,
            WrappedMock<MockStacksInteract>,
            WrappedMock<MockEmilyInteract>,
        >,
    > {
        let test_model_parameters = testing::storage::model::Params {
            num_bitcoin_blocks: 20,
            num_stacks_blocks_per_bitcoin_block: 3,
            num_deposit_requests_per_block: 5,
            num_withdraw_requests_per_block: 5,
            num_signers_per_request: 0,
        };

        let context = TestContext::builder()
            .with_in_memory_storage()
            .with_mocked_clients()
            .build();

        testing::transaction_signer::TestEnvironment {
            context,
            context_window: 6,
            num_signers: 7,
            signing_threshold: 5,
            test_model_parameters,
        }
    }

    #[ignore = "This test will be fixed shortly"]
    #[tokio::test]
<<<<<<< HEAD
=======
    async fn should_store_decisions_for_pending_deposit_requests() {
        test_environment()
            .assert_should_store_decisions_for_pending_deposit_requests()
            .await;
    }

    #[ignore = "This test will be fixed shortly"]
    #[tokio::test]
    async fn should_store_decisions_for_pending_withdraw_requests() {
        test_environment()
            .assert_should_store_decisions_for_pending_withdraw_requests()
            .await;
    }

    #[ignore = "This test will be fixed shortly"]
    #[tokio::test]
    async fn should_store_decisions_received_from_other_signers() {
        test_environment()
            .assert_should_store_decisions_received_from_other_signers()
            .await;
    }

    #[tokio::test]
>>>>>>> 8a996889
    async fn should_respond_to_bitcoin_transaction_sign_requests() {
        test_environment()
            .assert_should_respond_to_bitcoin_transaction_sign_requests()
            .await;
    }

    #[tokio::test]
    async fn should_be_able_to_participate_in_dkg() {
        test_environment()
            .assert_should_be_able_to_participate_in_dkg()
            .await;
    }

    #[tokio::test]
    async fn should_be_able_to_participate_in_signing_round() {
        test_environment()
            .assert_should_be_able_to_participate_in_signing_round()
            .await;
    }
}<|MERGE_RESOLUTION|>--- conflicted
+++ resolved
@@ -35,10 +35,6 @@
 use crate::wsts_state_machine::SignerStateMachine;
 
 use futures::StreamExt;
-<<<<<<< HEAD
-=======
-use futures::TryStreamExt as _;
->>>>>>> 8a996889
 use wsts::net::DkgEnd;
 use wsts::net::DkgStatus;
 use wsts::net::Message as WstsNetMessage;
@@ -145,11 +141,7 @@
             tracing::error!(%error, "error signalling event loop start");
             return Err(error);
         };
-<<<<<<< HEAD
-        let mut signal_stream = self.context.new_signal_stream(&self.network);
-=======
         let mut signal_stream = self.context.as_signal_stream(&self.network);
->>>>>>> 8a996889
 
         loop {
             match signal_stream.next().await {
@@ -171,30 +163,6 @@
                 }
                 None => break,
             }
-<<<<<<< HEAD
-=======
-        }
-
-        tracing::info!("transaction signer event loop has been stopped");
-        Ok(())
-    }
-
-    #[tracing::instrument(skip(self))]
-    async fn handle_new_requests(&mut self) -> Result<(), Error> {
-        let bitcoin_chain_tip = self
-            .context
-            .get_storage()
-            .get_bitcoin_canonical_chain_tip()
-            .await?
-            .ok_or(Error::NoChainTip)?;
-
-        for deposit_request in self
-            .get_pending_deposit_requests(&bitcoin_chain_tip)
-            .await?
-        {
-            self.handle_pending_deposit_request(deposit_request, &bitcoin_chain_tip)
-                .await?;
->>>>>>> 8a996889
         }
 
         tracing::info!("transaction signer event loop has been stopped");
@@ -832,32 +800,6 @@
 
     #[ignore = "This test will be fixed shortly"]
     #[tokio::test]
-<<<<<<< HEAD
-=======
-    async fn should_store_decisions_for_pending_deposit_requests() {
-        test_environment()
-            .assert_should_store_decisions_for_pending_deposit_requests()
-            .await;
-    }
-
-    #[ignore = "This test will be fixed shortly"]
-    #[tokio::test]
-    async fn should_store_decisions_for_pending_withdraw_requests() {
-        test_environment()
-            .assert_should_store_decisions_for_pending_withdraw_requests()
-            .await;
-    }
-
-    #[ignore = "This test will be fixed shortly"]
-    #[tokio::test]
-    async fn should_store_decisions_received_from_other_signers() {
-        test_environment()
-            .assert_should_store_decisions_received_from_other_signers()
-            .await;
-    }
-
-    #[tokio::test]
->>>>>>> 8a996889
     async fn should_respond_to_bitcoin_transaction_sign_requests() {
         test_environment()
             .assert_should_respond_to_bitcoin_transaction_sign_requests()
