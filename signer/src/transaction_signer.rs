--- conflicted
+++ resolved
@@ -616,69 +616,8 @@
                 self.relay_message(id, msg.id, &msg.inner, bitcoin_chain_tip)
                     .await?;
             }
-<<<<<<< HEAD
             WstsNetMessage::DkgPrivateBegin(request) => {
                 span.record("dkg_id", request.dkg_id);
-
-                if !chain_tip_report.sender_is_coordinator {
-                    tracing::warn!("received coordinator message from non-coordinator signer");
-=======
-            WstsNetMessage::DkgPrivateBegin(_) => {
-                tracing::info!("handling DkgPrivateBegin");
-
-                if !chain_tip_report.is_from_canonical_coordinator() {
-                    tracing::warn!(
-                        ?chain_tip_report,
-                        "received coordinator message from a non canonical coordinator"
-                    );
->>>>>>> 564b6382
-                    return Ok(());
-                }
-
-                tracing::debug!("responding to dkg-private-begin");
-
-                let id = StateMachineId::Dkg(*bitcoin_chain_tip);
-                self.relay_message(id, msg.id, &msg.inner, bitcoin_chain_tip)
-                    .await?;
-            }
-            WstsNetMessage::DkgPublicShares(request) => {
-                span.record("dkg_id", request.dkg_id);
-                span.record("dkg_signer_id", request.signer_id);
-
-                tracing::debug!("responding to dkg-public-shares");
-
-                let id = StateMachineId::Dkg(*bitcoin_chain_tip);
-                self.validate_sender(&id, request.signer_id, &msg_public_key)?;
-                self.relay_message(id, msg.id, &msg.inner, bitcoin_chain_tip)
-                    .await?;
-            }
-            WstsNetMessage::DkgPrivateShares(request) => {
-                span.record("dkg_id", request.dkg_id);
-                span.record("dkg_signer_id", request.signer_id);
-
-                tracing::debug!("responding to dkg-private-shares");
-
-                let id = StateMachineId::Dkg(*bitcoin_chain_tip);
-                self.validate_sender(&id, request.signer_id, &msg_public_key)?;
-                self.relay_message(id, msg.id, &msg.inner, bitcoin_chain_tip)
-                    .await?;
-            }
-<<<<<<< HEAD
-            WstsNetMessage::DkgEndBegin(request) => {
-                span.record("dkg_id", request.dkg_id);
-
-                if !chain_tip_report.sender_is_coordinator {
-                    tracing::warn!("received coordinator message from non-coordinator signer");
-                    return Ok(());
-                }
-
-                tracing::debug!("responding to dkg-end-begin");
-
-                let id = StateMachineId::Dkg(*bitcoin_chain_tip);
-                self.relay_message(id, msg.id, &msg.inner, bitcoin_chain_tip)
-=======
-            WstsNetMessage::DkgEndBegin(_) => {
-                tracing::info!("handling DkgEndBegin");
 
                 if !chain_tip_report.is_from_canonical_coordinator() {
                     tracing::warn!(
@@ -688,9 +627,49 @@
                     return Ok(());
                 }
 
-                let id = StateMachineId::from(bitcoin_chain_tip);
-                self.relay_message(id, msg.txid, &msg.inner, bitcoin_chain_tip)
->>>>>>> 564b6382
+                tracing::debug!("responding to dkg-private-begin");
+
+                let id = StateMachineId::Dkg(*bitcoin_chain_tip);
+                self.relay_message(id, msg.id, &msg.inner, bitcoin_chain_tip)
+                    .await?;
+            }
+            WstsNetMessage::DkgPublicShares(request) => {
+                span.record("dkg_id", request.dkg_id);
+                span.record("dkg_signer_id", request.signer_id);
+
+                tracing::debug!("responding to dkg-public-shares");
+
+                let id = StateMachineId::Dkg(*bitcoin_chain_tip);
+                self.validate_sender(&id, request.signer_id, &msg_public_key)?;
+                self.relay_message(id, msg.id, &msg.inner, bitcoin_chain_tip)
+                    .await?;
+            }
+            WstsNetMessage::DkgPrivateShares(request) => {
+                span.record("dkg_id", request.dkg_id);
+                span.record("dkg_signer_id", request.signer_id);
+
+                tracing::debug!("responding to dkg-private-shares");
+
+                let id = StateMachineId::Dkg(*bitcoin_chain_tip);
+                self.validate_sender(&id, request.signer_id, &msg_public_key)?;
+                self.relay_message(id, msg.id, &msg.inner, bitcoin_chain_tip)
+                    .await?;
+            }
+            WstsNetMessage::DkgEndBegin(request) => {
+                span.record("dkg_id", request.dkg_id);
+
+                if !chain_tip_report.is_from_canonical_coordinator() {
+                    tracing::warn!(
+                        ?chain_tip_report,
+                        "received coordinator message from a non canonical coordinator"
+                    );
+                    return Ok(());
+                }
+
+                tracing::debug!("responding to dkg-end-begin");
+
+                let id = StateMachineId::Dkg(*bitcoin_chain_tip);
+                self.relay_message(id, msg.id, &msg.inner, bitcoin_chain_tip)
                     .await?;
             }
             WstsNetMessage::DkgEnd(request) => {
@@ -708,22 +687,15 @@
                 }
             }
             WstsNetMessage::NonceRequest(request) => {
-<<<<<<< HEAD
                 span.record("dkg_id", request.dkg_id);
                 span.record("dkg_sign_id", request.sign_id);
                 span.record("dkg_iter_id", request.sign_iter_id);
-
-                if !chain_tip_report.sender_is_coordinator {
-                    tracing::warn!("received coordinator message from non-coordinator signer");
-=======
-                tracing::info!("handling NonceRequest");
 
                 if !chain_tip_report.is_from_canonical_coordinator() {
                     tracing::warn!(
                         ?chain_tip_report,
                         "received coordinator message from a non canonical coordinator"
                     );
->>>>>>> 564b6382
                     return Ok(());
                 }
 
@@ -834,22 +806,15 @@
                     .await?;
             }
             WstsNetMessage::SignatureShareRequest(request) => {
-<<<<<<< HEAD
                 span.record("dkg_id", request.dkg_id);
                 span.record("dkg_sign_id", request.sign_id);
                 span.record("dkg_iter_id", request.sign_iter_id);
-
-                if !chain_tip_report.sender_is_coordinator {
-                    tracing::warn!("received coordinator message from non-coordinator signer");
-=======
-                tracing::info!("handling SignatureShareRequest");
 
                 if !chain_tip_report.is_from_canonical_coordinator() {
                     tracing::warn!(
                         ?chain_tip_report,
                         "received coordinator message from a non canonical coordinator"
                     );
->>>>>>> 564b6382
                     return Ok(());
                 }
 
@@ -1377,6 +1342,7 @@
 mod tests {
     use std::num::{NonZeroU32, NonZeroU64, NonZeroUsize};
 
+    use bitcoin::Txid;
     use fake::{Fake, Faker};
     use network::InMemoryNetwork;
     use test_case::test_case;
@@ -1598,11 +1564,13 @@
             threshold: 1,
             rng: rand::rngs::OsRng,
             dkg_begin_pause: None,
+            wsts_frost_state_machines: LruCache::new(NonZeroUsize::new(5).unwrap()),
+            wsts_frost_results: LruCache::new(NonZeroUsize::new(5).unwrap()),
         };
 
         // Create a DkgBegin message to be handled by the signer.
         let msg = message::WstsMessage {
-            txid: Txid::all_zeros(),
+            id: Txid::all_zeros().into(),
             inner: WstsNetMessage::DkgBegin(wsts::net::DkgBegin { dkg_id: 0 }),
         };
 
@@ -1682,10 +1650,12 @@
             threshold: 1,
             rng: rand::rngs::OsRng,
             dkg_begin_pause: None,
+            wsts_frost_state_machines: LruCache::new(NonZeroUsize::new(5).unwrap()),
+            wsts_frost_results: LruCache::new(NonZeroUsize::new(5).unwrap()),
         };
 
         let msg = message::WstsMessage {
-            txid: Txid::all_zeros(),
+            id: Txid::all_zeros().into(),
             inner: wsts_message,
         };
 
