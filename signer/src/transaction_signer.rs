//! # Transaction signer
//!
//! This module contains the transaction signer, which is the component of the sBTC signer
//! responsible for participating in signing rounds.
//!
//! For more details, see the [`TxSignerEventLoop`] documentation.

use std::collections::BTreeSet;
use std::collections::HashSet;
use std::num::NonZeroUsize;
use std::time::Duration;

use crate::bitcoin::utxo::UnsignedMockTransaction;
use crate::bitcoin::validation::BitcoinTxContext;
use crate::context::Context;
use crate::context::P2PEvent;
use crate::context::SignerCommand;
use crate::context::SignerEvent;
use crate::context::SignerSignal;
use crate::context::TxCoordinatorEvent;
use crate::context::TxSignerEvent;
use crate::dkg;
use crate::ecdsa::SignEcdsa as _;
use crate::error::Error;
use crate::keys::PrivateKey;
use crate::keys::PublicKey;
use crate::keys::PublicKeyXOnly;
use crate::message;
use crate::message::BitcoinPreSignAck;
use crate::message::Payload;
use crate::message::StacksTransactionSignRequest;
use crate::message::WstsMessageId;
use crate::metrics::Metrics;
use crate::network;
use crate::stacks::contracts::AsContractCall as _;
use crate::stacks::contracts::ContractCall;
use crate::stacks::contracts::ReqContext;
use crate::stacks::contracts::SmartContract;
use crate::stacks::contracts::StacksTx;
use crate::stacks::wallet::MultisigTx;
use crate::stacks::wallet::SignerWallet;
use crate::storage::DbRead;
use crate::storage::DbWrite as _;
use crate::storage::model;
use crate::storage::model::DkgSharesStatus;
use crate::storage::model::SigHash;
use crate::wsts_state_machine::FrostCoordinator;
use crate::wsts_state_machine::SignerStateMachine;
use crate::wsts_state_machine::StateMachineId;
use crate::wsts_state_machine::WstsCoordinator;

use bitcoin::TapSighash;
use bitcoin::hashes::Hash as _;
use futures::StreamExt;
use lru::LruCache;
use rand::rngs::OsRng;
use wsts::net::DkgEnd;
use wsts::net::DkgStatus;
use wsts::net::Message as WstsNetMessage;

/// LRU cache max size for the stacks signature requests. This is the number of
/// bitcoin tenures for which we keep track of the signed stacks transactions.
pub const STACKS_SIGN_REQUEST_LRU_SIZE: NonZeroUsize = NonZeroUsize::new(2).expect("2 is non zero");

#[cfg_attr(doc, aquamarine::aquamarine)]
/// # Transaction signer event loop
///
/// This struct contains the implementation of the transaction signer
/// logic. The event loop subscribes to storage update notifications from
/// the block observer, and listens to signer messages over the signer
/// network.
///
/// ## On block observer notification
///
/// When the signer receives a notification from the block observer,
/// indicating that new blocks have been added to the signer state, it must
/// go over each of the pending requests and decide whether to accept or
/// reject it. The decision is then persisted and broadcast to the other
/// signers. The following flowchart illustrates the flow.
///
/// ```mermaid
/// flowchart TD
///     SU[Block observer notification] --> FPR(Fetch pending requests)
///     FPR --> NR(Next request)
///     NR --> |deposit/withdraw| DAR(Decide to accept/reject)
///     NR ----> |none| DONE[Done]
///     DAR --> PD(Persist decision)
///     PD --> BD(Broadcast decision)
///     BD --> NR
/// ```
///
/// ## On signer message
///
/// When the signer receives a message from another signer, it needs to do
/// a few different things depending on the type of the message.
///
/// - **Signer decision**: When receiving a signer decision, the
///   transaction signer only needs to persist the decision to its
///   database.
/// - **Stacks sign request**: When receiving a request to sign a stacks
///   transaction, the signer must verify that it has decided to sign the
///   transaction, and if it has, send a transaction signature back over
///   the network.
/// - **Bitcoin sign request**: When receiving a request to sign a bitcoin
///   transaction, the signer must verify that it has decided to accept all
///   requests that the transaction fulfills. Once verified, the
///   transaction signer creates a dedicated WSTS state machine to
///   participate in a signing round for this transaction. Thereafter, the
///   signer sends a bitcoin transaction sign ack message back over the
///   network to signal its readiness.
/// - **WSTS message**: When receiving a WSTS message, the signer will look
///   up the corresponding state machine and dispatch the WSTS message to
///   it.
///
/// The following flowchart illustrates the process.
///
/// ```mermaid
/// flowchart TD
///     SM[Signer message received] --> |Signer decision| PD(Persist decision)
///
///     SM --> |Stacks sign request| CD1(Check decision)
///     CD1 --> SS(Send signature)
///
///     SM --> |Bitcoin sign request| CD2(Check decision)
///     CD2 --> WSM(Create WSTS state machine)
///     WSM --> ACK(Send Ack message)
///
///     SM --> |WSTS message| RWSM(Relay to WSTS state machine)
/// ```
#[derive(Debug)]
pub struct TxSignerEventLoop<Context, Network, Rng> {
    /// The signer context.
    pub context: Context,
    /// Interface to the signer network.
    pub network: Network,
    /// Private key of the signer for network communication.
    pub signer_private_key: PrivateKey,
    /// WSTS state machines for active signing and DKG rounds.
    pub wsts_state_machines: LruCache<StateMachineId, SignerStateMachine>,
    /// The threshold for the signer
    pub threshold: u32,
    /// How many bitcoin blocks back from the chain tip the signer will look for requests.
    pub context_window: u16,
    /// Random number generator used for encryption
    pub rng: Rng,
    /// The time the signer should pause for after receiving a DKG begin message
    /// before relaying to give the other signers time to catch up.
    pub dkg_begin_pause: Option<Duration>,
    /// WSTS FROST state machines for verifying full and correct participation
    /// during DKG using the FROST algorithm. This is then used during the
    /// verification of the Stacks rotate-keys transaction.
    pub dkg_verification_state_machines: LruCache<StateMachineId, dkg::verification::StateMachine>,
    /// Stacks transactions signed during a bitcoin tenure. We don't allow
    /// signing for the same request multiple times in a tenure.
    pub stacks_sign_request: LruCache<model::BitcoinBlockHash, HashSet<StacksSignRequestId>>,
}

/// This struct represents a signature hash and the public key that locks
/// it.
///
/// The struct is only created when the signer has validated the bitcoin
/// transaction and has agreed to sign the sighash.
pub struct AcceptedSigHash {
    /// The signature hash to be signed.
    sighash: SigHash,
    /// The public key that is used to lock the above signature hash.
    public_key: PublicKeyXOnly,
}

/// An enum identifying requests for which we can sign for on stacks only once
/// per tenure.
#[derive(Clone, Debug, Hash, PartialEq, Eq)]
pub enum StacksSignRequestId {
    /// A complete deposit transaction
    CompleteDeposit(bitcoin::OutPoint),
    /// An accept or reject withdrawal for a request id. Since we can only sign
    /// for one of them at any time, we don't differentiate.
    CompleteWithdrawal(u64),
    /// A rotate keys transaction for an aggregate key
    RotateKeys(PublicKey),
    /// A new contract deployment
    SmartContract(SmartContract),
}

impl StacksSignRequestId {
    fn from_sign_request(request: &StacksTransactionSignRequest) -> Self {
        match &request.contract_tx {
            StacksTx::ContractCall(ContractCall::CompleteDepositV1(contract)) => {
                StacksSignRequestId::CompleteDeposit(contract.outpoint)
            }
            StacksTx::ContractCall(ContractCall::AcceptWithdrawalV1(contract)) => {
                StacksSignRequestId::CompleteWithdrawal(contract.id.request_id)
            }
            StacksTx::ContractCall(ContractCall::RejectWithdrawalV1(contract)) => {
                StacksSignRequestId::CompleteWithdrawal(contract.id.request_id)
            }
            StacksTx::ContractCall(ContractCall::RotateKeysV1(contract)) => {
                StacksSignRequestId::RotateKeys(contract.aggregate_key)
            }
            StacksTx::SmartContract(contract) => StacksSignRequestId::SmartContract(*contract),
        }
    }
}

impl std::fmt::Display for StacksSignRequestId {
    fn fmt(&self, f: &mut std::fmt::Formatter<'_>) -> std::fmt::Result {
        match self {
            StacksSignRequestId::CompleteDeposit(outpoint) => {
                write!(f, "CompleteDeposit({outpoint}")
            }
            StacksSignRequestId::CompleteWithdrawal(request_id) => {
                write!(f, "CompleteWithdrawal({request_id}")
            }
            StacksSignRequestId::RotateKeys(public_key) => write!(f, "RotateKeys({public_key}"),
            StacksSignRequestId::SmartContract(smart_contract) => {
                write!(f, "SmartContract({smart_contract}")
            }
        }
    }
}

/// This function defines which messages this event loop is interested
/// in.
fn run_loop_message_filter(signal: &SignerSignal) -> bool {
    match signal {
        SignerSignal::Event(SignerEvent::P2P(P2PEvent::MessageReceived(msg))) => !matches!(
            msg.payload,
            message::Payload::SignerDepositDecision(_)
                | message::Payload::SignerWithdrawalDecision(_)
                | message::Payload::StacksTransactionSignature(_)
                | message::Payload::BitcoinPreSignAck(_)
        ),
        SignerSignal::Command(SignerCommand::Shutdown)
        | SignerSignal::Event(SignerEvent::TxCoordinator(TxCoordinatorEvent::MessageGenerated(
            _,
        ))) => true,
        _ => false,
    }
}

impl<C, N, Rng> TxSignerEventLoop<C, N, Rng>
where
    C: Context,
    N: network::MessageTransfer,
    Rng: rand::RngCore + rand::CryptoRng,
{
    /// Creates a new instance of the [`TxSignerEventLoop`] using the given
    /// [`Context`] (and its `config()`),
    /// [`MessageTransfer`](network::MessageTransfer), and random number
    /// generator.
    pub fn new(context: C, network: N, rng: Rng) -> Result<Self, Error> {
        // The _ as usize cast is fine, since we know that
        // MAX_SIGNER_STATE_MACHINES is less than u32::MAX, and we only support
        // running this binary on 32 or 64-bit CPUs.
        let max_state_machines = NonZeroUsize::new(crate::MAX_SIGNER_STATE_MACHINES as usize)
            .ok_or(Error::TypeConversion)?;

        let config = context.config();
        let signer_private_key = config.signer.private_key;
        let context_window = config.signer.context_window;
        let threshold = config.signer.bootstrap_signatures_required.into();
        let dkg_begin_pause = config.signer.dkg_begin_pause.map(Duration::from_secs);

        Ok(Self {
            context,
            network,
            signer_private_key,
            context_window,
            wsts_state_machines: LruCache::new(max_state_machines),
            threshold,
            rng,
            dkg_begin_pause,
            dkg_verification_state_machines: LruCache::new(
                NonZeroUsize::new(5).ok_or(Error::TypeConversion)?,
            ),
            stacks_sign_request: LruCache::new(STACKS_SIGN_REQUEST_LRU_SIZE),
        })
    }

    /// Run the signer event loop
    #[tracing::instrument(
        skip_all,
        fields(public_key = %self.signer_public_key()),
        name = "tx-signer"
    )]
    pub async fn run(mut self) -> Result<(), Error> {
        if let Err(error) = self.context.signal(TxSignerEvent::EventLoopStarted.into()) {
            tracing::error!(%error, "error signalling event loop start");
            return Err(error);
        };
        let mut signal_stream = self.context.as_signal_stream(run_loop_message_filter);

        while let Some(message) = signal_stream.next().await {
            match message {
                SignerSignal::Command(SignerCommand::Shutdown) => break,
                SignerSignal::Command(SignerCommand::P2PPublish(_)) => {}
                SignerSignal::Event(event) => match event {
                    SignerEvent::TxCoordinator(TxCoordinatorEvent::MessageGenerated(msg))
                    | SignerEvent::P2P(P2PEvent::MessageReceived(msg)) => {
                        if let Err(error) = self.handle_signer_message(&msg).await {
                            tracing::error!(%error, "error processing signer message");
                        }
                    }
                    _ => {}
                },
            }
        }

        tracing::info!("transaction signer event loop has been stopped");
        Ok(())
    }

    #[tracing::instrument(skip_all, fields(chain_tip = tracing::field::Empty))]
    async fn handle_signer_message(&mut self, msg: &network::Msg) -> Result<(), Error> {
        let chain_tip_report = self
            .inspect_msg_chain_tip(msg.signer_public_key, &msg.bitcoin_chain_tip)
            .await?;
        let MsgChainTipReport {
            sender_is_coordinator,
            chain_tip_status,
            chain_tip,
        } = chain_tip_report;

        let span = tracing::Span::current();
        span.record("chain_tip", tracing::field::display(chain_tip.block_hash));
        tracing::trace!(
            %sender_is_coordinator,
            %chain_tip_status,
            sender = %msg.signer_public_key,
            payload = %msg.inner.payload,
            "handling message from signer"
        );

        let payload = &msg.inner.payload;
        match (payload, sender_is_coordinator, chain_tip_status) {
            (Payload::StacksTransactionSignRequest(request), true, ChainTipStatus::Canonical) => {
                self.handle_stacks_transaction_sign_request(
                    request,
                    &chain_tip,
                    &msg.signer_public_key,
                )
                .await?;
            }

            (Payload::WstsMessage(wsts_msg), _, ChainTipStatus::Canonical) => {
                self.handle_wsts_message(wsts_msg, msg.signer_public_key, &chain_tip_report)
                    .await?;
            }

            (Payload::BitcoinPreSignRequest(requests), true, ChainTipStatus::Canonical) => {
                let instant = std::time::Instant::now();
                let presign_result = self
                    .handle_bitcoin_pre_sign_request(requests, &chain_tip)
                    .await;

                Metrics::increment_presign_validation(instant.elapsed(), &presign_result);
                presign_result?;
            }
            // Message types ignored by the transaction signer
            (Payload::StacksTransactionSignature(_), _, _)
            | (Payload::SignerDepositDecision(_), _, _)
            | (Payload::SignerWithdrawalDecision(_), _, _) => (),

            // Any other combination should be logged
            _ => {
                tracing::warn!(?msg, ?chain_tip_report, "unexpected message");
            }
        };

        Ok(())
    }

    /// Find out the status of the given chain tip
    #[tracing::instrument(skip_all)]
    async fn inspect_msg_chain_tip(
        &mut self,
        msg_sender: PublicKey,
        msg_bitcoin_chain_tip: &model::BitcoinBlockHash,
    ) -> Result<MsgChainTipReport, Error> {
        let storage = self.context.get_storage();

        let chain_tip = storage
            .get_bitcoin_canonical_chain_tip_ref()
            .await?
            .ok_or(Error::NoChainTip)?;

        let is_known = storage
            .get_bitcoin_block(msg_bitcoin_chain_tip)
            .await?
            .is_some();
        let is_canonical = msg_bitcoin_chain_tip == &chain_tip.block_hash;

        let signer_set = &self.context.config().signer.bootstrap_signing_set;
        let sender_is_coordinator = crate::transaction_coordinator::given_key_is_coordinator(
            msg_sender,
            &chain_tip.block_hash,
            signer_set,
        );

        let chain_tip_status = match (is_known, is_canonical) {
            (true, true) => ChainTipStatus::Canonical,
            (true, false) => ChainTipStatus::Known,
            (false, _) => ChainTipStatus::Unknown,
        };

        Ok(MsgChainTipReport {
            sender_is_coordinator,
            chain_tip_status,
            chain_tip,
        })
    }

    /// Processes the [`BitcoinPreSignRequest`] message.
    /// The signer reconstructs the sighashes for the provided requests
    /// based on the current state of its UTXO and fee details obtained
    /// from the coordinator.
    /// It validates the transactions and records its intent to sign them
    /// in the database.
    #[tracing::instrument(skip_all)]
    pub async fn handle_bitcoin_pre_sign_request(
        &mut self,
        request: &message::BitcoinPreSignRequest,
        chain_tip: &model::BitcoinBlockRef,
    ) -> Result<(), Error> {
        let db = self.context.get_storage_mut();

        let aggregate_key = self
            .context
            .state()
            .registry_current_aggregate_key()
            .ok_or(Error::NoDkgShares)?;

        let dkg_shares = db.get_encrypted_dkg_shares(aggregate_key).await?;
        let aggregate_key = match dkg_shares.map(|shares| shares.dkg_shares_status) {
            Some(DkgSharesStatus::Verified) => aggregate_key,
            None | Some(DkgSharesStatus::Unverified) | Some(DkgSharesStatus::Failed) => {
                db.get_latest_verified_dkg_shares()
                    .await?
                    .ok_or(Error::NoVerifiedDkgShares)?
                    .aggregate_key
            }
        };

        let btc_ctx = BitcoinTxContext {
            chain_tip: chain_tip.block_hash,
            chain_tip_height: chain_tip.block_height,
            signer_public_key: self.signer_public_key(),
            aggregate_key,
        };

        tracing::debug!("validating bitcoin transaction pre-sign");
        let sighashes = request
            .construct_package_sighashes(&self.context, &btc_ctx)
            .await?;

        let deposits_sighashes: Vec<model::BitcoinTxSigHash> =
            sighashes.iter().flat_map(|s| s.to_input_rows()).collect();

        let withdrawals_outputs: Vec<model::BitcoinWithdrawalOutput> = sighashes
            .iter()
            .flat_map(|s| s.to_withdrawal_rows())
            .collect();

        tracing::debug!("storing sighashes to the database");
        db.write_bitcoin_txs_sighashes(&deposits_sighashes).await?;

        db.write_bitcoin_withdrawals_outputs(&withdrawals_outputs)
            .await?;

        self.send_message(BitcoinPreSignAck, &chain_tip.block_hash)
            .await?;
        Ok(())
    }

    /// Processes the [`StacksTransactionSignRequest`] message.
    /// Validate the request and if valid then sign and broadcast the signed tx.
    #[tracing::instrument(skip_all)]
    pub async fn handle_stacks_transaction_sign_request(
        &mut self,
        request: &StacksTransactionSignRequest,
        chain_tip: &model::BitcoinBlockRef,
        origin_public_key: &PublicKey,
    ) -> Result<(), Error> {
        let instant = std::time::Instant::now();
        let validation_result = self
            .assert_valid_stacks_tx_sign_request(request, chain_tip, origin_public_key)
            .await;

        Metrics::increment_stacks_validation(instant.elapsed(), request, &validation_result);
        validation_result?;

        // We need to set the nonce in order to get the exact transaction
        // that we need to sign.
        let wallet = SignerWallet::load(&self.context).await?;
        wallet.set_nonce(request.nonce);

        let multi_sig = MultisigTx::new_tx(&request.contract_tx, &wallet, request.tx_fee);
        let txid = multi_sig.tx().txid();

        if txid != request.txid {
            return Err(Error::SignerCoordinatorTxidMismatch(txid, request.txid));
        }

        let signature = crate::signature::sign_stacks_tx(multi_sig.tx(), &self.signer_private_key);

        let msg = message::StacksTransactionSignature { txid, signature };

        self.send_message(msg, &chain_tip.block_hash).await?;

        // Mark the sign request as signed for this tenure
        let request_id = StacksSignRequestId::from_sign_request(request);
        self.stacks_sign_request
            .get_or_insert_mut(chain_tip.block_hash, Default::default)
            .insert(request_id);

        Ok(())
    }

    /// Check that the transaction is indeed valid. We specific checks that
    /// are run depend on the transaction being signed.
    #[tracing::instrument(skip_all, fields(sender = %origin_public_key, txid = %request.txid), err)]
    pub async fn assert_valid_stacks_tx_sign_request(
        &mut self,
        request: &StacksTransactionSignRequest,
        chain_tip: &model::BitcoinBlockRef,
        origin_public_key: &PublicKey,
    ) -> Result<(), Error> {
        // Ensure we didn't already sign for this request
        let request_id = StacksSignRequestId::from_sign_request(request);
        let already_signed = self
            .stacks_sign_request
            .get(&chain_tip.block_hash)
            .map(|set| set.contains(&request_id))
            .unwrap_or(false);
        if already_signed {
            return Err(Error::StacksRequestAlreadySigned(
                request_id,
                *chain_tip.block_hash,
            ));
        }

        // Ensure that the Stacks fee is within the acceptable range.
        let highest_acceptable_fee = self.context.config().signer.stacks_fees_max_ustx.get();
        if request.tx_fee > highest_acceptable_fee {
            return Err(Error::StacksFeeLimitExceeded(
                request.tx_fee,
                highest_acceptable_fee,
            ));
        }

        let db = self.context.get_storage();
        let public_key = self.signer_public_key();

        let Some(shares) = db.get_encrypted_dkg_shares(&request.aggregate_key).await? else {
            return Err(Error::MissingDkgShares(request.aggregate_key.into()));
        };
        // There is one check that applies to all Stacks transactions, and
        // that check is that the current signer is in the signing set
        // associated with the given aggregate key. We do this check here.
        if !shares.signer_set_public_keys.contains(&public_key) {
            return Err(Error::ValidationSignerSet(request.aggregate_key));
        }

        let stacks_chain_tip = db
            .get_stacks_chain_tip(&chain_tip.block_hash)
            .await?
            .ok_or(Error::NoStacksChainTip)?;

        let req_ctx = ReqContext {
            chain_tip: *chain_tip,
            stacks_chain_tip: stacks_chain_tip.block_hash,
            context_window: self.context_window,
            origin: *origin_public_key,
            aggregate_key: request.aggregate_key,
            signatures_required: shares.signature_share_threshold,
            deployer: self.context.config().signer.deployer,
        };
        let ctx = &self.context;

        tracing::info!("running validation on stacks transaction");
        match &request.contract_tx {
            StacksTx::ContractCall(ContractCall::AcceptWithdrawalV1(contract)) => {
                contract.validate(ctx, &req_ctx).await?
            }
            StacksTx::ContractCall(ContractCall::CompleteDepositV1(contract)) => {
                contract.validate(ctx, &req_ctx).await?
            }
            StacksTx::ContractCall(ContractCall::RejectWithdrawalV1(contract)) => {
                contract.validate(ctx, &req_ctx).await?
            }
            StacksTx::ContractCall(ContractCall::RotateKeysV1(contract)) => {
                contract.validate(ctx, &req_ctx).await?
            }
            StacksTx::SmartContract(smart_contract) => {
                smart_contract.validate(ctx, &req_ctx).await?
            }
        };

        tracing::info!("stacks validation finished successfully");
        Ok(())
    }

    /// Process WSTS messages
    #[tracing::instrument(skip_all, fields(
        wsts_msg_id = %msg.id,
        wsts_msg_type = %msg.type_id(),
        wsts_signer_id = tracing::field::Empty,
        wsts_dkg_id = tracing::field::Empty,
        wsts_sign_id = tracing::field::Empty,
        wsts_sign_iter_id = tracing::field::Empty,
        sender_public_key = %msg_public_key,
    ))]
    pub async fn handle_wsts_message(
        &mut self,
        msg: &message::WstsMessage,
        msg_public_key: PublicKey,
        chain_tip_report: &MsgChainTipReport,
    ) -> Result<(), Error> {
        // Constants for tracing.
        const WSTS_DKG_ID: &str = "wsts_dkg_id";
        const WSTS_SIGNER_ID: &str = "wsts_signer_id";
        const WSTS_SIGN_ID: &str = "wsts_sign_id";
        const WSTS_SIGN_ITER_ID: &str = "wsts_sign_iter_id";
        // Get the current tracing span.
        let span = tracing::Span::current();

        let MsgChainTipReport { chain_tip, .. } = chain_tip_report;

        match &msg.inner {
            // === DKG BEGIN ===
            WstsNetMessage::DkgBegin(request) => {
                span.record(WSTS_DKG_ID, request.dkg_id);

                if !chain_tip_report.is_from_canonical_coordinator() {
                    tracing::warn!(
                        ?chain_tip_report,
                        "received coordinator message from a non canonical coordinator"
                    );
                    return Ok(());
                }

                // Assert that DKG should be allowed to proceed given the current state
                // and configuration.
                assert_allow_dkg_begin(&self.context, chain_tip).await?;

                tracing::debug!("processing message");
                let signer_public_keys = self.context.config().signer.bootstrap_signing_set.clone();
                // The as _ cast is okay because we are going from a u16 to
                // a u32, which is always okay.
                let threshold = self.context.config().signer.bootstrap_signatures_required as u32;

                let state_machine = SignerStateMachine::new(
                    signer_public_keys,
                    threshold,
                    self.signer_private_key,
                )?;
                let state_machine_id = StateMachineId::Dkg(*chain_tip);
                self.wsts_state_machines
                    .put(state_machine_id, state_machine);

                // If a DKG-begin pause is configured, sleep for a bit before
                // processing the message and broadcasting our responses.
                if let Some(pause) = self.dkg_begin_pause {
                    tracing::debug!(
                        "sleeping a bit to give the other peers some slack to get dkg-begin"
                    );
                    tokio::time::sleep(pause).await;
                }

                // Process the message.
                self.relay_message(
                    &state_machine_id,
                    msg.id,
                    msg_public_key,
                    None,
                    &msg.inner,
                    &chain_tip.block_hash,
                )
                .await?;
            }

            // === DKG PRIVATE BEGIN ===
            WstsNetMessage::DkgPrivateBegin(request) => {
                span.record(WSTS_DKG_ID, request.dkg_id);

                if !chain_tip_report.is_from_canonical_coordinator() {
                    tracing::warn!(
                        ?chain_tip_report,
                        "received coordinator message from a non canonical coordinator"
                    );
                    return Ok(());
                }

                tracing::debug!("processing message");
                let state_machine_id = StateMachineId::Dkg(*chain_tip);
                self.relay_message(
                    &state_machine_id,
                    msg.id,
                    msg_public_key,
                    None,
                    &msg.inner,
                    &chain_tip.block_hash,
                )
                .await?;
            }

            // === DKG PUBLIC SHARES ===
            WstsNetMessage::DkgPublicShares(request) => {
                span.record(WSTS_DKG_ID, request.dkg_id);
                span.record(WSTS_SIGNER_ID, request.signer_id);

                tracing::debug!("processing message");
                let state_machine_id = StateMachineId::Dkg(*chain_tip);
                self.relay_message(
                    &state_machine_id,
                    msg.id,
                    msg_public_key,
                    Some(request.signer_id),
                    &msg.inner,
                    &chain_tip.block_hash,
                )
                .await?;
            }

            // === DKG PRIVATE SHARES ===
            WstsNetMessage::DkgPrivateShares(request) => {
                span.record(WSTS_DKG_ID, request.dkg_id);
                span.record(WSTS_SIGNER_ID, request.signer_id);

                tracing::debug!("processing message");
                let state_machine_id = StateMachineId::Dkg(*chain_tip);
                self.relay_message(
                    &state_machine_id,
                    msg.id,
                    msg_public_key,
                    Some(request.signer_id),
                    &msg.inner,
                    &chain_tip.block_hash,
                )
                .await?;
            }

            // === DKG END-BEGIN ===
            WstsNetMessage::DkgEndBegin(request) => {
                span.record(WSTS_DKG_ID, request.dkg_id);

                if !chain_tip_report.is_from_canonical_coordinator() {
                    tracing::warn!(
                        ?chain_tip_report,
                        "received coordinator message from a non canonical coordinator"
                    );
                    return Ok(());
                }

                tracing::debug!("processing message");
                let state_machine_id = StateMachineId::Dkg(*chain_tip);
                self.relay_message(
                    &state_machine_id,
                    msg.id,
                    msg_public_key,
                    None,
                    &msg.inner,
                    &chain_tip.block_hash,
                )
                .await?;
            }

            // === DKG END ===
            WstsNetMessage::DkgEnd(request) => {
                span.record(WSTS_DKG_ID, request.dkg_id);
                span.record(WSTS_SIGNER_ID, request.signer_id);

                match &request.status {
                    DkgStatus::Success => {
                        tracing::info!(
                            wsts_dkg_status = "success",
                            "signer reports successful DKG round"
                        );
                    }
                    DkgStatus::Failure(reason) => {
                        tracing::warn!(
                            wsts_dkg_status = "failure",
                            ?reason,
                            "signer reports failed DKG round"
                        );
                    }
                }
            }

            // === NONCE REQUEST ===
            WstsNetMessage::NonceRequest(request) => {
                span.record(WSTS_DKG_ID, request.dkg_id);
                span.record(WSTS_SIGN_ID, request.sign_id);
                span.record(WSTS_SIGN_ITER_ID, request.sign_iter_id);

                if !chain_tip_report.is_from_canonical_coordinator() {
                    tracing::warn!(
                        ?chain_tip_report,
                        "received coordinator message from a non canonical coordinator"
                    );
                    return Ok(());
                }

                tracing::debug!(signature_type = ?request.signature_type, "processing message");
                let db = self.context.get_storage();

                let (state_machine_id, aggregate_key) = match msg.id {
                    // Nonce requests aren't used by DKG; we shouldn't be here.
                    WstsMessageId::Dkg(_) => {
                        tracing::warn!("received message is not allowed in the current context");
                        return Ok(());
                    }

                    // This is a Bitcoin transaction signing round. The data
                    // to sign is expected to be an input sighash we know.
                    WstsMessageId::Sweep(txid) => {
                        span.record("txid", txid.to_string());

                        let accepted_sighash =
                            Self::validate_bitcoin_sign_request(&db, &request.message).await;

                        Metrics::increment_bitcoin_validation(&accepted_sighash);

                        let accepted_sighash = accepted_sighash?;
                        let id = StateMachineId::BitcoinSign(accepted_sighash.sighash);

                        (id, accepted_sighash.public_key)
                    }

                    // This is a DKG verification signing round. The data
                    // to sign is expected to be a well-known mock tx sighash.
                    WstsMessageId::DkgVerification(key) => {
                        let new_key: PublicKeyXOnly = key.into();

                        // Validate the received message.
                        Self::validate_dkg_verification_message(
                            &db,
                            &new_key,
                            Some(&request.message),
                            self.context.config().signer.dkg_verification_window,
                            &chain_tip_report.chain_tip,
                        )
                        .await?;

                        // Ensure that we have a DKG verification state machine
                        // initialized.
                        let state_machine_id = self
                            .ensure_dkg_verification_state_machine(new_key, chain_tip)
                            .await?;

                        (state_machine_id, new_key)
                    }
                };

                // Create a new `SignerStateMachine`.
                let state_machine =
                    SignerStateMachine::load(&db, aggregate_key, self.signer_private_key).await?;

                // Put the state machine into the cache.
                self.wsts_state_machines
                    .put(state_machine_id, state_machine);

                // Process the message.
                self.relay_message(
                    &state_machine_id,
                    msg.id,
                    msg_public_key,
                    None,
                    &msg.inner,
                    &chain_tip.block_hash,
                )
                .await?;
            }

            // === SIGNATURE-SHARE REQUEST ===
            WstsNetMessage::SignatureShareRequest(request) => {
                span.record(WSTS_DKG_ID, request.dkg_id);
                span.record(WSTS_SIGN_ID, request.sign_id);
                span.record(WSTS_SIGN_ITER_ID, request.sign_iter_id);

                if !chain_tip_report.is_from_canonical_coordinator() {
                    tracing::warn!(
                        ?chain_tip_report,
                        "received coordinator message from a non canonical coordinator"
                    );
                    return Ok(());
                }

                tracing::debug!(signature_type = ?request.signature_type, "processing message");
                let db = self.context.get_storage();
                let mut should_pop_state_machine = true;

                let state_machine_id = match msg.id {
                    // Signature share requests aren't used by DKG; we shouldn't
                    // be here.
                    WstsMessageId::Dkg(_) => {
                        tracing::warn!("received message is not allowed in the current context");
                        return Ok(());
                    }

                    // This is a Bitcoin transaction signing round. The data
                    // to sign is expected to be an input sighash we know.
                    WstsMessageId::Sweep(txid) => {
                        span.record("txid", txid.to_string());

                        // Validate the sighash and upon success, convert it to
                        // a state machine ID.
                        Self::validate_bitcoin_sign_request(&db, &request.message)
                            .await?
                            .sighash
                            .into()
                    }

                    // This is a DKG verification signing round. The data
                    // to sign is expected to be a well-known mock tx sighash.
                    WstsMessageId::DkgVerification(key) => {
                        let new_key: PublicKeyXOnly = key.into();

                        // Validate the received message.
                        Self::validate_dkg_verification_message(
                            &db,
                            &new_key,
                            Some(&request.message),
                            self.context.config().signer.dkg_verification_window,
                            &chain_tip_report.chain_tip,
                        )
                        .await?;

                        // If we're receiving a `SignatureShareRequest` message, then
                        // we should have a DKG verification state machine as we must
                        // have processed the `NonceRequest` message.
                        let state_machine_id = StateMachineId::DkgVerification(new_key, *chain_tip);
                        self.assert_dkg_verification_state_machine_state(&state_machine_id)?;

                        // We keep DKG verification-related state machines around
                        // so that `verify_sender()` works. This is a bit of a hack.
                        should_pop_state_machine = false;
                        state_machine_id
                    }
                };

                // Process the message in the signer state machine.
                let response = self
                    .relay_message(
                        &state_machine_id,
                        msg.id,
                        msg_public_key,
                        None,
                        &msg.inner,
                        &chain_tip.block_hash,
                    )
                    .await;

                // If the state machine is not a DKG verification state machine,
                // then we should pop it from the cache already here since we
                // are not interested in `SignatureShareResponse` messages.
                // TODO: We keep DKG verification-related state machines around
                // so that `verify_sender()` works. This is a bit of a hack.
                if should_pop_state_machine {
                    self.wsts_state_machines.pop(&state_machine_id);
                }

                response?;
            }

            // === NONCE RESPONSE ===
            WstsNetMessage::NonceResponse(request) => {
                span.record(WSTS_DKG_ID, request.dkg_id);
                span.record(WSTS_SIGNER_ID, request.signer_id);
                span.record(WSTS_SIGN_ID, request.sign_id);
                span.record(WSTS_SIGN_ITER_ID, request.sign_iter_id);

                // We only handle DKG verification-related messages here.
                let new_key = match msg.id {
                    WstsMessageId::DkgVerification(key) => key.into(),
                    WstsMessageId::Dkg(_) => return Err(Error::InvalidSigningOperation),
                    WstsMessageId::Sweep(_) => return Ok(()),
                };

                tracing::debug!("processing message");

                // Validate the received message.
                Self::validate_dkg_verification_message(
                    &self.context.get_storage(),
                    &new_key,
                    Some(&request.message),
                    self.context.config().signer.dkg_verification_window,
                    &chain_tip_report.chain_tip,
                )
                .await?;

                // Ensure that we have a DKG verification state machine. This
                // implicitly asserts the state machine is in a valid state for
                // use if already existing. We do this here because it's
                // possible that we receive a `NonceResponse` message before a
                // `NonceRequest` message due to the nature of the internet.
                let state_machine_id = self
                    .ensure_dkg_verification_state_machine(new_key, chain_tip)
                    .await?;

                // Process the message. We do not use `relay_message()` here
                // because we do not need to respond; we only want to process
                // it in our DKG verification state machine for tracking purposes.
                self.process_dkg_verification_message(
                    state_machine_id,
                    msg_public_key,
                    Some(request.signer_id),
                    &msg.inner,
                )
                .await?;
            }

            // === SIGNATURE-SHARE RESPONSE ===
            WstsNetMessage::SignatureShareResponse(request) => {
                span.record(WSTS_DKG_ID, request.dkg_id);
                span.record(WSTS_SIGNER_ID, request.signer_id);
                span.record(WSTS_SIGN_ID, request.sign_id);
                span.record(WSTS_SIGN_ITER_ID, request.sign_iter_id);

                // We only handle DKG verification-related messages here.
                let new_key = match msg.id {
                    WstsMessageId::DkgVerification(key) => key.into(),
                    WstsMessageId::Dkg(_) => return Err(Error::InvalidSigningOperation),
                    WstsMessageId::Sweep(_) => return Ok(()),
                };

                tracing::debug!("processing message");

                // Validate the received message.
                Self::validate_dkg_verification_message(
                    &self.context.get_storage(),
                    &new_key,
                    None,
                    self.context.config().signer.dkg_verification_window,
                    &chain_tip_report.chain_tip,
                )
                .await?;

                // If we're receiving a `SignatureShareResponse` message, then
                // we should have a DKG verification state machine as we must
                // have processed the `NonceRequest` message.
                let state_machine_id = StateMachineId::DkgVerification(new_key, *chain_tip);

                // Ensure that we have a DKG verification state machine and that
                // it is in a valid state for use.
                self.assert_dkg_verification_state_machine_state(&state_machine_id)?;

                // Process the message. We do not use `relay_message()` here
                // because we do not need to respond; we only want to process
                // it in our DKG verification state machine for tracking purposes.
                self.process_dkg_verification_message(
                    state_machine_id,
                    msg_public_key,
                    Some(request.signer_id),
                    &msg.inner,
                )
                .await?;
            }
        }

        Ok(())
    }

    /// Validate a DKG verification message, asserting that:
    /// - The new key provided by the sender matches our view of the latest
    ///   aggregate key (not the _current_ key, but the key which we intend to
    ///   rotate to).
    /// - Ensure that the provided key shares are not in a
    ///   [`DkgSharesStatus::Failed`] state.
    /// - Ensure that the message is within the allowed verification window.
    /// - If a message is provided, ensure that it matches the expected Bitcoin
    ///   sighash of our well-known mock transaction.
    pub async fn validate_dkg_verification_message<DB>(
        storage: &DB,
        new_key: &PublicKeyXOnly,
        message: Option<&[u8]>,
        dkg_verification_window: u16,
        bitcoin_chain_tip: &model::BitcoinBlockRef,
    ) -> Result<(), Error>
    where
        DB: DbRead,
    {
        let latest_shares = storage
            .get_latest_encrypted_dkg_shares()
            .await?
            .ok_or(Error::NoDkgShares)?;

        let latest_key = latest_shares.aggregate_key.into();

        // Ensure that the new key matches the current aggregate key.
        if *new_key != latest_key {
            tracing::warn!(
                latest_aggregate_key = %latest_key,
                new_aggregate_key = %new_key,
                "🔐 aggregate key for our latest DKG shares entry does not match the aggregate key requested for DKG verification"
            );
            return Err(Error::AggregateKeyMismatch {
                actual: Box::new(latest_key),
                expected: Box::new(*new_key),
            });
        }

        // If the DKG shares are in a failed state then we do not allow
        // re-validation.
        if latest_shares.dkg_shares_status == DkgSharesStatus::Failed {
            tracing::warn!("🔐 DKG shares are in a failed state and may not be re-validated");
            return Err(Error::DkgVerificationFailed(latest_key));
        }

        // Ensure we are within the verification window
        let max_verification_height = latest_shares
            .started_at_bitcoin_block_height
            .saturating_add(dkg_verification_window as u64);

        if bitcoin_chain_tip.block_height > max_verification_height {
            tracing::warn!("🔐 DKG verification outside the allowed window");
            return Err(Error::DkgVerificationWindowElapsed(
                latest_shares.aggregate_key,
            ));
        }

        // If we don't have a message (i.e. from `SignatureShareResponse`) then
        // we can exit early.
        let Some(message) = message else {
            return Ok(());
        };

        // Ensure that the received message matches the bitcoin sighash we
        // expect to sign.
        let tap_sighash = UnsignedMockTransaction::new(new_key.into()).compute_sighash()?;
        if tap_sighash.as_byte_array() != message {
            tracing::warn!(data_len = %message.len(), "🔐 sighash mismatch for DKG verification signing");
            return Err(Error::InvalidSigHash(tap_sighash.into()));
        }

        Ok(())
    }

    /// This function is used to verify that the sender in the message
    /// matches the signer in the corresponding state machine.
    fn validate_sender(
        &mut self,
        state_machine_id: &StateMachineId,
        signer_id: u32,
        sender_public_key: &PublicKey,
    ) -> Result<(), Error> {
        let public_keys = match self.wsts_state_machines.get(state_machine_id) {
            Some(state_machine) => &state_machine.public_keys,
            None => return Err(Error::MissingStateMachine(*state_machine_id)),
        };

        let wsts_public_key = public_keys
            .signers
            .get(&signer_id)
            .map(PublicKey::from)
            .ok_or(Error::MissingPublicKey)?;

        if &wsts_public_key != sender_public_key {
            let sender = Box::new(*sender_public_key);
            let wsts = Box::new(wsts_public_key);
            return Err(Error::PublicKeyMismatch { wsts, sender });
        }

        Ok(())
    }

    /// Check whether we will sign the message, which is supposed to be a
    /// bitcoin sighash
    async fn validate_bitcoin_sign_request<D>(db: &D, msg: &[u8]) -> Result<AcceptedSigHash, Error>
    where
        D: DbRead,
    {
        let sighash = TapSighash::from_slice(msg)
            .map_err(Error::SigHashConversion)?
            .into();

        match db.will_sign_bitcoin_tx_sighash(&sighash).await? {
            Some((true, public_key)) => Ok(AcceptedSigHash { public_key, sighash }),
            Some((false, _)) => Err(Error::InvalidSigHash(sighash)),
            None => Err(Error::UnknownSigHash(sighash)),
        }
    }

    /// Persists the encrypted DKG shares stored in the state machine identified
    /// by the given state machine id.
    #[tracing::instrument(skip(self))]
    async fn store_dkg_shares(&mut self, state_machine_id: &StateMachineId) -> Result<(), Error> {
        let state_machine = self
            .wsts_state_machines
            .get(state_machine_id)
            .ok_or_else(|| Error::MissingStateMachine(*state_machine_id))?;

        let StateMachineId::Dkg(started_at) = state_machine_id else {
            return Err(Error::UnexpectedStateMachineId(*state_machine_id));
        };

        let encrypted_dkg_shares =
            state_machine.get_encrypted_dkg_shares(&mut self.rng, started_at)?;

        tracing::debug!("🔐 storing DKG shares");
        self.context
            .get_storage_mut()
            .write_encrypted_dkg_shares(&encrypted_dkg_shares)
            .await?;

        Ok(())
    }

    /// Creates a new DKG verification state machine for the given aggregate
    /// key.
    async fn create_dkg_verification_state_machine<S>(
        storage: &S,
        aggregate_key: PublicKeyXOnly,
        signer_private_key: PrivateKey,
    ) -> Result<dkg::verification::StateMachine, Error>
    where
        S: DbRead + Send + Sync,
    {
        let dkg_shares = storage
            .get_encrypted_dkg_shares(aggregate_key)
            .await?
            .ok_or_else(|| {
                tracing::warn!("🔐 no DKG shares found for requested aggregate key");
                Error::MissingDkgShares(aggregate_key)
            })?;

        // Collect the public keys of the signers into a BTreeSet. All signers
        // do this to ensure that the same set of public keys produce the same
        // de-duplicated and ordered list of public keys.
        let signing_set: BTreeSet<PublicKey> = dkg_shares
            .signer_set_public_keys
            .into_iter()
            .collect::<BTreeSet<_>>();

        tracing::debug!(
            num_signers = signing_set.len(),
            %aggregate_key,
            threshold = %dkg_shares.signature_share_threshold,
            "🔐 creating now FROST coordinator to track DKG verification signing round"
        );

        // Create the WSTS FROST coordinator.
        let coordinator =
            FrostCoordinator::load(storage, aggregate_key, signer_private_key).await?;

        // Create the DKG verification state machine using the above coordinator.
        let state_machine = dkg::verification::StateMachine::new(coordinator, aggregate_key, None)
            .map_err(Error::DkgVerification)?;

        Ok(state_machine)
    }

    /// Ensures that a DKG verification state machine exists for the given
    /// aggregate key and bitcoin chain tip block hash. If the state machine
    /// exists already then the id is simply returned back; otherwise, a new
    /// state machine is created and stored in this instance.
    ///
    /// The `aggregate_key` provided here should be the _new_ aggregate key
    /// which is being verified.
    ///
    /// Returns an error if the state machine exists and is in an invalid state
    /// for use via [`Self::assert_dkg_verification_state_machine_state`].
    async fn ensure_dkg_verification_state_machine(
        &mut self,
        aggregate_key: PublicKeyXOnly,
        bitcoin_chain_tip: &model::BitcoinBlockRef,
    ) -> Result<StateMachineId, Error> {
        let state_machine_id = StateMachineId::DkgVerification(aggregate_key, *bitcoin_chain_tip);

        if !self
            .dkg_verification_state_machines
            .contains(&state_machine_id)
        {
            let storage = self.context.get_storage();
            let coordinator = Self::create_dkg_verification_state_machine(
                &storage,
                aggregate_key,
                self.signer_private_key,
            )
            .await?;
            self.dkg_verification_state_machines
                .put(state_machine_id, coordinator);
        } else {
            self.assert_dkg_verification_state_machine_state(&state_machine_id)?;
        }

        Ok(state_machine_id)
    }

    /// Asserts that the DKG state machine is in a valid state for use. Returns
    /// an error if:
    /// - the state machine id is not a DKG verification state machine id,
    /// - the state machine does not exist, or
    /// - the state machine is in an end-state.
    fn assert_dkg_verification_state_machine_state(
        &mut self,
        state_machine_id: &StateMachineId,
    ) -> Result<(), Error> {
        // We only support DKG verification state machines here.
        let StateMachineId::DkgVerification(aggregate_key, _) = state_machine_id else {
            tracing::warn!(%state_machine_id, "🔐 unexpected state machine id for DKG verification signing round");
            return Err(Error::UnexpectedStateMachineId(*state_machine_id));
        };

        // Get our state machine, returning an error if it doesn't exist (we
        // just created it if needed, so this should never happen).
        let state_machine = self
            .dkg_verification_state_machines
            .get_mut(state_machine_id)
            .ok_or_else(|| Error::MissingStateMachine(*state_machine_id))?;

        // Determine if the state machine is in an end-state.
        let is_end_state = match state_machine.state() {
            dkg::verification::State::Success(_) => {
                tracing::warn!(
                    "🔐 the DKG verification signing round already completed for this aggregate key"
                );
                true
            }
            dkg::verification::State::Error => {
                tracing::warn!(
                    "🔐 the DKG verification state machine for this aggregate key is in a failed state and may not be used"
                );
                true
            }
            dkg::verification::State::Expired => {
                tracing::warn!(
                    "🔐 the DKG verification state machine for this aggregate key is expired and the state machine may not be used"
                );
                true
            }
            dkg::verification::State::Idle | dkg::verification::State::Signing => false,
        };

        // If the state machine did already exist and is in an end-state, then
        // we remove the `SignerStateMachine` and return an error. We leave the
        // DKG verification state machine in place so that we can perform this
        // check again for new messages within the same Bitcoin
        // block/coordinator tenure.
        if is_end_state {
            self.wsts_state_machines.pop(state_machine_id);
            return Err(Error::DkgVerificationEnded(
                *aggregate_key,
                Box::new(state_machine.state().clone()),
            ));
        }

        Ok(())
    }

    /// Processes a DKG verification message.
    #[tracing::instrument(skip_all)]
    async fn process_dkg_verification_message(
        &mut self,
        state_machine_id: StateMachineId,
        sender: PublicKey,
        signer_id: Option<u32>,
        msg: &WstsNetMessage,
    ) -> Result<(), Error> {
        // We should only be handling messages for the DKG verification state
        // machine. We'll grab the aggregate key from the id as well.
        let aggregate_key = match state_machine_id {
            StateMachineId::DkgVerification(aggregate_key, _) => aggregate_key,
            _ => {
                tracing::warn!("🔐 unexpected state machine id for DKG verification signing round");
                return Err(Error::UnexpectedStateMachineId(state_machine_id));
            }
        };

        let state_machine = self
            .dkg_verification_state_machines
            .get_mut(&state_machine_id);
        let Some(state_machine) = state_machine else {
            tracing::warn!("🔐 missing FROST coordinator for DKG verification");
            return Err(Error::MissingStateMachine(state_machine_id));
        };

        // Validate that the sender is a valid member of the signing set and
        // has the correct id according to the state machine/coordinator.
        if let Some(signer_id) = signer_id {
            state_machine
                .validate_sender(signer_id, sender)
                .map_err(Error::DkgVerification)?;
        }

        tracing::trace!(?msg, "🔐 processing FROST coordinator message");

        // Process the message in the DKG verification state machine.
        state_machine.process_message(sender, msg.clone())
            .inspect_err(|error| tracing::warn!(?error, %sender, "🔐 failed to process FROST coordinator message"))
            .map_err(Error::DkgVerification)?;

        // Check if the state machine is in an end-state and handle it
        // accordingly.
        match state_machine.state() {
            dkg::verification::State::Success(signature) => {
                tracing::info!("🔐 successfully completed DKG verification signing round");
                let signature = *signature;
                let db = self.context.get_storage_mut();

                // We're at an end-state, so remove the state machines.
                self.wsts_state_machines.pop(&state_machine_id);
                self.dkg_verification_state_machines.pop(&state_machine_id);

                // Perform verification of the signature.
                tracing::info!(
                    "🔐 verifying that the signature can be used to spend a UTXO locked by the new aggregate key"
                );
                let mock_tx = UnsignedMockTransaction::new(aggregate_key.into());

                match mock_tx.verify_signature(&signature) {
                    Ok(()) => {
                        tracing::info!("🔐 signature verification successful");
                        db.verify_dkg_shares(aggregate_key).await?;
                        tracing::info!("🔐 DKG shares entry has been marked as verified");
                    }
                    Err(error) => {
                        tracing::warn!(%error, "🔐 signature verification failed");
                        db.revoke_dkg_shares(aggregate_key).await?;
                        tracing::info!("🔐 DKG shares entry has been marked as failed");
                    }
                }
            }
            dkg::verification::State::Error | dkg::verification::State::Expired => {
                tracing::warn!(
                    state = ?state_machine.state(),
                    "🔐 failed to complete DKG verification signing round"
                );

                // The state machine is now invalidated, so remove both of our
                // state machines and return an error.
                self.dkg_verification_state_machines.pop(&state_machine_id);
                self.wsts_state_machines.pop(&state_machine_id);

                return Err(Error::DkgVerificationFailed(aggregate_key));
            }
            dkg::verification::State::Idle | dkg::verification::State::Signing => {}
        }

        Ok(())
    }

    #[tracing::instrument(skip_all)]
    async fn relay_message(
        &mut self,
        state_machine_id: &StateMachineId,
        wsts_id: WstsMessageId,
        sender: PublicKey,
        signer_id: Option<u32>,
        msg: &WstsNetMessage,
        bitcoin_chain_tip: &model::BitcoinBlockHash,
    ) -> Result<(), Error> {
        let mut rng = OsRng;

        // Validate that the sender is a valid member of the signing set and
        // has the correct id according to the signer state machine.
        if let Some(signer_id) = signer_id {
            self.validate_sender(state_machine_id, signer_id, &sender)?;
        }

        // Process the message in the WSTS signer state machine.
        let outbound_messages = match self.wsts_state_machines.get_mut(state_machine_id) {
            Some(state_machine) => state_machine.process(msg, &mut rng).map_err(Error::Wsts)?,
            None => {
                tracing::warn!("missing signing round");
                return Err(Error::MissingStateMachine(*state_machine_id));
            }
        };

        // Check and store if this is a DKG verification-related message.
        let is_dkg_verification = matches!(
            state_machine_id,
            StateMachineId::DkgVerification(_, chain_tip) if chain_tip.block_hash == *bitcoin_chain_tip
        );

        // If this is a DKG verification then we need to process the message in
        // the frost coordinator as well to be able to properly follow the
        // signing round (which is otherwise handled by the signer state
        // machine). We pass `None` as the `signer_id` because we have just
        // validated the sender above.
        if is_dkg_verification {
            self.process_dkg_verification_message(*state_machine_id, sender, None, msg)
                .await?;
        }

        // The WSTS state machines assume we read our own messages, so if the
        // state machine emitted any outbound messages then we need to process
        // them manually. We ignore any extra messages emitted from these calls.
        for outbound_message in outbound_messages.iter() {
            // Process in the signer state machine.
            self.wsts_state_machines
                .get_mut(state_machine_id)
                .ok_or_else(|| Error::MissingStateMachine(*state_machine_id))?
                .process(outbound_message, &mut rng)
                .map_err(Error::Wsts)?;

            // If this is a DKG verification then we need to process the message
            // in the FROST state machine as well for it to properly follow
            // the signing round.
            if is_dkg_verification {
                self.process_dkg_verification_message(
                    *state_machine_id,
                    sender,
                    signer_id,
                    outbound_message,
                )
                .await?;
            }
        }

        // If the state machine emitted any outbound events, we need to send
        // them to our peers as well.
        for outbound in outbound_messages {
            // We cannot store DKG shares until the signer state machine
            // emits a DkgEnd message, because that is the only way to know
            // whether it has truly received all relevant messages from its
            // peers.
            if let WstsNetMessage::DkgEnd(DkgEnd { status: DkgStatus::Success, .. }) = outbound {
                self.store_dkg_shares(state_machine_id).await?;
                self.wsts_state_machines.pop(state_machine_id);
            }

            // Publish the message to the network.
            let msg = message::WstsMessage { id: wsts_id, inner: outbound };
            self.send_message(msg, bitcoin_chain_tip).await?;
        }

        Ok(())
    }

    #[tracing::instrument(skip_all)]
    async fn send_message(
        &mut self,
        msg: impl Into<message::Payload>,
        bitcoin_chain_tip: &model::BitcoinBlockHash,
    ) -> Result<(), Error> {
        let payload: message::Payload = msg.into();
        tracing::trace!(%payload, "broadcasting message");

        let msg = payload
            .to_message(*bitcoin_chain_tip)
            .sign_ecdsa(&self.signer_private_key);

        self.network.broadcast(msg.clone()).await?;
        self.context
            .signal(TxSignerEvent::MessageGenerated(Box::new(msg)).into())?;

        Ok(())
    }

    fn signer_public_key(&self) -> PublicKey {
        PublicKey::from_private_key(&self.signer_private_key)
    }
}

/// Asserts whether a `DkgBegin` WSTS message should be allowed to proceed
/// based on the current state of the signer and the DKG configuration.
pub async fn assert_allow_dkg_begin(
    context: &impl Context,
    bitcoin_chain_tip: &model::BitcoinBlockRef,
) -> Result<(), Error> {
    let storage = context.get_storage();
    let config = context.config();

<<<<<<< HEAD
    let Some(registry_signer_info) = context.state().registry_signer_set_info() else {
        tracing::info!("no signer set information in the registry; proceeding with DKG");
        return Ok(());
    };
=======
    // If the latest shares are unverified, we want to prioritize verifying them
    // instead of doing new DKG rounds. If we fail to do so they will eventually
    // be marked as failed, and we will resume DKG-ing.
    let latest_dkg_shares = storage.get_latest_encrypted_dkg_shares().await?;
    if latest_dkg_shares.map(|s| s.dkg_shares_status) == Some(model::DkgSharesStatus::Unverified) {
        tracing::warn!("latest shares are unverified; aborting");
        return Err(Error::DkgHasAlreadyRun);
    }
>>>>>>> 729b91a6

    // Trigger dkg if signatures_required has changed
    if registry_signer_info.signatures_required != config.signer.bootstrap_signatures_required {
        tracing::info!("signatures required has changed; proceeding with DKG");
        return Ok(());
    }

    // Trigger dkg if signer set changes
    if registry_signer_info.signer_set != config.signer.bootstrap_signing_set {
        tracing::info!("signer set has changed; proceeding with DKG");
        return Ok(());
    }

    // Get the number of DKG shares that have been stored
    let dkg_shares_entry_count = storage.get_encrypted_dkg_shares_count().await?;

    // Get DKG configuration parameters
    let dkg_min_bitcoin_block_height = config.signer.dkg_min_bitcoin_block_height;
    let dkg_target_rounds = config.signer.dkg_target_rounds;

    // Determine the action based on the DKG shares count and the rerun height (if configured)
    match (
        dkg_shares_entry_count,
        dkg_target_rounds,
        dkg_min_bitcoin_block_height,
    ) {
        (0, _, _) => {
            tracing::info!(
                ?dkg_min_bitcoin_block_height,
                %dkg_target_rounds,
                "no DKG shares exist; proceeding with DKG"
            );
        }
        (current, target, Some(dkg_min_height)) => {
            if current >= target.get() {
                tracing::warn!(
                    ?dkg_min_bitcoin_block_height,
                    %dkg_target_rounds,
                    dkg_current_rounds = %dkg_shares_entry_count,
                    "The target number of DKG shares has been reached; aborting"
                );
                return Err(Error::DkgHasAlreadyRun);
            }
            if bitcoin_chain_tip.block_height < dkg_min_height {
                tracing::warn!(
                    ?dkg_min_bitcoin_block_height,
                    %dkg_target_rounds,
                    dkg_current_rounds = %dkg_shares_entry_count,
                    "bitcoin chain tip is below the minimum height for DKG rerun; aborting"
                );
                return Err(Error::DkgHasAlreadyRun);
            }
            tracing::info!(
                ?dkg_min_bitcoin_block_height,
                %dkg_target_rounds,
                dkg_current_rounds = %dkg_shares_entry_count,
                "DKG rerun height has been met and we are below the target number of rounds; proceeding with DKG"
            );
        }
        // Note that we account for all (0, _, _) cases above (i.e. first DKG round)
        (_, _, None) => {
            tracing::warn!(
                ?dkg_min_bitcoin_block_height,
                %dkg_target_rounds,
                dkg_current_rounds = %dkg_shares_entry_count,
                "attempt to run multiple DKGs without a configured re-run height; aborting"
            );
            return Err(Error::DkgHasAlreadyRun);
        }
    }

    Ok(())
}

/// Relevant information for validating incoming messages
/// relating to a particular chain tip.
#[derive(Debug, Clone, Copy)]
pub struct MsgChainTipReport {
    /// Whether the sender of the incoming message is the coordinator for this chain tip.
    pub sender_is_coordinator: bool,
    /// The status of the chain tip relative to the signers' perspective.
    pub chain_tip_status: ChainTipStatus,
    /// The bitcoin chain tip.
    pub chain_tip: model::BitcoinBlockRef,
}

impl MsgChainTipReport {
    /// Checks if the message is for the canonical chain tip from the coordinator
    pub fn is_from_canonical_coordinator(&self) -> bool {
        self.chain_tip_status == ChainTipStatus::Canonical && self.sender_is_coordinator
    }
}

/// The status of a chain tip relative to the known blocks in the signer database.
#[derive(Debug, Clone, Copy, PartialEq, strum::Display)]
#[strum(serialize_all = "SCREAMING_SNAKE_CASE")]
pub enum ChainTipStatus {
    /// The chain tip is the tip of the canonical fork.
    Canonical,
    /// The chain tip is for a known block, but is not the canonical chain tip.
    Known,
    /// The chain tip belongs to a block that hasn't been seen yet.
    Unknown,
}

#[cfg(test)]
mod tests {
    use std::num::{NonZeroU32, NonZeroUsize};

    use bitcoin::Txid;
    use fake::{Fake, Faker};
    use network::InMemoryNetwork;
    use test_case::test_case;

    use crate::bitcoin::MockBitcoinInteract;
    use crate::context::Context;
    use crate::emily_client::MockEmilyInteract;
    use crate::stacks::api::MockStacksInteract;
    use crate::storage::memory::SharedStore;
    use crate::storage::{DbWrite, model};
    use crate::testing;
    use crate::testing::context::*;

    use super::*;

    #[allow(clippy::type_complexity)]
    fn test_environment() -> testing::transaction_signer::TestEnvironment<
        TestContext<
            SharedStore,
            WrappedMock<MockBitcoinInteract>,
            WrappedMock<MockStacksInteract>,
            WrappedMock<MockEmilyInteract>,
        >,
    > {
        let test_model_parameters = testing::storage::model::Params {
            num_bitcoin_blocks: 20,
            num_stacks_blocks_per_bitcoin_block: 3,
            num_deposit_requests_per_block: 5,
            num_withdraw_requests_per_block: 5,
            num_signers_per_request: 0,
            consecutive_blocks: false,
        };

        let context = TestContext::builder()
            .with_in_memory_storage()
            .with_mocked_clients()
            .build();

        // TODO: fix tech debt #893 then raise threshold to 5
        testing::transaction_signer::TestEnvironment {
            context,
            context_window: 6,
            num_signers: 7,
            signing_threshold: 3,
            test_model_parameters,
        }
    }

    #[ignore = "we have a test for this"]
    #[tokio::test]
    async fn should_be_able_to_participate_in_dkg() {
        test_environment()
            .assert_should_be_able_to_participate_in_dkg()
            .await;
    }

    #[test_case(0, None, 1, 100, true; "first DKG allowed without min height")]
    #[test_case(0, Some(100), 1, 5, true; "first DKG allowed regardless of min height")]
    #[test_case(1, None, 2, 100, false; "subsequent DKG not allowed without min height")]
    #[test_case(1, Some(101), 1, 100, false; "subsequent DKG not allowed with current height lower than min height")]
    #[test_case(1, Some(100), 1, 100, false; "subsequent DKG not allowed when target rounds reached")]
    #[test_case(1, Some(100), 2, 100, true; "subsequent DKG allowed when target rounds not reached and min height met")]
    #[test_log::test(tokio::test)]
    async fn test_assert_allow_dkg_begin(
        dkg_rounds_current: u32,
        dkg_min_bitcoin_block_height: Option<u64>,
        dkg_target_rounds: u32,
        chain_tip_height: u64,
        should_allow: bool,
    ) {
        let chain_tip_height = chain_tip_height.into();
        let dkg_min_bitcoin_block_height = dkg_min_bitcoin_block_height.map(Into::into);
        let context = TestContext::builder()
            .with_in_memory_storage()
            .with_mocked_clients()
            .modify_settings(|s| {
                s.signer.dkg_min_bitcoin_block_height = dkg_min_bitcoin_block_height;
                s.signer.dkg_target_rounds = NonZeroU32::new(dkg_target_rounds).unwrap();
            })
            .build();

        let storage = context.get_storage_mut();

        // Write `dkg_shares` entries for the `current` number of rounds, simulating
        // the signer having participated in that many successful DKG rounds.
        for _ in 0..dkg_rounds_current {
            let mut shares: model::EncryptedDkgShares = Faker.fake();
            shares.dkg_shares_status = model::DkgSharesStatus::Verified;

            storage.write_encrypted_dkg_shares(&shares).await.unwrap();
        }

        // Dummy chain tip hash which will be used to fetch the block height
        let bitcoin_chain_tip = model::BitcoinBlockRef {
            block_hash: Faker.fake(),
            block_height: chain_tip_height,
        };

        // Write a bitcoin block at the given height, simulating the chain tip.
        storage
            .write_bitcoin_block(&model::BitcoinBlock {
                block_height: chain_tip_height,
                parent_hash: Faker.fake(),
                block_hash: bitcoin_chain_tip.block_hash,
            })
            .await
            .unwrap();

        let aggregate_key = Faker.fake();
        prevent_dkg_on_changed_signer_set_info(&context, aggregate_key);

        // Test the case
        let result = assert_allow_dkg_begin(&context, &bitcoin_chain_tip).await;

        // Assert the result
        match should_allow {
            true => assert!(result.is_ok()),
            false => assert!(matches!(result, Err(Error::DkgHasAlreadyRun))),
        }
    }

    #[tokio::test]
    async fn test_handle_wsts_message_asserts_dkg_begin() {
        let context = TestContext::builder()
            .with_in_memory_storage()
            .with_mocked_clients()
            .build();

        let storage = context.get_storage_mut();
        let network = InMemoryNetwork::new();

        // Write 1 DKG shares entry to the database, simulating that DKG has
        // successfully run once.
        let mut shares: model::EncryptedDkgShares = Faker.fake();
        shares.dkg_shares_status = model::DkgSharesStatus::Verified;

        storage.write_encrypted_dkg_shares(&shares).await.unwrap();

        // Dummy chain tip hash which will be used to fetch the block height.
        let bitcoin_chain_tip = model::BitcoinBlockRef {
            block_hash: Faker.fake(),
            block_height: 100u64.into(),
        };

        // Write a bitcoin block at the given height, simulating the chain tip.
        storage
            .write_bitcoin_block(&model::BitcoinBlock {
                block_height: 100u64.into(),
                parent_hash: Faker.fake(),
                block_hash: bitcoin_chain_tip.block_hash,
            })
            .await
            .unwrap();

        let aggregate_key = Faker.fake();
        prevent_dkg_on_changed_signer_set_info(&context, aggregate_key);

        // Create our signer instance.
        let mut signer = TxSignerEventLoop {
            context,
            network: network.connect(),
            signer_private_key: PrivateKey::new(&mut rand::rngs::OsRng),
            context_window: 1,
            wsts_state_machines: LruCache::new(NonZeroUsize::new(100).unwrap()),
            threshold: 1,
            rng: rand::rngs::OsRng,
            dkg_begin_pause: None,
            dkg_verification_state_machines: LruCache::new(NonZeroUsize::new(5).unwrap()),
            stacks_sign_request: LruCache::new(STACKS_SIGN_REQUEST_LRU_SIZE),
        };

        // Create a DkgBegin message to be handled by the signer.
        let msg = message::WstsMessage {
            id: WstsMessageId::Dkg(Faker.fake()),
            inner: WstsNetMessage::DkgBegin(wsts::net::DkgBegin { dkg_id: 0 }),
        };

        // Create a chain tip report for the message.
        let chain_tip_report = MsgChainTipReport {
            sender_is_coordinator: true,
            chain_tip_status: ChainTipStatus::Canonical,
            chain_tip: bitcoin_chain_tip,
        };

        // Attempt to handle the DkgBegin message. This should fail using the
        // default settings, as the default settings allow only one DKG round.
        let result = signer
            .handle_wsts_message(&msg, Faker.fake(), &chain_tip_report)
            .await;

        // Assert that the DkgBegin message was not allowed to proceed and
        // that we receive the expected error.
        assert!(matches!(result, Err(Error::DkgHasAlreadyRun)));
    }

    #[tokio::test]
    async fn test_handle_wsts_message_non_canonical_dkg_begin() {
        let context = TestContext::builder()
            .with_in_memory_storage()
            .with_mocked_clients()
            .build();

        let storage = context.get_storage_mut();
        let network = InMemoryNetwork::new();

        // Write 1 DKG shares entry to the database, simulating that DKG has
        // successfully run once.
        let mut shares: model::EncryptedDkgShares = Faker.fake();
        shares.dkg_shares_status = model::DkgSharesStatus::Verified;

        storage.write_encrypted_dkg_shares(&shares).await.unwrap();

        // Dummy chain tip hash which will be used to fetch the block height.
        let bitcoin_chain_tip: model::BitcoinBlockHash = Faker.fake();

        // Write a bitcoin block at the given height, simulating the chain tip.
        storage
            .write_bitcoin_block(&model::BitcoinBlock {
                block_height: 100u64.into(),
                parent_hash: Faker.fake(),
                block_hash: bitcoin_chain_tip,
            })
            .await
            .unwrap();

        // Create our signer instance.
        let mut signer = TxSignerEventLoop {
            context,
            network: network.connect(),
            signer_private_key: PrivateKey::new(&mut rand::rngs::OsRng),
            context_window: 1,
            wsts_state_machines: LruCache::new(NonZeroUsize::new(100).unwrap()),
            threshold: 1,
            rng: rand::rngs::OsRng,
            dkg_begin_pause: None,
            dkg_verification_state_machines: LruCache::new(NonZeroUsize::new(5).unwrap()),
            stacks_sign_request: LruCache::new(STACKS_SIGN_REQUEST_LRU_SIZE),
        };

        // Create a DkgBegin message to be handled by the signer.
        let msg = message::WstsMessage {
            id: Txid::all_zeros().into(),
            inner: WstsNetMessage::DkgBegin(wsts::net::DkgBegin { dkg_id: 0 }),
        };

        // Create a chain tip report for the message as if it was coming from a
        // non canonical chain tip
        let chain_tip_report = MsgChainTipReport {
            sender_is_coordinator: true,
            chain_tip_status: ChainTipStatus::Known,
            chain_tip: Faker.fake(),
        };

        // We shouldn't get an error as we stop to process the message early
        signer
            .handle_wsts_message(&msg, Faker.fake(), &chain_tip_report)
            .await
            .expect("expected success");
    }

    #[test_case(
        WstsNetMessage::DkgPrivateBegin(wsts::net::DkgPrivateBegin {
            dkg_id: 0,
            signer_ids: vec![],
            key_ids: vec![],
        }); "DkgPrivateBegin")]
    #[test_case(
        WstsNetMessage::DkgEndBegin(wsts::net::DkgEndBegin {
            dkg_id: 0,
            signer_ids: vec![],
            key_ids: vec![],
        }); "DkgEndBegin")]
    #[test_case(
        WstsNetMessage::NonceRequest(wsts::net::NonceRequest {
            dkg_id: 0,
            sign_id: 0,
            sign_iter_id: 0,
            message: vec![],
            signature_type: wsts::net::SignatureType::Schnorr,
        }); "NonceRequest")]
    #[test_case(
        WstsNetMessage::SignatureShareRequest(wsts::net::SignatureShareRequest {
            dkg_id: 0,
            sign_id: 0,
            sign_iter_id: 0,
            message: vec![],
            signature_type: wsts::net::SignatureType::Schnorr,
            nonce_responses: vec![],
        }); "SignatureShareRequest")]
    #[tokio::test]
    async fn test_handle_wsts_message_non_canonical(wsts_message: WstsNetMessage) {
        let context = TestContext::builder()
            .with_in_memory_storage()
            .with_mocked_clients()
            .build();

        let storage = context.get_storage_mut();
        let network = InMemoryNetwork::new();

        let bitcoin_chain_tip: model::BitcoinBlockHash = Faker.fake();

        // Write a bitcoin block at the given height, simulating the chain tip.
        storage
            .write_bitcoin_block(&model::BitcoinBlock {
                block_height: 100u64.into(),
                parent_hash: Faker.fake(),
                block_hash: bitcoin_chain_tip,
            })
            .await
            .unwrap();

        // Create our signer instance.
        let mut signer = TxSignerEventLoop {
            context,
            network: network.connect(),
            signer_private_key: PrivateKey::new(&mut rand::rngs::OsRng),
            context_window: 1,
            wsts_state_machines: LruCache::new(NonZeroUsize::new(100).unwrap()),
            threshold: 1,
            rng: rand::rngs::OsRng,
            dkg_begin_pause: None,
            dkg_verification_state_machines: LruCache::new(NonZeroUsize::new(5).unwrap()),
            stacks_sign_request: LruCache::new(STACKS_SIGN_REQUEST_LRU_SIZE),
        };

        let msg = message::WstsMessage {
            id: Txid::all_zeros().into(),
            inner: wsts_message,
        };

        // Create a chain tip report for the message as if it was coming from a
        // non canonical chain tip
        let chain_tip_report = MsgChainTipReport {
            sender_is_coordinator: true,
            chain_tip_status: ChainTipStatus::Known,
            chain_tip: Faker.fake(),
        };

        // We shouldn't get an error as we stop to process the message early
        signer
            .handle_wsts_message(&msg, Faker.fake(), &chain_tip_report)
            .await
            .expect("expected success");
    }
}<|MERGE_RESOLUTION|>--- conflicted
+++ resolved
@@ -1561,13 +1561,7 @@
 ) -> Result<(), Error> {
     let storage = context.get_storage();
     let config = context.config();
-
-<<<<<<< HEAD
-    let Some(registry_signer_info) = context.state().registry_signer_set_info() else {
-        tracing::info!("no signer set information in the registry; proceeding with DKG");
-        return Ok(());
-    };
-=======
+    
     // If the latest shares are unverified, we want to prioritize verifying them
     // instead of doing new DKG rounds. If we fail to do so they will eventually
     // be marked as failed, and we will resume DKG-ing.
@@ -1576,7 +1570,11 @@
         tracing::warn!("latest shares are unverified; aborting");
         return Err(Error::DkgHasAlreadyRun);
     }
->>>>>>> 729b91a6
+
+    let Some(registry_signer_info) = context.state().registry_signer_set_info() else {
+        tracing::info!("no signer set information in the registry; proceeding with DKG");
+        return Ok(());
+    };
 
     // Trigger dkg if signatures_required has changed
     if registry_signer_info.signatures_required != config.signer.bootstrap_signatures_required {
