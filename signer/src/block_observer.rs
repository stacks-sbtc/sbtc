--- conflicted
+++ resolved
@@ -470,6 +470,21 @@
         // `scriptPubKey` controlled by the signers.
         let mut sbtc_txs = Vec::new();
         for tx_info in txs {
+
+            let txid = tx_info.compute_txid();
+            tracing::trace!(%txid, "attempting to extract sbtc transaction");
+            if tx_info.tx.is_coinbase() {
+                tracing::warn!(%txid, "ignoring coinbase tx when extracting sbtc transaction");
+                continue;
+            }
+
+            // Bail if bitcoin-core doesn't return all the data that we
+            // care about for a non-coinbase transaction. This will happen
+            // if bitcoin core hasn't computed the undo data for the block
+            // with these transactions, of it there is a bug in bitcoin
+            // core.
+            tx_info.validate()?;
+
             // If any of the outputs are spent to one of the signers'
             // addresses, then we care about it
             let outputs_spent_to_signers = tx_info
@@ -490,14 +505,6 @@
             if !outputs_spent_to_signers && !inputs_spent_by_signers {
                 continue;
             }
-
-            let txid = tx_info.compute_txid();
-            tracing::trace!(%txid, "attempting to extract sbtc transaction");
-            if tx_info.tx.is_coinbase() {
-                tracing::warn!(%txid, "ignoring coinbase tx when extracting sbtc transaction");
-                continue;
-            }
-<<<<<<< HEAD
 
             // Let's add the scriptPubKey of signers new UTXO to our set of
             // scriptPubKeys for all sweep transactions. We might not know
@@ -514,19 +521,6 @@
                     .ok_or_else(|| Error::BitcoinTxNoOutputs(txid))?;
                 signer_script_pubkeys.insert(prevout.script_pubkey.clone());
             }
-
-            sbtc_txs.push(model::BitcoinTxRef {
-                txid: txid.into(),
-                block_hash: block_hash.into(),
-            });
-=======
->>>>>>> eae595c9
-            // Bail if bitcoin-core doesn't return all the data that we
-            // care about for a non-coinbase transaction. This will happen
-            // if bitcoin core hasn't computed the undo data for the block
-            // with these transactions, of it there is a bug in bitcoin
-            // core.
-            tx_info.validate()?;
 
             sbtc_txs.push(model::BitcoinTxRef {
                 txid: txid.into(),
