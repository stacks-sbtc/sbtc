//! # Block observer
//!
//! This module contains the block observer implementation for the sBTC signer.
//! The block observer is responsible for populating the signer database with
//! information from the Bitcoin and Stacks blockchains, and notifying
//! the signer event loop whenever the state has been updated.
//!
//! The following information is extracted by the block observer:
//! - Bitcoin blocks
//! - Stacks blocks
//! - Deposit requests
//! - sBTC transactions
//! - Withdraw requests
//! - Deposit accept transactions
//! - Withdraw accept transactions
//! - Withdraw reject transactions
//! - Update signer set transactions
//! - Set aggregate key transactions

use std::collections::BTreeSet;
use std::future::Future;
use std::time::Duration;

use crate::bitcoin::BitcoinInteract;
use crate::bitcoin::rpc::BitcoinBlockHeader;
use crate::bitcoin::rpc::BitcoinTxInfo;
use crate::bitcoin::utxo::TxDeconstructor as _;
use crate::context::Context;
use crate::context::SbtcLimits;
use crate::context::SignerEvent;
use crate::emily_client::EmilyInteract;
use crate::error::Error;
use crate::keys::PublicKey;
use crate::keys::SignerScriptPubKey as _;
use crate::metrics::BITCOIN_BLOCKCHAIN;
use crate::metrics::Metrics;
use crate::stacks::api::GetNakamotoStartHeight as _;
use crate::stacks::api::StacksInteract;
use crate::stacks::api::TenureBlockHeaders;
use crate::storage::DbRead;
use crate::storage::DbWrite;
use crate::storage::Transactable;
use crate::storage::TransactionHandle;
use crate::storage::model;
use crate::storage::model::EncryptedDkgShares;
use bitcoin::Amount;
use bitcoin::BlockHash;
use bitcoin::ScriptBuf;
use futures::stream::Stream;
use futures::stream::StreamExt;
use sbtc::deposits::CreateDepositRequest;
use sbtc::deposits::DepositInfo;
use std::collections::HashSet;

/// Block observer
#[derive(Debug)]
pub struct BlockObserver<Context, BlockHashStream> {
    /// Signer context
    pub context: Context,
    /// Stream of blocks from the block notifier
    pub bitcoin_blocks: BlockHashStream,
}

/// A full "deposit", containing the bitcoin transaction and a fully
/// extracted and verified `scriptPubKey` from one of the transaction's
/// UTXOs.
#[derive(Debug, Clone)]
pub struct Deposit {
    /// The transaction spent to the signers as a deposit for sBTC.
    pub tx_info: BitcoinTxInfo,
    /// The deposit information included in one of the output
    /// `scriptPubKey`s of the above transaction.
    pub info: DepositInfo,
    /// The block hash of the Bitcoin block that includes this transaction.
    pub block_hash: BlockHash,
}

impl DepositRequestValidator for CreateDepositRequest {
    async fn validate<C>(&self, client: &C, is_mainnet: bool) -> Result<Option<Deposit>, Error>
    where
        C: BitcoinInteract,
    {
        // Fetch the transaction from either a block or from the mempool
        let Some(response) = client.get_tx(&self.outpoint.txid).await? else {
            return Ok(None);
        };

        // If the transaction has not been confirmed yet, then the block
        // hash will be None. The transaction has not failed validation,
        // let's try again when it gets confirmed.
        let Some(block_hash) = response.block_hash else {
            return Ok(None);
        };

        if response.tx.is_coinbase() {
            return Err(Error::BitcoinTxCoinbase(self.outpoint.txid));
        }

        // The `get_tx_info` call here should not return None, we know that
        // it has been included in a block.
        let Some(tx_info) = client.get_tx_info(&self.outpoint.txid, &block_hash).await? else {
            return Ok(None);
        };

        // Check that the necessary data is present for the transaction
        // info struct.
        tx_info.validate()?;

        Ok(Some(Deposit {
            info: self.validate_tx(&tx_info.tx, is_mainnet)?,
            tx_info,
            block_hash,
        }))
    }
}

/// A trait to add validation functionality to the [`CreateDepositRequest`]
/// type.
pub trait DepositRequestValidator {
    /// Validate this deposit request from the transaction.
    ///
    /// This function fetches the transaction using the given client and
    /// checks that the transaction has been submitted. The transaction
    /// need not be confirmed.
    fn validate<C>(
        &self,
        client: &C,
        is_mainnet: bool,
    ) -> impl Future<Output = Result<Option<Deposit>, Error>>
    where
        C: BitcoinInteract;
}

impl<C, S> BlockObserver<C, S>
where
    C: Context,
    S: Stream<Item = Result<bitcoin::BlockHash, Error>> + Unpin,
{
    /// Run the block observer
    #[tracing::instrument(skip_all, name = "block-observer")]
    pub async fn run(mut self) -> Result<(), Error> {
        let term = self.context.get_termination_handle();

        loop {
            if term.shutdown_signalled() {
                break;
            }

            // Bitcoin blocks will generally arrive in ~10 minute intervals, so
            // we don't need to be so aggressive in our timeout here.
            let poll = tokio::time::timeout(Duration::from_millis(100), self.bitcoin_blocks.next());

            match poll.await {
                Ok(Some(Ok(block_hash))) => {
                    tracing::info!("observed new bitcoin block from stream");
                    metrics::counter!(
                        Metrics::BlocksObservedTotal,
                        "blockchain" => BITCOIN_BLOCKCHAIN,
                    )
                    .increment(1);

                    if let Err(error) = self.process_bitcoin_blocks_until(block_hash).await {
                        tracing::warn!(%error, %block_hash, "could not process bitcoin blocks");
                    }

                    if let Err(error) = self.process_stacks_blocks().await {
                        tracing::warn!(%error, "could not process stacks blocks");
                    }

                    if let Err(error) = self.check_pending_dkg_shares(block_hash).await {
                        tracing::warn!(%error, "could not check pending dkg shares");
                        continue;
                    }

                    tracing::debug!("updating the signer state");
                    if let Err(error) = self.update_signer_state(block_hash).await {
                        tracing::warn!(%error, "could not update the signer state");
                        continue;
                    }

                    tracing::info!("loading latest deposit requests from Emily");
                    if let Err(error) = self.load_latest_deposit_requests().await {
                        tracing::warn!(%error, "could not load latest deposit requests from Emily");
                    }

                    self.context
                        .signal(SignerEvent::BitcoinBlockObserved.into())?;
                }
                Ok(Some(Err(error))) => {
                    tracing::warn!(%error, "error decoding new bitcoin block hash from stream");
                    continue;
                }
                _ => continue,
            };
        }

        tracing::info!("block observer has stopped");

        Ok(())
    }
}

impl<C: Context, B> BlockObserver<C, B> {
    /// Fetch deposit requests from Emily and store the ones that pass
    /// validation into the database.
    #[tracing::instrument(skip_all)]
    async fn load_latest_deposit_requests(&self) -> Result<(), Error> {
        let requests = self.context.get_emily_client().get_deposits().await?;
        self.load_requests(&requests).await
    }

    /// Validate the given deposit requests and store the ones that pass
    /// validation into the database.
    ///
    /// There are three types of errors that can happen during validation
    /// 1. The transaction fails primary validation. This means the deposit
    ///    script itself does not align with what we expect. If probably
    ///    does not follow our protocol.
    /// 2. The transaction passes step (1), but we don't recognize the
    ///    x-only public key in the deposit script.
    /// 3. We cannot find the associated transaction confirmed on a bitcoin
    ///    block, or when we encountered some unexpected error when
    ///    reaching out to bitcoin-core or our database.
    #[tracing::instrument(skip_all)]
    pub async fn load_requests(&self, requests: &[CreateDepositRequest]) -> Result<(), Error> {
        let mut deposit_requests = Vec::new();
        let mut deposit_request_txs = Vec::new();
        let bitcoin_client = self.context.get_bitcoin_client();
        let is_mainnet = self.context.config().signer.network.is_mainnet();

        for request in requests {
            let deposit = request
                .validate(&bitcoin_client, is_mainnet)
                .await
                .inspect_err(|error| tracing::warn!(%error, "could not validate deposit request"));

            // We log the error above, so we just need to extract the
            // deposit now.
            Metrics::increment_deposit_total(&deposit);
            let Ok(Some(deposit)) = deposit else { continue };

            self.process_bitcoin_blocks_until(deposit.block_hash)
                .await?;

            let tx = model::BitcoinTxRef {
                txid: deposit.tx_info.compute_txid().into(),
                block_hash: deposit.block_hash.into(),
            };

            deposit_requests.push(model::DepositRequest::from(deposit));
            deposit_request_txs.push(tx);
        }

        let db = self.context.get_storage_mut();
        db.write_bitcoin_transactions(deposit_request_txs).await?;
        db.write_deposit_requests(deposit_requests).await?;

        tracing::debug!("finished processing deposit requests");
        Ok(())
    }

    /// Set the sbtc start height, if it has not been set already.
    async fn set_sbtc_bitcoin_start_height(&self) -> Result<(), Error> {
        if self.context.state().is_sbtc_bitcoin_start_height_set() {
            return Ok(());
        }

        let pox_info = self.context.get_stacks_client().get_pox_info().await?;
        let nakamoto_start_height = pox_info
            .nakamoto_start_height()
            .ok_or(Error::MissingNakamotoStartHeight)?;

        self.context
            .state()
            .set_sbtc_bitcoin_start_height(nakamoto_start_height);

        Ok(())
    }

    /// Find the parent blocks from the given block that are also missing
    /// from our database.
    ///
    /// # Notes
    ///
    /// This function does two things:
    /// 1. Set the `sbtc_bitcoin_start_height` if it has not been set already. If
    ///    it is not set, then we fetch the stacks nakamoto start height
    ///    from stacks-core and use that value.
    /// 2. Continually fetches block headers from bitcoin-core until it
    ///    encounters a known block header or if the height of the block is
    ///    less than or equal to the `sbtc_bitcoin_start_height`.
    ///
    /// If there are many unknown blocks then this function can take some
    /// time. Since each header is 80 bytes, we should be able to fetch
    /// headers for the entire bitcoin blockchain (~900k blocks at the time
    /// of writing) into memory.
    #[tracing::instrument(skip_all, fields(%block_hash))]
    pub async fn next_headers_to_process(
        &self,
        mut block_hash: BlockHash,
    ) -> Result<Vec<BitcoinBlockHeader>, Error> {
        self.set_sbtc_bitcoin_start_height().await?;

        let start_height = self.context.state().get_sbtc_bitcoin_start_height();
        let mut headers = std::collections::VecDeque::new();
        let db = self.context.get_storage();
        let bitcoin_client = self.context.get_bitcoin_client();

        while !db.is_known_bitcoin_block_hash(&block_hash.into()).await? {
            let Some(header) = bitcoin_client.get_block_header(&block_hash).await? else {
                tracing::error!(%block_hash, "bitcoin-core does not know about block header");
                return Err(Error::BitcoinCoreUnknownBlockHeader(block_hash));
            };

            // We don't even try to write blocks to the database if the
            // height is less than the start height.
            if header.height < start_height {
                break;
            }

            let at_start_height = header.height == start_height;
            block_hash = header.previous_block_hash;
            headers.push_front(header);

            // We can write the block at the start height to the database.
            if at_start_height {
                break;
            }
        }

        Ok(headers.into())
    }

    /// Process bitcoin blocks until we get caught up to the given
    /// `block_hash`.
    ///
    /// This function starts at the given block hash and:
    /// 1. Works backwards, fetching block headers until it fetches one
    ///    that is already in the database or reaches a block that is at or
    ///    below the `sbtc_bitcoin_start_height`.
    /// 2. Starts from the header associated with the block with the least
    ///    height and writes the blocks and sweep transactions into the
    ///    database.
    /// 3. Bails if an error is encountered when fetching block headers or
    ///    when processing blocks.
    ///
    /// This means that if we stop processing blocks midway though,
    /// subsequent calls to this function will properly pick up from where
    /// we left off and update the database.
    async fn process_bitcoin_blocks_until(&self, block_hash: BlockHash) -> Result<(), Error> {
        let block_headers = self.next_headers_to_process(block_hash).await?;

        for block_header in block_headers {
            self.process_bitcoin_block(block_header).await?;
        }

        Ok(())
    }

    /// Write the bitcoin block and any transactions that spend to any of
    /// the signers `scriptPubKey`s to the database.
    #[tracing::instrument(skip_all, fields(block_hash = %block_header.hash))]
    async fn process_bitcoin_block(&self, block_header: BitcoinBlockHeader) -> Result<(), Error> {
        let block = self
            .context
            .get_bitcoin_client()
            .get_block(&block_header.hash)
            .await?
            .ok_or(Error::BitcoinCoreMissingBlock(block_header.hash))?;
        let db_block = model::BitcoinBlock::from(&block);

        let storage = self.context.get_storage_mut();

        // When a signer is not part of the bootstrap signing set but is
        // joining the set as a new signer, it will not have the signers
        // original scriptPubKey in its database, so it relies on the config
        // to inform them of what it is.
        let bootstrap_script_pubkey = self.context.config().signer.bootstrap_aggregate_key;

        // Begin a storage transaction.
        let storage_tx = storage.begin_transaction().await?;

        // Write the bitcoin block to the database (in the transaction).
        storage_tx.write_bitcoin_block(&db_block).await?;

        // Extract the sBTC-related transactions from the block and write them
        // to the database (within the transaction).
        extract_sbtc_transactions(
            &storage_tx,
            bootstrap_script_pubkey,
            block_header.hash,
            &block.transactions,
        )
        .await?;

        // Commit the storage transaction.
        storage_tx.commit().await?;

        tracing::debug!("finished processing bitcoin block");
        Ok(())
    }

    /// Process all recent stacks blocks.
    #[tracing::instrument(skip_all)]
    async fn process_stacks_blocks(&self) -> Result<(), Error> {
        tracing::info!("processing stacks block");
        let stacks_client = self.context.get_stacks_client();
        let db = self.context.get_storage_mut();
        let tenure_info = stacks_client.get_tenure_info().await?;

        tracing::debug!("fetching unknown ancestral blocks from stacks-core");
        let stacks_block_headers = crate::stacks::api::fetch_unknown_ancestors(
            &stacks_client,
            &db,
            tenure_info.tip_block_id,
        )
        .await?;

        let headers = stacks_block_headers
            .into_iter()
            .flat_map(TenureBlockHeaders::into_iter)
            .collect::<Vec<_>>();

        db.write_stacks_block_headers(headers).await?;

        tracing::debug!("finished processing stacks block");
        Ok(())
    }

    /// Update the sBTC peg limits from Emily
    async fn update_sbtc_limits(&self, chain_tip: BlockHash) -> Result<(), Error> {
        let limits = self.context.get_emily_client().get_limits().await?;
        let sbtc_deployed = self.context.state().sbtc_contracts_deployed();

        let max_mintable = if limits.total_cap_exists() && sbtc_deployed {
            let sbtc_supply = self
                .context
                .get_stacks_client()
                .get_sbtc_total_supply(&self.context.config().signer.deployer)
                .await?;
            // The maximum amount of sBTC that can be minted is the total cap
            // minus the current supply.
            limits
                .total_cap()
                .checked_sub(sbtc_supply)
                .unwrap_or(Amount::ZERO)
        } else {
            Amount::MAX_MONEY
        };

        let rolling_limits = limits.rolling_withdrawal_limits();
        let withdrawn_total = self
            .context
            .get_storage()
            .compute_withdrawn_total(&chain_tip.into(), rolling_limits.blocks)
            .await?;

        let limits = SbtcLimits::new(
            Some(limits.total_cap()),
            Some(limits.per_deposit_minimum()),
            Some(limits.per_deposit_cap()),
            Some(limits.per_withdrawal_cap()),
            Some(rolling_limits.blocks),
            Some(rolling_limits.cap),
            Some(withdrawn_total),
            Some(max_mintable),
        );
        let signer_state = self.context.state();
        if limits == signer_state.get_current_limits() {
            tracing::trace!(%limits, "sBTC limits have not changed");
        } else {
            tracing::debug!(%limits, "updated sBTC limits from Emily");
            signer_state.update_current_limits(limits);
        }
        Ok(())
    }

    /// Update the `SignerState` object with the current signer set, signatures
    /// required, and aggregate key data.
    ///
    /// # Notes
    ///
    /// The query used for fetching the cached information can take quite a
    /// lot of some time to complete on mainnet. So this function updates
    /// the signers state once so that the other event loops do not need to
    /// execute them. The cached information is:
    ///
    /// * The current signer set. It gets this information from the last
    ///   successful key-rotation contract call if it exists. If such a
    ///   contract call does not exist this function uses the latest DKG
    ///   shares, and if that doesn't exist it uses the bootstrap signing
    ///   set from the configuration.
    /// * The current aggregate key. It gets this information from the last
    ///   successful key-rotation contract call if it exists, and from the
    ///   latest DKG shares if no such contract call can be found.
    /// * The current signatures required. It gets this information from the
    ///   last successful key-rotation contract call if it exists, and from
    ///   bootstrap_signatures_required config parameter if it's not.
    async fn set_signer_set_info(&self, chain_tip: BlockHash) -> Result<(), Error> {
        let info = get_signer_set_info(&self.context, chain_tip).await?;

        let state = self.context.state();
        if let Some(aggregate_key) = info.maybe_aggregate_key {
            state.set_current_aggregate_key(aggregate_key);
        }

        state.update_current_signer_set(info.signer_set);
        state.set_current_signatures_required(info.signatures_required);
        Ok(())
    }

    /// Update the `SignerState` object with current bitcoin chain tip.
    async fn update_bitcoin_chain_tip(&self) -> Result<(), Error> {
        let db = self.context.get_storage();
        let chain_tip = db
            .get_bitcoin_canonical_chain_tip_ref()
            .await?
            .ok_or(Error::NoChainTip)?;

        self.context.state().set_bitcoin_chain_tip(chain_tip);
        Ok(())
    }

    /// Update the `SignerState` object with data that is unlikely to
    /// change until the arrival of the next bitcoin block.
    ///
    /// # Notes
    ///
    /// The function updates the following:
    /// * sBTC limits from Emily.
    /// * The current signer set.
    /// * The current aggregate key.
    /// * The current bitcoin chain tip.
    async fn update_signer_state(&self, chain_tip: BlockHash) -> Result<(), Error> {
        tracing::info!("loading sbtc limits from Emily");
        self.update_sbtc_limits(chain_tip).await?;

        tracing::info!("updating the signer state with the current signer set");
        self.set_signer_set_info(chain_tip).await?;

        tracing::info!("updating the signer state with the current bitcoin chain tip");
        self.update_bitcoin_chain_tip().await
    }

    /// Checks if the latest dkg share is pending and is no longer valid
    async fn check_pending_dkg_shares(&self, chain_tip: BlockHash) -> Result<(), Error> {
        let db = self.context.get_storage_mut();

        let last_dkg = db.get_latest_encrypted_dkg_shares().await?;

        if let Some(ref shares) = last_dkg {
            tracing::info!(
                aggregate_key = %shares.aggregate_key,
                status = ?shares.dkg_shares_status,
                "checking latest DKG shares"
            );
        }

        let Some(
            last_dkg @ EncryptedDkgShares {
                dkg_shares_status: model::DkgSharesStatus::Unverified,
                ..
            },
        ) = last_dkg
        else {
            return Ok(());
        };

        let chain_tip = db
            .get_bitcoin_block(&chain_tip.into())
            .await?
            .ok_or(Error::NoChainTip)?;
        let verification_window = self.context.config().signer.dkg_verification_window;

        let max_verification_height = last_dkg
            .started_at_bitcoin_block_height
            .saturating_add(verification_window as u64);

        if max_verification_height < chain_tip.block_height {
            tracing::info!(
                aggregate_key = %last_dkg.aggregate_key,
                "latest DKG shares are unverified and the verification window expired, marking them as failed"
            );
            db.revoke_dkg_shares(last_dkg.aggregate_key).await?;
        }

        Ok(())
    }
}

<<<<<<< HEAD
/// Extract all BTC transactions from the block where one of the UTXOs
/// can be spent by the signers.
///
/// # Note
///
/// When using the postgres storage, we need to make sure that this
/// function is called after the `Self::write_bitcoin_block` function
/// because of the foreign key constraints.
pub async fn extract_sbtc_transactions<Storage>(
    db: &Storage,
    bootstrap_script_pubkey: Option<PublicKey>,
    block_hash: BlockHash,
    txs: &[BitcoinTxInfo],
) -> Result<(), Error>
where
    Storage: DbRead + DbWrite,
{
    // Convert the bootstrap script public key to a `ScriptBuf` if it is
    // provided. This is used to check if the transaction outputs are
    // spent to the bootstrap signers' addresses.
    let bootstrap_script_pubkey_scriptbuf =
        bootstrap_script_pubkey.map(|key| key.signers_script_pubkey());

    // Define a closure to extract the sBTC transactions from the given
    // transactions and write them to the database.
    let extract_fut = || async {
        // We store all the scriptPubKeys associated with the signers'
        // aggregate public key. Let's get the last years worth of them.
        let signer_script_pubkeys: HashSet<ScriptBuf> = db
            .get_signers_script_pubkeys()
            .await?
            .into_iter()
            .map(ScriptBuf::from_bytes)
            .chain(bootstrap_script_pubkey_scriptbuf.clone())
            .collect();

        // Look through all the UTXOs in the given transaction slice and
        // keep the transactions where a UTXO is locked with a
        // `scriptPubKey` controlled by the signers.
        let mut sbtc_txs = Vec::new();
        for tx_info in txs {
            let txid = tx_info.compute_txid();
            tracing::trace!(%txid, "attempting to extract sbtc transaction");
            if tx_info.tx.is_coinbase() {
                tracing::warn!(%txid, "ignoring coinbase tx when extracting sbtc transaction");
                continue;
            }

            // Bail if bitcoin-core doesn't return all the data that we
            // care about for a non-coinbase transaction. This will happen
            // if bitcoin core hasn't computed the undo data for the block
            // with these transactions, of it there is a bug in bitcoin
            // core.
            tx_info.validate()?;

            // If any of the outputs are spent to one of the signers'
            // addresses, then we care about it
            let outputs_spent_to_signers = tx_info
                .tx
                .output
                .iter()
                .any(|tx_out| signer_script_pubkeys.contains(&tx_out.script_pubkey));

            // We might not know about the new scriptPubKey, but we are
            // supposed to know about all existing scriptPubKeys, so we
            // check the inputs as well.
            let inputs_spent_by_signers = tx_info
                .vin
                .iter()
                .filter_map(|vin| vin.prevout.as_ref())
                .any(|prevout| signer_script_pubkeys.contains(&prevout.script_pubkey.script));

            if !outputs_spent_to_signers && !inputs_spent_by_signers {
                continue;
            }

            sbtc_txs.push(model::BitcoinTxRef {
                txid: txid.into(),
                block_hash: block_hash.into(),
            });

            for prevout in tx_info.to_inputs(&signer_script_pubkeys) {
                db.write_tx_prevout(&prevout).await?;
                if prevout.prevout_type == model::TxPrevoutType::Deposit {
                    metrics::counter!(
                        Metrics::DepositsSweptTotal,
                        "blockchain" => BITCOIN_BLOCKCHAIN,
                    )
                    .increment(1);
                }
            }

            let (tx_outputs, withdrawal_outputs) = tx_info.to_outputs(&signer_script_pubkeys)?;
            for output in tx_outputs {
                db.write_tx_output(&output).await?;
            }
            for output in withdrawal_outputs {
                db.write_withdrawal_tx_output(&output).await?;
            }
        }

        // Write these transactions into storage.
        db.write_bitcoin_transactions(sbtc_txs).await?;
        Ok(())
    };

    // The first time, we get all sweep transactions with inputs that
    // we know about. However, we could have locked the UTXO with a new
    // scriptPubKey, and we have no way of knowing that ahead of time.
    // The first pass over will populate the database with the new
    // scriptPubKeys.
    extract_fut().await?;

    // This will catch cases where the signers have locked up their
    // UTXO with a new scriptPubKey and there are a chain of
    // transactions in the block.
    extract_fut().await
=======
/// Structure describing the extended info about signer set.
pub struct SignerSetInfo {
    /// The aggregate key of the most recently confirmed key rotation
    /// contract call on Stacks. If no such transaction exists, then this
    /// is the aggregate key of the most recent successful DKG run. If DKG
    /// has never successfully completed, then this is None.
    pub maybe_aggregate_key: Option<PublicKey>,
    /// The set of sBTC signers public keys.
    pub signer_set: BTreeSet<PublicKey>,
    /// The number of signatures required to sign a transaction.
    /// This is the number of signature shares necessary to successfully sign a
    /// bitcoin transaction spending a UTXO locked with the above aggregate key,
    /// or the number of signers necessary to sign a Stacks transaction under
    /// the signers' principal.
    pub signatures_required: u16,
>>>>>>> 8225a81e
}

/// Return the signing set that can make sBTC related contract calls along
/// with the current aggregate key to use for locking UTXOs on bitcoin.
///
/// The aggregate key fetched here is the one confirmed on the canonical
/// Stacks blockchain as part of a `rotate-keys` contract call. It will be
/// the public key that is the result of a DKG run. If there are no
/// rotate-keys transactions on the canonical stacks blockchain, then we
/// fall back on the last known DKG shares row in our database, and return
/// None as the aggregate key if no DKG shares can be found, implying that
/// this signer has not participated in DKG.
/// The signatures_required parameter fetched here from the last `rotate-keys`
/// contract call. None if no such call exists.
#[tracing::instrument(skip_all)]
pub async fn get_signer_set_info<C, B>(context: &C, chain_tip: B) -> Result<SignerSetInfo, Error>
where
    C: Context,
    B: Into<model::BitcoinBlockHash>,
{
    let db = context.get_storage();
    let chain_tip = chain_tip.into();

    // We are supposed to submit a rotate-keys transaction after running
    // DKG, but that transaction may not have been submitted yet (if we
    // have just run DKG) or it may not have been confirmed on the
    // canonical Stacks blockchain.
    //
    // If the signers have already run DKG, then we know that all
    // participating signers should have the same view of the latest
    // aggregate key, so we can fall back on the stored DKG shares for
    // getting the current aggregate key and associated signing set.
    match db.get_last_key_rotation(&chain_tip).await? {
        Some(last_key) => {
            let aggregate_key = last_key.aggregate_key;
            let signer_set = last_key.signer_set.into_iter().collect();
            let signatures_required = last_key.signatures_required;
            Ok(SignerSetInfo {
                maybe_aggregate_key: Some(aggregate_key),
                signer_set,
                signatures_required,
            })
        }
        None => match db.get_latest_encrypted_dkg_shares().await? {
            Some(shares) => {
                let signer_set = shares.signer_set_public_keys.into_iter().collect();
                Ok(SignerSetInfo {
                    maybe_aggregate_key: Some(shares.aggregate_key),
                    signer_set,
                    signatures_required: shares.signature_share_threshold,
                })
            }
            None => Ok(SignerSetInfo {
                maybe_aggregate_key: None,
                signer_set: context.config().signer.bootstrap_signing_set.clone(),
                signatures_required: context.config().signer.bootstrap_signatures_required,
            }),
        },
    }
}

#[cfg(test)]
mod tests {
    use bitcoin::Amount;
    use bitcoin::BlockHash;
    use bitcoin::TxOut;
    use bitcoin::hashes::Hash as _;
    use fake::Dummy;
    use fake::Fake;
    use model::BitcoinTxId;
    use model::ScriptPubKey;
    use test_log::test;

    use crate::bitcoin::rpc::GetTxResponse;
    use crate::context::SignerSignal;
    use crate::keys::PublicKey;
    use crate::keys::SignerScriptPubKey as _;
    use crate::storage;
    use crate::storage::model::DkgSharesStatus;
    use crate::testing::block_observer::TestHarness;
    use crate::testing::context::*;
    use crate::testing::get_rng;

    use super::*;

    #[test(tokio::test)]
    async fn should_be_able_to_extract_bitcoin_blocks_given_a_block_header_stream() {
        let mut rng = get_rng();
        let storage = storage::memory::Store::new_shared();
        let test_harness = TestHarness::generate(&mut rng, 20, 0..5);
        let min_height = test_harness.min_block_height();
        let ctx = TestContext::builder()
            .with_storage(storage.clone())
            .with_stacks_client(test_harness.clone())
            .with_emily_client(test_harness.clone())
            .with_bitcoin_client(test_harness.clone())
            .modify_settings(|settings| settings.signer.sbtc_bitcoin_start_height = min_height)
            .build();

        // There must be at least one signal receiver alive when the block observer
        // later tries to send a signal, hence this line.
        let _signal_rx = ctx.get_signal_receiver();
        let block_hash_stream = test_harness.spawn_block_hash_stream();

        let block_observer = BlockObserver {
            context: ctx.clone(),
            bitcoin_blocks: block_hash_stream,
        };

        let handle = tokio::spawn(block_observer.run());
        ctx.wait_for_signal(Duration::from_secs(3), |signal| {
            matches!(
                signal,
                SignerSignal::Event(SignerEvent::BitcoinBlockObserved)
            )
        })
        .await
        .expect("block observer failed to complete within timeout");

        for block in test_harness.bitcoin_blocks() {
            let persisted = storage
                .get_bitcoin_block(&block.block_hash.into())
                .await
                .expect("storage error")
                .expect("block wasn't persisted");

            assert_eq!(persisted.block_hash, block.block_hash.into())
        }

        handle.abort();
    }

    /// Test that `BlockObserver::load_latest_deposit_requests` takes
    /// deposits from emily, validates them and only keeps the ones that
    /// pass validation and have been confirmed.
    #[tokio::test]
    async fn validated_confirmed_deposits_get_added_to_state() {
        let mut rng = get_rng();
        let mut test_harness = TestHarness::generate(&mut rng, 20, 0..5);
        // We want the test harness to fetch a block from our
        // "bitcoin-core", which in this case is the test harness. So we
        // use a block hash that the test harness knows about.
        let block_hash = test_harness
            .bitcoin_blocks()
            .first()
            .map(|block| block.block_hash);

        let lock_time = 150;
        let max_fee = 32000;
        let amount = 500_000;

        // We're going to create two deposit requests, the first one valid
        // and the second one invalid. Emily will return both the valid and
        // invalid requests (even though it should've validated them) and
        // BitcoinClient will return the right transaction for both of
        // them.
        let tx_setup0 = sbtc::testing::deposits::tx_setup(lock_time, max_fee, &[amount]);
        let deposit_request0 = CreateDepositRequest {
            outpoint: bitcoin::OutPoint {
                txid: tx_setup0.tx.compute_txid(),
                vout: 0,
            },
            deposit_script: tx_setup0.deposits.first().unwrap().deposit_script(),
            reclaim_script: tx_setup0.reclaims.first().unwrap().reclaim_script(),
        };
        let req0 = deposit_request0.clone();
        // When we validate the deposit request, we fetch the transaction
        // from bitcoin-core's blockchain. The stubs out that response.
        let get_tx_resp0 = GetTxResponse {
            tx: tx_setup0.tx.clone(),
            block_hash,
            confirmations: None,
            block_time: None,
        };

        let tx_setup1 = sbtc::testing::deposits::tx_setup(300, 2000, &[amount]);
        // This one is an invalid deposit request because the deposit
        // script is wrong
        let deposit_request1 = CreateDepositRequest {
            outpoint: bitcoin::OutPoint {
                txid: tx_setup1.tx.compute_txid(),
                vout: 0,
            },
            deposit_script: bitcoin::ScriptBuf::new(),
            reclaim_script: tx_setup1.reclaims.first().unwrap().reclaim_script(),
        };
        // The transaction is also in the mempool, even though it is an
        // invalid deposit.
        let get_tx_resp1 = GetTxResponse {
            tx: tx_setup1.tx.clone(),
            block_hash: None,
            confirmations: None,
            block_time: None,
        };

        // This deposit transaction is a fine deposit, it just hasn't been
        // confirmed yet.
        let tx_setup2 = sbtc::testing::deposits::tx_setup(400, 3000, &[amount]);
        let get_tx_resp2 = GetTxResponse {
            tx: tx_setup2.tx.clone(),
            block_hash: None,
            confirmations: None,
            block_time: None,
        };

        let deposit_request2 = CreateDepositRequest {
            outpoint: bitcoin::OutPoint {
                txid: tx_setup2.tx.compute_txid(),
                vout: 0,
            },
            deposit_script: tx_setup2.deposits.first().unwrap().deposit_script(),
            reclaim_script: tx_setup2.reclaims.first().unwrap().reclaim_script(),
        };

        // Let's add the "responses" to the field that feeds the
        // response to the `BitcoinClient::get_tx` call.
        test_harness.add_deposits(&[
            (get_tx_resp0.tx.compute_txid(), get_tx_resp0),
            (get_tx_resp1.tx.compute_txid(), get_tx_resp1),
            (get_tx_resp2.tx.compute_txid(), get_tx_resp2),
        ]);

        // Add the deposit requests to the pending deposits which
        // would be returned by Emily.
        test_harness.add_pending_deposits(&[deposit_request0, deposit_request1, deposit_request2]);
        let min_height = test_harness.min_block_height();

        // Now we finish setting up the block observer.
        let storage = storage::memory::Store::new_shared();
        let ctx = TestContext::builder()
            .with_storage(storage.clone())
            .with_stacks_client(test_harness.clone())
            .with_emily_client(test_harness.clone())
            .with_bitcoin_client(test_harness.clone())
            .modify_settings(|settings| settings.signer.sbtc_bitcoin_start_height = min_height)
            .build();

        let block_observer = BlockObserver {
            context: ctx,
            bitcoin_blocks: (),
        };

        {
            let db = storage.lock().await;
            assert_eq!(db.deposit_requests.len(), 0);
        }

        block_observer.load_latest_deposit_requests().await.unwrap();
        // Only the transaction from tx_setup0 was valid. Note that, since
        // we are not using a real block hash stored in the database. Our
        // DbRead function won't actually find it. And in prod we won't
        // actually store the deposit request transaction.
        let deposit = {
            let db = storage.lock().await;
            assert_eq!(db.deposit_requests.len(), 1);
            db.deposit_requests.values().next().cloned().unwrap()
        };

        assert_eq!(deposit.outpoint(), req0.outpoint);
    }

    /// Test that `BlockObserver::extract_deposit_requests` after
    /// `BlockObserver::load_latest_deposit_requests` stores validated
    /// deposit requests into "storage".
    #[tokio::test]
    async fn extract_deposit_requests_stores_validated_deposits() {
        let mut rng = get_rng();
        let mut test_harness = TestHarness::generate(&mut rng, 20, 0..5);

        // We want the test harness to fetch a block from our
        // "bitcoin-core", which in this case is the test harness. So we
        // use a block hash that the test harness knows about.
        let block_hash = test_harness
            .bitcoin_blocks()
            .first()
            .map(|block| block.block_hash);
        let lock_time = 150;
        let max_fee = 32000;
        let amount = 500_000;

        // We're going to create two deposit requests, the first one valid
        // and the second one invalid. Emily will return both the valid and
        // invalid requests (even though it should've validated them) and
        // BitcoinClient will return the right transaction for both of
        // them.
        let tx_setup0 = sbtc::testing::deposits::tx_setup(lock_time, max_fee, &[amount]);
        let deposit_request0 = CreateDepositRequest {
            outpoint: bitcoin::OutPoint {
                txid: tx_setup0.tx.compute_txid(),
                vout: 0,
            },
            deposit_script: tx_setup0.deposits.first().unwrap().deposit_script(),
            reclaim_script: tx_setup0.reclaims.first().unwrap().reclaim_script(),
        };
        // When we validate the deposit request, we fetch the transaction
        // from bitcoin-core's blockchain. The stubs out that
        // response.
        let get_tx_resp0 = GetTxResponse {
            tx: tx_setup0.tx.clone(),
            block_hash,
            confirmations: None,
            block_time: None,
        };

        // Let's add the "responses" to the field that feeds the
        // response to the `BitcoinClient::get_tx` call.
        test_harness.add_deposit(get_tx_resp0.tx.compute_txid(), get_tx_resp0);
        // Add the deposit request to the pending deposits which
        // would be returned by Emily.
        test_harness.add_pending_deposit(deposit_request0);

        let min_height = test_harness.min_block_height();
        // Now we finish setting up the block observer.
        let storage = storage::memory::Store::new_shared();
        let ctx = TestContext::builder()
            .with_storage(storage.clone())
            .with_stacks_client(test_harness.clone())
            .with_emily_client(test_harness.clone())
            .with_bitcoin_client(test_harness.clone())
            .modify_settings(|settings| settings.signer.sbtc_bitcoin_start_height = min_height)
            .build();

        let block_observer = BlockObserver {
            context: ctx,
            bitcoin_blocks: (),
        };

        block_observer.load_latest_deposit_requests().await.unwrap();

        let storage = storage.lock().await;
        assert_eq!(storage.deposit_requests.len(), 1);
        let db_outpoint: (BitcoinTxId, u32) = (tx_setup0.tx.compute_txid().into(), 0);
        assert!(storage.deposit_requests.contains_key(&db_outpoint));

        assert!(
            storage
                .bitcoin_transactions_to_blocks
                .contains_key(&db_outpoint.0)
        );
    }

    /// Test that `BlockObserver::extract_sbtc_transactions` takes the
    /// stored signer `scriptPubKey`s and stores all transactions from a
    /// bitcoin block that match one of those `scriptPubkey`s.
    #[tokio::test]
    async fn sbtc_transactions_get_stored() {
        let mut rng = get_rng();
        let mut test_harness = TestHarness::generate(&mut rng, 20, 0..5);

        let block_hash = BlockHash::from_byte_array([1u8; 32]);
        // We're going to do the following:
        // 1. pretend that the below bytes represent the signers
        //    `scriptPubKey`. We store it in our datastore along with some
        //    "DKG shares".
        // 2. We then create two transactions, one spending to our
        //    scriptPubKey and another not spending to it.
        // 3. We try "extracting" a block with one transaction that does
        //    not spend to the signers. This one transaction should not be
        //    extracted (we should not see it in storage).
        // 4. We try "extracting" a block with two transactions where one
        //    of them spends to the signers. The one transaction should be
        //    stored in our storage.
        let signers_script_pubkey: ScriptPubKey = fake::Faker.fake_with_rng(&mut rng);

        // We start by storing our `scriptPubKey`.
        let storage = storage::memory::Store::new_shared();
        let aggregate_key = PublicKey::dummy_with_rng(&fake::Faker, &mut rng);
        let shares = model::EncryptedDkgShares {
            aggregate_key,
            tweaked_aggregate_key: aggregate_key.signers_tweaked_pubkey().unwrap(),
            script_pubkey: signers_script_pubkey.clone(),
            encrypted_private_shares: Vec::new(),
            public_shares: Vec::new(),
            signer_set_public_keys: vec![aggregate_key],
            signature_share_threshold: 1,
            dkg_shares_status: DkgSharesStatus::Unverified,
            started_at_bitcoin_block_hash: block_hash.into(),
            started_at_bitcoin_block_height: 1u64.into(),
        };
        storage.write_encrypted_dkg_shares(&shares).await.unwrap();

        // Now let's create two transactions, one spending to the signers
        // and another not spending to the signers. We use
        // sbtc::testing::deposits::tx_setup just to quickly create a
        // transaction; any one will do since we will be adding the UTXO
        // that spends to the signer afterward.
        let mut tx_setup0 = sbtc::testing::deposits::tx_setup(0, 0, &[100]);
        tx_setup0.tx.output.push(TxOut {
            value: Amount::ONE_BTC,
            script_pubkey: signers_script_pubkey.into(),
        });

        // This one does not spend to the signers :(
        let tx_setup1 = sbtc::testing::deposits::tx_setup(1, 10, &[2000]);
        let txid0 = tx_setup0.tx.compute_txid();
        let txid1 = tx_setup1.tx.compute_txid();

        let response0 = GetTxResponse {
            tx: tx_setup0.tx.clone(),
            block_hash: Some(block_hash),
            confirmations: None,
            block_time: None,
        };
        let response1 = GetTxResponse {
            tx: tx_setup1.tx.clone(),
            block_hash: Some(block_hash),
            confirmations: None,
            block_time: None,
        };
        test_harness.add_deposit(txid0, response0);
        test_harness.add_deposit(txid1, response1);

        // First we try extracting the transactions from a block that does
        // not contain any transactions spent to the signers
        let txs = [tx_setup1.tx.fake_with_rng(&mut rng)];
        extract_sbtc_transactions(&storage, Some(aggregate_key), block_hash, &txs)
            .await
            .unwrap();

        // We need to change the scope so that the mutex guard is dropped.
        {
            let store = storage.lock().await;
            // Under the hood, bitcoin transactions get stored in the
            // `bitcoin_block_to_transactions` field, so lets check there
            let stored_transactions = store.bitcoin_block_to_transactions.get(&block_hash.into());

            // Nothing should be stored so the map get call should return
            // None.
            assert!(stored_transactions.is_none());
        }

        // Now we try again, but we include the transaction that spends to
        // the signer. This one should turn out differently.
        let txs = [
            tx_setup0.tx.fake_with_rng(&mut rng),
            tx_setup1.tx.fake_with_rng(&mut rng),
        ];
        extract_sbtc_transactions(&storage, Some(aggregate_key), block_hash, &txs)
            .await
            .unwrap();

        let store = storage.lock().await;
        let stored_transactions = store.bitcoin_block_to_transactions.get(&block_hash.into());

        // Is our one transaction stored? This block hash should now have
        // only one transaction with the expected txid.
        let tx_ids = stored_transactions.unwrap();
        let expected_tx_id = tx_setup0.tx.compute_txid().into();
        assert_eq!(tx_ids.len(), 1);
        assert!(tx_ids.contains(&expected_tx_id));
    }
}<|MERGE_RESOLUTION|>--- conflicted
+++ resolved
@@ -588,7 +588,23 @@
     }
 }
 
-<<<<<<< HEAD
+/// Structure describing the extended info about signer set.
+pub struct SignerSetInfo {
+    /// The aggregate key of the most recently confirmed key rotation
+    /// contract call on Stacks. If no such transaction exists, then this
+    /// is the aggregate key of the most recent successful DKG run. If DKG
+    /// has never successfully completed, then this is None.
+    pub maybe_aggregate_key: Option<PublicKey>,
+    /// The set of sBTC signers public keys.
+    pub signer_set: BTreeSet<PublicKey>,
+    /// The number of signatures required to sign a transaction.
+    /// This is the number of signature shares necessary to successfully sign a
+    /// bitcoin transaction spending a UTXO locked with the above aggregate key,
+    /// or the number of signers necessary to sign a Stacks transaction under
+    /// the signers' principal.
+    pub signatures_required: u16,
+}
+
 /// Extract all BTC transactions from the block where one of the UTXOs
 /// can be spent by the signers.
 ///
@@ -706,23 +722,6 @@
     // UTXO with a new scriptPubKey and there are a chain of
     // transactions in the block.
     extract_fut().await
-=======
-/// Structure describing the extended info about signer set.
-pub struct SignerSetInfo {
-    /// The aggregate key of the most recently confirmed key rotation
-    /// contract call on Stacks. If no such transaction exists, then this
-    /// is the aggregate key of the most recent successful DKG run. If DKG
-    /// has never successfully completed, then this is None.
-    pub maybe_aggregate_key: Option<PublicKey>,
-    /// The set of sBTC signers public keys.
-    pub signer_set: BTreeSet<PublicKey>,
-    /// The number of signatures required to sign a transaction.
-    /// This is the number of signature shares necessary to successfully sign a
-    /// bitcoin transaction spending a UTXO locked with the above aggregate key,
-    /// or the number of signers necessary to sign a Stacks transaction under
-    /// the signers' principal.
-    pub signatures_required: u16,
->>>>>>> 8225a81e
 }
 
 /// Return the signing set that can make sBTC related contract calls along
