--- conflicted
+++ resolved
@@ -35,11 +35,7 @@
 use crate::metrics::Metrics;
 use crate::stacks::api::GetNakamotoStartHeight as _;
 use crate::stacks::api::StacksInteract;
-<<<<<<< HEAD
 use crate::stacks::api::TenureBlockHeaders;
-=======
-use crate::stacks::api::TenureBlocks;
->>>>>>> f8c904f9
 use crate::storage::DbRead;
 use crate::storage::DbWrite;
 use crate::storage::model;
@@ -493,24 +489,6 @@
         Ok(())
     }
 
-<<<<<<< HEAD
-=======
-    /// Write the given stacks blocks to the database.
-    ///
-    /// This function also extracts sBTC Stacks transactions from the given
-    /// blocks and stores them into the database.
-    async fn write_stacks_blocks(&self, tenures: &[TenureBlocks]) -> Result<(), Error> {
-        let headers = tenures
-            .iter()
-            .flat_map(TenureBlocks::as_stacks_blocks)
-            .collect::<Vec<_>>();
-
-        let storage = self.context.get_storage_mut();
-        storage.write_stacks_block_headers(headers).await?;
-        Ok(())
-    }
-
->>>>>>> f8c904f9
     /// Update the sBTC peg limits from Emily
     async fn update_sbtc_limits(&self, chain_tip: BlockHash) -> Result<(), Error> {
         let limits = self.context.get_emily_client().get_limits().await?;
