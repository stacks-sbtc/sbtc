--- conflicted
+++ resolved
@@ -67,7 +67,6 @@
         stacks_chain_tip: &'a StacksBlock,
     ) -> impl std::future::Future<Output = Result<UpdateDepositsResponse, Error>> + Send;
 
-<<<<<<< HEAD
     /// Update confirmed deposits after the stacks transaction minting SBTC is confirmed.
     fn confirm_deposit(
         &self,
@@ -76,13 +75,12 @@
         stacks_chain_tip: &StacksBlock,
         btc_fee: bitcoin::Amount,
     ) -> impl std::future::Future<Output = Result<UpdateDepositsResponse, Error>> + Send;
-=======
+
     /// Set the chainstate in Emily. This could trigger a reorg.
     fn set_chainstate(
         &self,
         chainstate_entry: Chainstate,
     ) -> impl std::future::Future<Output = Result<Chainstate, Error>> + Send;
->>>>>>> 959943d4
 }
 
 /// Emily API client.
@@ -245,7 +243,6 @@
             .await
     }
 
-<<<<<<< HEAD
     async fn confirm_deposit(
         &self,
         deposit: &SweptDepositRequest,
@@ -254,10 +251,10 @@
         btc_fee: bitcoin::Amount,
     ) -> Result<UpdateDepositsResponse, Error> {
         self.exec(|client, _| client.confirm_deposit(deposit, sbtc_txid, stacks_chain_tip, btc_fee))
-=======
+    }
+
     async fn set_chainstate(&self, chainstate: Chainstate) -> Result<Chainstate, Error> {
         self.exec(|client, _| client.set_chainstate(chainstate.clone()))
->>>>>>> 959943d4
             .await
     }
 }
