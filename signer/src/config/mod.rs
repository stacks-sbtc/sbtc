--- conflicted
+++ resolved
@@ -263,13 +263,8 @@
     /// Configures a target number of DKG rounds to run/accept. If this is set
     /// and the number of DKG shares is less than this number, the coordinator
     /// will continue to run DKG rounds until this number of rounds is reached,
-<<<<<<< HEAD
-    /// assuming the conditions for `dkg_rerun_bitcoin_height` are also met. If
-    /// DKG has never been run, this configuration has no effect.
-=======
     /// assuming the conditions for `dkg_min_bitcoin_block_height` are also met.
     /// If DKG has never been run, this configuration has no effect.
->>>>>>> c35c82be
     pub dkg_target_rounds: NonZeroU32,
 }
 
