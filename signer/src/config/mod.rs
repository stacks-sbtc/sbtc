--- conflicted
+++ resolved
@@ -505,11 +505,8 @@
             DEFAULT_MAX_DEPOSITS_PER_BITCOIN_TX,
         )?;
         cfg_builder = cfg_builder.set_default("signer.dkg_target_rounds", 1)?;
-<<<<<<< HEAD
         cfg_builder = cfg_builder.set_default("emily.pagination_timeout", 15)?;
-=======
         cfg_builder = cfg_builder.set_default("signer.dkg_verification_window", 10)?;
->>>>>>> 3d3d02a5
 
         if let Some(path) = config_path {
             cfg_builder = cfg_builder.add_source(File::from(path.as_ref()));
