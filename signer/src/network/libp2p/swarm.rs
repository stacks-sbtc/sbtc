use std::hash::{DefaultHasher, Hash as _, Hasher as _};
use std::sync::Arc;
use std::time::Duration;

use crate::context::Context;
use crate::keys::PrivateKey;
use libp2p::core::muxing::StreamMuxerBox;
use libp2p::core::upgrade::Version;
use libp2p::identity::Keypair;
use libp2p::kad::store::MemoryStore;
use libp2p::swarm::ConnectionCounters;
use libp2p::swarm::NetworkBehaviour;
use libp2p::swarm::behaviour::toggle::Toggle;
use libp2p::swarm::dial_opts::DialOpts;
use libp2p::{
    Multiaddr, PeerId, Swarm, Transport as _, autonat, connection_limits, gossipsub, identify, kad,
    mdns, noise, ping, quic, tcp, yamux,
};
use rand::SeedableRng as _;
use rand::rngs::StdRng;
use tokio::sync::Mutex;

use super::errors::SignerSwarmError;
use super::{bootstrap, event_loop};

/// The maximum number of substreams _per connection_. This is used to limit
/// the number of concurrent substreams that can be opened on a single
/// connection. The general assumption at the time of writing is:
/// * GossipSub: 1 bidirectional stream per connection
/// * Kademlia: 1-3 streams during active lookups, each query can use its own stream
/// * AutoNAT: 2 streams (one for client, one for server operations)
/// * Identify: 1 stream for peer identification
/// * Ping: 1 stream for keepalive pings
const MAX_SUBSTREAMS_PER_CONNECTION: usize = 20;

/// The maximum time to wait for a connection negotiation to complete. This is
/// used to prevent potentially malicious peers from being able to hold a
/// connection in a pending state for all too long, preventing legitimate peers
/// from connecting. The timeout is set to 10 seconds, which should be sufficient
/// for most use cases. If a connection cannot be established within this time,
/// the connection will be closed and the dialing peer will be notified. This
/// timeout is applied to both inbound and outbound connections.
const NEGOTIATION_TIMEOUT_SECS: u64 = 10;

/// Define the behaviors of the [`SignerSwarm`] libp2p network.
#[derive(NetworkBehaviour)]
pub struct SignerBehavior {
    pub gossipsub: gossipsub::Behaviour,
    mdns: Toggle<mdns::tokio::Behaviour>,
    pub kademlia: Toggle<kad::Behaviour<MemoryStore>>,
    ping: ping::Behaviour,
    pub identify: identify::Behaviour,
    pub autonat_client: Toggle<autonat::v2::client::Behaviour<StdRng>>,
    pub autonat_server: Toggle<autonat::v2::server::Behaviour<StdRng>>,
    pub bootstrap: bootstrap::Behavior,
    pub connection_limits: connection_limits::Behaviour,
}

pub struct SignerSwarmConfig {
    pub enable_mdns: bool,
    pub enable_kademlia: bool,
    pub enable_autonat: bool,
    pub initial_bootstrap_delay: Duration,
    pub seed_addresses: Vec<Multiaddr>,
    pub known_peers: Vec<(PeerId, Multiaddr)>,
    pub num_signers: u16,
}

impl SignerBehavior {
    pub fn new(keypair: Keypair, config: SignerSwarmConfig) -> Result<Self, SignerSwarmError> {
        let local_peer_id = keypair.public().to_peer_id();

        let mdns = if config.enable_mdns {
            Some(
                mdns::tokio::Behaviour::new(mdns::Config::default(), local_peer_id)
                    .map_err(|e| SignerSwarmError::LibP2P(Box::new(e)))?,
            )
        } else {
            None
        }
        .into();

        let kademlia = match config.enable_kademlia {
            true => Some(Self::kademlia(local_peer_id)),
            false => None,
        }
        .into();

        let (autonat_client, autonat_server) = if config.enable_autonat {
            let client = autonat::v2::client::Behaviour::new(
                rand::rngs::StdRng::from_entropy(),
                autonat::v2::client::Config::default(),
            );
            let server = autonat::v2::server::Behaviour::new(rand::rngs::StdRng::from_entropy());
            (Some(client).into(), Some(server).into())
        } else {
            (None.into(), None.into())
        };

        let identify = identify::Behaviour::new(identify::Config::new(
            identify::PUSH_PROTOCOL_NAME.to_string(),
            keypair.public(),
        ));

        let bootstrap_config = bootstrap::Config::new(local_peer_id)
            .with_initial_delay(config.initial_bootstrap_delay)
            .add_seed_addresses(config.seed_addresses)
            .add_known_peers(config.known_peers);
        let bootstrap = bootstrap::Behavior::new(bootstrap_config);

        Ok(Self {
            gossipsub: Self::gossipsub(&keypair)?,
            mdns,
            kademlia,
            ping: Default::default(),
            identify,
            autonat_client,
            autonat_server,
            bootstrap,
            connection_limits: Self::connection_limits(config.num_signers),
        })
    }

    fn connection_limits(num_signers_in: u16) -> connection_limits::Behaviour {
        // The number of signers is the number of signers in the set, minus one
        // for the local signer. This is used to calculate the connection limits.
        // Note: We use `max(2)` here to ensure that we always have limits
        // that support at least two signers.
        let num_signers = num_signers_in.saturating_sub(1).max(2) as u32;

        // Allow `num_signers` * 3 connections to be established at once. This
        // allows room for one incoming/outgoing connection to each signer, plus
        // one additional connection per signer as a buffer for protocols such
        // as autonat.
        let max_established = num_signers.saturating_mul(3);

        // Allow `num_signers` * 2 _incoming_ connections to be established at
        // once. This allows room for one incoming connection from each signer,
        // plus one additional connection per signer as a buffer for protocols
        // such as autonat.
        let max_established_incoming = num_signers.saturating_mul(2);

        // Allow for one incoming, one outgoing and one additional connection per
        // peer.
        let max_established_per_peer = 3;

        // Allow for `num_signers` _incoming_ connections to be pending at once.
        // This is conservative, but realistic as we wouldn't expect each signer
        // to be attempting to open multiple connections to us simultaneously,
        // even during bootstrapping.
        let max_pending_incoming = num_signers;

        // Allow for `num_signers` _outgoing_ connections to be pending at once.
        // This is conservative, but realistic as we wouldn't expect to be dialing
        // more than `num_signers` signers at once, even during bootstrapping.
        let max_pending_outgoing = num_signers;

        let limits = connection_limits::ConnectionLimits::default()
            .with_max_established(Some(max_established))
            .with_max_established_incoming(Some(max_established_incoming))
            .with_max_established_per_peer(Some(max_established_per_peer))
            .with_max_pending_incoming(Some(max_pending_incoming))
            .with_max_pending_outgoing(Some(max_pending_outgoing));

        connection_limits::Behaviour::new(limits)
    }

    /// Create a new gossipsub behavior.
    fn gossipsub(keypair: &Keypair) -> Result<gossipsub::Behaviour, SignerSwarmError> {
        let message_id_fn = |message: &gossipsub::Message| {
            let mut hasher = DefaultHasher::new();
            message.data.hash(&mut hasher);
            gossipsub::MessageId::from(hasher.finish().to_string())
        };

        let gossipsub_config = gossipsub::ConfigBuilder::default()
            .heartbeat_interval(Duration::from_secs(1)) // Default is 1 second
            .validation_mode(gossipsub::ValidationMode::Strict)
            .message_id_fn(message_id_fn)
            .build()
            .map_err(|e| SignerSwarmError::LibP2P(Box::new(e)))?;

        gossipsub::Behaviour::new(
            gossipsub::MessageAuthenticity::Signed(keypair.clone()),
            gossipsub_config,
        )
        .map_err(SignerSwarmError::LibP2PMessage)
    }

    /// Create a new kademlia behavior.
    fn kademlia(peer_id: PeerId) -> kad::Behaviour<MemoryStore> {
        let config = kad::Config::new(kad::PROTOCOL_NAME)
            .disjoint_query_paths(true)
            .to_owned();

        let mut kademlia = kad::Behaviour::with_config(peer_id, MemoryStore::new(peer_id), config);
        kademlia.set_mode(Some(kad::Mode::Server));
        kademlia
    }
}

/// Builder for the [`SignerSwarm`] libp2p network.
pub struct SignerSwarmBuilder<'a> {
    private_key: &'a PrivateKey,
    listen_on: Vec<Multiaddr>,
    seed_addrs: Vec<Multiaddr>,
    known_peers: Vec<(PeerId, Multiaddr)>,
    external_addresses: Vec<Multiaddr>,
    enable_mdns: bool,
    enable_kademlia: bool,
    enable_autonat: bool,
    enable_quic_transport: bool,
    enable_memory_transport: bool,
    initial_bootstrap_delay: Duration,
    num_signers: u16,
}

impl<'a> SignerSwarmBuilder<'a> {
    /// Create a new [`SignerSwarmBuilder`] with the given private key.
    pub fn new(private_key: &'a PrivateKey) -> Self {
        Self {
            private_key,
            listen_on: Vec::new(),
            seed_addrs: Vec::new(),
            known_peers: Vec::new(),
            external_addresses: Vec::new(),
            enable_mdns: false,
            enable_kademlia: true,
            enable_autonat: true,
            enable_quic_transport: false,
            enable_memory_transport: false,
            initial_bootstrap_delay: Duration::ZERO,
            num_signers: crate::MAX_KEYS,
        }
    }

    /// Sets whether or not this swarm should use mdns.
    pub fn enable_mdns(mut self, use_mdns: bool) -> Self {
        self.enable_mdns = use_mdns;
        self
    }

    /// Sets whether or not this swarm should use kademlia for peer
    /// discovery/DHT.
    pub fn enable_kademlia(mut self, use_kademlia: bool) -> Self {
        self.enable_kademlia = use_kademlia;
        self
    }

    /// Sets whether or not this swarm should use autonat for NAT detection and
    /// external address discovery.
    pub fn enable_autonat(mut self, use_autonat: bool) -> Self {
        self.enable_autonat = use_autonat;
        self
    }

    /// Sets whether or not this swarm should use the QUIC transport.
    pub fn enable_quic_transport(mut self, enable: bool) -> Self {
        self.enable_quic_transport = enable;
        self
    }

    /// Sets the number of signers in the signer set. This is used as a base
    /// value for connection limits calculations.
    pub fn with_num_signers(mut self, num_signers: u16) -> Self {
        self.num_signers = num_signers;
        self
    }

    /// Sets whether or not this swarm should use the memory transport.
    pub fn enable_memory_transport(mut self, enable: bool) -> Self {
        self.enable_memory_transport = enable;
        self
    }

    /// Add a listen endpoint to the builder.
    pub fn add_listen_endpoint(mut self, addr: Multiaddr) -> Self {
        if !self.listen_on.contains(&addr) {
            self.listen_on.push(addr);
        }
        self
    }

    /// Add multiple listen endpoints to the builder.
    pub fn add_listen_endpoints(mut self, addrs: &[Multiaddr]) -> Self {
        for addr in addrs {
            if !self.listen_on.contains(addr) {
                self.listen_on.push(addr.clone());
            }
        }
        self
    }

    /// Add a seed address to the builder.
    pub fn add_seed_addr(mut self, addr: Multiaddr) -> Self {
        if !self.seed_addrs.contains(&addr) {
            self.seed_addrs.push(addr);
        }
        self
    }

    /// Add multiple seed addresses to the builder.
    pub fn add_seed_addrs(mut self, addrs: &[Multiaddr]) -> Self {
        for addr in addrs {
            if !self.seed_addrs.contains(addr) {
                self.seed_addrs.push(addr.clone());
            }
        }
        self
    }

    /// Add known peers to the builder.
    pub fn add_known_peers(mut self, peers: &[(PeerId, Multiaddr)]) -> Self {
        for (peer_id, addr) in peers {
            if !self.known_peers.contains(&(*peer_id, addr.clone())) {
                self.known_peers.push((*peer_id, addr.clone()));
            }
        }
        self
    }

    /// Add an external address to the builder.
    pub fn add_external_address(mut self, addr: Multiaddr) -> Self {
        if !self.external_addresses.contains(&addr) {
            self.external_addresses.push(addr);
        }
        self
    }

    /// Add multiple external addresses to the builder.
    pub fn add_external_addresses(mut self, addrs: &[Multiaddr]) -> Self {
        for addr in addrs {
            if !self.external_addresses.contains(addr) {
                self.external_addresses.push(addr.clone());
            }
        }
        self
    }

    /// Set the initial bootstrap delay.
    pub fn with_initial_bootstrap_delay(mut self, delay: Duration) -> Self {
        self.initial_bootstrap_delay = delay;
        self
    }

    /// Build the [`SignerSwarm`], consuming the builder.
    pub fn build(self) -> Result<SignerSwarm, SignerSwarmError> {
        let keypair: Keypair = (*self.private_key).into();
        let behavior_config = SignerSwarmConfig {
            enable_mdns: self.enable_mdns,
            enable_kademlia: self.enable_kademlia,
            enable_autonat: self.enable_autonat,
            initial_bootstrap_delay: self.initial_bootstrap_delay,
            seed_addresses: self.seed_addrs,
            known_peers: self.known_peers,
            num_signers: self.num_signers,
        };
        let behavior = SignerBehavior::new(keypair.clone(), behavior_config)?;

        // Noise (encryption) configuration.
        let noise =
            noise::Config::new(&keypair).map_err(|e| SignerSwarmError::LibP2P(Box::new(e)))?;

        // Yamux (muxer) configuration.
        let mut yamux = yamux::Config::default();
        yamux.set_max_num_streams(MAX_SUBSTREAMS_PER_CONNECTION);

        // TCP transport configuration.
        let tcp_config = tcp::Config::default().nodelay(true);

        // General swarm options
        let swarm_config = libp2p::swarm::Config::with_tokio_executor();

        // Start building the transport with the TCP transport, which should always
        // be enabled.
        let mut transport = tcp::tokio::Transport::new(tcp_config)
            .upgrade(Version::V1)
            .authenticate(noise.clone())
            .multiplex(yamux.clone())
            // Apply timeouts to the setup and protocol upgrade process to
            // prevent potential malicious peers from keeping connections open.
            .inbound_timeout(Duration::from_secs(NEGOTIATION_TIMEOUT_SECS))
            .outbound_timeout(Duration::from_secs(NEGOTIATION_TIMEOUT_SECS))
            .boxed();

        // If QUIC transport is enabled, add it to the transport.
        if self.enable_quic_transport {
            let config = quic::Config::new(&keypair);
            let quic_transport = quic::tokio::Transport::new(config)
                .map(|(peer_id, muxer), _| (peer_id, StreamMuxerBox::new(muxer)))
                .boxed();
            transport = transport
                .or_transport(quic_transport)
                .map(|either, _| either.into_inner())
                .boxed();
        }

        // If memory transport is enabled, add it to the transport.
        if self.enable_memory_transport {
            let memory_transport = libp2p::core::transport::MemoryTransport::default()
                .upgrade(Version::V1)
                .authenticate(noise.clone())
                .multiplex(yamux.clone())
                .boxed();
            transport = transport
                .or_transport(memory_transport)
                .map(|either, _| either.into_inner())
                .boxed();
        }

        // Add the DNS transport to the transport.
        transport = libp2p::dns::tokio::Transport::system(transport)
            .map_err(|e| SignerSwarmError::LibP2P(Box::new(e)))?
            .boxed();

        // Create the swarm.
        let swarm = Swarm::new(
            transport,
            behavior,
            keypair.public().to_peer_id(),
            swarm_config,
        );

        Ok(SignerSwarm {
            keypair,
            swarm: Arc::new(Mutex::new(swarm)),
            listen_addrs: self.listen_on,
            external_addresses: self.external_addresses,
        })
    }
}

#[derive(Clone)]
pub struct SignerSwarm {
    keypair: Keypair,
    swarm: Arc<Mutex<Swarm<SignerBehavior>>>,
    listen_addrs: Vec<Multiaddr>,
    external_addresses: Vec<Multiaddr>,
}

impl SignerSwarm {
    /// Get the local peer ID of the signer.
    pub fn local_peer_id(&self) -> PeerId {
        PeerId::from_public_key(&self.keypair.public())
    }

    /// Get the current listen addresses of the swarm.
    pub async fn listen_addrs(&self) -> Vec<Multiaddr> {
        self.swarm.lock().await.listeners().cloned().collect()
    }

    /// Dials the given address.
    pub async fn dial(&self, addr: Multiaddr) -> Result<(), SignerSwarmError> {
        self.swarm
            .lock()
            .await
            .dial(DialOpts::unknown_peer_id().address(addr).build())
            .map_err(|e| SignerSwarmError::LibP2P(Box::new(e)))
    }

    /// Start the [`SignerSwarm`] and run the event loop. This function will block until the
    /// swarm is stopped (either by receiving a shutdown signal or an unrecoverable error).
    pub async fn start(&mut self, ctx: &impl Context) -> Result<(), SignerSwarmError> {
        // Separate scope to ensure that the lock is released before the event loop is run.
        {
            let mut swarm = self.swarm.lock().await;
            tracing::info!(local_peer_id = %swarm.local_peer_id(), "starting signer swarm");

            // Start listening on the listen addresses.
            for addr in self.listen_addrs.iter() {
                swarm.listen_on(addr.clone()).map_err(|error| {
                    tracing::error!(address = %addr, %error, "failed to listen on address");
                    SignerSwarmError::LibP2P(Box::new(error))
                })?;
            }

            for addr in self.external_addresses.iter() {
                swarm.add_external_address(addr.clone());
            }
        }

        // Run the event loop, blocking until its completion.
        event_loop::run(ctx, Arc::clone(&self.swarm)).await;

        Ok(())
    }

    /// Get the current number of established connections maintained by the swarm.
    pub async fn connection_counters(&self) -> ConnectionCounters {
        self.swarm
            .lock()
            .await
            .network_info()
            .connection_counters()
            .clone()
    }
}

#[cfg(test)]
mod tests {
<<<<<<< HEAD
    use crate::testing::{context::*, network::RandomMemoryMultiaddr as _};
=======
    use rand::RngCore as _;

    use crate::{
        keys::PublicKey,
        storage::DbRead as _,
        testing::{context::*, get_rng, network::MultiaddrExt as _},
    };
>>>>>>> e7ab7266

    use super::*;

    const MULTIADDR_NOT_SUPPORTED: &str = "Multiaddr is not supported";

    #[tokio::test]
    async fn test_signer_swarm_builder() {
        let addr: Multiaddr = "/ip4/127.0.0.1/tcp/0".parse().unwrap();
        let private_key = PrivateKey::new(&mut rand::thread_rng());
        let keypair: Keypair = private_key.into();
        let builder = SignerSwarmBuilder::new(&private_key)
            .add_listen_endpoint(addr.clone())
            .add_seed_addr(addr.clone());
        let swarm = builder.build().unwrap();

        assert!(swarm.listen_addrs.contains(&addr));
        assert_eq!(
            swarm.swarm.lock().await.local_peer_id(),
            &PeerId::from_public_key(&keypair.public())
        );
    }

    #[tokio::test]
    async fn swarm_shuts_down_on_shutdown_signal() {
        let private_key = PrivateKey::new(&mut rand::thread_rng());
        let builder = SignerSwarmBuilder::new(&private_key);
        let mut swarm = builder.build().unwrap();

        let ctx = TestContext::builder()
            .with_in_memory_storage()
            .with_mocked_clients()
            .build();

        let term = ctx.get_termination_handle();

        let timeout = tokio::time::timeout(Duration::from_secs(10), async {
            let swarm_task = tokio::spawn(async move {
                swarm.start(&ctx).await.unwrap();
            });

            // A small pause to ensure that the swarm's event loop has started
            // and that it is awaiting the shutdown signal.
            tokio::time::sleep(Duration::from_millis(10)).await;

            // Send a termination signal.
            term.signal_shutdown();

            // Wait for the swarm to shut down.
            swarm_task.await.unwrap();
        });

        match timeout.await {
            Ok(_) => (),
            Err(_) => panic!("Swarm did not shut down within the timeout"),
        }
    }

    #[tokio::test]
    async fn swarm_with_memory_transport() {
        let rng = &mut get_rng();
        let private_key = PrivateKey::new(&mut rand::thread_rng());
        let builder = SignerSwarmBuilder::new(&private_key);
        let mut swarm = builder
            .enable_memory_transport(true)
            .add_listen_endpoint(Multiaddr::random_memory(rng))
            .build()
            .unwrap();

        let ctx = TestContext::default_mocked();
        let term = ctx.get_termination_handle();

        let handle = tokio::spawn(async move { swarm.start(&ctx).await });

        tokio::time::sleep(Duration::from_millis(10)).await;
        term.signal_shutdown();

        handle
            .await
            .expect("Task failed")
            .expect("Swarm failed to start");
    }

    #[tokio::test]
    async fn swarm_with_memory_transport_disabled() {
        let rng = &mut get_rng();
        let private_key = PrivateKey::new(&mut rand::thread_rng());
        let builder = SignerSwarmBuilder::new(&private_key);
        let mut swarm = builder
            .enable_memory_transport(false)
            .add_listen_endpoint(Multiaddr::random_memory(rng))
            .build()
            .unwrap();

        let ctx = TestContext::default_mocked();
        let term = ctx.get_termination_handle();

        let handle = tokio::spawn(async move { swarm.start(&ctx).await });

        tokio::time::sleep(Duration::from_millis(10)).await;
        term.signal_shutdown();

        let result = handle.await.unwrap().unwrap_err();
        assert!(result.to_string().contains(MULTIADDR_NOT_SUPPORTED));
    }

    /// Note: This test will create an actual listening socket on the system on
    /// an OS-provided port.
    #[tokio::test]
    async fn swarm_with_tcp_transport() {
        let private_key = PrivateKey::new(&mut rand::thread_rng());
        let builder = SignerSwarmBuilder::new(&private_key);
        let mut swarm = builder
            .add_listen_endpoint("/ip4/127.0.0.1/tcp/0".parse().unwrap())
            .build()
            .unwrap();

        let ctx = TestContext::default_mocked();
        let term = ctx.get_termination_handle();

        let handle = tokio::spawn(async move { swarm.start(&ctx).await });

        tokio::time::sleep(Duration::from_millis(10)).await;
        term.signal_shutdown();

        handle
            .await
            .expect("Task failed")
            .expect("Swarm failed to start");
    }

    /// Note: This test will create an actual listening socket on the system on
    /// an OS-provided port.
    #[tokio::test]
    async fn swarm_with_quic_transport() {
        let private_key = PrivateKey::new(&mut rand::thread_rng());
        let builder = SignerSwarmBuilder::new(&private_key);
        let mut swarm = builder
            .enable_quic_transport(true)
            .add_listen_endpoint("/ip4/127.0.0.1/udp/0/quic-v1".parse().unwrap())
            .build()
            .unwrap();

        let ctx = TestContext::default_mocked();
        let term = ctx.get_termination_handle();

        let handle = tokio::spawn(async move { swarm.start(&ctx).await });

        tokio::time::sleep(Duration::from_millis(10)).await;
        term.signal_shutdown();

        handle
            .await
            .expect("Task failed")
            .expect("Swarm failed to start");
    }

    #[tokio::test]
    async fn swarm_with_quic_transport_disabled() {
        let private_key = PrivateKey::new(&mut rand::thread_rng());
        let builder = SignerSwarmBuilder::new(&private_key);
        let mut swarm = builder
            .enable_quic_transport(false)
            .add_listen_endpoint("/ip4/127.0.0.1/udp/0/quic-v1".parse().unwrap())
            .build()
            .unwrap();

        let ctx = TestContext::default_mocked();
        let term = ctx.get_termination_handle();

        let handle = tokio::spawn(async move { swarm.start(&ctx).await });

        tokio::time::sleep(Duration::from_millis(10)).await;
        term.signal_shutdown();

        let result = handle.await.unwrap().unwrap_err();
        assert!(result.to_string().contains(MULTIADDR_NOT_SUPPORTED));
    }

    #[test_log::test(tokio::test)]
    async fn libp2p_swarm_stores_peer_connections() {
        let mut rng = get_rng();
        let swarm1_addr = Multiaddr::memory(rng.next_u64());
        let swarm2_addr = Multiaddr::memory(rng.next_u64());

        // PeerId = 16Uiu2HAm46BSFWYYWzMjhTRDRwXHpDWpQ32iu93nzDwd1F4Tt256
        let key1 = PrivateKey::from_slice(
            hex::decode("ab0893ecf683dc188c3fb219dd6489dc304bb5babb8151a41245a70e60cb7258")
                .unwrap()
                .as_slice(),
        )
        .unwrap();
        let key1_pub = PublicKey::from_private_key(&key1);

        // PeerId = 16Uiu2HAkuyB8ECXxACm8hzQj4vZ2iWrYMF3xcKNf1oJJ1NuQEMvQ
        let key2 = PrivateKey::from_slice(
            hex::decode("0dd4077c8bcec09c803f9ba23a0f5b56eba75769b2d1b96a33b579dbbe5055ce")
                .unwrap()
                .as_slice(),
        )
        .unwrap();
        let key2_pub = PublicKey::from_private_key(&key2);

        // Create two contexts with different keys but in same signer set.
        let context1 = TestContext::builder()
            .with_in_memory_storage()
            .with_mocked_clients()
            .with_private_key(key1)
            .build();
        let context2 = TestContext::builder()
            .with_in_memory_storage()
            .with_mocked_clients()
            .with_private_key(key2)
            .build();

        // Add each key to the other's signer set so they can connect.
        context1.state().current_signer_set().add_signer(key2_pub);
        context2.state().current_signer_set().add_signer(key1_pub);

        let term1 = context1.get_termination_handle();
        let term2 = context2.get_termination_handle();

        let swarm1 = SignerSwarmBuilder::new(&key1)
            .enable_mdns(false)
            .enable_kademlia(false)
            .enable_autonat(false)
            .enable_memory_transport(true)
            .with_initial_bootstrap_delay(Duration::MAX) // We manually dial below
            .add_listen_endpoint(swarm1_addr.clone())
            .build()
            .expect("Failed to build swarm 1");

        let swarm2 = SignerSwarmBuilder::new(&key2)
            .enable_mdns(false)
            .enable_kademlia(false)
            .enable_autonat(false)
            .enable_memory_transport(true)
            .with_initial_bootstrap_delay(Duration::MAX) // We manually dial below
            .add_listen_endpoint(swarm2_addr.clone())
            .build()
            .expect("Failed to build swarm 2");

        // For timestamp assertion later
        let utc_now = time::OffsetDateTime::now_utc();

        // Start the two swarms.
        let mut swarm1_clone = swarm1.clone();
        let context1_clone = context1.clone();
        tokio::spawn(async move {
            swarm1_clone.start(&context1_clone).await.unwrap();
        });

        let mut swarm2_clone = swarm2.clone();
        let context2_clone = context2.clone();
        tokio::spawn(async move {
            swarm2_clone.start(&context2_clone).await.unwrap();
        });

        // Wait for the swarms to start.
        tokio::time::sleep(tokio::time::Duration::from_millis(100)).await;

        swarm1.dial(swarm2_addr.clone()).await.unwrap();
        swarm2.dial(swarm1_addr.clone()).await.unwrap();

        tokio::time::sleep(tokio::time::Duration::from_millis(100)).await;

        // Get the peers stored in context 1 after connection
        let p2p_peers_1a = context1.get_storage().get_p2p_peers().await.unwrap();
        let p2p_peers_2a = context2.get_storage().get_p2p_peers().await.unwrap();

        // Verify that context 1 has the peer from context 2.
        assert_eq!(p2p_peers_1a.len(), 1);
        assert_eq!(*p2p_peers_1a[0].peer_id, key2_pub.into());
        assert_eq!(p2p_peers_1a[0].public_key, key2_pub);
        assert_eq!(*p2p_peers_1a[0].address, swarm2_addr.clone());
        assert!(*p2p_peers_1a[0].last_dialed_at - utc_now < time::Duration::seconds(5));

        // Verify that context 2 has the peer from context 1.
        assert_eq!(p2p_peers_2a.len(), 1);
        assert_eq!(*p2p_peers_2a[0].peer_id, key1_pub.into());
        assert_eq!(p2p_peers_2a[0].public_key, key1_pub);
        assert_eq!(*p2p_peers_2a[0].address, swarm1_addr.clone());
        assert!(*p2p_peers_2a[0].last_dialed_at - utc_now < time::Duration::seconds(5));

        // Trigger shutdown
        term1.signal_shutdown();
        term2.signal_shutdown();
    }

    #[test_log::test(tokio::test)]
    async fn libp2p_swarm_bootstraps_with_known_peers() {
        let rng = &mut get_rng();
        let swarm1_addr = Multiaddr::random_memory(rng);
        let swarm2_addr = Multiaddr::random_memory(rng);

        // PeerId = 16Uiu2HAm46BSFWYYWzMjhTRDRwXHpDWpQ32iu93nzDwd1F4Tt256
        let key1 = PrivateKey::from_slice(
            hex::decode("ab0893ecf683dc188c3fb219dd6489dc304bb5babb8151a41245a70e60cb7258")
                .unwrap()
                .as_slice(),
        )
        .unwrap();
        let key1_pub = PublicKey::from_private_key(&key1);

        // PeerId = 16Uiu2HAkuyB8ECXxACm8hzQj4vZ2iWrYMF3xcKNf1oJJ1NuQEMvQ
        let key2 = PrivateKey::from_slice(
            hex::decode("0dd4077c8bcec09c803f9ba23a0f5b56eba75769b2d1b96a33b579dbbe5055ce")
                .unwrap()
                .as_slice(),
        )
        .unwrap();
        let key2_pub = PublicKey::from_private_key(&key2);

        // Create two contexts with different keys but in same signer set.
        let context1 = TestContext::builder()
            .with_in_memory_storage()
            .with_mocked_clients()
            .with_private_key(key1)
            .build();

        let context2 = TestContext::builder()
            .with_in_memory_storage()
            .with_mocked_clients()
            .with_private_key(key2)
            .build();

        // Add each key to the other's signer set so they can connect.
        context1.state().current_signer_set().add_signer(key2_pub);
        context2.state().current_signer_set().add_signer(key1_pub);

        // Create the swarms. Swarm 1 will bootstrap to swarm 2 via known peers.
        let swarm1 = SignerSwarmBuilder::new(&key1)
            .enable_mdns(false)
            .enable_kademlia(false)
            .enable_autonat(false)
            .enable_memory_transport(true)
            .with_initial_bootstrap_delay(Duration::ZERO) // Connect immediately
            .add_known_peers(&[(key2_pub.into(), swarm2_addr.clone())])
            .add_listen_endpoint(swarm1_addr.clone())
            .build()
            .expect("Failed to build swarm 1");
        let swarm2 = SignerSwarmBuilder::new(&key2)
            .enable_mdns(false)
            .enable_kademlia(false)
            .enable_autonat(false)
            .enable_memory_transport(true)
            .with_initial_bootstrap_delay(Duration::MAX) // Let swarm1 bootstrap
            .add_listen_endpoint(swarm2_addr.clone())
            .build()
            .expect("Failed to build swarm 2");

        // For timestamp assertion later
        let utc_now = time::OffsetDateTime::now_utc();

        // Start the two swarms (swarm 2 first as swarm 1 will bootstrap to it).
        let mut swarm2_clone = swarm2.clone();
        let context2_clone = context2.clone();
        tokio::spawn(async move {
            swarm2_clone.start(&context2_clone).await.unwrap();
        });
        tokio::time::sleep(tokio::time::Duration::from_millis(100)).await; // Quick pause to ensure swarm2 is ready
        let mut swarm1_clone = swarm1.clone();
        let context1_clone = context1.clone();
        tokio::spawn(async move {
            swarm1_clone.start(&context1_clone).await.unwrap();
        });

        // Wait for the swarms to start.
        tokio::time::sleep(tokio::time::Duration::from_millis(100)).await;

        // Get the peers stored in context 1 after bootstrapping
        let p2p_peers_1a = context1.get_storage().get_p2p_peers().await.unwrap();

        // Verify that context 1 has the peer from signer 2. We only only validate
        // context 1's stored signers because signer 1 is the dialer (incoming connections
        // do not update stored known peers due to the risk of ephemeral ports/NAT).
        assert_eq!(p2p_peers_1a.len(), 1);
        assert_eq!(*p2p_peers_1a[0].peer_id, key2_pub.into());
        assert_eq!(p2p_peers_1a[0].public_key, key2_pub);
        assert_eq!(*p2p_peers_1a[0].address, swarm2_addr);
        assert!(*p2p_peers_1a[0].last_dialed_at - utc_now < time::Duration::seconds(5));

        // Verify that context 2 has no peers stored, as it was not the dialer
        let p2p_peers_2a = context2.get_storage().get_p2p_peers().await.unwrap();
        assert!(p2p_peers_2a.is_empty());
    }
}<|MERGE_RESOLUTION|>--- conflicted
+++ resolved
@@ -498,17 +498,13 @@
 
 #[cfg(test)]
 mod tests {
-<<<<<<< HEAD
-    use crate::testing::{context::*, network::RandomMemoryMultiaddr as _};
-=======
     use rand::RngCore as _;
 
     use crate::{
         keys::PublicKey,
         storage::DbRead as _,
         testing::{context::*, get_rng, network::MultiaddrExt as _},
-    };
->>>>>>> e7ab7266
+     as _};
 
     use super::*;
 
