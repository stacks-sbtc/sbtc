--- conflicted
+++ resolved
@@ -19,11 +19,8 @@
 pub mod wsts;
 
 use std::fmt::Debug;
-<<<<<<< HEAD
-=======
 use std::fmt::Display;
 use std::ops::Deref;
->>>>>>> cee5e199
 use std::time::Duration;
 
 use bitcoin::TapSighashType;
@@ -55,11 +52,7 @@
 /// which otherwise makes it more difficult to determine the exact call site of
 /// the error.
 #[derive(Debug, thiserror::Error)]
-<<<<<<< HEAD
-#[error("Test utility error: {0}")]
-=======
 #[error("{0}")]
->>>>>>> cee5e199
 pub struct TestUtilityError(#[source] Box<dyn std::error::Error + Send + Sync + 'static>);
 
 impl TestUtilityError {
@@ -89,16 +82,10 @@
     }
 }
 
-<<<<<<< HEAD
-/// Clears all signer-specific configuration environment variables. This is needed
-/// for a number of tests which use the `Settings` struct due to the fact that
-/// `cargo test` runs tests in threads, and environment variables are per-process.
-=======
 /// Clears all signer-specific configuration environment variables. This is
 /// needed for a number of tests which use the `Settings` struct due to the fact
 /// that `cargo test` runs tests in threads, and environment variables are
 /// per-process.
->>>>>>> cee5e199
 ///
 /// If we switched to `cargo nextest` (which runs tests in separate processes),
 /// this would no longer be needed.
@@ -155,13 +142,8 @@
 where
     Self: IntoIterator<Item = T> + Sized,
 {
-<<<<<<< HEAD
-    /// Asserts that the iterator contains exactly one element and returns it. Panics if
-    /// the iterator is empty or contains more than one element.
-=======
     /// Asserts that the iterator contains exactly one element and returns it.
     /// Panics if the iterator is empty or contains more than one element.
->>>>>>> cee5e199
     #[track_caller]
     fn single(self) -> T {
         let mut iter = self.into_iter();
@@ -215,9 +197,6 @@
 
 impl<F: Future> FutureExt for F {}
 
-<<<<<<< HEAD
-/// Add `join_all` functionality to iterators of futures.
-=======
 /// A utility struct for sleeping asynchronously.
 pub struct Sleep;
 impl Sleep {
@@ -274,19 +253,10 @@
 }
 
 /// Extension trait for iterators of futures.
->>>>>>> cee5e199
 pub trait FuturesIterExt: IntoIterator + Sized
 where
     Self::Item: Future,
 {
-<<<<<<< HEAD
-    /// Converts an iterator of futures into a single future that resolves
-    /// when all futures in the iterator have completed.
-    /// The output is a Vec of the outputs of the futures, in the original order.
-    fn join_all(self) -> futures::future::JoinAll<Self::Item>;
-}
-
-=======
     /// Converts an iterator of futures into a single future that resolves when
     /// all futures in the iterator have completed. The output is a Vec of the
     /// outputs of the futures, in the original order.
@@ -361,30 +331,11 @@
 }
 
 /// Implement the `FuturesIterExt` trait for any iterator that produces futures.
->>>>>>> cee5e199
 impl<I> FuturesIterExt for I
 where
     I: IntoIterator + Sized,
     I::Item: Future,
 {
-<<<<<<< HEAD
-    fn join_all(self) -> futures::future::JoinAll<Self::Item> {
-        futures::future::join_all(self)
-    }
-}
-
-/// A utility struct for sleeping asynchronously.
-pub struct Sleep;
-impl Sleep {
-    /// Sleeps for the specified number of seconds asynchronously.
-    pub async fn for_secs(secs: u64) {
-        Duration::from_secs(secs).sleep().await;
-    }
-
-    /// Sleeps for the specified number of milliseconds asynchronously.
-    pub async fn for_millis(millis: u64) {
-        Duration::from_millis(millis).sleep().await;
-=======
     async fn join_all(self) -> <<Self::Item as Future>::Output as JoinOutputAdapter>::AdaptedOutput
     where
         <Self::Item as Future>::Output: JoinOutputAdapter,
@@ -394,7 +345,6 @@
 
         // Use the adapter to convert Vec<Future::Output> to the final desired type
         <<Self::Item as Future>::Output as JoinOutputAdapter>::adapt_outputs(results)
->>>>>>> cee5e199
     }
 }
 
@@ -402,24 +352,15 @@
 pub trait ResultIterExt<T, E>
 where
     Self: Sized + IntoIterator<Item = Result<T, E>>,
-<<<<<<< HEAD
-    E: std::fmt::Display,
-    T: Send + 'static,
-=======
->>>>>>> cee5e199
 {
     /// Asserts that every `Result` in the iterator is `Ok`, returning a
     /// `Vec<T>` of the unwrapped values. Panics with the given message and list
     /// of errors if any `Result` is `Err`.
     #[track_caller]
-<<<<<<< HEAD
-    fn expect_all(self, msg: &str) -> Vec<T> {
-=======
     fn expect_all(self, msg: &str) -> Vec<T>
     where
         E: Display,
     {
->>>>>>> cee5e199
         let mut oks = Vec::new();
         let mut errs = Vec::new();
 
@@ -445,14 +386,6 @@
     }
 }
 
-<<<<<<< HEAD
-impl<I, T, E> ResultIterExt<T, E> for I
-where
-    I: IntoIterator<Item = Result<T, E>>,
-    E: std::fmt::Display,
-    T: Send + 'static,
-{
-=======
 /// Implement the `ResultIterExt` trait for any iterator that produces `Result<T, E>`.
 impl<T, E: Display, I: IntoIterator<Item = Result<T, E>>> ResultIterExt<T, E> for I {}
 
@@ -541,5 +474,4 @@
             vec![RESULT1.to_string(), RESULT2.to_string()]
         );
     }
->>>>>>> cee5e199
 }