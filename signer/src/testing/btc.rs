//! Helper functions for the bitcoin module
<<<<<<< HEAD
//!
use std::borrow::Borrow;
=======
>>>>>>> fc7f818c

use bitcoin::Amount;
use bitcoin::BlockHash;
use bitcoin::OutPoint;
use bitcoin::ScriptBuf;
use bitcoin::Sequence;
use bitcoin::Transaction;
use bitcoin::TxIn;
use bitcoin::TxOut;
use bitcoin::Witness;
use bitcoin::consensus::encode::serialize_hex;

use bitcoincore_rpc::Client;
use bitcoincore_rpc::RpcApi as _;
use bitcoincore_rpc_json::GetChainTipsResultStatus;
use bitcoincore_rpc_json::GetChainTipsResultTip;
use emily_client::models::CreateDepositRequestBody;
use futures::StreamExt as _;
use tokio_stream::wrappers::ReceiverStream;

use crate::bitcoin::rpc::BitcoinCoreClient;
use crate::bitcoin::utxo;
use crate::bitcoin::zmq::BitcoinCoreMessageStream;
use crate::error::Error;

impl Borrow<Client> for BitcoinCoreClient {
    fn borrow(&self) -> &Client {
        self.inner_client()
    }
}

/// Return a transaction that is kinda like the signers' transaction,
/// but it does not service any requests, and it does not have any
/// signatures.
pub fn base_signer_transaction() -> Transaction {
    Transaction {
        version: bitcoin::transaction::Version::TWO,
        lock_time: bitcoin::locktime::absolute::LockTime::ZERO,
        input: vec![
            // This is the signers' previous UTXO
            TxIn {
                previous_output: OutPoint::null(),
                script_sig: ScriptBuf::new(),
                sequence: Sequence::ZERO,
                witness: Witness::new(),
            },
        ],
        output: vec![
            // This represents the signers' new UTXO.
            TxOut {
                value: Amount::ONE_BTC,
                script_pubkey: ScriptBuf::new(),
            },
            // This represents the OP_RETURN sBTC UTXO for a
            // transaction with no withdrawals.
            TxOut {
                value: Amount::ZERO,
                script_pubkey: ScriptBuf::new_op_return([0; 21]),
            },
        ],
    }
}

impl utxo::DepositRequest {
    /// Transform this deposit request into the body that Emily expects.
    pub fn as_emily_request(&self, tx: &Transaction) -> CreateDepositRequestBody {
        CreateDepositRequestBody {
            bitcoin_tx_output_index: self.outpoint.vout,
            bitcoin_txid: self.outpoint.txid.to_string(),
            deposit_script: self.deposit_script.to_hex_string(),
            reclaim_script: self.reclaim_script.to_hex_string(),
            transaction_hex: serialize_hex(tx),
        }
    }
}

/// Create a new BlockHash stream for messages from bitcoin core over the
/// ZMQ interface.
///
/// The returned object implements Stream + Send + Sync, which is sometimes
/// needed in our integration tests.
///
/// # Notes
///
/// This function panics if it cannot establish a connection the bitcoin
/// core in 10 seconds.
pub async fn new_zmq_block_hash_stream(endpoint: &str) -> ReceiverStream<Result<BlockHash, Error>> {
    let zmq_stream = BitcoinCoreMessageStream::new_from_endpoint(endpoint)
        .await
        .unwrap();

    let (sender, receiver) = tokio::sync::mpsc::channel(100);
    tokio::spawn(async move {
        let mut stream = zmq_stream.to_block_hash_stream();
        while let Some(block) = stream.next().await {
            sender.send(block).await.unwrap();
        }
    });

    ReceiverStream::new(receiver)
}

/// Return the canonical (active) chain tip from `get_chain_tips`
pub fn get_canonical_chain_tip(rpc: &Client) -> GetChainTipsResultTip {
    rpc.get_chain_tips()
        .unwrap()
        .iter()
        .find(|t| t.status == GetChainTipsResultStatus::Active)
        .unwrap()
        .clone()
}<|MERGE_RESOLUTION|>--- conflicted
+++ resolved
@@ -1,9 +1,4 @@
 //! Helper functions for the bitcoin module
-<<<<<<< HEAD
-//!
-use std::borrow::Borrow;
-=======
->>>>>>> fc7f818c
 
 use bitcoin::Amount;
 use bitcoin::BlockHash;
@@ -24,16 +19,9 @@
 use futures::StreamExt as _;
 use tokio_stream::wrappers::ReceiverStream;
 
-use crate::bitcoin::rpc::BitcoinCoreClient;
 use crate::bitcoin::utxo;
 use crate::bitcoin::zmq::BitcoinCoreMessageStream;
 use crate::error::Error;
-
-impl Borrow<Client> for BitcoinCoreClient {
-    fn borrow(&self) -> &Client {
-        self.inner_client()
-    }
-}
 
 /// Return a transaction that is kinda like the signers' transaction,
 /// but it does not service any requests, and it does not have any
