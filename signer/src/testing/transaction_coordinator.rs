--- conflicted
+++ resolved
@@ -235,7 +235,12 @@
         // Perform assertions
         assert_eq!(first_script_pubkey, aggregate_key.signers_script_pubkey());
     }
-
+}
+
+impl<C> TestEnvironment<C>
+where
+    C: Context,
+{
     /// Assert we get the correct UTXO in a simple case
     pub async fn assert_get_signer_utxo_simple(mut self) {
         let mut rng = rand::rngs::StdRng::seed_from_u64(46);
@@ -294,15 +299,10 @@
             .expect("missing block");
         assert_eq!(chain_tip, block_ref.block_hash);
 
-<<<<<<< HEAD
-        let signer_utxo = storage
+        let signer_utxo = self
+            .context
+            .get_storage()
             .get_signer_utxo(&chain_tip, &aggregate_key, self.context_window as u16)
-=======
-        let signer_utxo = self
-            .context
-            .get_storage()
-            .get_signer_utxo(&chain_tip, &aggregate_key)
->>>>>>> 9637ead8
             .await
             .unwrap()
             .expect("no signer utxo");
@@ -397,19 +397,14 @@
                 amount: amt,
                 public_key: bitcoin::XOnlyPublicKey::from(aggregate_key),
             };
-<<<<<<< HEAD
-            let signer_utxo = storage
+            let signer_utxo = self
+                .context
+                .get_storage()
                 .get_signer_utxo(
                     &chain_tip.block_hash,
                     &aggregate_key,
                     self.context_window as u16,
                 )
-=======
-            let signer_utxo = self
-                .context
-                .get_storage()
-                .get_signer_utxo(&chain_tip.block_hash, &aggregate_key)
->>>>>>> 9637ead8
                 .await
                 .unwrap()
                 .expect("no signer utxo");
@@ -417,12 +412,16 @@
         }
 
         // Check context window
-        assert!(storage
+        assert!(self
+            .context
+            .get_storage()
             .get_signer_utxo(&block_c2.block_hash, &aggregate_key, 1)
             .await
             .unwrap()
             .is_none());
-        assert!(storage
+        assert!(self
+            .context
+            .get_storage()
             .get_signer_utxo(&block_c2.block_hash, &aggregate_key, 2)
             .await
             .unwrap()
@@ -510,15 +509,10 @@
             .expect("missing block");
         assert_eq!(chain_tip, block_ref.block_hash);
 
-<<<<<<< HEAD
-        let signer_utxo = storage
+        let signer_utxo = self
+            .context
+            .get_storage()
             .get_signer_utxo(&chain_tip, &aggregate_key, self.context_window as u16)
-=======
-        let signer_utxo = self
-            .context
-            .get_storage()
-            .get_signer_utxo(&chain_tip, &aggregate_key)
->>>>>>> 9637ead8
             .await
             .unwrap()
             .expect("no signer utxo");
