//! Test utilities for running a wsts signer and coordinator.

use std::collections::BTreeMap;
use std::collections::BTreeSet;
use std::time::Duration;

use clarity::util::secp256k1::Secp256k1PublicKey;
use clarity::vm::types::PrincipalData;
use fake::Fake;
use stacks_common::address::AddressHashMode;
use stacks_common::address::C32_ADDRESS_VERSION_TESTNET_MULTISIG;
use stacks_common::types::chainstate::StacksAddress;
use wsts::net::SignatureType;
use wsts::state_machine::coordinator;
use wsts::state_machine::coordinator::fire;
use wsts::state_machine::coordinator::Coordinator as _;
use wsts::state_machine::StateMachine as _;

use crate::ecdsa::SignEcdsa as _;
use crate::keys::PrivateKey;
use crate::keys::PublicKey;
use crate::message;
use crate::message::WstsMessageId;
use crate::network;
use crate::network::MessageTransfer as _;
use crate::storage;
use crate::storage::model;
use crate::storage::model::EncryptedDkgShares;
use crate::storage::model::StacksPrincipal;
use crate::wsts_state_machine;

/// Signer info
#[derive(Debug, Clone)]
pub struct SignerInfo {
    /// Private key of the signer
    pub signer_private_key: PrivateKey,
    /// Public keys of all signers in the signer set
    pub signer_public_keys: BTreeSet<PublicKey>,
}

/// Generate a set of public keys for a group of signers
pub fn generate_signer_set_public_keys<R>(rng: &mut R, num_signers: usize) -> Vec<PublicKey>
where
    R: rand::RngCore + rand::CryptoRng,
{
    // Generate the signer set. Each SignerInfo object returned from the
    // `generate_signer_info` function the public keys of
    // other signers, so we take one of them and get the signing set from
    // that one.
    let mut signer_set: Vec<PublicKey> = generate_signer_info(rng, num_signers)
        .into_iter()
        .take(1)
        .flat_map(|signer_info| signer_info.signer_public_keys.into_iter())
        .collect();

    signer_set.sort();
    signer_set
}

/// Generate a new signer set
pub fn generate_signer_info<Rng: rand::RngCore + rand::CryptoRng>(
    rng: &mut Rng,
    num_signers: usize,
) -> Vec<SignerInfo> {
    let signer_keys: BTreeMap<_, _> = (0..num_signers)
        .map(|_| {
            let private = PrivateKey::new(rng);
            let public = PublicKey::from_private_key(&private);

            (public, private)
        })
        .collect();

    let signer_public_keys: BTreeSet<_> = signer_keys.keys().cloned().collect();

    signer_keys
        .into_values()
        .map(|signer_private_key| SignerInfo {
            signer_private_key,
            signer_public_keys: signer_public_keys.clone(),
        })
        .collect()
}

/// Test coordinator that can operate over an `in_memory` network
pub struct Coordinator {
    network: network::in_memory::MpmcBroadcaster,
    wsts_coordinator: fire::Coordinator<wsts::v2::Aggregator>,
    private_key: PrivateKey,
}

impl Coordinator {
    /// Construct a new coordinator
    pub fn new(
        network: network::in_memory::MpmcBroadcaster,
        signer_info: SignerInfo,
        threshold: u32,
    ) -> Self {
        let num_signers = signer_info.signer_public_keys.len().try_into().unwrap();
        let message_private_key = signer_info.signer_private_key;
        let signer_public_keys: hashbrown::HashMap<u32, _> = signer_info
            .signer_public_keys
            .into_iter()
            .enumerate()
            .map(|(idx, key)| (idx.try_into().unwrap(), p256k1::point::Point::from(&key)))
            .collect();
        let num_keys = num_signers;
        let dkg_threshold = num_keys;
        let signer_key_ids = (0..num_signers)
            .map(|signer_id| (signer_id, std::iter::once(signer_id + 1).collect()))
            .collect();
        let config = wsts::state_machine::coordinator::Config {
            num_signers,
            num_keys,
            threshold,
            dkg_threshold,
            message_private_key: signer_info.signer_private_key.into(),
            dkg_public_timeout: None,
            dkg_private_timeout: None,
            dkg_end_timeout: None,
            nonce_timeout: None,
            sign_timeout: None,
            signer_key_ids,
            signer_public_keys,
        };

        let wsts_coordinator = fire::Coordinator::new(config);

        Self {
            network,
            wsts_coordinator,
            private_key: message_private_key,
        }
    }

    /// Run DKG
    pub async fn run_dkg(
        &mut self,
        bitcoin_chain_tip: model::BitcoinBlockHash,
        id: WstsMessageId,
    ) -> PublicKey {
        self.wsts_coordinator
            .move_to(coordinator::State::DkgPublicDistribute)
            .expect("failed to move state machine");

        let outbound = self
            .wsts_coordinator
            .start_public_shares()
            .expect("failed to start public shares");

        self.send_packet(bitcoin_chain_tip, id, outbound).await;

        match self.loop_until_result(bitcoin_chain_tip, id).await {
            wsts::state_machine::OperationResult::Dkg(aggregate_key) => {
                PublicKey::try_from(&aggregate_key).expect("Got the point at infinity")
            }
            _ => panic!("unexpected operation result"),
        }
    }

    /// Run a signing round
    pub async fn run_signing_round(
        &mut self,
        bitcoin_chain_tip: model::BitcoinBlockHash,
        id: WstsMessageId,
        msg: &[u8],
        signature_type: SignatureType,
    ) -> wsts::taproot::SchnorrProof {
        let outbound = self
            .wsts_coordinator
            .start_signing_round(msg, signature_type)
            .expect("failed to start signing round");

        self.send_packet(bitcoin_chain_tip, id, outbound).await;

        match self.loop_until_result(bitcoin_chain_tip, id).await {
            wsts::state_machine::OperationResult::SignTaproot(signature)
            | wsts::state_machine::OperationResult::SignSchnorr(signature) => signature,
            _ => panic!("unexpected operation result"),
        }
    }

    async fn loop_until_result(
        &mut self,
        bitcoin_chain_tip: model::BitcoinBlockHash,
        id: WstsMessageId,
    ) -> wsts::state_machine::OperationResult {
        let future = async move {
            loop {
                let msg = self.network.receive().await.expect("network error");

                let message::Payload::WstsMessage(wsts_msg) = msg.inner.payload else {
                    continue;
                };

                let packet = wsts::net::Packet {
                    msg: wsts_msg.inner,
                    sig: Vec::new(),
                };

                let (outbound_packet, operation_result) = self
                    .wsts_coordinator
                    .process_message(&packet)
                    .expect("message processing failed");

                if let Some(packet) = outbound_packet {
                    tokio::time::sleep(std::time::Duration::from_secs(1)).await;
                    self.send_packet(bitcoin_chain_tip, id, packet).await;
                }

                if let Some(result) = operation_result {
                    return result;
                }
            }
        };
        tokio::time::timeout(Duration::from_secs(10), future)
            .await
            .unwrap()
    }
}

/// Test signer that can operate over an `in_memory` network
pub struct Signer {
    network: network::in_memory::MpmcBroadcaster,
    wsts_signer: wsts_state_machine::SignerStateMachine,
    private_key: PrivateKey,
}

impl Signer {
    /// Construct a new signer
    pub fn new(
        network: network::in_memory::MpmcBroadcaster,
        signer_info: SignerInfo,
        threshold: u32,
    ) -> Self {
        let wsts_signer = wsts_state_machine::SignerStateMachine::new(
            signer_info.signer_public_keys,
            threshold,
            signer_info.signer_private_key,
        )
        .expect("failed to construct state machine");

        Self {
            network,
            wsts_signer,
            private_key: signer_info.signer_private_key,
        }
    }

    /// Participate in a DKG round and return the result
    pub async fn run_until_dkg_end(mut self) -> Self {
        let future = async move {
            loop {
                let msg = self.network.receive().await.expect("network error");
                let bitcoin_chain_tip = msg.bitcoin_chain_tip;

                let message::Payload::WstsMessage(wsts_msg) = msg.inner.payload else {
                    continue;
                };

                let packet = wsts::net::Packet {
                    msg: wsts_msg.inner,
                    sig: Vec::new(),
                };

                let outbound_packets = self
                    .wsts_signer
                    .process_inbound_messages(&[packet])
                    .expect("message processing failed");

                for packet in outbound_packets {
                    self.wsts_signer
                        .process_inbound_messages(&[packet.clone()])
                        .expect("message processing failed");

                    self.send_packet(bitcoin_chain_tip, wsts_msg.id, packet.clone())
                        .await;

                    if let wsts::net::Message::DkgEnd(_) = packet.msg {
                        return self;
                    }
                }
            }
        };
        tokio::time::timeout(Duration::from_secs(10), future)
            .await
            .unwrap()
    }

    /// Participate in a signing round and return the result
    pub async fn run_until_signature_share_response(mut self) -> Self {
        let future = async move {
            loop {
                let msg = self.network.receive().await.expect("network error");
                let bitcoin_chain_tip = msg.bitcoin_chain_tip;

                let message::Payload::WstsMessage(wsts_msg) = msg.inner.payload else {
                    continue;
                };

                let packet = wsts::net::Packet {
                    msg: wsts_msg.inner,
                    sig: Vec::new(),
                };

                let outbound_packets = self
                    .wsts_signer
                    .process_inbound_messages(&[packet])
                    .expect("message processing failed");

                for packet in outbound_packets {
                    self.wsts_signer
                        .process_inbound_messages(&[packet.clone()])
                        .expect("message processing failed");

                    self.send_packet(bitcoin_chain_tip, wsts_msg.id, packet.clone())
                        .await;

                    if let wsts::net::Message::SignatureShareResponse(_) = packet.msg {
                        return self;
                    }
                }
            }
        };
        tokio::time::timeout(Duration::from_secs(10), future)
            .await
            .unwrap()
    }

    /// The public key for this signer.
    pub fn public_key(&self) -> PublicKey {
        PublicKey::from_private_key(&self.private_key)
    }
}

trait WstsEntity {
    fn network(&mut self) -> &mut network::in_memory::MpmcBroadcaster;
    fn private_key(&self) -> &PrivateKey;

    async fn send_packet(
        &mut self,
        bitcoin_chain_tip: model::BitcoinBlockHash,
        id: WstsMessageId,
        packet: wsts::net::Packet,
    ) {
        let payload: message::Payload = message::WstsMessage { id, inner: packet.msg }.into();

        let msg = payload
            .to_message(bitcoin_chain_tip)
            .sign_ecdsa(self.private_key());

        self.network()
            .broadcast(msg)
            .await
            .expect("failed to broadcast dkg begin msg");
    }
}

impl WstsEntity for Coordinator {
    fn network(&mut self) -> &mut network::in_memory::MpmcBroadcaster {
        &mut self.network
    }

    fn private_key(&self) -> &PrivateKey {
        &self.private_key
    }
}

impl WstsEntity for Signer {
    fn network(&mut self) -> &mut network::in_memory::MpmcBroadcaster {
        &mut self.network
    }

    fn private_key(&self) -> &PrivateKey {
        &self.private_key
    }
}

/// A set of signers and a coordinator
pub struct SignerSet {
    signers: Vec<Signer>,
    coordinator: Coordinator,
}

impl SignerSet {
    /// Construct a new signer set
    pub fn new<F>(signer_info: &[SignerInfo], threshold: u32, connect: F) -> Self
    where
        F: Fn() -> network::in_memory::MpmcBroadcaster,
    {
        let coordinator_info = signer_info.first().unwrap().clone();
        let coordinator = Coordinator::new(connect(), coordinator_info, threshold);
        let signers = signer_info
            .iter()
            .cloned()
            .map(|signer_info| Signer::new(connect(), signer_info, threshold))
            .collect();

        Self { signers, coordinator }
    }

    /// Run DKG and return the private and public shares
    /// for all signers
    pub async fn run_dkg<Rng: rand::RngCore + rand::CryptoRng>(
        &mut self,
        bitcoin_chain_tip: model::BitcoinBlockHash,
        id: WstsMessageId,
        rng: &mut Rng,
        dkg_shares_status: model::DkgSharesStatus,
    ) -> (PublicKey, Vec<model::EncryptedDkgShares>) {
        let mut signer_handles = Vec::new();
        for signer in self.signers.drain(..) {
            let handle = tokio::spawn(async { signer.run_until_dkg_end().await });
            signer_handles.push(handle);
        }

        let aggregate_key = self.coordinator.run_dkg(bitcoin_chain_tip, id).await;

        for handle in signer_handles {
            let signer = handle.await.expect("signer crashed");
            self.signers.push(signer)
        }

        let started_at = model::BitcoinBlockRef {
            block_hash: bitcoin_chain_tip,
            block_height: 0,
        };

        (
            aggregate_key,
            self.signers
                .iter()
                .map(|signer| {
                    let mut shares = signer
                        .wsts_signer
                        .get_encrypted_dkg_shares(rng, &started_at)
<<<<<<< HEAD
                        .expect("failed to get encrypted shares")
=======
                        .expect("failed to get encrypted shares");
                    shares.dkg_shares_status = dkg_shares_status;
                    shares
>>>>>>> 33765979
                })
                .collect(),
        )
    }

    /// Participate in signing rounds coordinated by an external coordinator.
    /// Will never terminate unless the signer panics.
    pub async fn participate_in_signing_rounds_forever(&mut self) {
        loop {
            self.participate_in_signing_round().await
        }
    }

    /// Participate in a signing round coordinated by an external coordinator.
    pub async fn participate_in_signing_round(&mut self) {
        let mut signer_handles = Vec::new();
        for signer in self.signers.drain(..) {
            let handle = tokio::spawn(async { signer.run_until_signature_share_response().await });
            signer_handles.push(handle);
        }

        for handle in signer_handles {
            let signer = handle.await.expect("signer crashed");
            self.signers.push(signer)
        }
    }

    /// Dump the current signer set as a dummy rotate-keys transaction to the given storage
    pub async fn write_as_rotate_keys_tx<S, Rng>(
        &self,
        storage: &S,
        chain_tip: &model::BitcoinBlockHash,
        shares: &EncryptedDkgShares,
        rng: &mut Rng,
    ) where
        S: storage::DbWrite + storage::DbRead,
        Rng: rand::RngCore + rand::CryptoRng,
    {
        let stacks_chain_tip = storage
            .get_stacks_chain_tip(chain_tip)
            .await
            .expect("storage error")
            .expect("no stacks chain tip");

        let txid: model::StacksTxId = fake::Faker.fake_with_rng(rng);
        let stacks_transaction = model::StacksTransaction {
            txid,
            block_hash: stacks_chain_tip.block_hash,
        };

        let transaction = model::Transaction {
            txid: txid.to_bytes(),
            tx: Vec::new(),
            tx_type: model::TransactionType::RotateKeys,
            block_hash: stacks_chain_tip.block_hash.to_bytes(),
        };
        let address = StacksPrincipal::from(PrincipalData::from(
            StacksAddress::from_public_keys(
                C32_ADDRESS_VERSION_TESTNET_MULTISIG,
                &AddressHashMode::SerializeP2SH,
                self.signers.len(),
                &self
                    .signer_keys()
                    .iter()
                    .map(Secp256k1PublicKey::from)
                    .collect::<Vec<_>>(),
            )
            .expect("failed to create StacksAddress"),
        ));
        let rotate_keys_tx = model::RotateKeysTransaction {
            aggregate_key: shares.aggregate_key,
            address,
            txid,
            signer_set: self.signer_keys(),
            signatures_required: self.signers.len() as u16,
        };

        storage
            .write_transaction(&transaction)
            .await
            .expect("failed to write transaction");

        storage
            .write_stacks_transaction(&stacks_transaction)
            .await
            .expect("failed to write stacks transaction");

        storage
            .write_rotate_keys_transaction(&rotate_keys_tx)
            .await
            .expect("failed to write key rotation");
    }

    /// The public keys in the signer set
    pub fn signer_keys(&self) -> Vec<PublicKey> {
        self.signers
            .iter()
            .map(|signer| signer.public_key())
            .collect()
    }
}

#[cfg(test)]
mod tests {
    use model::BitcoinBlockHash;
    use rand::SeedableRng;

    use crate::testing::dummy;

    use super::*;

    #[tokio::test]
    async fn should_be_able_to_run_dkg() {
        let mut rng = rand::rngs::StdRng::seed_from_u64(46);
        let network = network::InMemoryNetwork::new();
        let num_signers = 7;
        let threshold = 5;

        let bitcoin_chain_tip: BitcoinBlockHash = fake::Faker.fake_with_rng(&mut rng);
        let txid = dummy::txid(&fake::Faker, &mut rng);

        let signer_info = generate_signer_info(&mut rng, num_signers);
        let mut signer_set = SignerSet::new(&signer_info, threshold, || network.connect());

        let (_, dkg_shares) = signer_set
            .run_dkg(
                bitcoin_chain_tip,
                txid.into(),
                &mut rng,
                model::DkgSharesStatus::Unverified,
            )
            .await;

        assert_eq!(dkg_shares.len(), num_signers as usize);
    }
}<|MERGE_RESOLUTION|>--- conflicted
+++ resolved
@@ -434,13 +434,9 @@
                     let mut shares = signer
                         .wsts_signer
                         .get_encrypted_dkg_shares(rng, &started_at)
-<<<<<<< HEAD
-                        .expect("failed to get encrypted shares")
-=======
                         .expect("failed to get encrypted shares");
                     shares.dkg_shares_status = dkg_shares_status;
                     shares
->>>>>>> 33765979
                 })
                 .collect(),
         )
