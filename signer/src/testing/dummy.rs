--- conflicted
+++ resolved
@@ -505,8 +505,6 @@
     }
 }
 
-<<<<<<< HEAD
-=======
 impl fake::Dummy<fake::Faker> for BitcoinBlockHeight {
     fn dummy_with_rng<R: rand::Rng + ?Sized>(_config: &fake::Faker, rng: &mut R) -> Self {
         rng.gen_range(0..i64::MAX as u64).into()
@@ -519,38 +517,6 @@
     }
 }
 
-/// A struct to aid in the generation of bitcoin deposit transactions.
-///
-/// BitcoinTx is created with this config, then it will have a UTXO that is
-/// locked with a valid deposit scriptPubKey
-#[derive(Debug, Clone, Copy, fake::Dummy)]
-pub struct DepositTxConfig {
-    /// The public key of the signer.
-    pub aggregate_key: PublicKey,
-    /// The amount of the deposit
-    #[dummy(faker = "2000..1_000_000_000")]
-    pub amount: u64,
-    /// The max fee of the deposit
-    #[dummy(faker = "1000..1_000_000_000")]
-    pub max_fee: u64,
-    /// The lock-time of the deposit. The value here cannot have the 32nd
-    /// bit set to 1 or the else the [`ReclaimScriptInputs::try_new`]
-    /// function will return an error.
-    #[dummy(faker = "2..250")]
-    pub lock_time: u32,
-}
-
-impl fake::Dummy<DepositTxConfig> for model::Transaction {
-    fn dummy_with_rng<R: Rng + ?Sized>(_: &DepositTxConfig, rng: &mut R) -> Self {
-        model::Transaction {
-            txid: fake::Faker.fake_with_rng(rng),
-            tx_type: model::TransactionType::DepositRequest,
-            block_hash: fake::Faker.fake_with_rng(rng),
-        }
-    }
-}
-
->>>>>>> 654de808
 /// A struct to aid in the generation of bitcoin sweep transactions.
 ///
 /// BitcoinTx is created with this config, then it will have a UTXO that is
