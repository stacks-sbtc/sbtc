//! Test data generation utilities

use std::collections::HashSet;

use bitcoin::ScriptBuf;
<<<<<<< HEAD
=======
use bitcoin::hashes::Hash as _;
>>>>>>> 654de808
use fake::Dummy as _;
use fake::Fake;

use crate::bitcoin::utxo::BitcoinInputsOutputs;
use crate::bitcoin::utxo::PrevoutRef;
use crate::bitcoin::utxo::TxDeconstructor;
use crate::keys::PublicKey;
use crate::storage::DbWrite;
use crate::storage::model;
use crate::storage::model::BitcoinBlock;
use crate::storage::model::BitcoinBlockHash;
use crate::storage::model::BitcoinBlockRef;
<<<<<<< HEAD
=======
use crate::storage::model::StacksBlockHeight;
use crate::testing::dummy::DepositTxConfig;
>>>>>>> 654de808

use rand::seq::SliceRandom;

/// A slimmed down [`BitcoinTxInfo`] type that can be used to implement the
/// [`TxDeconstructor`] trait.
///
/// In order to implement [`TxDeconstructor`], you need to be able to
<<<<<<< HEAD
/// return the original output for each input into a transaction. This
/// struct allows you to do that by "requiring" that you provide the
/// "original" bitcoin::TxOut for each entry in `tx.input`. This
/// information gets used to figure out whether a transaction is a sweep
/// transaction or a donation to the signers. Sweep transactions have
/// inputs that spend funds locked by the signers, while donations do not.
=======
/// return the original output for each input in a transaction. This struct
/// allows you to do that by "requiring" that you provide the "original"
/// bitcoin::TxOut for each entry in `tx.input`. This information gets used
/// to figure out whether a transaction is a sweep transaction or a
/// donation to the signers. Sweep transactions have inputs that spend
/// funds locked by the signers, while donations do not.
>>>>>>> 654de808
#[derive(Debug)]
pub struct TestBitcoinTxInfo {
    /// A bitcoin transaction that will be classified as either a
    /// "donation" or a "sweep".
    pub tx: bitcoin::Transaction,
    /// The previous outputs that are being spent as inputs in the above
    /// transaction.
    pub prevouts: Vec<bitcoin::TxOut>,
}

impl TestBitcoinTxInfo {
    /// Generate a random input. This is useful for making a bitcoin
    /// transaction that will appear to be a sweep transaction.
    pub fn random_prevout<R: rand::Rng + ?Sized>(rng: &mut R) -> bitcoin::TxIn {
        bitcoin::TxIn {
            previous_output: bitcoin::OutPoint {
                txid: model::BitcoinTxId::dummy_with_rng(&fake::Faker, rng).into(),
                vout: 0,
            },
            sequence: bitcoin::Sequence::ZERO,
            witness: bitcoin::Witness::new(),
            script_sig: bitcoin::ScriptBuf::new(),
        }
    }
}

impl BitcoinInputsOutputs for TestBitcoinTxInfo {
    fn tx_ref(&self) -> &bitcoin::Transaction {
        self.tx.tx_ref()
    }
}

impl TxDeconstructor for TestBitcoinTxInfo {
    fn prevout(&self, index: usize) -> Option<PrevoutRef> {
        let input = self.tx.input.get(index)?;
        let prevout = self.prevouts.get(index)?;
        Some(PrevoutRef {
            amount: prevout.value,
            script_pubkey: &prevout.script_pubkey,
            txid: &input.previous_output.txid,
            output_index: input.previous_output.vout,
        })
    }
}

/// Collection of related data usable for database tests.
///
/// The primary use case of this type is to load a database
/// with mocked data.
#[derive(Debug, Clone, Default)]
pub struct TestData {
    /// Bitcoin blocks
    pub bitcoin_blocks: Vec<model::BitcoinBlock>,

    /// Stacks blocks
    pub stacks_blocks: Vec<model::StacksBlock>,

    /// Deposit requests
    pub deposit_requests: Vec<model::DepositRequest>,

    /// Deposit requests
    pub withdraw_requests: Vec<model::WithdrawalRequest>,

    /// Connection between bitcoin blocks and transactions
    pub bitcoin_transactions: Vec<model::BitcoinTxRef>,

    /// Deposit signers
    pub deposit_signers: Vec<model::DepositSigner>,

    /// Withdraw signers
    pub withdraw_signers: Vec<model::WithdrawalSigner>,

    /// Donation outputs and outputs of sweep transactions.
    pub tx_outputs: Vec<model::TxOutput>,

    /// The transaction outputs used as inputs into sweep transactions.
    pub tx_prevouts: Vec<model::TxPrevout>,
}

impl TestData {
    fn new() -> Self {
        Self::default()
    }

    /// Generate random test data with the given parameters.
    pub fn generate<R>(rng: &mut R, signer_keys: &[PublicKey], params: &Params) -> Self
    where
        R: rand::RngCore,
    {
        let mut test_data = Self::new();
        let mut parent: Option<BitcoinBlockRef> = None;
        for _ in 0..params.num_bitcoin_blocks {
            let (next_chunk, block_ref) =
                test_data.new_block(rng, signer_keys, params, parent.as_ref());
            test_data.push(next_chunk);
            if params.consecutive_blocks {
                parent = Some(block_ref);
            }
        }

        test_data
    }

    /// Generate a new bitcoin block with associated data on top of
    /// the current model.
    pub fn new_block<R>(
        &self,
        rng: &mut R,
        signer_keys: &[PublicKey],
        params: &Params,
        parent: Option<&BitcoinBlockRef>,
    ) -> (Self, BitcoinBlockRef)
    where
        R: rand::RngCore,
    {
        let block = self.generate_bitcoin_block(rng, parent);

        let stacks_blocks = self.generate_stacks_blocks(rng, &block, params);

        let deposit_data = DepositData::generate(
            rng,
            signer_keys,
            &block,
            params.num_deposit_requests_per_block,
            params.num_signers_per_request,
        );

        let withdraw_data = WithdrawData::generate(
            rng,
            signer_keys,
            &block,
            &stacks_blocks,
            &self.withdraw_requests,
            params.num_withdraw_requests_per_block,
            params.num_signers_per_request,
        );

        let bitcoin_blocks = vec![block.clone()];
        (
            Self {
                bitcoin_blocks,
                stacks_blocks,
                deposit_requests: deposit_data.deposit_requests,
                deposit_signers: deposit_data.deposit_signers,
                withdraw_requests: withdraw_data.withdraw_requests,
                withdraw_signers: withdraw_data.withdraw_signers,
                bitcoin_transactions: deposit_data.bitcoin_transactions,
                tx_outputs: Vec::new(),
                tx_prevouts: Vec::new(),
            },
            block.into(),
        )
    }

    /// Add newly generated data to the current model.
    pub fn push(&mut self, new_data: Self) {
        self.bitcoin_blocks.extend(new_data.bitcoin_blocks);
        self.stacks_blocks.extend(new_data.stacks_blocks);
        self.deposit_requests.extend(new_data.deposit_requests);
        self.deposit_signers.extend(new_data.deposit_signers);
        self.withdraw_requests.extend(new_data.withdraw_requests);
        self.withdraw_signers.extend(new_data.withdraw_signers);
        self.bitcoin_transactions
            .extend(new_data.bitcoin_transactions);
        self.tx_outputs.extend(new_data.tx_outputs);
        self.tx_prevouts.extend(new_data.tx_prevouts);
    }

    /// Remove data in `other` present in the current model.
    pub fn remove(&mut self, other: Self) {
        vec_diff(&mut self.bitcoin_blocks, &other.bitcoin_blocks);
        vec_diff(&mut self.stacks_blocks, &other.stacks_blocks);
        vec_diff(&mut self.deposit_requests, &other.deposit_requests);
        vec_diff(&mut self.deposit_signers, &other.deposit_signers);
        vec_diff(&mut self.withdraw_requests, &other.withdraw_requests);
        vec_diff(&mut self.withdraw_signers, &other.withdraw_signers);
        vec_diff(&mut self.bitcoin_transactions, &other.bitcoin_transactions);
        vec_diff(&mut self.tx_outputs, &other.tx_outputs);
        vec_diff(&mut self.tx_prevouts, &other.tx_prevouts);
    }

    /// Push bitcoin txs to a specific bitcoin block
    pub fn push_bitcoin_txs(
        &mut self,
        block: &BitcoinBlockRef,
        txs: Vec<TestBitcoinTxInfo>,
        signer_script_pubkeys: &HashSet<ScriptBuf>,
    ) {
        let mut bitcoin_transactions = vec![];
        let mut tx_outputs = Vec::new();
        let mut tx_prevouts = Vec::new();

        for tx_info in txs {
<<<<<<< HEAD
=======
            let model_tx = model::Transaction {
                txid: tx_info.tx.compute_txid().to_byte_array(),
                tx_type: model::TransactionType::Donation,
                block_hash: block.block_hash.into_bytes(),
            };
>>>>>>> 654de808
            let bitcoin_transaction = model::BitcoinTxRef {
                txid: tx_info.tx.compute_txid().into(),
                block_hash: block.block_hash,
            };

            bitcoin_transactions.push(bitcoin_transaction);

            for tx_output in tx_info.to_tx_outputs(signer_script_pubkeys) {
                tx_outputs.push(tx_output);
            }

            for tx_prevout in tx_info.to_inputs(signer_script_pubkeys) {
                tx_prevouts.push(tx_prevout);
            }
        }

        self.push(Self {
            bitcoin_transactions,
            tx_outputs,
            tx_prevouts,
            ..Self::default()
        });
    }

    /// Write the test data to the given store.
    pub async fn write_to<Db>(&self, storage: &Db)
    where
        Db: DbWrite,
    {
        for block in self.bitcoin_blocks.iter() {
            storage
                .write_bitcoin_block(block)
                .await
                .expect("failed to write bitcoin block");
        }

        for block in self.stacks_blocks.iter() {
            storage
                .write_stacks_block(block)
                .await
                .expect("failed to write bitcoin block");
        }

        for req in self.deposit_requests.iter() {
            storage
                .write_deposit_request(req)
                .await
                .expect("failed to write deposit request");
        }

        for req in self.withdraw_requests.iter() {
            storage
                .write_withdrawal_request(req)
                .await
                .expect("failed to write withdraw request");
        }

        for bitcoin_tx in self.bitcoin_transactions.iter() {
            storage
                .write_bitcoin_transaction(bitcoin_tx)
                .await
                .expect("failed to write bitcoin transaction");
        }

        for decision in self.deposit_signers.iter() {
            storage
                .write_deposit_signer_decision(decision)
                .await
                .expect("failed to write signer decision");
        }

        for decision in self.withdraw_signers.iter() {
            storage
                .write_withdrawal_signer_decision(decision)
                .await
                .expect("failed to write signer decision");
        }

        for tx_output in self.tx_outputs.iter() {
            storage.write_tx_output(tx_output).await.unwrap();
        }

        for tx_prevout in self.tx_prevouts.iter() {
            storage.write_tx_prevout(tx_prevout).await.unwrap();
        }
    }

    fn generate_bitcoin_block(
        &self,
        rng: &mut impl rand::RngCore,
        parent: Option<&BitcoinBlockRef>,
    ) -> model::BitcoinBlock {
        let mut block: model::BitcoinBlock = fake::Faker.fake_with_rng(rng);
        let parent_block_summary = match parent {
            Some(block) => block,
            None => &self
                .bitcoin_blocks
                .choose(rng)
                .map(BitcoinBlockRef::summarize)
                .unwrap_or_else(|| BitcoinBlockRef::hallucinate_parent(&block)),
        };

        block.parent_hash = parent_block_summary.block_hash;
        block.block_height = parent_block_summary.block_height + 1;

        block
    }

    fn generate_stacks_blocks(
        &self,
        rng: &mut impl rand::RngCore,
        new_bitcoin_block: &model::BitcoinBlock,
        params: &Params,
    ) -> Vec<model::StacksBlock> {
        let mut stacks_block: model::StacksBlock = fake::Faker.fake_with_rng(rng);
        stacks_block.bitcoin_anchor = new_bitcoin_block.block_hash;

        let stacks_parent_block_summary = self
            .bitcoin_blocks
            .iter()
            .find(|b| b.block_hash == new_bitcoin_block.parent_hash)
            .and_then(|b| {
                let cands = self
                    .stacks_blocks
                    .iter()
                    .filter(|stacks_block| stacks_block.bitcoin_anchor == b.block_hash)
                    .collect::<Vec<_>>();

                if params.consecutive_blocks {
                    cands.last().cloned()
                } else {
                    cands.choose(rng).cloned()
                }
            })
            .map(StacksBlockSummary::summarize)
            .unwrap_or_else(|| StacksBlockSummary::hallucinate_parent(&stacks_block));

        stacks_block.parent_hash = stacks_parent_block_summary.block_hash;
        stacks_block.block_height = stacks_parent_block_summary.block_height + 1;

        let num_stacks_blocks = params.num_stacks_blocks_per_bitcoin_block;
        let stacks_blocks = (1..num_stacks_blocks).fold(vec![stacks_block], |mut blocks, _| {
            let parent = blocks.last().unwrap(); // Guaranteed to be at least one block

            let mut stacks_block: model::StacksBlock = fake::Faker.fake_with_rng(rng);
            stacks_block.parent_hash = parent.block_hash;
            stacks_block.block_height = parent.block_height + 1;
            stacks_block.bitcoin_anchor = parent.bitcoin_anchor;

            blocks.push(stacks_block);

            blocks
        });

        stacks_blocks
    }

    /// Fetch the parent block given the hash.
    pub fn get_bitcoin_block(&self, block_hash: &BitcoinBlockHash) -> Option<BitcoinBlock> {
        self.bitcoin_blocks
            .iter()
            .find(|x| &x.block_hash == block_hash)
            .cloned()
    }
}

#[derive(Debug, Clone, Default)]
struct DepositData {
    pub deposit_requests: Vec<model::DepositRequest>,
    pub deposit_signers: Vec<model::DepositSigner>,
    pub bitcoin_transactions: Vec<model::BitcoinTxRef>,
}

impl DepositData {
    fn new() -> Self {
        Self::default()
    }

    fn generate(
        rng: &mut impl rand::RngCore,
        signer_keys: &[PublicKey],
        bitcoin_block: &model::BitcoinBlock,
        num_deposit_requests: usize,
        num_signers_per_request: usize,
    ) -> Self {
        (0..num_deposit_requests).fold(Self::new(), |mut deposit_data, _| {
            let mut deposit_request: model::DepositRequest = fake::Faker.fake_with_rng(rng);

            let aggregate_key = PublicKey::combine_keys(signer_keys)
                .unwrap_or_else(|_| fake::Faker.fake_with_rng(rng));

            let mut raw_transaction: model::BitcoinTxRef = fake::Faker.fake_with_rng(rng);
            raw_transaction.block_hash = bitcoin_block.block_hash;
            deposit_request.txid = raw_transaction.txid;
            deposit_request.signers_public_key = aggregate_key.into();

            let deposit_signers: Vec<_> = signer_keys
                .iter()
                .take(num_signers_per_request)
                .copied()
                .map(|signer_pub_key| model::DepositSigner {
                    txid: deposit_request.txid,
                    output_index: deposit_request.output_index,
                    signer_pub_key,
                    can_accept: fake::Faker.fake_with_rng(rng),
                    can_sign: true,
                })
                .collect();

            let bitcoin_transaction = model::BitcoinTxRef {
                txid: raw_transaction.txid.into(),
                block_hash: bitcoin_block.block_hash,
            };

            deposit_data.bitcoin_transactions.push(bitcoin_transaction);
            deposit_data.deposit_requests.push(deposit_request);
            deposit_data.deposit_signers.extend(deposit_signers);

            deposit_data
        })
    }
}

#[derive(Debug, Clone, Default)]
struct WithdrawData {
    pub withdraw_requests: Vec<model::WithdrawalRequest>,
    pub withdraw_signers: Vec<model::WithdrawalSigner>,
}

impl WithdrawData {
    fn new() -> Self {
        Self::default()
    }

    fn generate(
        rng: &mut impl rand::RngCore,
        signer_keys: &[PublicKey],
        bitcoin_block: &model::BitcoinBlock,
        stacks_blocks: &[model::StacksBlock],
        withdraw_requests: &[model::WithdrawalRequest],
        num_withdraw_requests: usize,
        num_signers_per_request: usize,
    ) -> Self {
        let next_withdraw_request_id = withdraw_requests
            .iter()
            .map(|req| req.request_id)
            .max()
            .unwrap_or(0)
            + 1;

        (0..num_withdraw_requests)
            .fold(
                (Self::new(), next_withdraw_request_id),
                |(mut withdraw_requests, next_withdraw_request_id), _| {
                    let stacks_block_hash = stacks_blocks.choose(rng).unwrap().block_hash; // Guaranteed to be non-empty

                    let mut withdraw_request: model::WithdrawalRequest =
                        fake::Faker.fake_with_rng(rng);

                    withdraw_request.block_hash = stacks_block_hash;
                    withdraw_request.request_id = next_withdraw_request_id;
                    withdraw_request.recipient = fake::Faker.fake_with_rng(rng);
                    withdraw_request.bitcoin_block_height = bitcoin_block.block_height;

                    let withdraw_signers: Vec<_> = signer_keys
                        .iter()
                        .take(num_signers_per_request)
                        .copied()
                        .map(|signer_pub_key| model::WithdrawalSigner {
                            request_id: withdraw_request.request_id,
                            block_hash: withdraw_request.block_hash,
                            txid: withdraw_request.txid,
                            signer_pub_key,
                            is_accepted: fake::Faker.fake_with_rng(rng),
                        })
                        .collect();

                    withdraw_requests.withdraw_requests.push(withdraw_request);
                    withdraw_requests.withdraw_signers.extend(withdraw_signers);

                    (withdraw_requests, next_withdraw_request_id + 1)
                },
            )
            .0
    }
}

/// Parameters for test data generation.
#[derive(Debug, Clone)]
pub struct Params {
    /// The number of bitcoin blocks to generate.
    pub num_bitcoin_blocks: usize,
    /// The number of stacks blocks to generate per bitcoin block.
    pub num_stacks_blocks_per_bitcoin_block: usize,
    /// The number of deposit requests to generate per bitcoin block,
    pub num_deposit_requests_per_block: usize,
    /// The number of withdraw requests to generate per bitcoin block,
    pub num_withdraw_requests_per_block: usize,
    /// The number of signers to hallucinate per request
    pub num_signers_per_request: usize,
    /// Wheter to generate consecutive blocks or not
    pub consecutive_blocks: bool,
}

impl BitcoinBlockRef {
    fn summarize(block: &model::BitcoinBlock) -> Self {
        Self {
            block_hash: block.block_hash,
            block_height: block.block_height,
        }
    }

    fn hallucinate_parent(block: &model::BitcoinBlock) -> Self {
        Self {
            block_hash: block.parent_hash,
            block_height: 1337u64.into(), // Arbitrary number
        }
    }
}

#[derive(Debug, Clone, PartialEq, Eq, Hash)]
struct StacksBlockSummary {
    block_hash: model::StacksBlockHash,
    block_height: StacksBlockHeight,
}

impl StacksBlockSummary {
    fn summarize(block: &model::StacksBlock) -> Self {
        Self {
            block_hash: block.block_hash,
            block_height: block.block_height,
        }
    }

    fn hallucinate_parent(block: &model::StacksBlock) -> Self {
        Self {
            block_hash: block.parent_hash,
            block_height: 1337u64.into(), // Arbitrary number
        }
    }
}

fn vec_diff<T: std::cmp::Eq + std::hash::Hash>(subtrahend: &mut Vec<T>, minuend: &[T]) {
    let minuend_set = minuend.iter().collect::<HashSet<_>>();
    subtrahend.retain(|v| !minuend_set.contains(v));
}

impl From<&bitcoin::Block> for crate::storage::model::BitcoinBlockRef {
    fn from(value: &bitcoin::Block) -> Self {
        Self {
            block_hash: value.block_hash().into(),
            block_height: value.bip34_block_height().unwrap().into(),
        }
    }
}

#[cfg(test)]
mod tests {
    use more_asserts::assert_ge;

    use crate::testing::get_rng;
    use crate::{
        storage::{self, DbRead as _},
        testing,
    };

    use super::*;

    #[tokio::test]
    async fn check_simple_chain() {
        let mut store = storage::in_memory::Store::new_shared();
        let mut rng = get_rng();

        let test_model_params = Params {
            num_bitcoin_blocks: 10,
            num_stacks_blocks_per_bitcoin_block: 5,
            num_deposit_requests_per_block: 0,
            num_withdraw_requests_per_block: 0,
            num_signers_per_request: 0,
            consecutive_blocks: true,
        };
        let signer_set = testing::wsts::generate_signer_set_public_keys(&mut rng, 7);

        let test_data = TestData::generate(&mut rng, &signer_set, &test_model_params);
        test_data.write_to(&mut store).await;

        let bitcoin_chain_tip = store
            .get_bitcoin_canonical_chain_tip()
            .await
            .unwrap()
            .unwrap();
        let tip = store
            .get_stacks_chain_tip(&bitcoin_chain_tip)
            .await
            .unwrap()
            .unwrap();

        let mut walk = vec![tip];
        while let Some(current) = store
            .get_stacks_block(&walk.last().unwrap().parent_hash)
            .await
            .unwrap()
        {
            // Check the stacks heights increment as expected
            assert_eq!(current.block_height, walk.last().unwrap().block_height - 1);
            walk.push(current);
        }

        // Check that we walked at least `num_bitcoin_blocks` stacks blocks:
        // TestData connects the first stacks block of a bitcoin block to a
        // random stacks block of the parent bitcoin block, so the stacks chain
        // will have at least one stacks block in each bitcoin block; the
        // bitcoin chain itself will be fork-less because of consecutive_blocks
        assert_ge!(walk.len(), 10);
    }
}<|MERGE_RESOLUTION|>--- conflicted
+++ resolved
@@ -3,10 +3,6 @@
 use std::collections::HashSet;
 
 use bitcoin::ScriptBuf;
-<<<<<<< HEAD
-=======
-use bitcoin::hashes::Hash as _;
->>>>>>> 654de808
 use fake::Dummy as _;
 use fake::Fake;
 
@@ -19,11 +15,7 @@
 use crate::storage::model::BitcoinBlock;
 use crate::storage::model::BitcoinBlockHash;
 use crate::storage::model::BitcoinBlockRef;
-<<<<<<< HEAD
-=======
 use crate::storage::model::StacksBlockHeight;
-use crate::testing::dummy::DepositTxConfig;
->>>>>>> 654de808
 
 use rand::seq::SliceRandom;
 
@@ -31,21 +23,12 @@
 /// [`TxDeconstructor`] trait.
 ///
 /// In order to implement [`TxDeconstructor`], you need to be able to
-<<<<<<< HEAD
-/// return the original output for each input into a transaction. This
-/// struct allows you to do that by "requiring" that you provide the
-/// "original" bitcoin::TxOut for each entry in `tx.input`. This
-/// information gets used to figure out whether a transaction is a sweep
-/// transaction or a donation to the signers. Sweep transactions have
-/// inputs that spend funds locked by the signers, while donations do not.
-=======
 /// return the original output for each input in a transaction. This struct
 /// allows you to do that by "requiring" that you provide the "original"
 /// bitcoin::TxOut for each entry in `tx.input`. This information gets used
 /// to figure out whether a transaction is a sweep transaction or a
 /// donation to the signers. Sweep transactions have inputs that spend
 /// funds locked by the signers, while donations do not.
->>>>>>> 654de808
 #[derive(Debug)]
 pub struct TestBitcoinTxInfo {
     /// A bitcoin transaction that will be classified as either a
@@ -239,14 +222,6 @@
         let mut tx_prevouts = Vec::new();
 
         for tx_info in txs {
-<<<<<<< HEAD
-=======
-            let model_tx = model::Transaction {
-                txid: tx_info.tx.compute_txid().to_byte_array(),
-                tx_type: model::TransactionType::Donation,
-                block_hash: block.block_hash.into_bytes(),
-            };
->>>>>>> 654de808
             let bitcoin_transaction = model::BitcoinTxRef {
                 txid: tx_info.tx.compute_txid().into(),
                 block_hash: block.block_hash,
