//! Test Context implementation

use std::time::Duration;
use std::{ops::Deref, sync::Arc};

use bitcoin::{Amount, Txid};
use bitcoincore_rpc_json::GetTxOutResult;
use blockstack_lib::chainstate::burn::ConsensusHash;
use blockstack_lib::{
    chainstate::{nakamoto::NakamotoBlock, stacks::StacksTransaction},
    net::api::{
        getcontractsrc::ContractSrcResponse, getinfo::RPCPeerInfoData, getpoxinfo::RPCPoxInfoData,
        getsortition::SortitionInfo, gettenureinfo::RPCGetTenureInfo,
    },
};
use clarity::types::chainstate::{StacksAddress, StacksBlockId};
use emily_client::models::Status;
use tokio::sync::{Mutex, broadcast};
use tokio::time::error::Elapsed;

use crate::bitcoin::GetTransactionFeeResult;
use crate::bitcoin::rpc::{BitcoinBlockHeader, BitcoinBlockInfo};
use crate::block_observer::SignerSetInfo;
use crate::context::SbtcLimits;
use crate::stacks::api::TenureBlocks;
use crate::stacks::wallet::SignerWallet;
use crate::storage::Transactable;
use crate::storage::model::BitcoinTxId;
use crate::{
    bitcoin::{
        BitcoinInteract, MockBitcoinInteract, rpc::GetTxResponse, utxo::UnsignedTransaction,
    },
    config::Settings,
    context::{Context, SignerContext, SignerSignal, SignerState, TerminationHandle},
    emily_client::{EmilyInteract, MockEmilyInteract},
    error::Error,
    keys::PublicKey,
    stacks::{
        api::{AccountInfo, FeePriority, MockStacksInteract, StacksInteract, SubmitTxResponse},
        contracts::AsTxPayload,
    },
    storage::{
        DbRead, DbWrite,
        memory::{SharedStore, Store},
    },
};

/// A [`Context`] which can be used for testing.
///
/// This context is opinionated and uses a shared in-memory store and mocked
/// clients, which can be used to simulate different scenarios.
///
/// This context also provides you raw access to both the inner [`SignerContext`]
/// as well as the different mocked clients, so you can modify their behavior as
/// needed.
#[derive(Clone)]
pub struct TestContext<Storage, Bitcoin, Stacks, Emily> {
    /// The inner [`SignerContext`] which this context wraps.
    pub inner: SignerContext<Storage, Bitcoin, Stacks, Emily>,

    /// The raw inner storage implementation.
    pub storage: Storage,

    /// The raw inner Bitcoin client.
    pub bitcoin_client: Bitcoin,

    /// The raw inner Stacks client.
    pub stacks_client: Stacks,

    /// The raw inner Emily client.
    pub emily_client: Emily,
}

impl<Storage, Bitcoin, Stacks, Emily> TestContext<Storage, Bitcoin, Stacks, Emily>
where
    Storage: DbRead + DbWrite + Transactable + Clone + Sync + Send + 'static,
    Bitcoin: BitcoinInteract + Clone + Send + Sync + 'static,
    Stacks: StacksInteract + Clone + Send + Sync + 'static,
    Emily: EmilyInteract + Clone + Send + Sync + 'static,
{
    /// Create a new test context.
    pub fn new(
        settings: Settings,
        storage: Storage,
        bitcoin_client: Bitcoin,
        stacks_client: Stacks,
        emily_client: Emily,
    ) -> Self {
        let context = SignerContext::new(
            settings,
            storage.clone(),
            bitcoin_client.clone(),
            stacks_client.clone(),
            emily_client.clone(),
        );

        Self {
            inner: context,
            storage,
            bitcoin_client,
            stacks_client,
            emily_client,
        }
    }

    /// Get an instance of the raw storage implementation.
    pub fn inner_storage(&self) -> Storage {
        self.storage.clone()
    }

    /// Get an instance of the raw inner Bitcoin client.
    pub fn inner_bitcoin_client(&self) -> Bitcoin {
        self.bitcoin_client.clone()
    }

    /// Get an instance of the raw inner Stacks client.
    pub fn inner_stacks_client(&self) -> Stacks {
        self.stacks_client.clone()
    }

    /// Get an instance of the raw inner Emily client.
    pub fn inner_emily_client(&self) -> Emily {
        self.emily_client.clone()
    }

    /// Wait for a specific signal to be received.
    pub async fn wait_for_signal(
        &self,
        timeout: Duration,
        predicate: impl Fn(&SignerSignal) -> bool,
    ) -> Result<(), Elapsed> {
        let mut recv = self.get_signal_receiver();
        tokio::time::timeout(timeout, async {
            loop {
                match recv.try_recv() {
                    Ok(signal) if predicate(&signal) => break,
                    _ => tokio::time::sleep(Duration::from_millis(10)).await,
                }
            }
        })
        .await
    }

    /// Get a mutable reference to the inner config.
    pub fn config_mut(&mut self) -> &mut Settings {
        self.inner.config_mut()
    }
}

impl TestContext<(), (), (), ()> {
    /// Returns a builder for creating a new [`TestContext`]. The builder will
    /// be initialized with settings from the default configuration file; use
    /// the [`ContextBuilder::with_settings`] method to override these settings.
    pub fn builder() -> ContextBuilder<(), (), (), ()> {
        Default::default()
    }

    /// Creates a new [`TestContext`] with the default configuration, i.e.
    /// `with_in_memory_storage()` and `with_mocked_clients()`.
    pub fn default_mocked() -> TestContext<
        SharedStore,
        WrappedMock<MockBitcoinInteract>,
        WrappedMock<MockStacksInteract>,
        WrappedMock<MockEmilyInteract>,
    > {
        Self::builder()
            .with_in_memory_storage()
            .with_mocked_clients()
            .build()
    }
}

/// Provide extra methods for when using a mocked bitcoin client.
impl<Storage, Stacks, Emily> TestContext<Storage, WrappedMock<MockBitcoinInteract>, Stacks, Emily> {
    /// Execute a closure with a mutable reference to the inner mocked
    /// bitcoin client.
    pub async fn with_bitcoin_client<F>(&mut self, f: F)
    where
        F: FnOnce(&mut MockBitcoinInteract),
    {
        let mut client = self.bitcoin_client.lock().await;
        f(&mut client);
    }
}

/// Provide extra methods for when using a mocked stacks client.
impl<Storage, Bitcoin, Emily>
    TestContext<Storage, Bitcoin, WrappedMock<MockStacksInteract>, Emily>
{
    /// Execute a closure with a mutable reference to the inner mocked
    /// stacks client.
    pub async fn with_stacks_client<F>(&mut self, f: F)
    where
        F: FnOnce(&mut MockStacksInteract),
    {
        let mut client = self.stacks_client.lock().await;
        f(&mut client);
    }
}

/// Provide extra methods for when using a mocked emily client.
impl<Storage, Bitcoin, Stacks>
    TestContext<Storage, Bitcoin, Stacks, WrappedMock<MockEmilyInteract>>
{
    /// Execute a closure with a mutable reference to the inner mocked
    /// emily client.
    pub async fn with_emily_client<F>(&mut self, f: F)
    where
        F: FnOnce(&mut MockEmilyInteract),
    {
        let mut client = self.emily_client.lock().await;
        f(&mut client);
    }
}

/// DKG can be triggered if the signer set info in the registry differs
/// from the one in config. However, we don't want to test this
/// functionality in some of our tests, so this function makes sure that
/// DKG won't be triggered because of changes in this parameter.
pub fn prevent_dkg_on_changed_signer_set_info<Storage, Bitcoin, Stacks, Emily>(
    context: &TestContext<Storage, Bitcoin, Stacks, Emily>,
    aggregate_key: PublicKey,
) where
    Storage: DbRead + DbWrite + Transactable + Clone + Sync + Send + 'static,
    Bitcoin: BitcoinInteract + Clone + Send + Sync + 'static,
    Stacks: StacksInteract + Clone + Send + Sync + 'static,
    Emily: EmilyInteract + Clone + Send + Sync + 'static,
{
    let config = context.config();
    let signer_set_info = SignerSetInfo {
        aggregate_key,
        signatures_required: config.signer.bootstrap_signatures_required,
        signer_set: config.signer.bootstrap_signing_set.clone(),
    };

<<<<<<< HEAD
/// DKG can be triggered if the last DKG signatures_required parameter differs from
/// the one in config. However, we don't want to test this functionality in some of our tests,
/// so this function makes sure that DKG won't be triggered because of changes in this parameter.
/// Note: this function changes bootstrap_signatures_required config parameter.
pub fn prevent_dkg_on_changed_signatures_required<Storage, Bitcoin, Stacks, Emily>(
    context: &mut TestContext<Storage, Bitcoin, Stacks, Emily>,
) where
    Storage: DbRead + DbWrite + Transactable + Clone + Sync + Send + 'static,
    Bitcoin: BitcoinInteract + Clone + Send + Sync + 'static,
    Stacks: StacksInteract + Clone + Send + Sync + 'static,
    Emily: EmilyInteract + Clone + Send + Sync + 'static,
{
    let context_signeratures_required = context.state().current_signatures_required();
    let config = context.config_mut();
    config.signer.bootstrap_signatures_required = context_signeratures_required;
=======
    context
        .state()
        .update_registry_signer_set_info(signer_set_info);
>>>>>>> b5d0d64f
}

impl<Storage, Bitcoin, Stacks, Emily> Context for TestContext<Storage, Bitcoin, Stacks, Emily>
where
    Storage: DbRead + DbWrite + Transactable + Clone + Sync + Send + 'static,
    Bitcoin: BitcoinInteract + Clone + Send + Sync + 'static,
    Stacks: StacksInteract + Clone + Send + Sync + 'static,
    Emily: EmilyInteract + Clone + Send + Sync + 'static,
{
    fn config(&self) -> &Settings {
        self.inner.config()
    }

    fn state(&self) -> &SignerState {
        self.inner.state()
    }

    fn get_signal_receiver(&self) -> broadcast::Receiver<SignerSignal> {
        self.inner.get_signal_receiver()
    }

    fn get_signal_sender(&self) -> broadcast::Sender<SignerSignal> {
        self.inner.get_signal_sender()
    }

    fn signal(&self, signal: SignerSignal) -> Result<(), Error> {
        self.inner.signal(signal)
    }

    fn get_termination_handle(&self) -> TerminationHandle {
        self.inner.get_termination_handle()
    }

    fn get_storage(&self) -> impl DbRead + Clone + Sync + Send + 'static {
        self.inner.get_storage()
    }

    fn get_storage_mut(
        &self,
    ) -> impl crate::storage::DbRead + DbWrite + Transactable + Clone + Sync + Send + 'static {
        self.inner.get_storage_mut()
    }

    fn get_bitcoin_client(&self) -> impl BitcoinInteract + Clone + 'static {
        self.inner.get_bitcoin_client()
    }

    fn get_stacks_client(&self) -> impl StacksInteract + Clone + 'static {
        self.inner.get_stacks_client()
    }

    fn get_emily_client(&self) -> impl EmilyInteract + Clone + 'static {
        self.inner.get_emily_client()
    }
}

/// A wrapper around a mock which can be cloned and shared between threads.
pub struct WrappedMock<T> {
    inner: Arc<Mutex<T>>,
}

impl<T> Clone for WrappedMock<T> {
    fn clone(&self) -> Self {
        Self { inner: self.inner.clone() }
    }
}

impl<T> WrappedMock<T> {
    /// Create a new wrapped mock.
    pub fn new(mock: T) -> Self {
        Self {
            inner: Arc::new(Mutex::new(mock)),
        }
    }
}

impl<T> Deref for WrappedMock<T> {
    type Target = Mutex<T>;

    fn deref(&self) -> &Self::Target {
        &self.inner
    }
}

impl<T> Default for WrappedMock<T>
where
    T: Default,
{
    fn default() -> Self {
        Self::new(T::default())
    }
}

impl BitcoinInteract for WrappedMock<MockBitcoinInteract> {
    async fn get_block(
        &self,
        block_hash: &bitcoin::BlockHash,
    ) -> Result<Option<BitcoinBlockInfo>, Error> {
        self.inner.lock().await.get_block(block_hash).await
    }

    async fn get_block_header(
        &self,
        block_hash: &bitcoin::BlockHash,
    ) -> Result<Option<BitcoinBlockHeader>, Error> {
        self.inner.lock().await.get_block_header(block_hash).await
    }

    async fn get_tx(&self, txid: &Txid) -> Result<Option<GetTxResponse>, Error> {
        self.inner.lock().await.get_tx(txid).await
    }

    async fn get_tx_info(
        &self,
        txid: &bitcoin::Txid,
        block_hash: &bitcoin::BlockHash,
    ) -> Result<Option<crate::bitcoin::rpc::BitcoinTxInfo>, Error> {
        self.inner.lock().await.get_tx_info(txid, block_hash).await
    }

    async fn estimate_fee_rate(&self) -> Result<f64, Error> {
        self.inner.lock().await.estimate_fee_rate().await
    }

    async fn broadcast_transaction(&self, tx: &bitcoin::Transaction) -> Result<(), Error> {
        self.inner.lock().await.broadcast_transaction(tx).await
    }

    async fn find_mempool_transactions_spending_output(
        &self,
        _outpoint: &bitcoin::OutPoint,
    ) -> Result<Vec<Txid>, Error> {
        // TODO: We shouldn't return an empty vec here but doing it for now to
        // satisfy some coordinator tests.
        Ok(vec![])
    }

    async fn find_mempool_descendants(&self, _txid: &Txid) -> Result<Vec<Txid>, Error> {
        unimplemented!()
    }

    async fn get_transaction_output(
        &self,
        _outpoint: &bitcoin::OutPoint,
        _include_mempool: bool,
    ) -> Result<Option<GetTxOutResult>, Error> {
        unimplemented!()
    }

    async fn get_transaction_fee(
        &self,
        _txid: &bitcoin::Txid,
        _lookup_hint: Option<crate::bitcoin::TransactionLookupHint>,
    ) -> Result<GetTransactionFeeResult, Error> {
        unimplemented!()
    }

    async fn get_mempool_entry(
        &self,
        _txid: &Txid,
    ) -> Result<Option<bitcoincore_rpc_json::GetMempoolEntryResult>, Error> {
        unimplemented!()
    }

    async fn get_blockchain_info(
        &self,
    ) -> Result<bitcoincore_rpc_json::GetBlockchainInfoResult, Error> {
        self.inner.lock().await.get_blockchain_info().await
    }

    async fn get_network_info(&self) -> Result<bitcoincore_rpc_json::GetNetworkInfoResult, Error> {
        self.inner.lock().await.get_network_info().await
    }
}

impl StacksInteract for WrappedMock<MockStacksInteract> {
    async fn get_current_signer_set(
        &self,
        contract_principal: &StacksAddress,
    ) -> Result<Vec<PublicKey>, Error> {
        self.inner
            .lock()
            .await
            .get_current_signer_set(contract_principal)
            .await
    }

    async fn get_current_signers_aggregate_key(
        &self,
        contract_principal: &StacksAddress,
    ) -> Result<Option<PublicKey>, Error> {
        self.inner
            .lock()
            .await
            .get_current_signers_aggregate_key(contract_principal)
            .await
    }

    async fn is_deposit_completed(
        &self,
        contract_principal: &StacksAddress,
        outpoint: &bitcoin::OutPoint,
    ) -> Result<bool, Error> {
        self.inner
            .lock()
            .await
            .is_deposit_completed(contract_principal, outpoint)
            .await
    }

    async fn is_withdrawal_completed(
        &self,
        contract_principal: &StacksAddress,
        request_id: u64,
    ) -> Result<bool, Error> {
        self.inner
            .lock()
            .await
            .is_withdrawal_completed(contract_principal, request_id)
            .await
    }

    async fn get_account(&self, address: &StacksAddress) -> Result<AccountInfo, Error> {
        self.inner.lock().await.get_account(address).await
    }

    async fn submit_tx(&self, tx: &StacksTransaction) -> Result<SubmitTxResponse, Error> {
        self.inner.lock().await.submit_tx(tx).await
    }

    async fn get_block(&self, block_id: StacksBlockId) -> Result<NakamotoBlock, Error> {
        self.inner.lock().await.get_block(block_id).await
    }

    async fn get_tenure(&self, block_id: StacksBlockId) -> Result<TenureBlocks, Error> {
        self.inner.lock().await.get_tenure(block_id).await
    }

    async fn get_tenure_info(&self) -> Result<RPCGetTenureInfo, Error> {
        self.inner.lock().await.get_tenure_info().await
    }

    async fn get_sortition_info(
        &self,
        consensus_hash: &ConsensusHash,
    ) -> Result<SortitionInfo, Error> {
        self.inner
            .lock()
            .await
            .get_sortition_info(consensus_hash)
            .await
    }

    async fn estimate_fees<T>(
        &self,
        wallet: &SignerWallet,
        payload: &T,
        priority: FeePriority,
    ) -> Result<u64, Error>
    where
        T: AsTxPayload + Send + Sync,
    {
        self.inner
            .lock()
            .await
            .estimate_fees(wallet, payload, priority)
            .await
    }

    async fn get_pox_info(&self) -> Result<RPCPoxInfoData, Error> {
        self.inner.lock().await.get_pox_info().await
    }

    async fn get_node_info(&self) -> Result<RPCPeerInfoData, Error> {
        self.inner.lock().await.get_node_info().await
    }

    async fn get_contract_source(
        &self,
        address: &StacksAddress,
        contract_name: &str,
    ) -> Result<ContractSrcResponse, Error> {
        self.inner
            .lock()
            .await
            .get_contract_source(address, contract_name)
            .await
    }

    async fn get_sbtc_total_supply(&self, sender: &StacksAddress) -> Result<Amount, Error> {
        self.inner.lock().await.get_sbtc_total_supply(sender).await
    }
}

impl EmilyInteract for WrappedMock<MockEmilyInteract> {
    async fn get_deposit(
        &self,
        txid: &BitcoinTxId,
        output_index: u32,
    ) -> Result<Option<sbtc::deposits::CreateDepositRequest>, Error> {
        self.inner
            .lock()
            .await
            .get_deposit(txid, output_index)
            .await
    }

    async fn get_deposits(&self) -> Result<Vec<sbtc::deposits::CreateDepositRequest>, Error> {
        self.inner.lock().await.get_deposits().await
    }

    async fn get_deposits_with_status(
        &self,
        status: Status,
    ) -> Result<Vec<sbtc::deposits::CreateDepositRequest>, Error> {
        self.inner
            .lock()
            .await
            .get_deposits_with_status(status)
            .await
    }

    async fn update_deposits(
        &self,
        update_deposits: Vec<emily_client::models::DepositUpdate>,
    ) -> Result<emily_client::models::UpdateDepositsResponse, Error> {
        self.inner
            .lock()
            .await
            .update_deposits(update_deposits)
            .await
    }

    async fn accept_deposits<'a>(
        &'a self,
        transaction: &'a UnsignedTransaction<'a>,
    ) -> Result<emily_client::models::UpdateDepositsResponse, Error> {
        self.inner.lock().await.accept_deposits(transaction).await
    }

    async fn accept_withdrawals<'a>(
        &'a self,
        transaction: &'a UnsignedTransaction<'a>,
    ) -> Result<emily_client::models::UpdateWithdrawalsResponse, Error> {
        self.inner
            .lock()
            .await
            .accept_withdrawals(transaction)
            .await
    }

    async fn update_withdrawals(
        &self,
        update_withdrawals: Vec<emily_client::models::WithdrawalUpdate>,
    ) -> Result<emily_client::models::UpdateWithdrawalsResponse, Error> {
        self.inner
            .lock()
            .await
            .update_withdrawals(update_withdrawals)
            .await
    }

    async fn get_limits(&self) -> Result<SbtcLimits, Error> {
        self.inner.lock().await.get_limits().await
    }
}

/// Struct which holds the current configuration of the context builder.
pub struct ContextConfig<Storage, Bitcoin, Stacks, Emily> {
    settings: crate::config::Settings,
    storage: Storage,
    bitcoin: Bitcoin,
    stacks: Stacks,
    emily: Emily,
}

impl Default for ContextConfig<(), (), (), ()> {
    fn default() -> Self {
        Self {
            settings: Settings::new_from_default_config().expect("failed to load default config"),
            storage: (),
            bitcoin: (),
            stacks: (),
            emily: (),
        }
    }
}

/// State for the builder pattern.
pub trait BuilderState<Storage, Bitcoin, Stacks, Emily> {
    /// Consumes the builder, returning its current internal configuration.
    fn get_config(self) -> ContextConfig<Storage, Bitcoin, Stacks, Emily>;
}

/// A builder for creating a [`TestContext`].
pub struct ContextBuilder<Storage, Bitcoin, Stacks, Emily> {
    config: ContextConfig<Storage, Bitcoin, Stacks, Emily>,
}

impl ContextBuilder<(), (), (), ()> {
    /// Create a new context builder.
    pub fn new() -> Self {
        Self { config: Default::default() }
    }
}

impl Default for ContextBuilder<(), (), (), ()> {
    fn default() -> Self {
        Self::new()
    }
}

impl<Storage, Bitcoin, Stacks, Emily> BuilderState<Storage, Bitcoin, Stacks, Emily>
    for ContextBuilder<Storage, Bitcoin, Stacks, Emily>
{
    fn get_config(self) -> ContextConfig<Storage, Bitcoin, Stacks, Emily> {
        self.config
    }
}

/// Trait for configuring the settings. These methods are always available.
pub trait ConfigureSettings<Storage, Bitcoin, Stacks, Emily>
where
    Self: Sized + BuilderState<Storage, Bitcoin, Stacks, Emily>,
{
    /// Configure the context with the specified settings.
    fn with_settings(self, settings: Settings) -> ContextBuilder<Storage, Bitcoin, Stacks, Emily> {
        let config = self.get_config();
        ContextBuilder {
            config: ContextConfig { settings, ..config },
        }
    }

    /// Modify the current [`Settings`] using the provided closure.
    fn modify_settings(
        self,
        f: impl FnOnce(&mut Settings),
    ) -> ContextBuilder<Storage, Bitcoin, Stacks, Emily> {
        let mut config = self.get_config();
        f(&mut config.settings);
        ContextBuilder { config }
    }
}

impl<Storage, Bitcoin, Stacks, Emily> ConfigureSettings<Storage, Bitcoin, Stacks, Emily>
    for ContextBuilder<Storage, Bitcoin, Stacks, Emily>
where
    Self: BuilderState<Storage, Bitcoin, Stacks, Emily>,
{
}

/// Trait for configuring the storage implementation. These methods are available
/// when the storage implementation has not been set yet.
pub trait ConfigureStorage<Bitcoin, Stacks, Emily>
where
    Self: Sized + BuilderState<(), Bitcoin, Stacks, Emily>,
{
    /// Configure the context with an in-memory storage implementation.
    fn with_in_memory_storage(self) -> ContextBuilder<SharedStore, Bitcoin, Stacks, Emily> {
        let config = self.get_config();
        ContextBuilder {
            config: ContextConfig {
                settings: config.settings,
                storage: Store::new_shared(),
                bitcoin: config.bitcoin,
                stacks: config.stacks,
                emily: config.emily,
            },
        }
    }

    /// Configure the context with the specified storage implementation.
    fn with_storage<Storage: DbRead + DbWrite + Clone + Send + Sync>(
        self,
        storage: Storage,
    ) -> ContextBuilder<Storage, Bitcoin, Stacks, Emily> {
        let config = self.get_config();
        ContextBuilder {
            config: ContextConfig {
                settings: config.settings,
                storage,
                bitcoin: config.bitcoin,
                stacks: config.stacks,
                emily: config.emily,
            },
        }
    }
}

impl<Bitcoin, Stacks, Emily> ConfigureStorage<Bitcoin, Stacks, Emily>
    for ContextBuilder<(), Bitcoin, Stacks, Emily>
where
    Self: BuilderState<(), Bitcoin, Stacks, Emily>,
{
}

/// Trait for configuring the Bitcoin client implementation. These methods are
/// available when the Bitcoin client implementation has not been set yet.
pub trait ConfigureBitcoinClient<Storage, Stacks, Emily>
where
    Self: Sized + BuilderState<Storage, (), Stacks, Emily>,
{
    /// Configure the context with the specified Bitcoin client implementation.
    fn with_bitcoin_client<Bitcoin: BitcoinInteract + Clone + Send + Sync>(
        self,
        bitcoin_client: Bitcoin,
    ) -> ContextBuilder<Storage, Bitcoin, Stacks, Emily> {
        let config = self.get_config();
        ContextBuilder {
            config: ContextConfig {
                settings: config.settings,
                storage: config.storage,
                bitcoin: bitcoin_client,
                stacks: config.stacks,
                emily: config.emily,
            },
        }
    }

    /// Configure the context to use a [`BitcoinCoreClient`](crate::bitcoin::rpc::BitcoinCoreClient)
    /// with the first RPC endpoint from the settings.
    fn with_first_bitcoin_core_client(
        self,
    ) -> ContextBuilder<Storage, crate::bitcoin::rpc::BitcoinCoreClient, Stacks, Emily> {
        let config = self.get_config();
        let url = config.settings.bitcoin.rpc_endpoints.first().unwrap();
        let bitcoin_client = crate::bitcoin::rpc::BitcoinCoreClient::try_from(url).unwrap();
        ContextBuilder {
            config: ContextConfig {
                settings: config.settings,
                storage: config.storage,
                bitcoin: bitcoin_client,
                stacks: config.stacks,
                emily: config.emily,
            },
        }
    }

    /// Configure the context with a mocked Bitcoin client.
    fn with_mocked_bitcoin_client(
        self,
    ) -> ContextBuilder<Storage, WrappedMock<MockBitcoinInteract>, Stacks, Emily> {
        self.with_bitcoin_client(WrappedMock::default())
    }
}

impl<Storage, Stacks, Emily> ConfigureBitcoinClient<Storage, Stacks, Emily>
    for ContextBuilder<Storage, (), Stacks, Emily>
where
    Self: Sized + BuilderState<Storage, (), Stacks, Emily>,
{
}

/// Trait for configuring the Stacks client implementation. These methods are
/// available when the Stacks client implementation has not been set yet.
pub trait ConfigureStacksClient<Storage, Bitcoin, Emily>
where
    Self: Sized + BuilderState<Storage, Bitcoin, (), Emily>,
{
    /// Configure the context with the specified Stacks client implementation.
    fn with_stacks_client<Stacks: StacksInteract + Clone + Send + Sync>(
        self,
        stacks_client: Stacks,
    ) -> ContextBuilder<Storage, Bitcoin, Stacks, Emily> {
        let config = self.get_config();
        ContextBuilder {
            config: ContextConfig {
                settings: config.settings,
                storage: config.storage,
                bitcoin: config.bitcoin,
                stacks: stacks_client,
                emily: config.emily,
            },
        }
    }

    /// Configure the context with a mocked stacks client.
    fn with_mocked_stacks_client(
        self,
    ) -> ContextBuilder<Storage, Bitcoin, WrappedMock<MockStacksInteract>, Emily> {
        self.with_stacks_client(WrappedMock::default())
    }
}

impl<Storage, Bitcoin, Emily> ConfigureStacksClient<Storage, Bitcoin, Emily>
    for ContextBuilder<Storage, Bitcoin, (), Emily>
where
    Self: Sized + BuilderState<Storage, Bitcoin, (), Emily>,
{
}

/// Trait for configuring the Emily client implementation. These methods are
/// available when the Emily client implementation has not been set yet.
pub trait ConfigureEmilyClient<Storage, Bitcoin, Stacks>
where
    Self: Sized + BuilderState<Storage, Bitcoin, Stacks, ()>,
{
    /// Configure the context with the specified Emily client implementation.
    fn with_emily_client<Emily: EmilyInteract + Clone + Send + Sync>(
        self,
        emily_client: Emily,
    ) -> ContextBuilder<Storage, Bitcoin, Stacks, Emily> {
        let config = self.get_config();
        ContextBuilder {
            config: ContextConfig {
                settings: config.settings,
                storage: config.storage,
                bitcoin: config.bitcoin,
                stacks: config.stacks,
                emily: emily_client,
            },
        }
    }

    /// Configure the context with a mocked Emily client.
    fn with_mocked_emily_client(
        self,
    ) -> ContextBuilder<Storage, Bitcoin, Stacks, WrappedMock<MockEmilyInteract>> {
        self.with_emily_client(WrappedMock::default())
    }
}

impl<Storage, Bitcoin, Stacks> ConfigureEmilyClient<Storage, Bitcoin, Stacks>
    for ContextBuilder<Storage, Bitcoin, Stacks, ()>
where
    Self: Sized + BuilderState<Storage, Bitcoin, Stacks, ()>,
{
}

/// Trait for configuring the context with mocked clients. These methods are
/// available when no clients have been configured yet.
pub trait ConfigureMockedClients<Storage>
where
    Self: Sized + BuilderState<Storage, (), (), ()>,
{
    /// Configure the context to use mocks for all client implementations.
    fn with_mocked_clients(
        self,
    ) -> ContextBuilder<
        Storage,
        WrappedMock<MockBitcoinInteract>,
        WrappedMock<MockStacksInteract>,
        WrappedMock<MockEmilyInteract>,
    > {
        let config = self.get_config();
        ContextBuilder {
            config: ContextConfig {
                settings: config.settings,
                storage: config.storage,
                bitcoin: WrappedMock::default(),
                stacks: WrappedMock::default(),
                emily: WrappedMock::default(),
            },
        }
    }
}

impl<Storage> ConfigureMockedClients<Storage> for ContextBuilder<Storage, (), (), ()> where
    Self: Sized + BuilderState<Storage, (), (), ()>
{
}

/// Trait for building a [`TestContext`]. The [`BuildContext::build`] method
/// consumes the builder and returns a new [`TestContext`]. The method is only
/// available when all required components have been configured.
pub trait BuildContext<Storage, Bitcoin, Stacks, Emily>
where
    Self: Sized + BuilderState<Storage, Bitcoin, Stacks, Emily>,
{
    /// Consume the builder and return a new [`TestContext`].
    fn build(self) -> TestContext<Storage, Bitcoin, Stacks, Emily>;
}

// TODO: We could probably move the entire builder and use it for the `SignerContext`
// as well with a separate `SignerContextBuilder` trait.
impl<Storage, Bitcoin, Stacks, Emily> BuildContext<Storage, Bitcoin, Stacks, Emily>
    for ContextBuilder<Storage, Bitcoin, Stacks, Emily>
where
    Self: BuilderState<Storage, Bitcoin, Stacks, Emily>,
    Storage: DbRead + DbWrite + Transactable + Clone + Sync + Send + 'static,
    Bitcoin: BitcoinInteract + Clone + Send + Sync + 'static,
    Stacks: StacksInteract + Clone + Send + Sync + 'static,
    Emily: EmilyInteract + Clone + Send + Sync + 'static,
{
    fn build(self) -> TestContext<Storage, Bitcoin, Stacks, Emily> {
        let config = self.get_config();
        TestContext::new(
            config.settings,
            config.storage,
            config.bitcoin,
            config.stacks,
            config.emily,
        )
    }
}

#[cfg(test)]
mod tests {
    use std::{
        sync::{
            Arc,
            atomic::{AtomicBool, AtomicU8, Ordering},
        },
        time::Duration,
    };

    use tokio::sync::Notify;

    use crate::{
        context::{Context as _, SignerEvent, SignerSignal},
        testing::context::*,
    };

    #[test]
    fn can_build() {
        let _builder = ContextBuilder::new()
            .with_in_memory_storage()
            .with_mocked_clients()
            .build();
    }

    /// This test ensures that the context can be cloned and signals can be sent
    /// to both clones.
    #[tokio::test]
    async fn context_clone_signalling_works() {
        let context = TestContext::builder()
            .with_in_memory_storage()
            .with_mocked_clients()
            .build();

        let context = Arc::new(context);
        let mut recv = context.get_signal_receiver();
        let recv_count = Arc::new(AtomicU8::new(0));

        let recv1 = tokio::spawn(async move {
            let signal = recv.recv().await.unwrap();
            assert_eq!(
                signal,
                SignerSignal::Event(SignerEvent::BitcoinBlockObserved)
            );
            signal
        });

        let context_clone = context.clone();
        let recv_count_clone = Arc::clone(&recv_count);
        let recv_task_started = Arc::new(AtomicBool::new(false));
        let recv_task_started_clone = Arc::clone(&recv_task_started);
        let recv_signal_received = Arc::new(AtomicBool::new(false));
        let recv_signal_received_clone = Arc::clone(&recv_signal_received);

        let recv_task = tokio::spawn(async move {
            let mut cloned_receiver = context_clone.get_signal_receiver();
            recv_task_started_clone.store(true, Ordering::Relaxed);
            let signal = cloned_receiver.recv().await.unwrap();
            assert_eq!(
                signal,
                SignerSignal::Event(SignerEvent::BitcoinBlockObserved)
            );
            recv_count_clone.fetch_add(1, Ordering::Relaxed);
            recv_signal_received_clone.store(true, Ordering::Relaxed);
            signal
        });

        while !recv_task_started.load(Ordering::Relaxed) {
            tokio::time::sleep(Duration::from_millis(10)).await;
        }

        context
            .signal(SignerEvent::BitcoinBlockObserved.into())
            .unwrap();

        while !recv_signal_received.load(Ordering::Relaxed) {
            tokio::time::sleep(Duration::from_millis(10)).await;
        }

        recv_task.abort();
        recv1.abort();

        assert_eq!(recv_count.load(Ordering::Relaxed), 1);
    }

    /// This test demonstrates that cloning a broadcast channel and subscribing to
    /// it from multiple tasks works as expected (as according to the docs, but
    /// there were some weird issues in some tests that behaved as-if the cloning
    /// wasn't working as expected).
    #[tokio::test]
    async fn test_tokio_broadcast_clone_assumptions() {
        let (tx1, mut rx1) = tokio::sync::broadcast::channel(100);
        let tx2 = tx1.clone();
        let mut rx2 = tx2.subscribe();

        assert_eq!(tx1.receiver_count(), 2);

        let count = Arc::new(AtomicU8::new(0));
        let count1 = Arc::clone(&count);
        let count2 = Arc::clone(&count);

        let task1_started = Arc::new(Notify::new());
        let task1_started_clone = Arc::clone(&task1_started);

        let task1 = tokio::spawn(async move {
            task1_started_clone.notify_one();

            while rx2.recv().await.is_ok() {
                count1.fetch_add(1, Ordering::Relaxed);
            }
        });

        task1_started.notified().await;

        tx1.send(1).unwrap();

        let task2_started = Arc::new(Notify::new());
        let task2_started_clone = Arc::clone(&task2_started);

        let task2 = tokio::spawn(async move {
            task2_started_clone.notify_one();

            while rx1.recv().await.is_ok() {
                count2.fetch_add(1, Ordering::Relaxed);
            }
        });

        task2_started.notified().await;

        tx2.send(2).unwrap();
        tx1.send(3).unwrap();
        tx1.send(4).unwrap();

        // Just to ensure that the tasks have a chance to process the messages.
        tokio::time::sleep(Duration::from_millis(100)).await;

        task1.abort();
        task2.abort();

        // You might expect this to be 7 since we start the 2nd event loop
        // after the first send, but the subscriptions are created at the
        // beginning of this test, so the messages are buffered in the channel.
        assert_eq!(count.load(Ordering::Relaxed), 8);
    }
}<|MERGE_RESOLUTION|>--- conflicted
+++ resolved
@@ -233,27 +233,9 @@
         signer_set: config.signer.bootstrap_signing_set.clone(),
     };
 
-<<<<<<< HEAD
-/// DKG can be triggered if the last DKG signatures_required parameter differs from
-/// the one in config. However, we don't want to test this functionality in some of our tests,
-/// so this function makes sure that DKG won't be triggered because of changes in this parameter.
-/// Note: this function changes bootstrap_signatures_required config parameter.
-pub fn prevent_dkg_on_changed_signatures_required<Storage, Bitcoin, Stacks, Emily>(
-    context: &mut TestContext<Storage, Bitcoin, Stacks, Emily>,
-) where
-    Storage: DbRead + DbWrite + Transactable + Clone + Sync + Send + 'static,
-    Bitcoin: BitcoinInteract + Clone + Send + Sync + 'static,
-    Stacks: StacksInteract + Clone + Send + Sync + 'static,
-    Emily: EmilyInteract + Clone + Send + Sync + 'static,
-{
-    let context_signeratures_required = context.state().current_signatures_required();
-    let config = context.config_mut();
-    config.signer.bootstrap_signatures_required = context_signeratures_required;
-=======
     context
         .state()
         .update_registry_signer_set_info(signer_set_info);
->>>>>>> b5d0d64f
 }
 
 impl<Storage, Bitcoin, Stacks, Emily> Context for TestContext<Storage, Bitcoin, Stacks, Emily>
