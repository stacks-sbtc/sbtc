//! Test Context implementation

use std::time::Duration;
use std::{ops::Deref, sync::Arc};

use bitcoin::{Amount, Txid};
use bitcoincore_rpc_json::GetTxOutResult;
use blockstack_lib::{
    chainstate::{nakamoto::NakamotoBlock, stacks::StacksTransaction},
    net::api::{getcontractsrc::ContractSrcResponse, getsortition::SortitionInfo},
};
use clarity::types::chainstate::StacksAddress;
use emily_client::models::DepositStatus;
use tokio::sync::{Mutex, broadcast};
use tokio::time::error::Elapsed;

use crate::bitcoin::GetTransactionFeeResult;
use crate::bitcoin::rpc::{BitcoinBlockHeader, BitcoinBlockInfo};
use crate::context::SbtcLimits;
use crate::keys::PrivateKey;
use crate::stacks::api::GetNodeInfoResponse;
use crate::stacks::api::GetTenureInfoResponse;
use crate::stacks::api::SignerSetInfo;
use crate::stacks::api::StacksEpochStatus;
use crate::stacks::api::TenureBlockHeaders;
use crate::stacks::wallet::SignerWallet;
use crate::storage::Transactable;
use crate::storage::model::ConsensusHash;
use crate::storage::model::{BitcoinTxId, StacksBlockHash};
use crate::{
    bitcoin::{
        BitcoinInteract, MockBitcoinInteract, rpc::GetTxResponse, utxo::UnsignedTransaction,
    },
    config::Settings,
    context::{Context, SignerContext, SignerSignal, SignerState, TerminationHandle},
    emily_client::{EmilyInteract, MockEmilyInteract},
    error::Error,
    keys::PublicKey,
    stacks::{
        api::{AccountInfo, FeePriority, MockStacksInteract, StacksInteract, SubmitTxResponse},
        contracts::AsTxPayload,
    },
    storage::{
        DbRead, DbWrite,
        memory::{SharedStore, Store},
    },
};

/// Type alias for a wrapped mock Bitcoin client.
pub type WrappedMockStacksInteract = WrappedMock<MockStacksInteract>;
/// Type alias for a wrapped mock Stacks client.
pub type WrappedMockBitcoinInteract = WrappedMock<MockBitcoinInteract>;
/// Type alias for a wrapped mock Emily client.
pub type WrappedMockEmilyInteract = WrappedMock<MockEmilyInteract>;

/// A [`Context`] which can be used for testing.
///
/// This context is opinionated and uses a shared in-memory store and mocked
/// clients, which can be used to simulate different scenarios.
///
/// This context also provides you raw access to both the inner [`SignerContext`]
/// as well as the different mocked clients, so you can modify their behavior as
/// needed.
#[derive(Clone)]
pub struct TestContext<Storage, Bitcoin, Stacks, Emily> {
    /// The inner [`SignerContext`] which this context wraps.
    pub inner: SignerContext<Storage, Bitcoin, Stacks, Emily>,

    /// The raw inner storage implementation.
    pub storage: Storage,

    /// The raw inner Bitcoin client.
    pub bitcoin_client: Bitcoin,

    /// The raw inner Stacks client.
    pub stacks_client: Stacks,

    /// The raw inner Emily client.
    pub emily_client: Emily,
}

impl<Storage, Bitcoin, Stacks, Emily> TestContext<Storage, Bitcoin, Stacks, Emily>
where
    Storage: DbRead + DbWrite + Transactable + Clone + Sync + Send + 'static,
    Bitcoin: BitcoinInteract + Clone + Send + Sync + 'static,
    Stacks: StacksInteract + Clone + Send + Sync + 'static,
    Emily: EmilyInteract + Clone + Send + Sync + 'static,
{
    /// Create a new test context.
    pub fn new(
        settings: Settings,
        storage: Storage,
        bitcoin_client: Bitcoin,
        stacks_client: Stacks,
        emily_client: Emily,
    ) -> Self {
        let context = SignerContext::new(
            settings,
            storage.clone(),
            bitcoin_client.clone(),
            stacks_client.clone(),
            emily_client.clone(),
        );

        Self {
            inner: context,
            storage,
            bitcoin_client,
            stacks_client,
            emily_client,
        }
    }

    /// Get an instance of the raw storage implementation.
    pub fn inner_storage(&self) -> Storage {
        self.storage.clone()
    }

    /// Get an instance of the raw inner Bitcoin client.
    pub fn inner_bitcoin_client(&self) -> Bitcoin {
        self.bitcoin_client.clone()
    }

    /// Get an instance of the raw inner Stacks client.
    pub fn inner_stacks_client(&self) -> Stacks {
        self.stacks_client.clone()
    }

    /// Get an instance of the raw inner Emily client.
    pub fn inner_emily_client(&self) -> Emily {
        self.emily_client.clone()
    }

    /// Wait for a specific signal to be received.
    pub async fn wait_for_signal(
        &self,
        timeout: Duration,
        predicate: impl Fn(&SignerSignal) -> bool,
    ) -> Result<(), Elapsed> {
        let mut recv = self.get_signal_receiver();
        tokio::time::timeout(timeout, async {
            loop {
                match recv.try_recv() {
                    Ok(signal) if predicate(&signal) => break,
                    _ => tokio::time::sleep(Duration::from_millis(10)).await,
                }
            }
        })
        .await
    }

    /// Get a mutable reference to the inner config.
    pub fn config_mut(&mut self) -> &mut Settings {
        self.inner.config_mut()
    }
}

impl TestContext<(), (), (), ()> {
    /// Returns a builder for creating a new [`TestContext`]. The builder will
    /// be initialized with settings from the default configuration file; use
    /// the [`ContextBuilder::with_settings`] method to override these settings.
    pub fn builder() -> ContextBuilder<(), (), (), ()> {
        Default::default()
    }

    /// Creates a new [`TestContext`] with the default configuration, i.e.
    /// `with_in_memory_storage()` and `with_mocked_clients()`.
    pub fn default_mocked() -> TestContext<
        SharedStore,
        WrappedMockBitcoinInteract,
        WrappedMockStacksInteract,
        WrappedMockEmilyInteract,
    > {
        Self::builder()
            .with_in_memory_storage()
            .with_mocked_clients()
            .build()
    }
}

impl<Storage, Bitcoin, Stacks, Emily> Deref for TestContext<Storage, Bitcoin, Stacks, Emily> {
    type Target = SignerContext<Storage, Bitcoin, Stacks, Emily>;

    fn deref(&self) -> &Self::Target {
        &self.inner
    }
}

/// Provide extra methods for when using a mocked bitcoin client.
impl<Storage, Stacks, Emily> TestContext<Storage, WrappedMockBitcoinInteract, Stacks, Emily> {
    /// Execute a closure with a mutable reference to the inner mocked
    /// bitcoin client.
    pub async fn with_bitcoin_client<F>(&self, f: F)
    where
        F: FnOnce(&mut MockBitcoinInteract),
    {
        let mut client = self.bitcoin_client.lock().await;
        f(&mut client);
    }
}

/// Provide extra methods for when using a mocked stacks client.
impl<Storage, Bitcoin, Emily> TestContext<Storage, Bitcoin, WrappedMockStacksInteract, Emily> {
    /// Execute a closure with a mutable reference to the inner mocked
    /// stacks client.
    pub async fn with_stacks_client<F>(&self, f: F)
    where
        F: FnOnce(&mut MockStacksInteract),
    {
        let mut client = self.stacks_client.lock().await;
        f(&mut client);
    }
}

/// Provide extra methods for when using a mocked emily client.
impl<Storage, Bitcoin, Stacks> TestContext<Storage, Bitcoin, Stacks, WrappedMockEmilyInteract> {
    /// Execute a closure with a mutable reference to the inner mocked
    /// emily client.
    pub async fn with_emily_client<F>(&self, f: F)
    where
        F: FnOnce(&mut MockEmilyInteract),
    {
        let mut client = self.emily_client.lock().await;
        f(&mut client);
    }
}

/// DKG can be triggered if the signer set info in the registry differs
/// from the one in config. However, we don't want to test this
/// functionality in some of our tests, so this function makes sure that
/// DKG won't be triggered because of changes in this parameter.
pub fn prevent_dkg_on_changed_signer_set_info<Storage, Bitcoin, Stacks, Emily>(
    context: &TestContext<Storage, Bitcoin, Stacks, Emily>,
    aggregate_key: PublicKey,
) where
    Storage: DbRead + DbWrite + Transactable + Clone + Sync + Send + 'static,
    Bitcoin: BitcoinInteract + Clone + Send + Sync + 'static,
    Stacks: StacksInteract + Clone + Send + Sync + 'static,
    Emily: EmilyInteract + Clone + Send + Sync + 'static,
{
    let config = context.config();
    let signer_set_info = SignerSetInfo {
        aggregate_key,
        signatures_required: config.signer.bootstrap_signatures_required,
        signer_set: config.signer.bootstrap_signing_set.clone(),
    };

    context
        .state()
        .update_registry_signer_set_info(signer_set_info);
}

impl<Storage, Bitcoin, Stacks, Emily> Context for TestContext<Storage, Bitcoin, Stacks, Emily>
where
    Storage: DbRead + DbWrite + Transactable + Clone + Sync + Send + 'static,
    Bitcoin: BitcoinInteract + Clone + Send + Sync + 'static,
    Stacks: StacksInteract + Clone + Send + Sync + 'static,
    Emily: EmilyInteract + Clone + Send + Sync + 'static,
{
    fn config(&self) -> &Settings {
        self.inner.config()
    }

    fn state(&self) -> &SignerState {
        self.inner.state()
    }

    fn get_signal_receiver(&self) -> broadcast::Receiver<SignerSignal> {
        self.inner.get_signal_receiver()
    }

    fn get_signal_sender(&self) -> broadcast::Sender<SignerSignal> {
        self.inner.get_signal_sender()
    }

    fn signal(&self, signal: SignerSignal) -> Result<(), Error> {
        self.inner.signal(signal)
    }

    fn get_termination_handle(&self) -> TerminationHandle {
        self.inner.get_termination_handle()
    }

    fn get_storage(&self) -> impl DbRead + Clone + Sync + Send + 'static {
        self.inner.get_storage()
    }

    fn get_storage_mut(
        &self,
    ) -> impl crate::storage::DbRead + DbWrite + Transactable + Clone + Sync + Send + 'static {
        self.inner.get_storage_mut()
    }

    fn get_bitcoin_client(&self) -> impl BitcoinInteract + Clone + 'static {
        self.inner.get_bitcoin_client()
    }

    fn get_stacks_client(&self) -> impl StacksInteract + Clone + 'static {
        self.inner.get_stacks_client()
    }

    fn get_emily_client(&self) -> impl EmilyInteract + Clone + 'static {
        self.inner.get_emily_client()
    }
}

/// A wrapper around a mock which can be cloned and shared between threads.
pub struct WrappedMock<T> {
    inner: Arc<Mutex<T>>,
}

impl<T> Clone for WrappedMock<T> {
    fn clone(&self) -> Self {
        Self { inner: self.inner.clone() }
    }
}

impl<T> WrappedMock<T> {
    /// Create a new wrapped mock.
    pub fn new(mock: T) -> Self {
        Self {
            inner: Arc::new(Mutex::new(mock)),
        }
    }
}

impl<T> Deref for WrappedMock<T> {
    type Target = Mutex<T>;

    fn deref(&self) -> &Self::Target {
        &self.inner
    }
}

impl<T> Default for WrappedMock<T>
where
    T: Default,
{
    fn default() -> Self {
        Self::new(T::default())
    }
}

impl BitcoinInteract for WrappedMockBitcoinInteract {
    async fn get_block(
        &self,
        block_hash: &bitcoin::BlockHash,
    ) -> Result<Option<BitcoinBlockInfo>, Error> {
        self.inner.lock().await.get_block(block_hash).await
    }

    async fn get_block_header(
        &self,
        block_hash: &bitcoin::BlockHash,
    ) -> Result<Option<BitcoinBlockHeader>, Error> {
        self.inner.lock().await.get_block_header(block_hash).await
    }

    async fn get_tx(&self, txid: &Txid) -> Result<Option<GetTxResponse>, Error> {
        self.inner.lock().await.get_tx(txid).await
    }

    async fn get_tx_info(
        &self,
        txid: &bitcoin::Txid,
        block_hash: &bitcoin::BlockHash,
    ) -> Result<Option<crate::bitcoin::rpc::BitcoinTxInfo>, Error> {
        self.inner.lock().await.get_tx_info(txid, block_hash).await
    }

    async fn estimate_fee_rate(&self) -> Result<f64, Error> {
        self.inner.lock().await.estimate_fee_rate().await
    }

    async fn broadcast_transaction(&self, tx: &bitcoin::Transaction) -> Result<(), Error> {
        self.inner.lock().await.broadcast_transaction(tx).await
    }

    async fn find_mempool_transactions_spending_output(
        &self,
        _outpoint: &bitcoin::OutPoint,
    ) -> Result<Vec<Txid>, Error> {
        // TODO: We shouldn't return an empty vec here but doing it for now to
        // satisfy some coordinator tests.
        Ok(vec![])
    }

    async fn find_mempool_descendants(&self, _txid: &Txid) -> Result<Vec<Txid>, Error> {
        unimplemented!()
    }

    async fn get_transaction_output(
        &self,
        _outpoint: &bitcoin::OutPoint,
        _include_mempool: bool,
    ) -> Result<Option<GetTxOutResult>, Error> {
        unimplemented!()
    }

    async fn get_transaction_fee(
        &self,
        _txid: &bitcoin::Txid,
        _lookup_hint: Option<crate::bitcoin::TransactionLookupHint>,
    ) -> Result<GetTransactionFeeResult, Error> {
        unimplemented!()
    }

    async fn get_mempool_entry(
        &self,
        _txid: &Txid,
    ) -> Result<Option<bitcoincore_rpc_json::GetMempoolEntryResult>, Error> {
        unimplemented!()
    }

    async fn get_blockchain_info(
        &self,
    ) -> Result<bitcoincore_rpc_json::GetBlockchainInfoResult, Error> {
        self.inner.lock().await.get_blockchain_info().await
    }

    async fn get_network_info(&self) -> Result<bitcoincore_rpc_json::GetNetworkInfoResult, Error> {
        self.inner.lock().await.get_network_info().await
    }

    async fn get_best_block_hash(&self) -> Result<bitcoin::BlockHash, Error> {
        self.inner.lock().await.get_best_block_hash().await
    }
}

impl StacksInteract for WrappedMockStacksInteract {
    async fn get_current_signer_set_info(
        &self,
        contract_principal: &StacksAddress,
    ) -> Result<Option<SignerSetInfo>, Error> {
        self.inner
            .lock()
            .await
            .get_current_signer_set_info(contract_principal)
            .await
    }

    async fn get_current_signers_aggregate_key(
        &self,
        contract_principal: &StacksAddress,
    ) -> Result<Option<PublicKey>, Error> {
        self.inner
            .lock()
            .await
            .get_current_signers_aggregate_key(contract_principal)
            .await
    }

    async fn is_deposit_completed(
        &self,
        contract_principal: &StacksAddress,
        outpoint: &bitcoin::OutPoint,
    ) -> Result<bool, Error> {
        self.inner
            .lock()
            .await
            .is_deposit_completed(contract_principal, outpoint)
            .await
    }

    async fn is_withdrawal_completed(
        &self,
        contract_principal: &StacksAddress,
        request_id: u64,
    ) -> Result<bool, Error> {
        self.inner
            .lock()
            .await
            .is_withdrawal_completed(contract_principal, request_id)
            .await
    }

    async fn get_account(&self, address: &StacksAddress) -> Result<AccountInfo, Error> {
        self.inner.lock().await.get_account(address).await
    }

    async fn submit_tx(&self, tx: &StacksTransaction) -> Result<SubmitTxResponse, Error> {
        self.inner.lock().await.submit_tx(tx).await
    }

    async fn get_block(&self, block_id: &StacksBlockHash) -> Result<NakamotoBlock, Error> {
        self.inner.lock().await.get_block(block_id).await
    }

<<<<<<< HEAD
    async fn get_tenure(&self, block_id: &StacksBlockHash) -> Result<TenureBlockHeaders, Error> {
=======
    async fn check_pre_nakamoto_block(&self, block_id: &StacksBlockId) -> Result<(), Error> {
        self.inner
            .lock()
            .await
            .check_pre_nakamoto_block(block_id)
            .await
    }

    async fn get_tenure(&self, block_id: &StacksBlockId) -> Result<TenureBlocks, Error> {
>>>>>>> 63d0b270
        self.inner.lock().await.get_tenure(block_id).await
    }

    async fn get_tenure_info(&self) -> Result<GetTenureInfoResponse, Error> {
        self.inner.lock().await.get_tenure_info().await
    }

    async fn get_sortition_info(
        &self,
        consensus_hash: &ConsensusHash,
    ) -> Result<SortitionInfo, Error> {
        self.inner
            .lock()
            .await
            .get_sortition_info(consensus_hash)
            .await
    }

    async fn estimate_fees<T>(
        &self,
        wallet: &SignerWallet,
        payload: &T,
        priority: FeePriority,
    ) -> Result<u64, Error>
    where
        T: AsTxPayload + Send + Sync,
    {
        self.inner
            .lock()
            .await
            .estimate_fees(wallet, payload, priority)
            .await
    }

    async fn get_epoch_status(&self) -> Result<StacksEpochStatus, Error> {
        self.inner.lock().await.get_epoch_status().await
    }

    async fn get_node_info(&self) -> Result<GetNodeInfoResponse, Error> {
        self.inner.lock().await.get_node_info().await
    }

    async fn get_contract_source(
        &self,
        address: &StacksAddress,
        contract_name: &str,
    ) -> Result<ContractSrcResponse, Error> {
        self.inner
            .lock()
            .await
            .get_contract_source(address, contract_name)
            .await
    }

    async fn get_sbtc_total_supply(&self, sender: &StacksAddress) -> Result<Amount, Error> {
        self.inner.lock().await.get_sbtc_total_supply(sender).await
    }
}

impl EmilyInteract for WrappedMockEmilyInteract {
    async fn get_deposit(
        &self,
        txid: &BitcoinTxId,
        output_index: u32,
    ) -> Result<Option<sbtc::deposits::CreateDepositRequest>, Error> {
        self.inner
            .lock()
            .await
            .get_deposit(txid, output_index)
            .await
    }

    async fn get_deposits(&self) -> Result<Vec<sbtc::deposits::CreateDepositRequest>, Error> {
        self.inner.lock().await.get_deposits().await
    }

    async fn get_deposits_with_status(
        &self,
        status: DepositStatus,
    ) -> Result<Vec<sbtc::deposits::CreateDepositRequest>, Error> {
        self.inner
            .lock()
            .await
            .get_deposits_with_status(status)
            .await
    }

    async fn update_deposits(
        &self,
        update_deposits: Vec<emily_client::models::DepositUpdate>,
    ) -> Result<emily_client::models::UpdateDepositsResponse, Error> {
        self.inner
            .lock()
            .await
            .update_deposits(update_deposits)
            .await
    }

    async fn accept_deposits<'a>(
        &'a self,
        transaction: &'a UnsignedTransaction<'a>,
    ) -> Result<emily_client::models::UpdateDepositsResponse, Error> {
        self.inner.lock().await.accept_deposits(transaction).await
    }

    async fn accept_withdrawals<'a>(
        &'a self,
        transaction: &'a UnsignedTransaction<'a>,
    ) -> Result<emily_client::models::UpdateWithdrawalsResponse, Error> {
        self.inner
            .lock()
            .await
            .accept_withdrawals(transaction)
            .await
    }

    async fn update_withdrawals(
        &self,
        update_withdrawals: Vec<emily_client::models::WithdrawalUpdate>,
    ) -> Result<emily_client::models::UpdateWithdrawalsResponse, Error> {
        self.inner
            .lock()
            .await
            .update_withdrawals(update_withdrawals)
            .await
    }

    async fn get_limits(&self) -> Result<SbtcLimits, Error> {
        self.inner.lock().await.get_limits().await
    }
}

/// Struct which holds the current configuration of the context builder.
pub struct ContextConfig<Storage, Bitcoin, Stacks, Emily> {
    settings: crate::config::Settings,
    storage: Storage,
    bitcoin: Bitcoin,
    stacks: Stacks,
    emily: Emily,
}

impl Default for ContextConfig<(), (), (), ()> {
    fn default() -> Self {
        Self {
            settings: Settings::new_from_default_config().expect("failed to load default config"),
            storage: (),
            bitcoin: (),
            stacks: (),
            emily: (),
        }
    }
}

/// State for the builder pattern.
pub trait BuilderState<Storage, Bitcoin, Stacks, Emily> {
    /// Consumes the builder, returning its current internal configuration.
    fn get_config(self) -> ContextConfig<Storage, Bitcoin, Stacks, Emily>;
}

/// A builder for creating a [`TestContext`].
pub struct ContextBuilder<Storage, Bitcoin, Stacks, Emily> {
    config: ContextConfig<Storage, Bitcoin, Stacks, Emily>,
}

impl ContextBuilder<(), (), (), ()> {
    /// Create a new context builder.
    pub fn new() -> Self {
        Self { config: Default::default() }
    }
}

impl Default for ContextBuilder<(), (), (), ()> {
    fn default() -> Self {
        Self::new()
    }
}

impl<Storage, Bitcoin, Stacks, Emily> BuilderState<Storage, Bitcoin, Stacks, Emily>
    for ContextBuilder<Storage, Bitcoin, Stacks, Emily>
{
    fn get_config(self) -> ContextConfig<Storage, Bitcoin, Stacks, Emily> {
        self.config
    }
}

/// Trait for configuring the settings. These methods are always available.
pub trait ConfigureSettings<Storage, Bitcoin, Stacks, Emily>
where
    Self: Sized + BuilderState<Storage, Bitcoin, Stacks, Emily>,
{
    /// Configure the context with the specified settings.
    fn with_settings(self, settings: Settings) -> ContextBuilder<Storage, Bitcoin, Stacks, Emily> {
        let config = self.get_config();
        ContextBuilder {
            config: ContextConfig { settings, ..config },
        }
    }

    /// Modify the current [`Settings`] using the provided closure.
    fn modify_settings(
        self,
        f: impl FnOnce(&mut Settings),
    ) -> ContextBuilder<Storage, Bitcoin, Stacks, Emily> {
        let mut config = self.get_config();
        f(&mut config.settings);
        ContextBuilder { config }
    }

    /// Helper for configuring the context's settings with the specified signer
    /// private key.
    fn with_private_key(
        self,
        private_key: PrivateKey,
    ) -> ContextBuilder<Storage, Bitcoin, Stacks, Emily> {
        self.modify_settings(|settings| {
            settings.signer.private_key = private_key;
        })
    }
}

impl<Storage, Bitcoin, Stacks, Emily> ConfigureSettings<Storage, Bitcoin, Stacks, Emily>
    for ContextBuilder<Storage, Bitcoin, Stacks, Emily>
where
    Self: BuilderState<Storage, Bitcoin, Stacks, Emily>,
{
}

/// Trait for configuring the storage implementation. These methods are available
/// when the storage implementation has not been set yet.
pub trait ConfigureStorage<Bitcoin, Stacks, Emily>
where
    Self: Sized + BuilderState<(), Bitcoin, Stacks, Emily>,
{
    /// Configure the context with an in-memory storage implementation.
    fn with_in_memory_storage(self) -> ContextBuilder<SharedStore, Bitcoin, Stacks, Emily> {
        let config = self.get_config();
        ContextBuilder {
            config: ContextConfig {
                settings: config.settings,
                storage: Store::new_shared(),
                bitcoin: config.bitcoin,
                stacks: config.stacks,
                emily: config.emily,
            },
        }
    }

    /// Configure the context with the specified storage implementation.
    fn with_storage<Storage: DbRead + DbWrite + Clone + Send + Sync>(
        self,
        storage: Storage,
    ) -> ContextBuilder<Storage, Bitcoin, Stacks, Emily> {
        let config = self.get_config();
        ContextBuilder {
            config: ContextConfig {
                settings: config.settings,
                storage,
                bitcoin: config.bitcoin,
                stacks: config.stacks,
                emily: config.emily,
            },
        }
    }
}

impl<Bitcoin, Stacks, Emily> ConfigureStorage<Bitcoin, Stacks, Emily>
    for ContextBuilder<(), Bitcoin, Stacks, Emily>
where
    Self: BuilderState<(), Bitcoin, Stacks, Emily>,
{
}

/// Trait for configuring the Bitcoin client implementation. These methods are
/// available when the Bitcoin client implementation has not been set yet.
pub trait ConfigureBitcoinClient<Storage, Stacks, Emily>
where
    Self: Sized + BuilderState<Storage, (), Stacks, Emily>,
{
    /// Configure the context with the specified Bitcoin client implementation.
    fn with_bitcoin_client<Bitcoin: BitcoinInteract + Clone + Send + Sync>(
        self,
        bitcoin_client: Bitcoin,
    ) -> ContextBuilder<Storage, Bitcoin, Stacks, Emily> {
        let config = self.get_config();
        ContextBuilder {
            config: ContextConfig {
                settings: config.settings,
                storage: config.storage,
                bitcoin: bitcoin_client,
                stacks: config.stacks,
                emily: config.emily,
            },
        }
    }

    /// Configure the context to use a [`BitcoinCoreClient`](crate::bitcoin::rpc::BitcoinCoreClient)
    /// with the first RPC endpoint from the settings.
    fn with_first_bitcoin_core_client(
        self,
    ) -> ContextBuilder<Storage, crate::bitcoin::rpc::BitcoinCoreClient, Stacks, Emily> {
        let config = self.get_config();
        let url = config.settings.bitcoin.rpc_endpoints.first().unwrap();
        let bitcoin_client = crate::bitcoin::rpc::BitcoinCoreClient::try_from(url).unwrap();
        ContextBuilder {
            config: ContextConfig {
                settings: config.settings,
                storage: config.storage,
                bitcoin: bitcoin_client,
                stacks: config.stacks,
                emily: config.emily,
            },
        }
    }

    /// Configure the context with a mocked Bitcoin client.
    fn with_mocked_bitcoin_client(
        self,
    ) -> ContextBuilder<Storage, WrappedMockBitcoinInteract, Stacks, Emily> {
        self.with_bitcoin_client(WrappedMock::default())
    }
}

impl<Storage, Stacks, Emily> ConfigureBitcoinClient<Storage, Stacks, Emily>
    for ContextBuilder<Storage, (), Stacks, Emily>
where
    Self: Sized + BuilderState<Storage, (), Stacks, Emily>,
{
}

/// Trait for configuring the Stacks client implementation. These methods are
/// available when the Stacks client implementation has not been set yet.
pub trait ConfigureStacksClient<Storage, Bitcoin, Emily>
where
    Self: Sized + BuilderState<Storage, Bitcoin, (), Emily>,
{
    /// Configure the context with the specified Stacks client implementation.
    fn with_stacks_client<Stacks: StacksInteract + Clone + Send + Sync>(
        self,
        stacks_client: Stacks,
    ) -> ContextBuilder<Storage, Bitcoin, Stacks, Emily> {
        let config = self.get_config();
        ContextBuilder {
            config: ContextConfig {
                settings: config.settings,
                storage: config.storage,
                bitcoin: config.bitcoin,
                stacks: stacks_client,
                emily: config.emily,
            },
        }
    }

    /// Configure the context with a mocked stacks client.
    fn with_mocked_stacks_client(
        self,
    ) -> ContextBuilder<Storage, Bitcoin, WrappedMockStacksInteract, Emily> {
        self.with_stacks_client(WrappedMock::default())
    }
}

impl<Storage, Bitcoin, Emily> ConfigureStacksClient<Storage, Bitcoin, Emily>
    for ContextBuilder<Storage, Bitcoin, (), Emily>
where
    Self: Sized + BuilderState<Storage, Bitcoin, (), Emily>,
{
}

/// Trait for configuring the Emily client implementation. These methods are
/// available when the Emily client implementation has not been set yet.
pub trait ConfigureEmilyClient<Storage, Bitcoin, Stacks>
where
    Self: Sized + BuilderState<Storage, Bitcoin, Stacks, ()>,
{
    /// Configure the context with the specified Emily client implementation.
    fn with_emily_client<Emily: EmilyInteract + Clone + Send + Sync>(
        self,
        emily_client: Emily,
    ) -> ContextBuilder<Storage, Bitcoin, Stacks, Emily> {
        let config = self.get_config();
        ContextBuilder {
            config: ContextConfig {
                settings: config.settings,
                storage: config.storage,
                bitcoin: config.bitcoin,
                stacks: config.stacks,
                emily: emily_client,
            },
        }
    }

    /// Configure the context with a mocked Emily client.
    fn with_mocked_emily_client(
        self,
    ) -> ContextBuilder<Storage, Bitcoin, Stacks, WrappedMockEmilyInteract> {
        self.with_emily_client(WrappedMock::default())
    }
}

impl<Storage, Bitcoin, Stacks> ConfigureEmilyClient<Storage, Bitcoin, Stacks>
    for ContextBuilder<Storage, Bitcoin, Stacks, ()>
where
    Self: Sized + BuilderState<Storage, Bitcoin, Stacks, ()>,
{
}

/// Trait for configuring the context with mocked clients. These methods are
/// available when no clients have been configured yet.
pub trait ConfigureMockedClients<Storage>
where
    Self: Sized + BuilderState<Storage, (), (), ()>,
{
    /// Configure the context to use mocks for all client implementations.
    fn with_mocked_clients(
        self,
    ) -> ContextBuilder<
        Storage,
        WrappedMockBitcoinInteract,
        WrappedMockStacksInteract,
        WrappedMockEmilyInteract,
    > {
        let config = self.get_config();
        ContextBuilder {
            config: ContextConfig {
                settings: config.settings,
                storage: config.storage,
                bitcoin: WrappedMock::default(),
                stacks: WrappedMock::default(),
                emily: WrappedMock::default(),
            },
        }
    }
}

impl<Storage> ConfigureMockedClients<Storage> for ContextBuilder<Storage, (), (), ()> where
    Self: Sized + BuilderState<Storage, (), (), ()>
{
}

/// Trait for building a [`TestContext`]. The [`BuildContext::build`] method
/// consumes the builder and returns a new [`TestContext`]. The method is only
/// available when all required components have been configured.
pub trait BuildContext<Storage, Bitcoin, Stacks, Emily>
where
    Self: Sized + BuilderState<Storage, Bitcoin, Stacks, Emily>,
{
    /// Consume the builder and return a new [`TestContext`].
    fn build(self) -> TestContext<Storage, Bitcoin, Stacks, Emily>;
}

// TODO: We could probably move the entire builder and use it for the `SignerContext`
// as well with a separate `SignerContextBuilder` trait.
impl<Storage, Bitcoin, Stacks, Emily> BuildContext<Storage, Bitcoin, Stacks, Emily>
    for ContextBuilder<Storage, Bitcoin, Stacks, Emily>
where
    Self: BuilderState<Storage, Bitcoin, Stacks, Emily>,
    Storage: DbRead + DbWrite + Transactable + Clone + Sync + Send + 'static,
    Bitcoin: BitcoinInteract + Clone + Send + Sync + 'static,
    Stacks: StacksInteract + Clone + Send + Sync + 'static,
    Emily: EmilyInteract + Clone + Send + Sync + 'static,
{
    fn build(self) -> TestContext<Storage, Bitcoin, Stacks, Emily> {
        let config = self.get_config();
        TestContext::new(
            config.settings,
            config.storage,
            config.bitcoin,
            config.stacks,
            config.emily,
        )
    }
}

#[cfg(test)]
mod tests {
    use std::{
        sync::{
            Arc,
            atomic::{AtomicBool, AtomicU8, Ordering},
        },
        time::Duration,
    };

    use tokio::sync::Notify;

    use crate::storage::model;
    use crate::{
        context::{Context as _, SignerEvent, SignerSignal},
        testing::context::*,
    };

    #[test]
    fn can_build() {
        let _builder = ContextBuilder::new()
            .with_in_memory_storage()
            .with_mocked_clients()
            .build();
    }

    /// This test ensures that the context can be cloned and signals can be sent
    /// to both clones.
    #[tokio::test]
    async fn context_clone_signalling_works() {
        let context = TestContext::builder()
            .with_in_memory_storage()
            .with_mocked_clients()
            .build();

        let context = Arc::new(context);
        let mut recv = context.get_signal_receiver();
        let recv_count = Arc::new(AtomicU8::new(0));

        let recv1 = tokio::spawn(async move {
            let signal = recv.recv().await.unwrap();
            assert_matches::assert_matches!(
                signal,
                SignerSignal::Event(SignerEvent::BitcoinBlockObserved(_))
            );
            signal
        });

        let context_clone = context.clone();
        let recv_count_clone = Arc::clone(&recv_count);
        let recv_task_started = Arc::new(AtomicBool::new(false));
        let recv_task_started_clone = Arc::clone(&recv_task_started);
        let recv_signal_received = Arc::new(AtomicBool::new(false));
        let recv_signal_received_clone = Arc::clone(&recv_signal_received);

        let recv_task = tokio::spawn(async move {
            let mut cloned_receiver = context_clone.get_signal_receiver();
            recv_task_started_clone.store(true, Ordering::Relaxed);
            let signal = cloned_receiver.recv().await.unwrap();
            assert_matches::assert_matches!(
                signal,
                SignerSignal::Event(SignerEvent::BitcoinBlockObserved(_))
            );
            recv_count_clone.fetch_add(1, Ordering::Relaxed);
            recv_signal_received_clone.store(true, Ordering::Relaxed);
            signal
        });

        while !recv_task_started.load(Ordering::Relaxed) {
            tokio::time::sleep(Duration::from_millis(10)).await;
        }

        let chain_tip_ref = model::BitcoinBlockRef::genesis();
        context
            .signal(SignerEvent::BitcoinBlockObserved(chain_tip_ref).into())
            .unwrap();

        while !recv_signal_received.load(Ordering::Relaxed) {
            tokio::time::sleep(Duration::from_millis(10)).await;
        }

        recv_task.abort();
        recv1.abort();

        assert_eq!(recv_count.load(Ordering::Relaxed), 1);
    }

    /// This test demonstrates that cloning a broadcast channel and subscribing to
    /// it from multiple tasks works as expected (as according to the docs, but
    /// there were some weird issues in some tests that behaved as-if the cloning
    /// wasn't working as expected).
    #[tokio::test]
    async fn test_tokio_broadcast_clone_assumptions() {
        let (tx1, mut rx1) = tokio::sync::broadcast::channel(100);
        let tx2 = tx1.clone();
        let mut rx2 = tx2.subscribe();

        assert_eq!(tx1.receiver_count(), 2);

        let count = Arc::new(AtomicU8::new(0));
        let count1 = Arc::clone(&count);
        let count2 = Arc::clone(&count);

        let task1_started = Arc::new(Notify::new());
        let task1_started_clone = Arc::clone(&task1_started);

        let task1 = tokio::spawn(async move {
            task1_started_clone.notify_one();

            while rx2.recv().await.is_ok() {
                count1.fetch_add(1, Ordering::Relaxed);
            }
        });

        task1_started.notified().await;

        tx1.send(1).unwrap();

        let task2_started = Arc::new(Notify::new());
        let task2_started_clone = Arc::clone(&task2_started);

        let task2 = tokio::spawn(async move {
            task2_started_clone.notify_one();

            while rx1.recv().await.is_ok() {
                count2.fetch_add(1, Ordering::Relaxed);
            }
        });

        task2_started.notified().await;

        tx2.send(2).unwrap();
        tx1.send(3).unwrap();
        tx1.send(4).unwrap();

        // Just to ensure that the tasks have a chance to process the messages.
        tokio::time::sleep(Duration::from_millis(100)).await;

        task1.abort();
        task2.abort();

        // You might expect this to be 7 since we start the 2nd event loop
        // after the first send, but the subscriptions are created at the
        // beginning of this test, so the messages are buffered in the channel.
        assert_eq!(count.load(Ordering::Relaxed), 8);
    }
}<|MERGE_RESOLUTION|>--- conflicted
+++ resolved
@@ -486,19 +486,15 @@
         self.inner.lock().await.get_block(block_id).await
     }
 
-<<<<<<< HEAD
+    async fn check_pre_nakamoto_block(&self, block_id: &StacksBlockHash) -> Result<(), Error> {
+        self.inner
+            .lock()
+            .await
+            .check_pre_nakamoto_block(block_id)
+            .await
+    }
+
     async fn get_tenure(&self, block_id: &StacksBlockHash) -> Result<TenureBlockHeaders, Error> {
-=======
-    async fn check_pre_nakamoto_block(&self, block_id: &StacksBlockId) -> Result<(), Error> {
-        self.inner
-            .lock()
-            .await
-            .check_pre_nakamoto_block(block_id)
-            .await
-    }
-
-    async fn get_tenure(&self, block_id: &StacksBlockId) -> Result<TenureBlocks, Error> {
->>>>>>> 63d0b270
         self.inner.lock().await.get_tenure(block_id).await
     }
 
