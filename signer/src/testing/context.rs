--- conflicted
+++ resolved
@@ -422,13 +422,8 @@
     }
 }
 
-<<<<<<< HEAD
 impl StacksInteract for WrappedMock<MockStacksInteract> {
     async fn get_current_signer_set_info(
-=======
-impl StacksInteract for WrappedMockStacksInteract {
-    async fn get_current_signer_set(
->>>>>>> 73893cdd
         &self,
         contract_principal: &StacksAddress,
     ) -> Result<Option<SignerSetInfo>, Error> {
