//! Test utilities for the block observer

use std::collections::HashMap;
use std::ops::Deref as _;

use bitcoin::Amount;
use bitcoin::BlockHash;
use bitcoin::Txid;
use bitcoin::hashes::Hash as _;
use bitcoincore_rpc_json::GetTxOutResult;
use blockstack_lib::chainstate::nakamoto::NakamotoBlock;
use blockstack_lib::chainstate::nakamoto::NakamotoBlockHeader;
use blockstack_lib::chainstate::stacks::StacksTransaction;
use blockstack_lib::net::api::getcontractsrc::ContractSrcResponse;
use blockstack_lib::net::api::getsortition::SortitionInfo;
use blockstack_lib::types::chainstate::StacksAddress;
use blockstack_lib::types::chainstate::StacksBlockId;
use clarity::types::chainstate::BurnchainHeaderHash;
use clarity::types::chainstate::SortitionId;
use emily_client::models::DepositStatus;
use rand::seq::IteratorRandom as _;
use sbtc::deposits::CreateDepositRequest;

use crate::bitcoin::BitcoinBlockHashStreamProvider;
use crate::bitcoin::BitcoinInteract;
use crate::bitcoin::GetTransactionFeeResult;
use crate::bitcoin::TransactionLookupHint;
use crate::bitcoin::rpc::BitcoinBlockHeader;
use crate::bitcoin::rpc::BitcoinBlockInfo;
use crate::bitcoin::rpc::BitcoinTxInfo;
use crate::bitcoin::rpc::GetTxResponse;
use crate::bitcoin::utxo;
use crate::context::SbtcLimits;
use crate::emily_client::EmilyInteract;
use crate::error::Error;
use crate::keys::PublicKey;
use crate::stacks::api::AccountInfo;
use crate::stacks::api::FeePriority;
use crate::stacks::api::GetNodeInfoResponse;
use crate::stacks::api::GetTenureInfoResponse;
use crate::stacks::api::SignerSetInfo;
use crate::stacks::api::StacksBlockHeader;
use crate::stacks::api::StacksEpochStatus;
use crate::stacks::api::StacksInteract;
use crate::stacks::api::SubmitTxResponse;
use crate::stacks::api::TenureBlockHeaders;
use crate::stacks::wallet::SignerWallet;
use crate::storage::model;
use crate::storage::model::BitcoinBlockHeight;
use crate::storage::model::ConsensusHash;
use crate::storage::model::StacksBlockHash;
use crate::testing::dummy;
use crate::util::ApiFallbackClient;

/// A test harness for the block observer.
#[derive(Debug, Clone)]
pub struct TestHarness {
    bitcoin_blocks: Vec<BitcoinBlockInfo>,
    /// This represents the Stacks blockchain. The bitcoin::BlockHash
    /// is used to identify tenures. That is, all NakamotoBlocks that
    /// have the same bitcoin::BlockHash occur within the same tenure.
    stacks_blocks: Vec<(StacksBlockId, NakamotoBlock, BlockHash)>,
    /// This represents deposit transactions
    deposits: HashMap<Txid, (GetTxResponse, BitcoinTxInfo)>,
    /// This represents deposit requests that have not been processed, i.e.
    /// they are received from the Emily API.
    pending_deposits: Vec<CreateDepositRequest>,
}

impl TestHarness {
    /// Get the Bitcoin blocks in the test harness.
    pub fn bitcoin_blocks(&self) -> &[BitcoinBlockInfo] {
        &self.bitcoin_blocks
    }

    /// The minimum block height amount blocks in this blockchain
    pub fn min_block_height(&self) -> Option<BitcoinBlockHeight> {
        self.bitcoin_blocks.iter().map(|block| block.height).min()
    }

    /// Get the Stacks blocks in the test harness.
    pub fn stacks_blocks(&self) -> &[(StacksBlockId, NakamotoBlock, BlockHash)] {
        &self.stacks_blocks
    }

    /// Get the deposit transactions in the test harness.
    pub fn deposits(&self) -> &HashMap<Txid, (GetTxResponse, BitcoinTxInfo)> {
        &self.deposits
    }

    /// Add a single deposit transaction to the test harness.
    pub fn add_deposit(&mut self, txid: Txid, response: GetTxResponse) {
        let tx_info = BitcoinTxInfo {
            fee: Some(bitcoin::Amount::from_sat(1000)),
            tx: response.tx.clone(),
            vin: Vec::new(),
        };
        self.deposits.insert(txid, (response, tx_info));
    }

    /// Add multiple deposit transactions to the test harness.
    pub fn add_deposits(&mut self, deposits: &[(Txid, GetTxResponse)]) {
        for (txid, response) in deposits {
            self.add_deposit(*txid, response.clone());
        }
    }

    /// Get the pending deposit requests in the test harness.
    pub fn pending_deposits(&self) -> &[CreateDepositRequest] {
        &self.pending_deposits
    }

    /// Add a single pending deposit request to the test harness.
    pub fn add_pending_deposit(&mut self, deposit: CreateDepositRequest) {
        self.pending_deposits.push(deposit);
    }

    /// Add multiple pending deposit requests to the test harness.
    pub fn add_pending_deposits(&mut self, deposits: &[CreateDepositRequest]) {
        self.pending_deposits.extend(deposits.iter().cloned());
    }

    /// Generate a new test harness with random data.
    pub fn generate(
        rng: &mut impl rand::RngCore,
        num_bitcoin_blocks: usize,
        num_stacks_blocks_per_bitcoin_block: std::ops::Range<usize>,
    ) -> Self {
        // There is an issue with using heights less than 17. Bitcoin
        // mainnet doesn't have this issue because the block height was not
        // originally included anywhere until much later.
        let height = Some(BitcoinBlockHeight::from(17u64));
        let mut bitcoin_blocks: Vec<_> = std::iter::successors(height, |&height| Some(height + 1))
            .map(|height| BitcoinBlockInfo::random_with_height(height, rng))
            .take(num_bitcoin_blocks)
            .collect();

        for idx in 1..bitcoin_blocks.len() {
            bitcoin_blocks[idx].previous_block_hash = bitcoin_blocks[idx - 1].block_hash;
        }

        let first_header = NakamotoBlockHeader::empty();
        let stacks_blocks: Vec<(StacksBlockId, NakamotoBlock, BlockHash)> = bitcoin_blocks
            .iter()
            .scan(first_header, |previous_stx_block_header, btc_block| {
                let num_blocks = num_stacks_blocks_per_bitcoin_block
                    .clone()
                    .choose(rng)
                    .unwrap_or_default();
                let initial_state = previous_stx_block_header.clone();
                let stacks_blocks: Vec<(StacksBlockId, NakamotoBlock, BlockHash)> =
                    std::iter::repeat_with(|| dummy::stacks_block(&fake::Faker, rng))
                        .take(num_blocks)
                        .scan(initial_state, |last_stx_block_header, mut stx_block| {
                            stx_block.header.parent_block_id = last_stx_block_header.block_id();
                            stx_block.header.chain_length = last_stx_block_header.chain_length + 1;
                            *last_stx_block_header = stx_block.header.clone();
                            Some((stx_block.block_id(), stx_block, btc_block.block_hash))
                        })
                        .collect();

                if let Some((_, stx_block, _)) = stacks_blocks.last() {
                    *previous_stx_block_header = stx_block.header.clone()
                };

                Some(stacks_blocks)
            })
            .flatten()
            .collect();

        Self {
            bitcoin_blocks,
            stacks_blocks,
            deposits: HashMap::new(),
            pending_deposits: Vec::new(),
        }
    }

    /// Spawn a Bitcoin block hash stream for testing.
    pub fn spawn_block_hash_stream(
        &self,
    ) -> tokio_stream::wrappers::ReceiverStream<Result<bitcoin::BlockHash, Error>> {
        let headers: Vec<_> = self
            .bitcoin_blocks
            .iter()
            .map(|block| Ok(block.block_hash))
            .collect();

        let (tx, rx) = tokio::sync::mpsc::channel(128);

        tokio::spawn(async move {
            for header in headers {
                tx.send(header).await.expect("failed to send header");
            }
        });

        rx.into()
    }
}

impl BitcoinBlockHashStreamProvider for TestHarness {
    type Error = Error;
    fn get_block_hash_stream(
        &self,
    ) -> impl futures::Stream<Item = Result<BlockHash, Self::Error>> + Send + Sync + Unpin + 'static
    {
        self.spawn_block_hash_stream()
    }
}

impl TryFrom<TestHarness> for ApiFallbackClient<TestHarness> {
    type Error = Error;
    fn try_from(value: TestHarness) -> Result<Self, Error> {
        ApiFallbackClient::new(vec![value]).map_err(Error::FallbackClient)
    }
}

impl BitcoinInteract for TestHarness {
    async fn get_tx(&self, txid: &bitcoin::Txid) -> Result<Option<GetTxResponse>, Error> {
        Ok(self.deposits.get(txid).cloned().map(|(resp, _)| resp))
    }

    async fn get_block_header(
        &self,
        block_hash: &BlockHash,
    ) -> Result<Option<BitcoinBlockHeader>, Error> {
        Ok(self
            .bitcoin_blocks
            .iter()
            .find(|block| &block.block_hash == block_hash)
            .map(|block| BitcoinBlockHeader {
                hash: *block_hash,
                height: block.height,
                time: block.time,
                previous_block_hash: block.previous_block_hash,
            }))
    }

    async fn get_tx_info(
        &self,
        txid: &Txid,
        _: &BlockHash,
    ) -> Result<Option<BitcoinTxInfo>, Error> {
        Ok(self.deposits.get(txid).cloned().map(|(_, tx_info)| tx_info))
    }

    async fn get_block(
        &self,
        block_hash: &bitcoin::BlockHash,
    ) -> Result<Option<BitcoinBlockInfo>, Error> {
        Ok(self
            .bitcoin_blocks
            .iter()
            .find(|block| &block.block_hash == block_hash)
            .cloned())
    }

    async fn estimate_fee_rate(&self) -> Result<f64, Error> {
        unimplemented!()
    }

    async fn broadcast_transaction(&self, _tx: &bitcoin::Transaction) -> Result<(), Error> {
        unimplemented!()
    }

    async fn find_mempool_transactions_spending_output(
        &self,
        _outpoint: &bitcoin::OutPoint,
    ) -> Result<Vec<Txid>, Error> {
        unimplemented!()
    }

    async fn find_mempool_descendants(&self, _txid: &Txid) -> Result<Vec<Txid>, Error> {
        unimplemented!()
    }

    async fn get_transaction_output(
        &self,
        _outpoint: &bitcoin::OutPoint,
        _include_mempool: bool,
    ) -> Result<Option<GetTxOutResult>, Error> {
        unimplemented!()
    }

    async fn get_transaction_fee(
        &self,
        _txid: &bitcoin::Txid,
        _lookup_hint: Option<TransactionLookupHint>,
    ) -> Result<GetTransactionFeeResult, Error> {
        unimplemented!()
    }

    async fn get_mempool_entry(
        &self,
        _txid: &Txid,
    ) -> Result<Option<bitcoincore_rpc_json::GetMempoolEntryResult>, Error> {
        unimplemented!()
    }

    async fn get_blockchain_info(
        &self,
    ) -> Result<bitcoincore_rpc_json::GetBlockchainInfoResult, Error> {
        unimplemented!()
    }

    async fn get_network_info(&self) -> Result<bitcoincore_rpc_json::GetNetworkInfoResult, Error> {
        unimplemented!()
    }

    async fn get_best_block_hash(&self) -> Result<BlockHash, Error> {
        unimplemented!()
    }
}

impl StacksInteract for TestHarness {
    async fn get_current_signer_set_info(
        &self,
        _contract_principal: &StacksAddress,
    ) -> Result<Option<SignerSetInfo>, Error> {
        Ok(None)
    }
    async fn get_current_signers_aggregate_key(
        &self,
        _contract_principal: &StacksAddress,
    ) -> Result<Option<PublicKey>, Error> {
        // issue #118
        todo!()
    }
    async fn is_deposit_completed(
        &self,
        _: &StacksAddress,
        _: &bitcoin::OutPoint,
    ) -> Result<bool, Error> {
        unimplemented!()
    }
    async fn is_withdrawal_completed(&self, _: &StacksAddress, _: u64) -> Result<bool, Error> {
        unimplemented!()
    }
    async fn get_account(&self, _address: &StacksAddress) -> Result<AccountInfo, Error> {
        // issue #118
        todo!()
    }

    async fn submit_tx(&self, _tx: &StacksTransaction) -> Result<SubmitTxResponse, Error> {
        // issue #118
        todo!()
    }

    async fn get_block(&self, block_id: &StacksBlockHash) -> Result<NakamotoBlock, Error> {
        self.stacks_blocks
            .iter()
            .skip_while(|(id, _, _)| id != &block_id.into())
            .map(|(_, block, _)| block)
            .next()
            .cloned()
            .ok_or(Error::MissingBlock)
    }
<<<<<<< HEAD
    async fn get_tenure(&self, block_id: &StacksBlockHash) -> Result<TenureBlockHeaders, Error> {
=======
    async fn check_pre_nakamoto_block(&self, _: &StacksBlockId) -> Result<(), Error> {
        unimplemented!()
    }
    async fn get_tenure(&self, block_id: &StacksBlockId) -> Result<TenureBlocks, Error> {
>>>>>>> 63d0b270
        let (stx_block_id, stx_block, btc_block_id) = self
            .stacks_blocks
            .iter()
            .find(|(id, _, _)| id == &block_id.into())
            .ok_or(Error::MissingBlock)?;

        let headers: Vec<StacksBlockHeader> = self
            .stacks_blocks
            .iter()
            .skip_while(|(_, _, block_id)| block_id != btc_block_id)
            .take_while(|(block_id, _, _)| block_id != stx_block_id)
            .map(|(_, block, _)| block)
            .chain(std::iter::once(stx_block))
            .map(|block| block.header.clone().into())
            .collect();

        TenureBlockHeaders::from_headers(headers)
    }
    async fn get_tenure_info(&self) -> Result<GetTenureInfoResponse, Error> {
        let (_, _, btc_block_id) = self.stacks_blocks.last().unwrap();

        Ok(GetTenureInfoResponse {
            consensus_hash: ConsensusHash::new([0; 20]),
            tenure_start_block_id: self
                .stacks_blocks
                .iter()
                .find(|(_, _, block_id)| block_id == btc_block_id)
                .map(|(stx_block_id, _, _)| stx_block_id.clone().into())
                .unwrap(),
            parent_consensus_hash: ConsensusHash::new([0; 20]),
            parent_tenure_start_block_id: StacksBlockId::first_mined().into(),
            tip_block_id: self
                .stacks_blocks
                .last()
                .map(|(block_id, _, _)| block_id.clone().into())
                .unwrap(),
            tip_height: (self.stacks_blocks.len() as u64).into(),
            reward_cycle: 0,
        })
    }

    async fn get_sortition_info(
        &self,
        _consensus_hash: &ConsensusHash,
    ) -> Result<SortitionInfo, Error> {
        let bitcoin_block = self.bitcoin_blocks.last().unwrap();
        Ok(SortitionInfo {
            burn_block_hash: BurnchainHeaderHash::from_bytes_be(
                bitcoin_block.block_hash.as_byte_array(),
            )
            .ok_or(Error::MissingBlock)?,
            burn_block_height: 0,
            burn_header_timestamp: 0,
            sortition_id: SortitionId([0; 32]),
            parent_sortition_id: SortitionId([0; 32]),
            consensus_hash: ConsensusHash::new([0; 20]).into(),
            was_sortition: true,
            miner_pk_hash160: None,
            stacks_parent_ch: None,
            last_sortition_ch: None,
            committed_block_hash: None,
            vrf_seed: None,
        })
    }

    async fn estimate_fees<T>(&self, _: &SignerWallet, _: &T, _: FeePriority) -> Result<u64, Error>
    where
        T: crate::stacks::contracts::AsTxPayload,
    {
        Ok(500_000)
    }

    async fn get_epoch_status(&self) -> Result<StacksEpochStatus, Error> {
        // Current burnchain (Bitcoin) height from the last Bitcoin block we have.
        let current = self
            .bitcoin_blocks
            .last()
            .map(|b| b.height)
            .unwrap_or_default();

        // For tests, use the first Stacks block's chain_length as the Epoch 3.0 start.
        let maybe_start = self
            .stacks_blocks
            .first()
            .map(|(_, block, _)| BitcoinBlockHeight::from(block.header.chain_length));

        match maybe_start {
            Some(start) if current < start => Ok(StacksEpochStatus::PreNakamoto {
                reported_bitcoin_height: current,
                nakamoto_start_height: start,
            }),
            Some(start) => Ok(StacksEpochStatus::PostNakamoto { nakamoto_start_height: start }),
            None => Err(Error::MissingNakamotoStartHeight),
        }
    }

    async fn get_node_info(&self) -> Result<GetNodeInfoResponse, Error> {
        let mut data = get_node_info_data();

        data.burn_block_height = (self.bitcoin_blocks.len() as u64).into();
        data.stacks_tip_height = (self.stacks_blocks.len() as u64).into();

        Ok(data)
    }

    async fn get_contract_source(
        &self,
        _address: &StacksAddress,
        _contract_name: &str,
    ) -> Result<ContractSrcResponse, Error> {
        Ok(ContractSrcResponse {
            source: "contract source".to_string(),
            publish_height: 1000,
            marf_proof: None,
        })
    }

    async fn get_sbtc_total_supply(&self, _: &StacksAddress) -> Result<Amount, Error> {
        Ok(Amount::from_sat(u64::MAX))
    }
}

impl EmilyInteract for TestHarness {
    async fn get_deposit(
        &self,
        txid: &model::BitcoinTxId,
        output_index: u32,
    ) -> Result<Option<CreateDepositRequest>, Error> {
        let deposit = self
            .pending_deposits
            .iter()
            .find(|request| {
                &request.outpoint.txid == txid.deref() && request.outpoint.vout == output_index
            })
            .cloned();
        Ok(deposit)
    }
    async fn get_deposits(&self) -> Result<Vec<CreateDepositRequest>, Error> {
        Ok(self.pending_deposits.clone())
    }

    async fn get_deposits_with_status(
        &self,
        status: DepositStatus,
    ) -> Result<Vec<CreateDepositRequest>, Error> {
        match status {
            DepositStatus::Pending => Ok(self.pending_deposits.clone()),
            _ => Ok(Vec::new()),
        }
    }

    async fn update_deposits(
        &self,
        _update_deposits: Vec<emily_client::models::DepositUpdate>,
    ) -> Result<emily_client::models::UpdateDepositsResponse, Error> {
        unimplemented!()
    }

    async fn accept_deposits<'a>(
        &'a self,
        _transaction: &'a utxo::UnsignedTransaction<'a>,
    ) -> Result<emily_client::models::UpdateDepositsResponse, Error> {
        unimplemented!()
    }

    async fn accept_withdrawals<'a>(
        &'a self,
        _transaction: &'a utxo::UnsignedTransaction<'a>,
    ) -> Result<emily_client::models::UpdateWithdrawalsResponse, Error> {
        unimplemented!()
    }

    async fn update_withdrawals(
        &self,
        _update_withdrawals: Vec<emily_client::models::WithdrawalUpdate>,
    ) -> Result<emily_client::models::UpdateWithdrawalsResponse, Error> {
        unimplemented!()
    }

    async fn get_limits(&self) -> Result<SbtcLimits, Error> {
        Ok(SbtcLimits::unlimited())
    }
}

fn get_node_info_data() -> GetNodeInfoResponse {
    let raw_json_response = r#"
    {
        "peer_version": 4207599114,
        "pox_consensus": "daf212e6103309e3918de4b2bf39ae2399109d9a",
        "burn_block_height": 2083,
        "stable_pox_consensus": "11fc12900b1f1369098f1099bcb2708ea78ea3b4",
        "stable_burn_block_height": 2082,
        "server_version": "stacks-node 0.0.1 (:b26f406fc0bfd271a5cd5b54ccb064e7d3a0650a, debug build, linux [x86_64])",
        "network_id": 2147483648,
        "parent_network_id": 3669344250,
        "stacks_tip_height": 9520,
        "stacks_tip": "ffd652ff665bb1b07b19e537a5a007d44ea1e8cd0ddfd8753d9f95f915aaee41",
        "stacks_tip_consensus_hash": "11fc12900b1f1369098f1099bcb2708ea78ea3b4",
        "genesis_chainstate_hash": "74237aa39aa50a83de11a4f53e9d3bb7d43461d1de9873f402e5453ae60bc59b",
        "unanchored_tip": null,
        "unanchored_seq": null,
        "exit_at_block_height": null,
        "is_fully_synced": true,
        "node_public_key": "035379aa40c02890d253cfa577964116eb5295570ae9f7287cbae5f2585f5b2c7c",
        "node_public_key_hash": "1dc27eba0247f8cc9575e7d45e50a0bc7e72427d",
        "affirmations": {
            "heaviest": "nnnnnnnnnn",
            "stacks_tip": "nnnnnnnnnnp",
            "sortition_tip": "nnnnnnnnnnp",
            "tentative_best": "nnnnnnnnnnp"
        },
        "last_pox_anchor": {
            "anchor_block_hash": "4f57cfdc7fe6cc7cfa5b7caa5791993cd01a9fa3162326d6cc74f34007ded99b",
            "anchor_block_txid": "f96a10160fbece3070aed33ffe6afeb3540fa6a13e0d0c4f88b43ee8ebb68f9d"
        },
        "stackerdbs": []
    }"#;

    serde_json::from_str::<GetNodeInfoResponse>(raw_json_response).unwrap()
}<|MERGE_RESOLUTION|>--- conflicted
+++ resolved
@@ -355,14 +355,10 @@
             .cloned()
             .ok_or(Error::MissingBlock)
     }
-<<<<<<< HEAD
+    async fn check_pre_nakamoto_block(&self, _: &StacksBlockHash) -> Result<(), Error> {
+        unimplemented!()
+    }
     async fn get_tenure(&self, block_id: &StacksBlockHash) -> Result<TenureBlockHeaders, Error> {
-=======
-    async fn check_pre_nakamoto_block(&self, _: &StacksBlockId) -> Result<(), Error> {
-        unimplemented!()
-    }
-    async fn get_tenure(&self, block_id: &StacksBlockId) -> Result<TenureBlocks, Error> {
->>>>>>> 63d0b270
         let (stx_block_id, stx_block, btc_block_id) = self
             .stacks_blocks
             .iter()
