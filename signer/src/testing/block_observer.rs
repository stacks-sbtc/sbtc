--- conflicted
+++ resolved
@@ -13,12 +13,6 @@
 use blockstack_lib::chainstate::nakamoto::NakamotoBlockHeader;
 use blockstack_lib::chainstate::stacks::StacksTransaction;
 use blockstack_lib::net::api::getcontractsrc::ContractSrcResponse;
-<<<<<<< HEAD
-use blockstack_lib::net::api::getpoxinfo::RPCPoxEpoch;
-use blockstack_lib::net::api::getpoxinfo::RPCPoxInfoData;
-=======
-use blockstack_lib::net::api::getinfo::RPCPeerInfoData;
->>>>>>> 96f692ae
 use blockstack_lib::net::api::getsortition::SortitionInfo;
 use blockstack_lib::net::api::gettenureinfo::RPCGetTenureInfo;
 use blockstack_lib::types::chainstate::StacksAddress;
@@ -546,53 +540,7 @@
     }
 }
 
-<<<<<<< HEAD
-fn get_pox_info_data() -> RPCPoxInfoData {
-    let raw_json_response = r#"
-    {
-        "contract_id": "ST000000000000000000002AMW42H.pox-4",
-        "pox_activation_threshold_ustx": 700073322473389,
-        "first_burnchain_block_height": 0,
-        "current_burnchain_block_height": 1880,
-        "prepare_phase_block_length": 5,
-        "reward_phase_block_length": 15,
-        "reward_slots": 30,
-        "rejection_fraction": null,
-        "total_liquid_supply_ustx": 70007332247338910,
-        "current_cycle": {
-            "id": 94,
-            "min_threshold_ustx": 583400000000000,
-            "stacked_ustx": 5250510000000000,
-            "is_pox_active": true
-        },
-        "next_cycle": {
-            "id": 95,
-            "min_threshold_ustx": 583400000000000,
-            "min_increment_ustx": 8750916530917,
-            "stacked_ustx": 5250510000000000,
-            "prepare_phase_start_block_height": 1895,
-            "blocks_until_prepare_phase": 15,
-            "reward_phase_start_block_height": 1900,
-            "blocks_until_reward_phase": 20,
-            "ustx_until_pox_rejection": null
-        },
-        "epochs": [],
-        "min_amount_ustx": 583400000000000,
-        "prepare_cycle_length": 5,
-        "reward_cycle_id": 94,
-        "reward_cycle_length": 20,
-        "rejection_votes_left_required": null,
-        "next_reward_cycle_in": 20,
-        "contract_versions": []
-    }"#;
-
-    serde_json::from_str::<RPCPoxInfoData>(raw_json_response).unwrap()
-}
-
 fn get_node_info_data() -> GetNodeInfoResponse {
-=======
-fn get_node_info_data() -> RPCPeerInfoData {
->>>>>>> 96f692ae
     let raw_json_response = r#"
     {
         "peer_version": 4207599114,
