--- conflicted
+++ resolved
@@ -134,11 +134,7 @@
 
 /// A convenience struct for retrieving a withdrawal request report
 #[derive(sqlx::FromRow)]
-<<<<<<< HEAD
-pub struct WithdrawalStatusSummary {
-=======
 struct WithdrawalStatusSummary {
->>>>>>> b2339fe5
     /// The current signer may not have a record of their vote for the
     /// withdrawal. When that happens the `is_accepted` field will be
     /// [`None`].
@@ -790,15 +786,6 @@
                 UNION ALL
 
                 SELECT
-<<<<<<< HEAD
-                    child.block_hash
-                  , child.block_height
-                  , child.parent_hash
-                FROM sbtc_signer.stacks_blocks AS child
-                JOIN tx_block_chain AS parent
-                  ON child.block_hash = parent.parent_hash
-                WHERE parent.block_height > $2
-=======
                     parent.block_hash
                   , parent.block_height
                   , parent.parent_hash
@@ -806,7 +793,6 @@
                 JOIN tx_block_chain AS child
                   ON parent.block_hash = child.parent_hash
                 WHERE child.block_height > $2
->>>>>>> b2339fe5
             )
             SELECT EXISTS (
                 SELECT TRUE
@@ -847,12 +833,8 @@
               , wr.block_hash   AS stacks_block_hash
               , sb.block_height AS stacks_block_height
             FROM sbtc_signer.withdrawal_requests AS wr
-<<<<<<< HEAD
-            JOIN sbtc_signer.stacks_blocks AS sb USING (block_hash)
-=======
             JOIN sbtc_signer.stacks_blocks AS sb 
               ON sb.block_hash = wr.block_hash
->>>>>>> b2339fe5
             LEFT JOIN sbtc_signer.withdrawal_signers AS ws
               ON ws.request_id = wr.request_id
              AND ws.block_hash = wr.block_hash
@@ -1026,6 +1008,28 @@
             "#,
         )
         .bind(bitcoin_chain_tip)
+        .fetch_optional(&self.0)
+        .await
+        .map_err(Error::SqlxQuery)
+    }
+
+    async fn get_stacks_anchor_block_ref(
+        &self,
+        stacks_block_hash: &model::StacksBlockHash,
+    ) -> Result<Option<model::BitcoinBlockRef>, Error> {
+        sqlx::query_as::<_, model::BitcoinBlockRef>(
+            r#"
+            SELECT
+                bb.block_hash
+              , bb.block_height
+            FROM sbtc_signer.stacks_blocks sb
+            INNER JOIN sbtc_signer.bitcoin_blocks bb
+                ON sb.bitcoin_anchor = bb.block_hash
+            WHERE
+                sb.block_hash = $1
+            "#,
+        )
+        .bind(stacks_block_hash)
         .fetch_optional(&self.0)
         .await
         .map_err(Error::SqlxQuery)
