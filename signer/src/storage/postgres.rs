--- conflicted
+++ resolved
@@ -1524,8 +1524,6 @@
               , dkg_shares_status
               , started_at_bitcoin_block_hash
               , started_at_bitcoin_block_height
-<<<<<<< HEAD
-=======
             FROM sbtc_signer.dkg_shares
             ORDER BY created_at DESC
             LIMIT 1;
@@ -1552,7 +1550,6 @@
               , dkg_shares_status
               , started_at_bitcoin_block_hash
               , started_at_bitcoin_block_height
->>>>>>> 33765979
             FROM sbtc_signer.dkg_shares
             WHERE dkg_shares_status = 'verified'
             ORDER BY created_at DESC
