--- conflicted
+++ resolved
@@ -1488,11 +1488,7 @@
             WITH recursive
 
             -- Get all withdrawal requests which have a bitcoin block height 
-<<<<<<< HEAD
-            -- greater than the minimum.
-=======
             -- of at least minimum height provided.
->>>>>>> fdcd2654
             requests AS (
                 SELECT
                     wr.request_id
@@ -1532,13 +1528,8 @@
             ),
 
             -- Fetch the canonical stacks blockchain from the chain tip back
-<<<<<<< HEAD
-            -- to the anchor block with the lowest bitcoin block height of the
-            -- requests.
-=======
             -- to the anchor block with the lowest bitcoin block height of all of
             -- the requests.
->>>>>>> fdcd2654
             stacks_blockchain AS (
                 SELECT
                     stacks_blocks.block_hash
@@ -1581,11 +1572,7 @@
                 AND wr.block_hash = signers.block_hash
                 AND signers.is_accepted = TRUE
 
-<<<<<<< HEAD
-            -- Ensure the request is confirmed on the stacks chain
-=======
             -- Ensure the request is confirmed on the canonical stacks chain
->>>>>>> fdcd2654
             JOIN stacks_blockchain canonical_confirmed
                 ON wr.block_hash = canonical_confirmed.block_hash
 
