--- conflicted
+++ resolved
@@ -192,10 +192,7 @@
     ///    needed separately. Use
     ///    [`DbRead::get_withdrawal_request_signer_votes`] to fetch the votes
     ///    and perform this verification separately.
-<<<<<<< HEAD
-=======
     /// -  The `context_window` is _inclusive_.
->>>>>>> f5545c93
     fn get_pending_accepted_withdrawal_requests(
         &self,
         bitcoin_chain_tip: &model::BitcoinBlockHash,
