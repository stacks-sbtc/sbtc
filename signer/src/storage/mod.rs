--- conflicted
+++ resolved
@@ -218,13 +218,8 @@
     /// Write a connection between a bitcoin block and a transaction
     fn write_bitcoin_transaction(
         &self,
-<<<<<<< HEAD
         bitcoin_transaction: &model::BitcoinTxRef,
-    ) -> impl Future<Output = Result<(), Self::Error>> + Send;
-=======
-        bitcoin_transaction: &model::BitcoinTransaction,
-    ) -> impl Future<Output = Result<(), Error>> + Send;
->>>>>>> c8fa6c52
+    ) -> impl Future<Output = Result<(), Error>> + Send;
 
     /// Write the bitcoin transactions to the data store.
     fn write_bitcoin_transactions(
