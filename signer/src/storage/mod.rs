//! # Signer storage
//!
//! This module contains the `Read` and `Write` traits representing
//! the interface between the signer and their internal database.
//!
//! The canonical implementation of these traits is the [`postgres::PgStore`]
//! allowing the signer to use a Postgres database to store data.

pub mod in_memory;
pub mod model;
pub mod postgres;
pub mod sqlx;
pub mod util;

use std::future::Future;

use blockstack_lib::types::chainstate::StacksBlockId;

use crate::bitcoin::utxo::SignerUtxo;
use crate::error::Error;
use crate::keys::PublicKey;
use crate::stacks::events::CompletedDepositEvent;
use crate::stacks::events::WithdrawalAcceptEvent;
use crate::stacks::events::WithdrawalCreateEvent;
use crate::stacks::events::WithdrawalRejectEvent;

/// Represents the ability to read data from the signer storage.
pub trait DbRead {
    /// Get the bitcoin block with the given block hash.
    fn get_bitcoin_block(
        &self,
        block_hash: &model::BitcoinBlockHash,
    ) -> impl Future<Output = Result<Option<model::BitcoinBlock>, Error>> + Send;

    /// Get the stacks block with the given block hash.
    fn get_stacks_block(
        &self,
        block_hash: &model::StacksBlockHash,
    ) -> impl Future<Output = Result<Option<model::StacksBlock>, Error>> + Send;

    /// Get the bitcoin canonical chain tip.
    fn get_bitcoin_canonical_chain_tip(
        &self,
    ) -> impl Future<Output = Result<Option<model::BitcoinBlockHash>, Error>> + Send;

    /// Get the stacks chain tip, defined as the highest stacks block
    /// confirmed by the bitcoin chain tip.
    fn get_stacks_chain_tip(
        &self,
        bitcoin_chain_tip: &model::BitcoinBlockHash,
    ) -> impl Future<Output = Result<Option<model::StacksBlock>, Error>> + Send;

    /// Get pending deposit requests
    fn get_pending_deposit_requests(
        &self,
        chain_tip: &model::BitcoinBlockHash,
        context_window: u16,
    ) -> impl Future<Output = Result<Vec<model::DepositRequest>, Error>> + Send;

    /// Get pending deposit requests that have been accepted by at least
    /// `signatures_required` signers and has no responses
    fn get_pending_accepted_deposit_requests(
        &self,
        chain_tip: &model::BitcoinBlockHash,
        context_window: u16,
        signatures_required: u16,
    ) -> impl Future<Output = Result<Vec<model::DepositRequest>, Error>> + Send;

    /// Get the deposit requests that the signer has accepted to sign
    fn get_accepted_deposit_requests(
        &self,
        signer: &PublicKey,
    ) -> impl Future<Output = Result<Vec<model::DepositRequest>, Error>> + Send;

    /// Get signer decisions for a deposit request
    fn get_deposit_signers(
        &self,
        txid: &model::BitcoinTxId,
        output_index: u32,
    ) -> impl Future<Output = Result<Vec<model::DepositSigner>, Error>> + Send;

    /// Get signer decisions for a withdrawal request
    fn get_withdrawal_signers(
        &self,
        request_id: u64,
        block_hash: &model::StacksBlockHash,
    ) -> impl Future<Output = Result<Vec<model::WithdrawalSigner>, Error>> + Send;

    /// Get pending withdrawal requests
    fn get_pending_withdrawal_requests(
        &self,
        chain_tip: &model::BitcoinBlockHash,
        context_window: u16,
    ) -> impl Future<Output = Result<Vec<model::WithdrawalRequest>, Error>> + Send;

    /// Get pending withdrawal requests that have been accepted by at least
    /// `threshold` signers and has no responses
    fn get_pending_accepted_withdrawal_requests(
        &self,
        chain_tip: &model::BitcoinBlockHash,
        context_window: u16,
        threshold: u16,
    ) -> impl Future<Output = Result<Vec<model::WithdrawalRequest>, Error>> + Send;

    /// Get bitcoin blocks that include a particular transaction
    fn get_bitcoin_blocks_with_transaction(
        &self,
        txid: &model::BitcoinTxId,
    ) -> impl Future<Output = Result<Vec<model::BitcoinBlockHash>, Error>> + Send;

    /// Returns whether the given block ID is stored.
    fn stacks_block_exists(
        &self,
        block_id: StacksBlockId,
    ) -> impl Future<Output = Result<bool, Error>> + Send;

    /// Return the applicable DKG shares for the
    /// given aggregate key
    fn get_encrypted_dkg_shares(
        &self,
        aggregate_key: &PublicKey,
    ) -> impl Future<Output = Result<Option<model::EncryptedDkgShares>, Error>> + Send;

    /// Return the most recent DKG shares, and return None if the table is
    /// empty.
<<<<<<< HEAD
    fn get_last_encrypted_dkg_shares(
=======
    fn get_lastest_encrypted_dkg_shares(
>>>>>>> 403b5035
        &self,
    ) -> impl Future<Output = Result<Option<model::EncryptedDkgShares>, Error>> + Send;

    /// Return the latest rotate-keys transaction confirmed by the given `chain-tip`.
    fn get_last_key_rotation(
        &self,
        chain_tip: &model::BitcoinBlockHash,
    ) -> impl Future<Output = Result<Option<model::RotateKeysTransaction>, Error>> + Send;

    /// Get the last 365 days worth of the signers' `scriptPubkey`s. If no
    /// keys are available within the last 365, then return the most recent
    /// key.
    fn get_signers_script_pubkeys(
        &self,
    ) -> impl Future<Output = Result<Vec<model::Bytes>, Error>> + Send;

    /// Get the outstanding signer UTXO.
    ///
    /// Under normal conditions, the signer will have only one UTXO they can spend.
    /// The specific UTXO we want is one such that:
    /// 1. The transaction is in a block on the canonical bitcoin blockchain.
    /// 2. The output is the first output in the transaction.
    /// 3. The output's `scriptPubKey` matches `aggregate_key`.
    /// 4. The output is unspent. It is possible for more than one transaction
    ///     within the same block to satisfy points 1-3, but if the signers
    ///     have one or more transactions within a block, exactly one output
    ///     satisfying points 1-3 will be unspent.
    /// 5. The block that includes the transaction that satisfies points 1-4 has the greatest height of all such blocks.
    fn get_signer_utxo(
        &self,
        chain_tip: &model::BitcoinBlockHash,
        aggregate_key: &crate::keys::PublicKey,
        context_window: u16,
    ) -> impl Future<Output = Result<Option<SignerUtxo>, Error>> + Send;

    /// For the given outpoint and aggregate key, get the list all signer
    /// votes in the signer set.
    fn get_deposit_request_signer_votes(
        &self,
        txid: &model::BitcoinTxId,
        output_index: u32,
        aggregate_key: &PublicKey,
    ) -> impl Future<Output = Result<model::SignerVotes, Error>> + Send;

    /// For the given withdrawal request identifier, and aggregate key, get
    /// the list for how the signers voted against the request.
    fn get_withdrawal_request_signer_votes(
        &self,
        id: &model::QualifiedRequestId,
        aggregate_key: &PublicKey,
    ) -> impl Future<Output = Result<model::SignerVotes, Error>> + Send;

    /// Check that the given block hash is included in the canonical
    /// bitcoin blockchain, where the canonical blockchain is identified by
    /// the given `chain_tip`.
    fn in_canonical_bitcoin_blockchain(
        &self,
        chain_tip: &model::BitcoinBlockRef,
        block_ref: &model::BitcoinBlockRef,
    ) -> impl Future<Output = Result<bool, Error>> + Send;

    /// Checks whether the given scriptPubKey is one of the signers'
    /// scriptPubKeys.
    fn is_signer_script_pub_key(
        &self,
        script: &model::ScriptPubKey,
    ) -> impl Future<Output = Result<bool, Error>> + Send;

    /// Fetch the bitcoin transaction that is included in the block
    /// identified by the block hash.
    fn get_bitcoin_tx(
        &self,
        txid: &model::BitcoinTxId,
        block_hash: &model::BitcoinBlockHash,
    ) -> impl Future<Output = Result<Option<model::BitcoinTx>, Error>> + Send;

    /// Fetch bitcoin transactions that have fulfilled a deposit request
    /// but where we have not confirmed a stacks transaction finalizing the
    /// request.
    ///
    /// These requests only require a `complete-deposit` contract call
    /// before they are considered fulfilled.
    fn get_swept_deposit_requests(
        &self,
        chain_tip: &model::BitcoinBlockHash,
        context_window: u16,
    ) -> impl Future<Output = Result<Vec<model::SweptDepositRequest>, Error>> + Send;

    /// Fetch bitcoin transactions that have fulfilled a withdrawal request
    /// but where we have not confirmed a stacks transaction finalizing the
    /// request.
    ///
    /// These requests only require a `accept-withdrawal-request` contract
    /// call before they are considered fulfilled.
    fn get_swept_withdrawal_requests(
        &self,
        chain_tip: &model::BitcoinBlockHash,
        context_window: u16,
    ) -> impl Future<Output = Result<Vec<model::SweptWithdrawalRequest>, Error>> + Send;
}

/// Represents the ability to write data to the signer storage.
pub trait DbWrite {
    /// Write a bitcoin block.
    fn write_bitcoin_block(
        &self,
        block: &model::BitcoinBlock,
    ) -> impl Future<Output = Result<(), Error>> + Send;

    /// Write a stacks block.
    fn write_stacks_block(
        &self,
        block: &model::StacksBlock,
    ) -> impl Future<Output = Result<(), Error>> + Send;

    /// Write a deposit request.
    fn write_deposit_request(
        &self,
        deposit_request: &model::DepositRequest,
    ) -> impl Future<Output = Result<(), Error>> + Send;

    /// Write many deposit requests.
    fn write_deposit_requests(
        &self,
        deposit_requests: Vec<model::DepositRequest>,
    ) -> impl Future<Output = Result<(), Error>> + Send;

    /// Write a withdrawal request.
    fn write_withdrawal_request(
        &self,
        request: &model::WithdrawalRequest,
    ) -> impl Future<Output = Result<(), Error>> + Send;

    /// Write a signer decision for a deposit request.
    fn write_deposit_signer_decision(
        &self,
        decision: &model::DepositSigner,
    ) -> impl Future<Output = Result<(), Error>> + Send;

    /// Write a signer decision for a withdrawal request.
    fn write_withdrawal_signer_decision(
        &self,
        decision: &model::WithdrawalSigner,
    ) -> impl Future<Output = Result<(), Error>> + Send;

    /// Write a raw transaction.
    fn write_transaction(
        &self,
        transaction: &model::Transaction,
    ) -> impl Future<Output = Result<(), Error>> + Send;

    /// Write a connection between a bitcoin block and a transaction
    fn write_bitcoin_transaction(
        &self,
        bitcoin_transaction: &model::BitcoinTxRef,
    ) -> impl Future<Output = Result<(), Error>> + Send;

    /// Write the bitcoin transactions to the data store.
    fn write_bitcoin_transactions(
        &self,
        txs: Vec<model::Transaction>,
    ) -> impl Future<Output = Result<(), Error>> + Send;

    /// Write a connection between a stacks block and a transaction
    fn write_stacks_transaction(
        &self,
        stacks_transaction: &model::StacksTransaction,
    ) -> impl Future<Output = Result<(), Error>> + Send;

    /// Write the stacks transactions to the data store.
    fn write_stacks_transactions(
        &self,
        txs: Vec<model::Transaction>,
    ) -> impl Future<Output = Result<(), Error>> + Send;

    /// Write the stacks block ids and their parent block ids.
    fn write_stacks_block_headers(
        &self,
        headers: Vec<model::StacksBlock>,
    ) -> impl Future<Output = Result<(), Error>> + Send;

    /// Write encrypted DKG shares
    fn write_encrypted_dkg_shares(
        &self,
        shares: &model::EncryptedDkgShares,
    ) -> impl Future<Output = Result<(), Error>> + Send;

    /// Write rotate-keys transaction
    fn write_rotate_keys_transaction(
        &self,
        key_rotation: &model::RotateKeysTransaction,
    ) -> impl Future<Output = Result<(), Error>> + Send;

    /// Write the withdrawal-reject event to the database.
    fn write_withdrawal_reject_event(
        &self,
        event: &WithdrawalRejectEvent,
    ) -> impl Future<Output = Result<(), Error>> + Send;

    /// Write the withdrawal-accept event to the database.
    fn write_withdrawal_accept_event(
        &self,
        event: &WithdrawalAcceptEvent,
    ) -> impl Future<Output = Result<(), Error>> + Send;

    /// Write the withdrawal-create event to the database.
    fn write_withdrawal_create_event(
        &self,
        event: &WithdrawalCreateEvent,
    ) -> impl Future<Output = Result<(), Error>> + Send;

    /// Write the completed deposit event to the database.
    fn write_completed_deposit_event(
        &self,
        event: &CompletedDepositEvent,
    ) -> impl Future<Output = Result<(), Error>> + Send;
}<|MERGE_RESOLUTION|>--- conflicted
+++ resolved
@@ -123,11 +123,7 @@
 
     /// Return the most recent DKG shares, and return None if the table is
     /// empty.
-<<<<<<< HEAD
-    fn get_last_encrypted_dkg_shares(
-=======
     fn get_lastest_encrypted_dkg_shares(
->>>>>>> 403b5035
         &self,
     ) -> impl Future<Output = Result<Option<model::EncryptedDkgShares>, Error>> + Send;
 
