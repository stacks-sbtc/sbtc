--- conflicted
+++ resolved
@@ -232,17 +232,13 @@
         &self,
     ) -> impl Future<Output = Result<Option<model::EncryptedDkgShares>, Error>> + Send;
 
-<<<<<<< HEAD
     /// Return the most recent DKG shares that have passed verification,
     /// and return None if no such shares exist.
     fn get_latest_verified_dkg_shares(
         &self,
     ) -> impl Future<Output = Result<Option<model::EncryptedDkgShares>, Error>> + Send;
 
-    /// Returns the number of DKG shares entries in the database.
-=======
     /// Returns the number of non-failed DKG shares entries in the database.
->>>>>>> 3564b703
     fn get_encrypted_dkg_shares_count(&self) -> impl Future<Output = Result<u32, Error>> + Send;
 
     /// Return the latest rotate-keys transaction confirmed by the given `chain-tip`.
