//! This module contains implementations of structs that make reading from
//! and writing from postgres easy.

use std::ops::Deref as _;
use std::str::FromStr as _;

use bitcoin::hashes::Hash as _;
use libp2p::Multiaddr;
use libp2p::PeerId;
use sqlx::encode::IsNull;
use sqlx::error::BoxDynError;
use sqlx::postgres::PgArgumentBuffer;
use sqlx::postgres::PgTypeInfo;
use sqlx::postgres::types::Oid;
use time::OffsetDateTime;
use time::macros::datetime;

use crate::keys::PublicKey;
use crate::keys::PublicKeyXOnly;
use crate::storage::model::BitcoinBlockHash;
use crate::storage::model::BitcoinBlockHeight;
use crate::storage::model::BitcoinTxId;
use crate::storage::model::ScriptPubKey;
use crate::storage::model::SigHash;
use crate::storage::model::StacksBlockHash;
use crate::storage::model::StacksBlockHeight;
use crate::storage::model::StacksPrincipal;
use crate::storage::model::StacksTxId;
use crate::storage::model::TaprootScriptHash;

use super::model::DbMultiaddr;
use super::model::DbPeerId;
use super::model::Timestamp;

/// The PostgreSQL epoch is 2000-01-01 00:00:00 UTC
/// (https://en.wikipedia.org/wiki/Epoch_(computing)).
const POSTGRES_EPOCH_DATETIME: OffsetDateTime = datetime!(2000-01-01 00:00:00 UTC);

/// OID for PostgreSQL's TIMESTAMPTZ type.
/// https://github.com/postgres/postgres/blob/5d6eac80cdce7aa7c5f4ec74208ddc1feea9eef3/src/include/catalog/pg_type.dat#L306
const TIMESTAMPTZ_OID: Oid = Oid(1184);

// For the [`TaprootScriptHash`]

impl<'r> sqlx::Decode<'r, sqlx::Postgres> for TaprootScriptHash {
    fn decode(value: sqlx::postgres::PgValueRef<'r>) -> Result<Self, BoxDynError> {
        let bytes = <[u8; 32] as sqlx::Decode<sqlx::Postgres>>::decode(value)?;
<<<<<<< HEAD
        Ok(TaprootScriptHash::from_byte_array(bytes))
=======
        Ok(TaprootScriptHash::from(bytes))
>>>>>>> 468b4a66
    }
}

impl sqlx::Type<sqlx::Postgres> for TaprootScriptHash {
    fn type_info() -> sqlx::postgres::PgTypeInfo {
        <[u8; 32] as sqlx::Type<sqlx::Postgres>>::type_info()
    }
}

impl<'r> sqlx::Encode<'r, sqlx::Postgres> for TaprootScriptHash {
    fn encode_by_ref(&self, buf: &mut PgArgumentBuffer) -> Result<IsNull, BoxDynError> {
<<<<<<< HEAD
        let bytes = self.into_bytes();
=======
        let bytes = self.to_byte_array();
>>>>>>> 468b4a66
        <[u8; 32] as sqlx::Encode<'r, sqlx::Postgres>>::encode_by_ref(&bytes, buf)
    }
}

impl sqlx::postgres::PgHasArrayType for TaprootScriptHash {
    fn array_type_info() -> sqlx::postgres::PgTypeInfo {
        <[u8; 32] as sqlx::postgres::PgHasArrayType>::array_type_info()
    }
}

// For the [`ScriptPubKey`]

impl<'r> sqlx::Decode<'r, sqlx::Postgres> for ScriptPubKey {
    fn decode(value: sqlx::postgres::PgValueRef<'r>) -> Result<Self, BoxDynError> {
        let bytes = <Vec<u8> as sqlx::Decode<sqlx::Postgres>>::decode(value)?;
        Ok(ScriptPubKey::from_bytes(bytes))
    }
}

impl sqlx::Type<sqlx::Postgres> for ScriptPubKey {
    fn type_info() -> sqlx::postgres::PgTypeInfo {
        <Vec<u8> as sqlx::Type<sqlx::Postgres>>::type_info()
    }
}

impl<'r> sqlx::Encode<'r, sqlx::Postgres> for ScriptPubKey {
    fn encode_by_ref(&self, buf: &mut PgArgumentBuffer) -> Result<IsNull, BoxDynError> {
        let bytes = self.deref().to_bytes();
        <Vec<u8> as sqlx::Encode<'r, sqlx::Postgres>>::encode_by_ref(&bytes, buf)
    }
}

impl sqlx::postgres::PgHasArrayType for ScriptPubKey {
    fn array_type_info() -> sqlx::postgres::PgTypeInfo {
        <Vec<u8> as sqlx::postgres::PgHasArrayType>::array_type_info()
    }
}

// For the [`BitcoinBlockHash`]

impl<'r> sqlx::Decode<'r, sqlx::Postgres> for BitcoinBlockHash {
    fn decode(value: sqlx::postgres::PgValueRef<'r>) -> Result<Self, BoxDynError> {
        let bytes = <[u8; 32] as sqlx::Decode<sqlx::Postgres>>::decode(value)?;
        Ok(BitcoinBlockHash::from(bytes))
    }
}

impl sqlx::Type<sqlx::Postgres> for BitcoinBlockHash {
    fn type_info() -> sqlx::postgres::PgTypeInfo {
        <[u8; 32] as sqlx::Type<sqlx::Postgres>>::type_info()
    }
}

impl<'r> sqlx::Encode<'r, sqlx::Postgres> for BitcoinBlockHash {
    fn encode_by_ref(&self, buf: &mut PgArgumentBuffer) -> Result<IsNull, BoxDynError> {
        let bytes = self.as_ref();
        <[u8; 32] as sqlx::Encode<'r, sqlx::Postgres>>::encode_by_ref(bytes, buf)
    }
}

impl sqlx::postgres::PgHasArrayType for BitcoinBlockHash {
    fn array_type_info() -> sqlx::postgres::PgTypeInfo {
        <[u8; 32] as sqlx::postgres::PgHasArrayType>::array_type_info()
    }
}

// For the [`BitcoinTxId`]

impl<'r> sqlx::Decode<'r, sqlx::Postgres> for BitcoinTxId {
    fn decode(value: sqlx::postgres::PgValueRef<'r>) -> Result<Self, BoxDynError> {
        let bytes = <[u8; 32] as sqlx::Decode<sqlx::Postgres>>::decode(value)?;
        Ok(BitcoinTxId::from(bytes))
    }
}

impl sqlx::Type<sqlx::Postgres> for BitcoinTxId {
    fn type_info() -> sqlx::postgres::PgTypeInfo {
        <[u8; 32] as sqlx::Type<sqlx::Postgres>>::type_info()
    }
}

impl<'r> sqlx::Encode<'r, sqlx::Postgres> for BitcoinTxId {
    fn encode_by_ref(&self, buf: &mut PgArgumentBuffer) -> Result<IsNull, BoxDynError> {
        let bytes = self.into_bytes();
        <[u8; 32] as sqlx::Encode<'r, sqlx::Postgres>>::encode_by_ref(&bytes, buf)
    }
}

impl sqlx::postgres::PgHasArrayType for BitcoinTxId {
    fn array_type_info() -> sqlx::postgres::PgTypeInfo {
        <[u8; 32] as sqlx::postgres::PgHasArrayType>::array_type_info()
    }
}

// For the [`PublicKey`]

/// We expect the compressed public key bytes from the database
impl<'r> sqlx::Decode<'r, sqlx::Postgres> for PublicKey {
    fn decode(value: sqlx::postgres::PgValueRef<'r>) -> Result<Self, BoxDynError> {
        let bytes = <[u8; 33] as sqlx::Decode<sqlx::Postgres>>::decode(value)?;
        Ok(PublicKey::from_slice(&bytes)?)
    }
}

impl sqlx::Type<sqlx::Postgres> for PublicKey {
    fn type_info() -> sqlx::postgres::PgTypeInfo {
        <[u8; 33] as sqlx::Type<sqlx::Postgres>>::type_info()
    }
}

/// We write the compressed public key bytes to the database
impl<'r> sqlx::Encode<'r, sqlx::Postgres> for PublicKey {
    fn encode_by_ref(&self, buf: &mut PgArgumentBuffer) -> Result<IsNull, BoxDynError> {
        let bytes = self.serialize();
        <[u8; 33] as sqlx::Encode<'r, sqlx::Postgres>>::encode_by_ref(&bytes, buf)
    }
}

impl sqlx::postgres::PgHasArrayType for PublicKey {
    fn array_type_info() -> sqlx::postgres::PgTypeInfo {
        <[u8; 33] as sqlx::postgres::PgHasArrayType>::array_type_info()
    }
}

// For the [`PublicKeyXOnly`]

/// We expect the compressed public key bytes from the database
impl<'r> sqlx::Decode<'r, sqlx::Postgres> for PublicKeyXOnly {
    fn decode(value: sqlx::postgres::PgValueRef<'r>) -> Result<Self, BoxDynError> {
        let bytes = <[u8; 32] as sqlx::Decode<sqlx::Postgres>>::decode(value)?;
        Ok(PublicKeyXOnly::from_slice(&bytes)?)
    }
}

impl sqlx::Type<sqlx::Postgres> for PublicKeyXOnly {
    fn type_info() -> sqlx::postgres::PgTypeInfo {
        <[u8; 32] as sqlx::Type<sqlx::Postgres>>::type_info()
    }
}

/// We write the compressed public key bytes to the database
impl<'r> sqlx::Encode<'r, sqlx::Postgres> for PublicKeyXOnly {
    fn encode_by_ref(&self, buf: &mut PgArgumentBuffer) -> Result<IsNull, BoxDynError> {
        let bytes = self.serialize();
        <[u8; 32] as sqlx::Encode<'r, sqlx::Postgres>>::encode_by_ref(&bytes, buf)
    }
}

impl sqlx::postgres::PgHasArrayType for PublicKeyXOnly {
    fn array_type_info() -> sqlx::postgres::PgTypeInfo {
        <[u8; 32] as sqlx::postgres::PgHasArrayType>::array_type_info()
    }
}

// For the [`StacksBlockHeight`]

impl<'r> sqlx::Decode<'r, sqlx::Postgres> for StacksBlockHeight {
    fn decode(value: sqlx::postgres::PgValueRef<'r>) -> Result<Self, BoxDynError> {
        let height = <i64 as sqlx::Decode<sqlx::Postgres>>::decode(value)?;
        StacksBlockHeight::try_from(height).map_err(BoxDynError::from)
    }
}

impl sqlx::Type<sqlx::Postgres> for StacksBlockHeight {
    fn type_info() -> sqlx::postgres::PgTypeInfo {
        <i64 as sqlx::Type<sqlx::Postgres>>::type_info()
    }
}

impl<'r> sqlx::Encode<'r, sqlx::Postgres> for StacksBlockHeight {
    fn encode_by_ref(&self, buf: &mut PgArgumentBuffer) -> Result<IsNull, BoxDynError> {
        let as_i64 = i64::try_from(*self)?;
        <i64 as sqlx::Encode<'r, sqlx::Postgres>>::encode_by_ref(&as_i64, buf)
    }
}

impl sqlx::postgres::PgHasArrayType for StacksBlockHeight {
    fn array_type_info() -> sqlx::postgres::PgTypeInfo {
        <i64 as sqlx::postgres::PgHasArrayType>::array_type_info()
    }
}

// For the [`BitcoinBlockHeight`]

impl<'r> sqlx::Decode<'r, sqlx::Postgres> for BitcoinBlockHeight {
    fn decode(value: sqlx::postgres::PgValueRef<'r>) -> Result<Self, BoxDynError> {
        let height = <i64 as sqlx::Decode<sqlx::Postgres>>::decode(value)?;
        BitcoinBlockHeight::try_from(height).map_err(BoxDynError::from)
    }
}

impl sqlx::Type<sqlx::Postgres> for BitcoinBlockHeight {
    fn type_info() -> sqlx::postgres::PgTypeInfo {
        <i64 as sqlx::Type<sqlx::Postgres>>::type_info()
    }
}

impl<'r> sqlx::Encode<'r, sqlx::Postgres> for BitcoinBlockHeight {
    fn encode_by_ref(&self, buf: &mut PgArgumentBuffer) -> Result<IsNull, BoxDynError> {
        let as_i64 = i64::try_from(*self)?;
        <i64 as sqlx::Encode<'r, sqlx::Postgres>>::encode_by_ref(&as_i64, buf)
    }
}

impl sqlx::postgres::PgHasArrayType for BitcoinBlockHeight {
    fn array_type_info() -> sqlx::postgres::PgTypeInfo {
        <i64 as sqlx::postgres::PgHasArrayType>::array_type_info()
    }
}

// For the [`StacksBlockHash`]

impl<'r> sqlx::Decode<'r, sqlx::Postgres> for StacksBlockHash {
    fn decode(value: sqlx::postgres::PgValueRef<'r>) -> Result<Self, BoxDynError> {
        let bytes = <[u8; 32] as sqlx::Decode<sqlx::Postgres>>::decode(value)?;
        Ok(StacksBlockHash::from(bytes))
    }
}

impl sqlx::Type<sqlx::Postgres> for StacksBlockHash {
    fn type_info() -> sqlx::postgres::PgTypeInfo {
        <[u8; 32] as sqlx::Type<sqlx::Postgres>>::type_info()
    }
}

impl<'r> sqlx::Encode<'r, sqlx::Postgres> for StacksBlockHash {
    fn encode_by_ref(&self, buf: &mut PgArgumentBuffer) -> Result<IsNull, BoxDynError> {
        <[u8; 32] as sqlx::Encode<'r, sqlx::Postgres>>::encode_by_ref(&self.to_bytes(), buf)
    }
}

impl sqlx::postgres::PgHasArrayType for StacksBlockHash {
    fn array_type_info() -> sqlx::postgres::PgTypeInfo {
        <[u8; 32] as sqlx::postgres::PgHasArrayType>::array_type_info()
    }
}

// For the [`StacksPrincipal`]

impl<'r> sqlx::Decode<'r, sqlx::Postgres> for StacksPrincipal {
    fn decode(value: sqlx::postgres::PgValueRef<'r>) -> Result<Self, BoxDynError> {
        let bytes = <String as sqlx::Decode<sqlx::Postgres>>::decode(value)?;
        Ok(StacksPrincipal::from_str(&bytes)?)
    }
}

impl sqlx::Type<sqlx::Postgres> for StacksPrincipal {
    fn type_info() -> sqlx::postgres::PgTypeInfo {
        <String as sqlx::Type<sqlx::Postgres>>::type_info()
    }
}

impl<'r> sqlx::Encode<'r, sqlx::Postgres> for StacksPrincipal {
    fn encode_by_ref(&self, buf: &mut PgArgumentBuffer) -> Result<IsNull, BoxDynError> {
        <String as sqlx::Encode<'r, sqlx::Postgres>>::encode_by_ref(&self.to_string(), buf)
    }
}

impl sqlx::postgres::PgHasArrayType for StacksPrincipal {
    fn array_type_info() -> sqlx::postgres::PgTypeInfo {
        <String as sqlx::postgres::PgHasArrayType>::array_type_info()
    }
}

// For the [`StacksTxId`]

impl<'r> sqlx::Decode<'r, sqlx::Postgres> for StacksTxId {
    fn decode(value: sqlx::postgres::PgValueRef<'r>) -> Result<Self, BoxDynError> {
        let bytes = <[u8; 32] as sqlx::Decode<sqlx::Postgres>>::decode(value)?;
        Ok(StacksTxId::from(bytes))
    }
}

impl sqlx::Type<sqlx::Postgres> for StacksTxId {
    fn type_info() -> sqlx::postgres::PgTypeInfo {
        <[u8; 32] as sqlx::Type<sqlx::Postgres>>::type_info()
    }
}

impl<'r> sqlx::Encode<'r, sqlx::Postgres> for StacksTxId {
    fn encode_by_ref(&self, buf: &mut PgArgumentBuffer) -> Result<IsNull, BoxDynError> {
        <[u8; 32] as sqlx::Encode<'r, sqlx::Postgres>>::encode_by_ref(&self.to_bytes(), buf)
    }
}

impl sqlx::postgres::PgHasArrayType for StacksTxId {
    fn array_type_info() -> sqlx::postgres::PgTypeInfo {
        <[u8; 32] as sqlx::postgres::PgHasArrayType>::array_type_info()
    }
}

// For the [`SigHash`]

impl<'r> sqlx::Decode<'r, sqlx::Postgres> for SigHash {
    fn decode(value: sqlx::postgres::PgValueRef<'r>) -> Result<Self, BoxDynError> {
        let bytes = <[u8; 32] as sqlx::Decode<sqlx::Postgres>>::decode(value)?;
        Ok(bitcoin::TapSighash::from_byte_array(bytes).into())
    }
}

impl sqlx::Type<sqlx::Postgres> for SigHash {
    fn type_info() -> sqlx::postgres::PgTypeInfo {
        <[u8; 32] as sqlx::Type<sqlx::Postgres>>::type_info()
    }
}

impl<'r> sqlx::Encode<'r, sqlx::Postgres> for SigHash {
    fn encode_by_ref(&self, buf: &mut PgArgumentBuffer) -> Result<IsNull, BoxDynError> {
        <[u8; 32] as sqlx::Encode<'r, sqlx::Postgres>>::encode_by_ref(&self.to_byte_array(), buf)
    }
}

impl sqlx::postgres::PgHasArrayType for SigHash {
    fn array_type_info() -> sqlx::postgres::PgTypeInfo {
        <[u8; 32] as sqlx::postgres::PgHasArrayType>::array_type_info()
    }
}

// --- sqlx Type implementation for Timestamp --

impl sqlx::Type<sqlx::Postgres> for Timestamp {
    fn type_info() -> PgTypeInfo {
        PgTypeInfo::with_oid(TIMESTAMPTZ_OID)
    }

    fn compatible(ty: &PgTypeInfo) -> bool {
        // Ensure compatibility with PostgreSQL's TIMESTAMPTZ type.
        ty.oid() == Some(TIMESTAMPTZ_OID)
    }
}

impl<'q> sqlx::Encode<'q, sqlx::Postgres> for Timestamp {
    fn encode_by_ref(
        &self,
        buf: &mut sqlx::postgres::PgArgumentBuffer,
    ) -> Result<IsNull, BoxDynError> {
        let duration_since_pg_epoch = **self - POSTGRES_EPOCH_DATETIME;
        let pg_epoch_micros: i64 = duration_since_pg_epoch
            .whole_microseconds()
            .try_into()
            .map_err(|_| "timestamp could not be encoded as a PostgreSQL TIMESTAMPTZ")?;

        pg_epoch_micros.encode_by_ref(buf)
    }

    fn size_hint(&self) -> usize {
        std::mem::size_of::<i64>()
    }
}

impl<'r> sqlx::Decode<'r, sqlx::Postgres> for Timestamp {
    fn decode(value: sqlx::postgres::PgValueRef<'r>) -> Result<Self, BoxDynError> {
        // Decode the i64 representing microseconds since PostgreSQL epoch.
        let pg_epoch_micros_i64 = <i64 as sqlx::Decode<sqlx::Postgres>>::decode(value)?;

        // Create a Duration from these microseconds.
        let duration_from_pg_epoch = time::Duration::microseconds(pg_epoch_micros_i64);

        // Add this duration to the PostgreSQL epoch datetime.
        // checked_add handles potential overflow/underflow if the resulting datetime
        // is outside the representable range of OffsetDateTime.
        let datetime = POSTGRES_EPOCH_DATETIME
            .checked_add(duration_from_pg_epoch)
            .ok_or("failed to construct OffsetDateTime from decoded TIMESTAMPTZ value")?;

        Ok(datetime.into()) // Convert OffsetDateTime to Timestamp
    }
}

// --- sqlx Type implementations for DbPeerId ---

impl sqlx::Type<sqlx::Postgres> for DbPeerId {
    fn type_info() -> sqlx::postgres::PgTypeInfo {
        // Stored as TEXT, so delegate to String's type info
        <String as sqlx::Type<sqlx::Postgres>>::type_info()
    }

    fn compatible(ty: &sqlx::postgres::PgTypeInfo) -> bool {
        <String as sqlx::Type<sqlx::Postgres>>::compatible(ty)
    }
}

impl<'q> sqlx::Encode<'q, sqlx::Postgres> for DbPeerId {
    fn encode_by_ref(
        &self,
        buf: &mut sqlx::postgres::PgArgumentBuffer,
    ) -> Result<IsNull, BoxDynError> {
        // Convert PeerId to its base58 string representation for storage
        let peer_id_str = self.to_base58();
        peer_id_str.encode_by_ref(buf)
    }

    fn size_hint(&self) -> usize {
        // Provide a reasonable estimate or delegate if possible.
        // For dynamic strings, an exact hint is hard.
        // This is often optional but can help with performance.
        self.to_base58().size_hint()
    }
}

impl<'r> sqlx::Decode<'r, sqlx::Postgres> for DbPeerId {
    fn decode(value: sqlx::postgres::PgValueRef<'r>) -> Result<Self, BoxDynError> {
        // Decode the TEXT from the database as a String
        let peer_id_str = <String as sqlx::Decode<sqlx::Postgres>>::decode(value)?;
        // Parse the string back into a PeerId
        PeerId::from_str(&peer_id_str)
            .map(DbPeerId::from)
            .map_err(|e| format!("Failed to parse PeerId from database string: {e}").into())
    }
}

// --- sqlx Type implementations for DbMultiaddr ---

impl sqlx::Type<sqlx::Postgres> for DbMultiaddr {
    fn type_info() -> sqlx::postgres::PgTypeInfo {
        // Stored as TEXT, so delegate to String's type info
        <String as sqlx::Type<sqlx::Postgres>>::type_info()
    }

    fn compatible(ty: &sqlx::postgres::PgTypeInfo) -> bool {
        <String as sqlx::Type<sqlx::Postgres>>::compatible(ty)
    }
}

impl<'q> sqlx::Encode<'q, sqlx::Postgres> for DbMultiaddr {
    fn encode_by_ref(
        &self,
        buf: &mut sqlx::postgres::PgArgumentBuffer,
    ) -> Result<IsNull, BoxDynError> {
        // Convert Multiaddr to its string representation for storage
        let multiaddr_str = self.to_string();
        multiaddr_str.encode_by_ref(buf)
    }

    fn size_hint(&self) -> usize {
        self.to_string().size_hint()
    }
}

impl<'r> sqlx::Decode<'r, sqlx::Postgres> for DbMultiaddr {
    fn decode(value: sqlx::postgres::PgValueRef<'r>) -> Result<Self, BoxDynError> {
        // Decode the TEXT from the database as a String
        let multiaddr_str = <String as sqlx::Decode<sqlx::Postgres>>::decode(value)?;
        // Parse the string back into a Multiaddr
        Multiaddr::from_str(&multiaddr_str)
            .map(DbMultiaddr::from)
            .map_err(|e| format!("Failed to parse Multiaddr from database string: {e}").into())
    }
}<|MERGE_RESOLUTION|>--- conflicted
+++ resolved
@@ -45,11 +45,7 @@
 impl<'r> sqlx::Decode<'r, sqlx::Postgres> for TaprootScriptHash {
     fn decode(value: sqlx::postgres::PgValueRef<'r>) -> Result<Self, BoxDynError> {
         let bytes = <[u8; 32] as sqlx::Decode<sqlx::Postgres>>::decode(value)?;
-<<<<<<< HEAD
-        Ok(TaprootScriptHash::from_byte_array(bytes))
-=======
         Ok(TaprootScriptHash::from(bytes))
->>>>>>> 468b4a66
     }
 }
 
@@ -61,11 +57,7 @@
 
 impl<'r> sqlx::Encode<'r, sqlx::Postgres> for TaprootScriptHash {
     fn encode_by_ref(&self, buf: &mut PgArgumentBuffer) -> Result<IsNull, BoxDynError> {
-<<<<<<< HEAD
-        let bytes = self.into_bytes();
-=======
         let bytes = self.to_byte_array();
->>>>>>> 468b4a66
         <[u8; 32] as sqlx::Encode<'r, sqlx::Postgres>>::encode_by_ref(&bytes, buf)
     }
 }
