//! Database models for the signer.

use std::cmp::{PartialEq, PartialOrd};
use std::collections::BTreeSet;
use std::convert::From;
use std::num::TryFromIntError;
use std::ops::Deref;
use std::ops::{Add, Sub};

use bitcoin::hashes::Hash as _;
use bitcoin::{OutPoint, ScriptBuf};
use bitvec::array::BitArray;
use blockstack_lib::chainstate::nakamoto::NakamotoBlock;
use clarity::vm::types::PrincipalData;
use libp2p::{Multiaddr, PeerId};
use serde::{Deserialize, Serialize};
use stacks_common::types::chainstate::BurnchainHeaderHash;
use stacks_common::types::chainstate::StacksBlockId;

use crate::bitcoin::rpc::BitcoinBlockHeader;
use crate::bitcoin::rpc::BitcoinBlockInfo;
use crate::bitcoin::validation::InputValidationResult;
use crate::bitcoin::validation::WithdrawalValidationResult;
use crate::block_observer::Deposit;
use crate::error::Error;
use crate::keys::PublicKey;
use crate::keys::PublicKeyXOnly;
use crate::stacks::api::SignerSetInfo;

/// A P2P peer which the signer has successfully connected to.
#[derive(Debug, Clone, Hash, PartialEq, Eq, PartialOrd, Ord, sqlx::FromRow)]
pub struct P2PPeer {
    /// The peer ID of the connected peer.
    pub peer_id: DbPeerId,
    /// The public key of the connected peer.
    pub public_key: PublicKey,
    /// The address of the connected peer.
    pub address: DbMultiaddr,
    /// The timestamp of the last successful dial to the peer.
    pub last_dialed_at: Timestamp,
}

/// A bitcoin transaction output (TXO) relevant for the sBTC signers.
///
/// This object can have a few different meanings, all of them identified
/// by the output_type:
/// 1. Whether a TXO was created by someone other than the signers as a
///    donation.
/// 2. Whether this is the signers' TXO with all of the swept in funds.
/// 3. Whether it is an `OP_RETURN` output.
/// 4. Whether this is a withdrawal output.
#[derive(Debug, Clone, Hash, PartialEq, Eq, PartialOrd, Ord, sqlx::FromRow)]
#[cfg_attr(feature = "testing", derive(fake::Dummy))]
pub struct TxOutput {
    /// The Bitcoin transaction id.
    pub txid: BitcoinTxId,
    /// The index of the output in the sBTC sweep transaction.
    #[sqlx(try_from = "i32")]
    #[cfg_attr(feature = "testing", dummy(faker = "0..i32::MAX as u32"))]
    pub output_index: u32,
    /// The scriptPubKey locking the output.
    pub script_pubkey: ScriptPubKey,
    /// The amount created in the output.
    #[sqlx(try_from = "i64")]
    #[cfg_attr(feature = "testing", dummy(faker = "1_000_000..1_000_000_000"))]
    pub amount: u64,
    /// The type of output.
    pub output_type: TxOutputType,
}

/// A bitcoin transaction output (TXO) related to a withdrawal.
#[derive(Debug, Clone, Hash, PartialEq, Eq, PartialOrd, Ord, sqlx::FromRow)]
#[cfg_attr(feature = "testing", derive(fake::Dummy))]
pub struct WithdrawalTxOutput {
    /// The Bitcoin transaction id.
    pub txid: BitcoinTxId,
    /// The index of the output in the sBTC sweep transaction.
    #[sqlx(try_from = "i32")]
    #[cfg_attr(feature = "testing", dummy(faker = "0..i32::MAX as u32"))]
    pub output_index: u32,
    /// The withdrawal request id.
    #[sqlx(try_from = "i64")]
    #[cfg_attr(feature = "testing", dummy(faker = "0..i64::MAX as u64"))]
    pub request_id: u64,
}

/// A bitcoin transaction output being spent as an input in a transaction.
///
/// This object can have two different meanings: whether or not this is a
/// deposit output being swept in.
#[derive(Debug, Clone, Hash, PartialEq, Eq, PartialOrd, Ord, sqlx::FromRow)]
#[cfg_attr(feature = "testing", derive(fake::Dummy))]
pub struct TxPrevout {
    /// The ID of the transaction spending the output.
    pub txid: BitcoinTxId,
    /// The ID of the bitcoin transaction that created the output being
    /// spent.
    pub prevout_txid: BitcoinTxId,
    /// The output index in the transaction that created the output that is
    /// being spent.
    #[sqlx(try_from = "i32")]
    #[cfg_attr(feature = "testing", dummy(faker = "0..i32::MAX as u32"))]
    pub prevout_output_index: u32,
    /// The scriptPubKey locking the output.
    pub script_pubkey: ScriptPubKey,
    /// The amount locked in the output.
    #[sqlx(try_from = "i64")]
    #[cfg_attr(feature = "testing", dummy(faker = "1_000_000..1_000_000_000"))]
    pub amount: u64,
    /// The type prevout we are referring to.
    pub prevout_type: TxPrevoutType,
}

/// Bitcoin block.
#[derive(Debug, Clone, Hash, PartialEq, Eq, PartialOrd, Ord, sqlx::FromRow)]
#[cfg_attr(feature = "testing", derive(fake::Dummy))]
pub struct BitcoinBlock {
    /// Block hash.
    pub block_hash: BitcoinBlockHash,
    /// Block height.
    pub block_height: BitcoinBlockHeight,
    /// Hash of the parent block.
    pub parent_hash: BitcoinBlockHash,
}

impl AsRef<BitcoinBlockHash> for BitcoinBlock {
    fn as_ref(&self) -> &BitcoinBlockHash {
        &self.block_hash
    }
}

impl From<&bitcoin::Block> for BitcoinBlock {
    fn from(block: &bitcoin::Block) -> Self {
        BitcoinBlock {
            block_hash: block.block_hash().into(),
            block_height: block
                .bip34_block_height()
                .expect("Failed to get block height")
                .into(),
            parent_hash: block.header.prev_blockhash.into(),
        }
    }
}

impl From<&BitcoinBlockInfo> for BitcoinBlock {
    fn from(block: &BitcoinBlockInfo) -> Self {
        BitcoinBlock {
            block_hash: block.block_hash.into(),
            block_height: block.height,
            parent_hash: block.previous_block_hash.into(),
        }
    }
}

impl From<BitcoinBlockHeader> for BitcoinBlock {
    fn from(header: BitcoinBlockHeader) -> Self {
        BitcoinBlock {
            block_hash: header.hash.into(),
            block_height: header.height,
            parent_hash: header.previous_block_hash.into(),
        }
    }
}

impl From<bitcoin::Block> for BitcoinBlock {
    fn from(block: bitcoin::Block) -> Self {
        BitcoinBlock::from(&block)
    }
}

/// Stacks block.
#[derive(Debug, Clone, Hash, PartialEq, Eq, PartialOrd, Ord, sqlx::FromRow)]
#[cfg_attr(feature = "testing", derive(fake::Dummy))]
pub struct StacksBlock {
    /// Block hash.
    pub block_hash: StacksBlockHash,
    /// Block height.
    pub block_height: StacksBlockHeight,
    /// Hash of the parent block.
    pub parent_hash: StacksBlockHash,
    /// The bitcoin block this stacks block is build upon (matching consensus hash)
    pub bitcoin_anchor: BitcoinBlockHash,
}

impl StacksBlock {
    /// Construct a StacksBlock from a NakamotoBlock and its bitcoin anchor
    pub fn from_nakamoto_block(block: &NakamotoBlock, bitcoin_anchor: &BitcoinBlockHash) -> Self {
        Self {
            block_hash: block.block_id().into(),
            block_height: block.header.chain_length.into(),
            parent_hash: block.header.parent_block_id.into(),
            bitcoin_anchor: *bitcoin_anchor,
        }
    }
}

/// Deposit request.
#[derive(Debug, Clone, Hash, PartialEq, Eq, PartialOrd, Ord, sqlx::FromRow)]
#[cfg_attr(feature = "testing", derive(fake::Dummy))]
pub struct DepositRequest {
    /// Transaction ID of the deposit request transaction.
    pub txid: BitcoinTxId,
    /// Index of the deposit request UTXO.
    #[cfg_attr(feature = "testing", dummy(faker = "0..100"))]
    #[sqlx(try_from = "i32")]
    pub output_index: u32,
    /// Script spendable by the sBTC signers.
    pub spend_script: Bytes,
<<<<<<< HEAD
    /// SHA-256 hash of the reclaim script.
    pub reclaim_script_hash: TaprootScriptHash,
=======
    /// Script spendable by the depositor.
    pub reclaim_script: Bytes,
    /// SHA-256 hash of the reclaim script.
    pub reclaim_script_hash: Option<TaprootScriptHash>,
>>>>>>> 468b4a66
    /// The address of which the sBTC should be minted,
    /// can be a smart contract address.
    pub recipient: StacksPrincipal,
    /// The amount in the deposit UTXO.
    #[sqlx(try_from = "i64")]
    #[cfg_attr(feature = "testing", dummy(faker = "1_000_000..1_000_000_000"))]
    pub amount: u64,
    /// The maximum portion of the deposited amount that may
    /// be used to pay for transaction fees.
    #[sqlx(try_from = "i64")]
    #[cfg_attr(feature = "testing", dummy(faker = "100..100_000"))]
    pub max_fee: u64,
    /// The relative lock time in the reclaim script.
    #[sqlx(try_from = "i64")]
    #[cfg_attr(feature = "testing", dummy(faker = "3..u16::MAX as u32"))]
    pub lock_time: u32,
    /// The public key used in the deposit script. The signers public key
    /// is for Schnorr signatures.
    pub signers_public_key: PublicKeyXOnly,
    /// The addresses of the input UTXOs funding the deposit request.
    #[cfg_attr(
        feature = "testing",
        dummy(faker = "crate::testing::dummy::BitcoinAddresses(1..5)")
    )]
    pub sender_script_pub_keys: Vec<ScriptPubKey>,
}

impl From<Deposit> for DepositRequest {
    fn from(deposit: Deposit) -> Self {
        let tx_input_iter = deposit.tx_info.vin.into_iter();
        // It's most likely the case that each of the inputs "came" from
        // the same Address, so we filter out duplicates.
        let sender_script_pub_keys: BTreeSet<ScriptPubKey> = tx_input_iter
            .filter_map(|tx_in| Some(tx_in.prevout?.script_pubkey.script.into()))
            .collect();

<<<<<<< HEAD
        let reclaim_script_hash = TaprootScriptHash::from_script_buf(&deposit.info.reclaim_script);
=======
        let reclaim_script_hash = TaprootScriptHash::from(&deposit.info.reclaim_script);
>>>>>>> 468b4a66

        Self {
            txid: deposit.info.outpoint.txid.into(),
            output_index: deposit.info.outpoint.vout,
            spend_script: deposit.info.deposit_script.to_bytes(),
<<<<<<< HEAD
            reclaim_script_hash,
=======
            reclaim_script: deposit.info.reclaim_script.to_bytes(),
            reclaim_script_hash: Some(reclaim_script_hash),
>>>>>>> 468b4a66
            recipient: deposit.info.recipient.into(),
            amount: deposit.info.amount,
            max_fee: deposit.info.max_fee,
            lock_time: deposit.info.lock_time.to_consensus_u32(),
            signers_public_key: deposit.info.signers_public_key.into(),
            sender_script_pub_keys: sender_script_pub_keys.into_iter().collect(),
        }
    }
}

impl DepositRequest {
    /// Return the outpoint associated with the deposit request.
    pub fn outpoint(&self) -> bitcoin::OutPoint {
        bitcoin::OutPoint {
            txid: self.txid.into(),
            vout: self.output_index,
        }
    }
}

/// A signer acknowledging a deposit request.
#[derive(Debug, Clone, Hash, PartialEq, Eq, PartialOrd, Ord, sqlx::FromRow)]
#[cfg_attr(feature = "testing", derive(fake::Dummy))]
pub struct DepositSigner {
    /// TxID of the deposit request.
    pub txid: BitcoinTxId,
    /// Output index of the deposit request.
    #[cfg_attr(feature = "testing", dummy(faker = "0..100"))]
    #[sqlx(try_from = "i32")]
    pub output_index: u32,
    /// Public key of the signer.
    pub signer_pub_key: PublicKey,
    /// Signals if the signer will sign for this request if able.
    pub can_accept: bool,
    /// This specifies whether the indicated signer_pub_key can sign for
    /// the associated deposit request.
    pub can_sign: bool,
}

/// Withdrawal request.
///
/// # Notes
///
/// When we receive a record of a withdrawal request, we know that it has
/// been confirmed. However, the block containing the transaction that
/// generated this request may be reorganized, causing it to no longer be
/// part of the canonical Stacks blockchain. In that scenario, the
/// withdrawal request effectively ceases to exist. If the same transaction
/// is "replayed" and confirmed in a new block, a "new" withdrawal request
/// will be generated because the Stacks block hash has changed. This
/// differs from deposit requests, where a reorganized deposit is
/// considered the same across blocks.
///
/// So withdrawal requests are tied to the specific Stacks block containing
/// the transaction that created them. If that transaction is reorganized
/// to a new block, a new request is generated, and the old one must be
/// ignored.
#[derive(Debug, Clone, Hash, PartialEq, Eq, PartialOrd, Ord, sqlx::FromRow)]
#[cfg_attr(feature = "testing", derive(fake::Dummy))]
pub struct WithdrawalRequest {
    /// Request ID of the withdrawal request. These are supposed to be
    /// unique, but there can be duplicates if there is a reorg that
    /// affects a transaction that calls the initiate-withdrawal-request
    /// public function.
    #[sqlx(try_from = "i64")]
    #[cfg_attr(feature = "testing", dummy(faker = "0..u32::MAX as u64"))]
    pub request_id: u64,
    /// The stacks transaction ID that lead to the creation of the
    /// withdrawal request.
    pub txid: StacksTxId,
    /// Stacks block ID of the block that includes the transaction
    /// associated with this withdrawal request.
    pub block_hash: StacksBlockHash,
    /// The address that should receive the BTC withdrawal.
    pub recipient: ScriptPubKey,
    /// The amount to withdraw.
    #[sqlx(try_from = "i64")]
    #[cfg_attr(feature = "testing", dummy(faker = "100..1_000_000_000"))]
    pub amount: u64,
    /// The maximum portion of the withdrawn amount that may
    /// be used to pay for transaction fees.
    #[sqlx(try_from = "i64")]
    #[cfg_attr(feature = "testing", dummy(faker = "100..10000"))]
    pub max_fee: u64,
    /// The address that initiated the request.
    pub sender_address: StacksPrincipal,
    /// The block height of the bitcoin blockchain when the stacks
    /// transaction that emitted this event was executed.
    pub bitcoin_block_height: BitcoinBlockHeight,
}

impl WithdrawalRequest {
    /// Return the identifier for the withdrawal request.
    pub fn qualified_id(&self) -> QualifiedRequestId {
        QualifiedRequestId {
            request_id: self.request_id,
            txid: self.txid,
            block_hash: self.block_hash,
        }
    }
}

/// A signer acknowledging a withdrawal request.
#[derive(Debug, Clone, Hash, PartialEq, Eq, PartialOrd, Ord, sqlx::FromRow)]
#[cfg_attr(feature = "testing", derive(fake::Dummy))]
pub struct WithdrawalSigner {
    /// Request ID of the withdrawal request.
    #[sqlx(try_from = "i64")]
    pub request_id: u64,
    /// The stacks transaction ID that lead to the creation of the
    /// withdrawal request.
    pub txid: StacksTxId,
    /// Stacks block hash of the withdrawal request.
    pub block_hash: StacksBlockHash,
    /// Public key of the signer.
    pub signer_pub_key: PublicKey,
    /// Signals if the signer is prepared to sign for this request.
    pub is_accepted: bool,
}

impl WithdrawalSigner {
    /// Return the identifier for the withdrawal request.
    pub fn qualified_id(&self) -> QualifiedRequestId {
        QualifiedRequestId {
            request_id: self.request_id,
            txid: self.txid,
            block_hash: self.block_hash,
        }
    }
}

/// A connection between a bitcoin block and a bitcoin transaction.
#[derive(Debug, Clone, Copy, Hash, PartialEq, Eq, PartialOrd, Ord, sqlx::FromRow)]
#[cfg_attr(feature = "testing", derive(fake::Dummy))]
pub struct BitcoinTxRef {
    /// Transaction ID.
    pub txid: BitcoinTxId,
    /// The block in which the transaction exists.
    pub block_hash: BitcoinBlockHash,
}

/// A deposit request with a response bitcoin transaction that has been
/// confirmed.
#[derive(Debug, Clone, Hash, PartialEq, Eq, PartialOrd, Ord, sqlx::FromRow)]
#[cfg_attr(feature = "testing", derive(fake::Dummy))]
pub struct SweptDepositRequest {
    /// The transaction ID of the bitcoin transaction that swept in the
    /// funds into the signers' UTXO.
    pub sweep_txid: BitcoinTxId,
    /// The block id of the bitcoin block that includes the sweep
    /// transaction.
    pub sweep_block_hash: BitcoinBlockHash,
    /// The block height of the block referenced by the `sweep_block_hash`.
    pub sweep_block_height: BitcoinBlockHeight,
    /// Transaction ID of the deposit request transaction.
    pub txid: BitcoinTxId,
    /// Index of the deposit request UTXO.
    #[cfg_attr(feature = "testing", dummy(faker = "0..100"))]
    #[sqlx(try_from = "i32")]
    pub output_index: u32,
    /// The address of which the sBTC should be minted,
    /// can be a smart contract address.
    pub recipient: StacksPrincipal,
    /// The amount in the deposit UTXO.
    #[sqlx(try_from = "i64")]
    #[cfg_attr(feature = "testing", dummy(faker = "1_000_000..1_000_000_000"))]
    pub amount: u64,
    /// The maximum portion of the deposited amount that may
    /// be used to pay for transaction fees.
    #[sqlx(try_from = "i64")]
    #[cfg_attr(feature = "testing", dummy(faker = "100..100_000"))]
    pub max_fee: u64,
}

impl SweptDepositRequest {
    /// The OutPoint of the actual deposit
    pub fn deposit_outpoint(&self) -> bitcoin::OutPoint {
        bitcoin::OutPoint {
            txid: self.txid.into(),
            vout: self.output_index,
        }
    }
}

/// Withdrawal request.
#[derive(Debug, Clone, Hash, PartialEq, Eq, PartialOrd, Ord, sqlx::FromRow)]
#[cfg_attr(feature = "testing", derive(fake::Dummy))]
pub struct SweptWithdrawalRequest {
    /// Index of the output in the sBTC sweep transaction.
    #[sqlx(try_from = "i32")]
    pub output_index: u32,
    /// The transaction ID of the bitcoin transaction that swept out the
    /// funds to the intended recipient.
    pub sweep_txid: BitcoinTxId,
    /// The block id of the stacks block that includes this sweep
    /// transaction.
    pub sweep_block_hash: BitcoinBlockHash,
    /// The block height of the block that includes the sweep transaction.
    pub sweep_block_height: BitcoinBlockHeight,
    /// Request ID of the withdrawal request. These are supposed to be
    /// unique, but there can be duplicates if there is a reorg that
    /// affects a transaction that calls the `initiate-withdrawal-request`
    /// public function.
    #[sqlx(try_from = "i64")]
    pub request_id: u64,
    /// The stacks transaction ID that lead to the creation of the
    /// withdrawal request.
    pub txid: StacksTxId,
    /// Stacks block ID of the block that includes the transaction
    /// associated with this withdrawal request.
    pub block_hash: StacksBlockHash,
    /// The ScriptPubKey that should receive the BTC withdrawal.
    pub recipient: ScriptPubKey,
    /// The amount of satoshis to withdraw.
    #[sqlx(try_from = "i64")]
    #[cfg_attr(feature = "testing", dummy(faker = "100..1_000_000_000"))]
    pub amount: u64,
    /// The maximum amount that may be spent as for the bitcoin miner
    /// transaction fee.
    #[sqlx(try_from = "i64")]
    #[cfg_attr(feature = "testing", dummy(faker = "100..10000"))]
    pub max_fee: u64,
    /// The stacks address that initiated the request. This is populated
    /// using `tx-sender`.
    pub sender_address: StacksPrincipal,
}

impl SweptWithdrawalRequest {
    /// The qualified request ID for the withdrawal request.
    pub fn withdrawal_outpoint(&self) -> bitcoin::OutPoint {
        OutPoint {
            txid: self.sweep_txid.into(),
            vout: self.output_index,
        }
    }
    /// Return the identifier for the withdrawal request.
    pub fn qualified_id(&self) -> QualifiedRequestId {
        QualifiedRequestId {
            request_id: self.request_id,
            txid: self.txid,
            block_hash: self.block_hash,
        }
    }
}

/// Persisted DKG shares
///
/// This struct represents the output of a successful run of distributed
/// key generation (DKG) that was run by a set of signers.
#[derive(Debug, Clone, Hash, PartialEq, Eq, PartialOrd, Ord, sqlx::FromRow)]
#[cfg_attr(feature = "testing", derive(fake::Dummy))]
pub struct EncryptedDkgShares {
    /// The aggregate key for these shares
    pub aggregate_key: PublicKey,
    /// The tweaked aggregate key for these shares
    pub tweaked_aggregate_key: PublicKey,
    /// The `scriptPubKey` for the aggregate public key.
    pub script_pubkey: ScriptPubKey,
    /// The encrypted DKG shares
    pub encrypted_private_shares: Bytes,
    /// The public DKG shares
    pub public_shares: Bytes,
    /// The set of public keys that were a party to the DKG.
    pub signer_set_public_keys: Vec<PublicKey>,
    /// The threshold number of signature shares required to generate a
    /// Schnorr signature.
    ///
    /// In WSTS each signer may contribute a fixed portion of a single
    /// signature. This value specifies the total number of portions
    /// (shares) that are needed in order to construct a signature.
    #[sqlx(try_from = "i32")]
    pub signature_share_threshold: u16,
    /// The current status of the DKG shares.
    pub dkg_shares_status: DkgSharesStatus,
    /// The block hash of the chain tip of the canonical bitcoin blockchain
    /// when the DKG round associated with these shares started.
    pub started_at_bitcoin_block_hash: BitcoinBlockHash,
    /// The block height of the chain tip of the canonical bitcoin blockchain
    /// when the DKG round associated with these shares started.
    pub started_at_bitcoin_block_height: BitcoinBlockHeight,
}

impl EncryptedDkgShares {
    /// Return the public keys of the signers that participated in the DKG
    /// associated with these shares.
    pub fn signer_set_public_keys(&self) -> BTreeSet<PublicKey> {
        self.signer_set_public_keys.iter().copied().collect()
    }
}

impl From<EncryptedDkgShares> for SignerSetInfo {
    fn from(value: EncryptedDkgShares) -> Self {
        SignerSetInfo {
            aggregate_key: value.aggregate_key,
            signer_set: value.signer_set_public_keys(),
            signatures_required: value.signature_share_threshold,
        }
    }
}

/// Persisted public DKG shares from other signers
#[derive(Debug, Clone, Hash, PartialEq, Eq, PartialOrd, Ord, sqlx::FromRow)]
#[cfg_attr(feature = "testing", derive(fake::Dummy))]
pub struct KeyRotationEvent {
    /// Transaction ID.
    pub txid: StacksTxId,
    /// The Stacks block ID of the block that includes the transaction
    /// associated with this key rotation event.
    pub block_hash: StacksBlockHash,
    /// The principal that can make contract calls into the protected
    /// public functions in the sbtc smart contracts.
    pub address: StacksPrincipal,
    /// The aggregate key of the DKG run associated with this event.
    pub aggregate_key: PublicKey,
    /// The public keys of the signers who participated in DKG round
    /// associated with this event.
    pub signer_set: Vec<PublicKey>,
    /// The number of signatures required for the multi-sig wallet.
    #[sqlx(try_from = "i32")]
    pub signatures_required: u16,
}

impl From<KeyRotationEvent> for SignerSetInfo {
    fn from(value: KeyRotationEvent) -> Self {
        SignerSetInfo {
            aggregate_key: value.aggregate_key,
            signer_set: value.signer_set.into_iter().collect(),
            signatures_required: value.signatures_required,
        }
    }
}

/// A struct containing how a signer voted for a deposit or withdrawal
/// request.
#[derive(Debug, Clone, Hash, PartialEq, Eq, PartialOrd, Ord, sqlx::FromRow)]
#[cfg_attr(feature = "testing", derive(fake::Dummy))]
pub struct SignerVote {
    /// The public key of the signer that cast the vote.
    pub signer_public_key: PublicKey,
    /// How the signer voted for a transaction. None is returned if we do
    /// not have a record of how the signer voted
    pub is_accepted: Option<bool>,
}

/// How the signers voted on a thing.
#[derive(Debug, Clone, Hash, PartialEq, Eq)]
pub struct SignerVotes(Vec<SignerVote>);

impl Deref for SignerVotes {
    type Target = [SignerVote];
    fn deref(&self) -> &Self::Target {
        &self.0
    }
}

impl From<Vec<SignerVote>> for SignerVotes {
    fn from(mut votes: Vec<SignerVote>) -> Self {
        votes.sort_by_key(|vote| vote.signer_public_key);
        SignerVotes(votes)
    }
}

impl From<&SignerVotes> for BitArray<[u8; 16]> {
    fn from(votes: &SignerVotes) -> BitArray<[u8; 16]> {
        let mut signer_bitmap = BitArray::ZERO;
        votes
            .iter()
            .enumerate()
            .take(signer_bitmap.len().min(crate::MAX_KEYS as usize))
            .for_each(|(index, vote)| {
                // The BitArray::<[u8; 16]>::set function panics if the
                // index is out of bounds but that cannot be the case here
                // because we only take 128 values.
                //
                // Note that the signer bitmap here is true for votes
                // *against*, and a missing vote is an implicit vote
                // against.
                signer_bitmap.set(index, !vote.is_accepted.unwrap_or(false));
            });

        signer_bitmap
    }
}

impl From<SignerVotes> for BitArray<[u8; 16]> {
    fn from(votes: SignerVotes) -> BitArray<[u8; 16]> {
        Self::from(&votes)
    }
}

/// The possible states for DKG shares.
#[derive(Debug, Clone, Copy, Hash, PartialEq, Eq, PartialOrd, Ord, sqlx::Type)]
#[sqlx(type_name = "dkg_shares_status", rename_all = "snake_case")]
#[cfg_attr(feature = "testing", derive(fake::Dummy))]
pub enum DkgSharesStatus {
    /// The DKG shares have not passed or failed verification.
    Unverified,
    /// The DKG shares have passed verification.
    Verified,
    /// The DKG shares have failed verification or the shares have not
    /// passed verification within our configured window.
    Failed,
}

/// The types of Bitcoin transaction input or outputs that the signer may
/// be interested in.
#[derive(Debug, Clone, Copy, Hash, PartialEq, Eq, PartialOrd, Ord, sqlx::Type, strum::Display)]
#[sqlx(type_name = "output_type", rename_all = "snake_case")]
#[derive(serde::Serialize, serde::Deserialize)]
#[strum(serialize_all = "snake_case")]
#[cfg_attr(feature = "testing", derive(fake::Dummy, strum::EnumIter))]
pub enum TxOutputType {
    /// An output created by the signers as the TXO containing all of the
    /// swept funds.
    SignersOutput,
    /// The `OP_RETURN` TXO created by the signers containing data about
    /// the sweep transaction.
    SignersOpReturn,
    /// A UTXO created by the signers as a response to a withdrawal
    /// request.
    Withdrawal,
    /// A donation to signers aggregated key.
    Donation,
}

/// The types of Bitcoin transaction input or outputs that the signer may
/// be interested in.
#[derive(Debug, Clone, Copy, Hash, PartialEq, Eq, PartialOrd, Ord, sqlx::Type, strum::Display)]
#[sqlx(type_name = "prevout_type", rename_all = "snake_case")]
#[derive(serde::Serialize, serde::Deserialize)]
#[strum(serialize_all = "snake_case")]
#[cfg_attr(feature = "testing", derive(fake::Dummy))]
pub enum TxPrevoutType {
    /// An output controlled by the signers spent as an input.
    SignersInput,
    /// A deposit request TXO being spent as an input
    Deposit,
}

/// An identifier for a withdrawal request, comprised of the Stacks
/// transaction ID, the Stacks block ID that included the transaction, and
/// the request-id generated by the clarity contract for the withdrawal
/// request.
///
/// We need all three IDs because a transaction can be included in more
/// than one stacks block (because of reorgs), and a transaction can
/// generate more than one withdrawal request, so we need the request-id.
///
/// A request-id and a Stacks Block ID is enough to uniquely identify the
/// request, but we add in the transaction ID for completeness.
#[derive(Debug, Copy, Clone, PartialEq, Eq, PartialOrd, Ord, Hash)]
pub struct QualifiedRequestId {
    /// The ID that was generated in the clarity contract call for the
    /// withdrawal request.
    pub request_id: u64,
    /// The txid that generated the request.
    pub txid: StacksTxId,
    /// The Stacks block ID that includes the transaction that generated
    /// the request.
    pub block_hash: StacksBlockHash,
}

impl std::fmt::Display for QualifiedRequestId {
    fn fmt(&self, f: &mut std::fmt::Formatter<'_>) -> std::fmt::Result {
        write!(f, "{}:{}", self.request_id, self.block_hash)
    }
}

/// This trait adds a function for converting a type into bytes to
/// little-endian byte order. This is because stacks-core expects
/// bitcoin block hashes to be in little-endian byte order when evaluating
/// some clarity functions.
///
/// Both [`bitcoin::BlockHash`] and [`bitcoin::Txid`] are hash types that
/// store bytes as SHA256 output, which is in big-endian order. Stacks-core
/// stores hashes in little-endian byte order[2], implying that clarity
/// functions, like `get-burn-block-info?`, return bitcoin block hashes in
/// little-endian byte order. Note that Bitcoin-core transmits hashes in
/// big-endian byte order[1] through the RPC interface, but the wire and
/// zeromq interfaces transmit hashes in little-endian order[3].
///
/// [^1]: See the Note in
///     <https://github.com/bitcoin/bitcoin/blob/62bd61de110b057cbfd6e31e4d0b727d93119c72/doc/zmq.md>.
/// [^2]: <https://github.com/stacks-network/stacks-core/blob/70d24ea179840763c2335870d0965b31b37685d6/stacks-common/src/types/chainstate.rs#L427-L432>
/// [^3]: <https://developer.bitcoin.org/reference/block_chain.html#block-chain>
///       <https://developer.bitcoin.org/reference/p2p_networking.html>
/// <https://learnmeabitcoin.com/technical/general/byte-order/>
pub trait ToLittleEndianOrder: Sized {
    /// Return the bytes in little-endian order.
    fn to_le_bytes(&self) -> [u8; 32];
}

/// The bitcoin transaction ID
#[derive(Debug, Copy, Clone, PartialEq, Eq, PartialOrd, Ord, Hash)]
pub struct BitcoinTxId(bitcoin::Txid);

impl Deref for BitcoinTxId {
    type Target = bitcoin::Txid;
    fn deref(&self) -> &Self::Target {
        &self.0
    }
}

impl BitcoinTxId {
    /// Return the inner bytes for the block hash
    pub fn into_bytes(&self) -> [u8; 32] {
        self.0.to_byte_array()
    }
}

impl ToLittleEndianOrder for BitcoinTxId {
    fn to_le_bytes(&self) -> [u8; 32] {
        self.deref().to_le_bytes()
    }
}

impl ToLittleEndianOrder for bitcoin::Txid {
    fn to_le_bytes(&self) -> [u8; 32] {
        let mut bytes = self.to_byte_array();
        bytes.reverse();
        bytes
    }
}

impl From<bitcoin::Txid> for BitcoinTxId {
    fn from(value: bitcoin::Txid) -> Self {
        Self(value)
    }
}

impl From<BitcoinTxId> for bitcoin::Txid {
    fn from(value: BitcoinTxId) -> Self {
        value.0
    }
}

impl From<[u8; 32]> for BitcoinTxId {
    fn from(bytes: [u8; 32]) -> Self {
        Self(bitcoin::Txid::from_byte_array(bytes))
    }
}

impl std::fmt::Display for BitcoinTxId {
    fn fmt(&self, f: &mut std::fmt::Formatter<'_>) -> std::fmt::Result {
        self.0.fmt(f)
    }
}

/// Bitcoin block hash
#[derive(Debug, Copy, Clone, PartialEq, Eq, PartialOrd, Ord, Hash, Serialize)]
#[serde(transparent)]
pub struct BitcoinBlockHash(bitcoin::BlockHash);

impl BitcoinBlockHash {
    /// Return the inner bytes for the block hash
    pub fn into_bytes(&self) -> [u8; 32] {
        self.0.to_byte_array()
    }
}

impl ToLittleEndianOrder for BitcoinBlockHash {
    fn to_le_bytes(&self) -> [u8; 32] {
        self.deref().to_le_bytes()
    }
}

impl ToLittleEndianOrder for bitcoin::BlockHash {
    fn to_le_bytes(&self) -> [u8; 32] {
        let mut bytes = self.to_byte_array();
        bytes.reverse();
        bytes
    }
}

impl AsRef<[u8; 32]> for BitcoinBlockHash {
    fn as_ref(&self) -> &[u8; 32] {
        self.0.as_ref()
    }
}

impl Deref for BitcoinBlockHash {
    type Target = bitcoin::BlockHash;
    fn deref(&self) -> &Self::Target {
        &self.0
    }
}

impl From<bitcoin::BlockHash> for BitcoinBlockHash {
    fn from(value: bitcoin::BlockHash) -> Self {
        Self(value)
    }
}

impl From<&BitcoinBlockHash> for bitcoin::BlockHash {
    fn from(value: &BitcoinBlockHash) -> Self {
        value.0
    }
}

impl From<BitcoinBlockHash> for bitcoin::BlockHash {
    fn from(value: BitcoinBlockHash) -> Self {
        value.0
    }
}

impl From<[u8; 32]> for BitcoinBlockHash {
    fn from(bytes: [u8; 32]) -> Self {
        Self(bitcoin::BlockHash::from_byte_array(bytes))
    }
}

impl From<BurnchainHeaderHash> for BitcoinBlockHash {
    fn from(value: BurnchainHeaderHash) -> Self {
        let mut bytes = value.into_bytes();
        bytes.reverse();
        bytes.into()
    }
}

impl From<BitcoinBlockHash> for BurnchainHeaderHash {
    fn from(value: BitcoinBlockHash) -> Self {
        BurnchainHeaderHash(value.to_le_bytes())
    }
}

impl std::fmt::Display for BitcoinBlockHash {
    fn fmt(&self, f: &mut std::fmt::Formatter<'_>) -> std::fmt::Result {
        self.0.fmt(f)
    }
}

/// A struct that references a specific bitcoin block is identifier and its
/// position in the blockchain.
#[derive(Debug, Copy, Clone, PartialEq, Eq, PartialOrd, Ord, Hash, sqlx::FromRow)]
#[cfg_attr(feature = "testing", derive(fake::Dummy))]
pub struct BitcoinBlockRef {
    /// The height of the block in the bitcoin blockchain.
    pub block_height: BitcoinBlockHeight,
    /// Bitcoin block hash. It uniquely identifies the bitcoin block.
    pub block_hash: BitcoinBlockHash,
}

impl From<BitcoinBlock> for BitcoinBlockRef {
    fn from(value: BitcoinBlock) -> Self {
        Self::from(&value)
    }
}

impl From<&BitcoinBlock> for BitcoinBlockRef {
    fn from(value: &BitcoinBlock) -> Self {
        Self {
            block_hash: value.block_hash,
            block_height: value.block_height,
        }
    }
}

impl AsRef<BitcoinBlockHash> for BitcoinBlockRef {
    fn as_ref(&self) -> &BitcoinBlockHash {
        &self.block_hash
    }
}

/// The Stacks block ID. This is different from the block header hash.
#[derive(Debug, Copy, Clone, PartialEq, Eq, PartialOrd, Ord, Hash, Serialize)]
#[serde(transparent)]
pub struct StacksBlockHash(StacksBlockId);

impl Deref for StacksBlockHash {
    type Target = StacksBlockId;
    fn deref(&self) -> &Self::Target {
        &self.0
    }
}

impl From<StacksBlockId> for StacksBlockHash {
    fn from(value: StacksBlockId) -> Self {
        Self(value)
    }
}

impl From<StacksBlockHash> for StacksBlockId {
    fn from(value: StacksBlockHash) -> Self {
        value.0
    }
}

impl From<[u8; 32]> for StacksBlockHash {
    fn from(bytes: [u8; 32]) -> Self {
        Self(StacksBlockId(bytes))
    }
}

impl std::fmt::Display for StacksBlockHash {
    fn fmt(&self, f: &mut std::fmt::Formatter<'_>) -> std::fmt::Result {
        self.0.fmt(f)
    }
}

/// Stacks transaction ID
#[derive(Debug, Copy, Clone, PartialEq, Eq, PartialOrd, Ord, Hash)]
pub struct StacksTxId(blockstack_lib::burnchains::Txid);

impl std::fmt::Display for StacksTxId {
    fn fmt(&self, f: &mut std::fmt::Formatter<'_>) -> std::fmt::Result {
        write!(f, "{}", self.0)
    }
}

impl Deref for StacksTxId {
    type Target = blockstack_lib::burnchains::Txid;
    fn deref(&self) -> &Self::Target {
        &self.0
    }
}

impl From<blockstack_lib::burnchains::Txid> for StacksTxId {
    fn from(value: blockstack_lib::burnchains::Txid) -> Self {
        Self(value)
    }
}

impl From<StacksTxId> for blockstack_lib::burnchains::Txid {
    fn from(value: StacksTxId) -> Self {
        value.0
    }
}

impl From<[u8; 32]> for StacksTxId {
    fn from(bytes: [u8; 32]) -> Self {
        Self(blockstack_lib::burnchains::Txid(bytes))
    }
}

/// A stacks address. It can be either a smart contract address or a
/// standard address.
#[derive(Debug, Clone, PartialEq, Eq, Hash)]
pub struct StacksPrincipal(PrincipalData);

impl Deref for StacksPrincipal {
    type Target = PrincipalData;
    fn deref(&self) -> &Self::Target {
        &self.0
    }
}

impl std::fmt::Display for StacksPrincipal {
    fn fmt(&self, f: &mut std::fmt::Formatter<'_>) -> std::fmt::Result {
        self.0.fmt(f)
    }
}

impl std::str::FromStr for StacksPrincipal {
    type Err = Error;
    fn from_str(literal: &str) -> Result<Self, Self::Err> {
        let principal = PrincipalData::parse(literal)
            .map_err(|source| Error::ParsePrincipalData(Box::new(source)))?;
        Ok(Self(principal))
    }
}

impl From<PrincipalData> for StacksPrincipal {
    fn from(value: PrincipalData) -> Self {
        Self(value)
    }
}

impl From<StacksPrincipal> for PrincipalData {
    fn from(value: StacksPrincipal) -> Self {
        value.0
    }
}

impl Ord for StacksPrincipal {
    fn cmp(&self, other: &Self) -> std::cmp::Ordering {
        match (&self.0, &other.0) {
            (PrincipalData::Contract(x), PrincipalData::Contract(y)) => x.cmp(y),
            (PrincipalData::Standard(x), PrincipalData::Standard(y)) => x.cmp(y),
            (PrincipalData::Standard(x), PrincipalData::Contract(y)) => {
                x.cmp(&y.issuer).then(std::cmp::Ordering::Less)
            }
            (PrincipalData::Contract(x), PrincipalData::Standard(y)) => {
                x.issuer.cmp(y).then(std::cmp::Ordering::Greater)
            }
        }
    }
}

impl PartialOrd for StacksPrincipal {
    fn partial_cmp(&self, other: &Self) -> Option<std::cmp::Ordering> {
        Some(self.cmp(other))
    }
}

/// A ScriptPubkey of a UTXO.
#[derive(Debug, Clone, Hash, PartialEq, Eq, PartialOrd, Ord)]
pub struct ScriptPubKey(bitcoin::ScriptBuf);

/// A taproot script hash.
#[derive(Debug, Clone, Hash, PartialEq, Eq, PartialOrd, Ord)]
pub struct TaprootScriptHash(bitcoin::TapNodeHash);

impl Deref for TaprootScriptHash {
    type Target = bitcoin::TapNodeHash;
    fn deref(&self) -> &Self::Target {
        &self.0
    }
}

impl From<bitcoin::TapNodeHash> for TaprootScriptHash {
    fn from(value: bitcoin::TapNodeHash) -> Self {
        Self(value)
    }
}

<<<<<<< HEAD
#[cfg(feature = "testing")]
impl Default for TaprootScriptHash {
    fn default() -> Self {
        Self::from_byte_array([0; 32])
    }
}

impl TaprootScriptHash {
    /// Create a new taproot script hash with all zeroes
    #[cfg(feature = "testing")]
    pub fn new() -> Self {
        Default::default()
    }
    /// Return the inner bytes for the taproot script hash
    pub fn into_bytes(&self) -> [u8; 32] {
        self.0.to_byte_array()
    }

    /// Convert a byte array into a taproot script hash.
    pub fn from_byte_array(bytes: [u8; 32]) -> Self {
        bitcoin::TapNodeHash::from_byte_array(bytes).into()
    }

    /// Compute a taproot script hash from a script pubkey.
    pub fn from_script_pubkey(script_pubkey: &ScriptPubKey) -> Self {
        Self::from_script_buf(script_pubkey)
    }

    /// Compute a taproot script hash from a scriptbuf
    pub fn from_script_buf(script_buf: &ScriptBuf) -> Self {
        bitcoin::TapNodeHash::from_script(script_buf, bitcoin::taproot::LeafVersion::TapScript)
            .into()
=======
impl TaprootScriptHash {
    /// Create a new taproot script hash with all zeroes
    #[cfg(feature = "testing")]
    pub fn zeros() -> Self {
        Self::from([0; 32])
    }
    /// Return the inner bytes for the taproot script hash
    pub fn to_byte_array(&self) -> [u8; 32] {
        self.0.to_byte_array()
    }
}

impl From<&ScriptBuf> for TaprootScriptHash {
    fn from(script_buf: &ScriptBuf) -> Self {
        bitcoin::TapNodeHash::from_script(script_buf, bitcoin::taproot::LeafVersion::TapScript)
            .into()
    }
}

impl From<&ScriptPubKey> for TaprootScriptHash {
    fn from(script_pub_key: &ScriptPubKey) -> Self {
        Self::from(&script_pub_key.0)
    }
}

impl From<[u8; 32]> for TaprootScriptHash {
    fn from(bytes: [u8; 32]) -> Self {
        bitcoin::TapNodeHash::from_byte_array(bytes).into()
>>>>>>> 468b4a66
    }
}

impl Deref for ScriptPubKey {
    type Target = bitcoin::ScriptBuf;
    fn deref(&self) -> &Self::Target {
        &self.0
    }
}

impl From<bitcoin::ScriptBuf> for ScriptPubKey {
    fn from(value: bitcoin::ScriptBuf) -> Self {
        Self(value)
    }
}

impl From<ScriptPubKey> for bitcoin::ScriptBuf {
    fn from(value: ScriptPubKey) -> Self {
        value.0
    }
}

impl ScriptPubKey {
    /// Converts byte vector into script.
    pub fn from_bytes(bytes: Vec<u8>) -> Self {
        bitcoin::ScriptBuf::from_bytes(bytes).into()
    }
}

/// Arbitrary bytes
pub type Bytes = Vec<u8>;

/// A signature hash for a bitcoin transaction.
#[derive(Debug, Copy, Clone, PartialEq, Eq, PartialOrd, Ord, Hash)]
pub struct SigHash(bitcoin::TapSighash);

impl Deref for SigHash {
    type Target = bitcoin::TapSighash;
    fn deref(&self) -> &Self::Target {
        &self.0
    }
}

impl From<bitcoin::TapSighash> for SigHash {
    fn from(value: bitcoin::TapSighash) -> Self {
        Self(value)
    }
}

impl std::fmt::Display for SigHash {
    fn fmt(&self, f: &mut std::fmt::Formatter<'_>) -> std::fmt::Result {
        self.0.fmt(f)
    }
}

/// The sighash and enough metadata to piece together what happened.
#[derive(Debug, Clone, Hash, PartialEq, Eq, PartialOrd, Ord)]
#[cfg_attr(feature = "testing", derive(fake::Dummy))]
pub struct BitcoinTxSigHash {
    /// The transaction ID of the bitcoin transaction that sweeps funds
    /// into and/or out of the signers' UTXO.
    pub txid: BitcoinTxId,
    /// The bitcoin chain tip when the sign request was submitted. This is
    /// used to ensure that we do not sign for more than one transaction
    /// containing inputs
    pub chain_tip: BitcoinBlockHash,
    /// The txid that created the output that is being spent.
    pub prevout_txid: BitcoinTxId,
    /// The signers' aggregate key that is locking the output that is being
    /// spent.
    pub aggregate_key: PublicKeyXOnly,
    /// The index of the vout from the transaction that created this
    /// output.
    #[cfg_attr(feature = "testing", dummy(faker = "0..i32::MAX as u32"))]
    pub prevout_output_index: u32,
    /// The sighash associated with the prevout.
    pub sighash: SigHash,
    /// The type of prevout that we are dealing with.
    pub prevout_type: TxPrevoutType,
    /// The result of validation that was done on the input. For deposits,
    /// this specifies whether validation succeeded and the first condition
    /// that failed during validation. The signers' input is always valid,
    /// since it is unconfirmed.
    pub validation_result: InputValidationResult,
    /// Whether the transaction is valid. A transaction is invalid if any
    /// of the inputs or outputs failed validation.
    pub is_valid_tx: bool,
    /// Whether the signer will participate in a signing round for the
    /// sighash.
    pub will_sign: bool,
}

/// An output that was created due to a withdrawal request.
#[derive(Debug, Clone, Hash, PartialEq, Eq, PartialOrd, Ord, sqlx::FromRow)]
#[cfg_attr(feature = "testing", derive(fake::Dummy))]
pub struct BitcoinWithdrawalOutput {
    /// The ID of the transaction that includes this withdrawal output.
    pub bitcoin_txid: BitcoinTxId,
    /// The bitcoin chain tip when the sign request was submitted. This is
    /// used to ensure that we do not sign for more than one transaction
    /// containing inputs
    pub bitcoin_chain_tip: BitcoinBlockHash,
    /// The index of the referenced output in the transaction's outputs.
    #[sqlx(try_from = "i32")]
    #[cfg_attr(feature = "testing", dummy(faker = "0..i32::MAX as u32"))]
    pub output_index: u32,
    /// The request ID of the withdrawal request. These increment for each
    /// withdrawal, but there can be duplicates if there is a reorg that
    /// affects a transaction that calls the `initiate-withdrawal-request`
    /// public function.
    #[sqlx(try_from = "i64")]
    #[cfg_attr(feature = "testing", dummy(faker = "0..i64::MAX as u64"))]
    pub request_id: u64,
    /// The stacks transaction ID that lead to the creation of the
    /// withdrawal request.
    pub stacks_txid: StacksTxId,
    /// Stacks block ID of the block that includes the transaction
    /// associated with this withdrawal request.
    pub stacks_block_hash: StacksBlockHash,
    /// The outcome of validation of the withdrawal request.
    pub validation_result: WithdrawalValidationResult,
    /// Whether the transaction is valid. A transaction is invalid if any
    /// of the inputs or outputs failed validation.
    pub is_valid_tx: bool,
}

impl From<sbtc::events::StacksTxid> for StacksTxId {
    fn from(value: sbtc::events::StacksTxid) -> Self {
        Self(blockstack_lib::burnchains::Txid(value.0))
    }
}

impl From<sbtc::events::CompletedDepositEvent> for CompletedDepositEvent {
    fn from(sbtc_event: sbtc::events::CompletedDepositEvent) -> CompletedDepositEvent {
        let sweep_hash = BitcoinBlockHash::from(sbtc_event.sweep_block_hash);
        let txid = StacksTxId::from(sbtc_event.txid.0);
        CompletedDepositEvent {
            txid,
            block_id: sbtc_event.block_id.into(),
            amount: sbtc_event.amount,
            outpoint: sbtc_event.outpoint,
            sweep_block_hash: sweep_hash,
            sweep_block_height: sbtc_event.sweep_block_height.into(),
            sweep_txid: sbtc_event.sweep_txid.into(),
        }
    }
}

impl From<sbtc::events::WithdrawalAcceptEvent> for WithdrawalAcceptEvent {
    fn from(sbtc_event: sbtc::events::WithdrawalAcceptEvent) -> WithdrawalAcceptEvent {
        WithdrawalAcceptEvent {
            txid: sbtc_event.txid.into(),
            block_id: sbtc_event.block_id.into(),
            request_id: sbtc_event.request_id,
            signer_bitmap: BitArray::new(sbtc_event.signer_bitmap.to_le_bytes()),
            outpoint: sbtc_event.outpoint,
            fee: sbtc_event.fee,
            sweep_block_hash: sbtc_event.sweep_block_hash.into(),
            sweep_block_height: sbtc_event.sweep_block_height.into(),
            sweep_txid: sbtc_event.sweep_txid.into(),
        }
    }
}

impl From<sbtc::events::WithdrawalRejectEvent> for WithdrawalRejectEvent {
    fn from(sbtc_event: sbtc::events::WithdrawalRejectEvent) -> WithdrawalRejectEvent {
        WithdrawalRejectEvent {
            txid: sbtc_event.txid.into(),
            block_id: sbtc_event.block_id.into(),
            request_id: sbtc_event.request_id,
            signer_bitmap: BitArray::new(sbtc_event.signer_bitmap.to_le_bytes()),
        }
    }
}

impl From<sbtc::events::WithdrawalCreateEvent> for WithdrawalRequest {
    fn from(sbtc_event: sbtc::events::WithdrawalCreateEvent) -> WithdrawalRequest {
        WithdrawalRequest {
            request_id: sbtc_event.request_id,
            txid: sbtc_event.txid.into(),
            block_hash: sbtc_event.block_id.into(),
            recipient: sbtc_event.recipient.into(),
            amount: sbtc_event.amount,
            max_fee: sbtc_event.max_fee,
            sender_address: sbtc_event.sender.into(),
            bitcoin_block_height: sbtc_event.block_height.into(),
        }
    }
}

impl From<sbtc::events::KeyRotationEvent> for KeyRotationEvent {
    fn from(sbtc_event: sbtc::events::KeyRotationEvent) -> KeyRotationEvent {
        KeyRotationEvent {
            txid: sbtc_event.txid.into(),
            block_hash: sbtc_event.block_id.into(),
            signer_set: sbtc_event.new_keys.into_iter().map(Into::into).collect(),
            address: sbtc_event.new_address.into(),
            aggregate_key: sbtc_event.new_aggregate_pubkey.into(),
            signatures_required: sbtc_event.new_signature_threshold,
        }
    }
}

/// This is the event that is emitted from the `create-withdrawal-request`
/// public function in sbtc-registry smart contract.
#[derive(Debug, Clone)]
pub struct CompletedDepositEvent {
    /// The transaction id of the stacks transaction that generated this
    /// event.
    pub txid: StacksTxId,
    /// The block ID of the block for this event.
    pub block_id: StacksBlockHash,
    /// This is the amount of sBTC to mint to the intended recipient.
    pub amount: u64,
    /// This is the outpoint of the original bitcoin deposit transaction.
    pub outpoint: OutPoint,
    /// The bitcoin block hash where the sweep transaction was included.
    pub sweep_block_hash: BitcoinBlockHash,
    /// The bitcoin block height where the sweep transaction was included.
    pub sweep_block_height: BitcoinBlockHeight,
    /// The transaction id of the bitcoin transaction that fulfilled the
    /// deposit.
    pub sweep_txid: BitcoinTxId,
}

/// This is the event that is emitted from the `complete-withdrawal-accept`
/// public function in sbtc-registry smart contract.
#[derive(Debug, Clone)]
pub struct WithdrawalAcceptEvent {
    /// The transaction id of the stacks transaction that generated this
    /// event.
    pub txid: StacksTxId,
    /// The block ID of the block for this event.
    pub block_id: StacksBlockHash,
    /// This is the unique identifier of the withdrawal request.
    pub request_id: u64,
    /// The bitmap of how the signers voted for the withdrawal request.
    /// Here, a 1 (or true) implies that the signer did *not* vote to
    /// accept the request.
    pub signer_bitmap: BitArray<[u8; 16]>,
    /// This is the outpoint for the bitcoin transaction that serviced the
    /// request.
    pub outpoint: OutPoint,
    /// This is the fee that was spent to the bitcoin miners to confirm the
    /// withdrawal request.
    pub fee: u64,
    /// The bitcoin block hash where the sweep transaction was included.
    pub sweep_block_hash: BitcoinBlockHash,
    /// The bitcoin block height where the sweep transaction was included.
    pub sweep_block_height: BitcoinBlockHeight,
    /// The transaction id of the bitcoin transaction that fulfilled the
    /// withdrawal request.
    pub sweep_txid: BitcoinTxId,
}

/// This is the event that is emitted from the `complete-withdrawal-reject`
/// public function in sbtc-registry smart contract.
#[derive(Debug, Clone)]
pub struct WithdrawalRejectEvent {
    /// The transaction id of the stacks transaction that generated this
    /// event.
    pub txid: StacksTxId,
    /// The block ID of the block for this event.
    pub block_id: StacksBlockHash,
    /// This is the unique identifier of user created the withdrawal
    /// request.
    pub request_id: u64,
    /// The bitmap of how the signers voted for the withdrawal request.
    /// Here, a 1 (or true) implies that the signer did *not* vote to
    /// accept the request.
    pub signer_bitmap: BitArray<[u8; 16]>,
}

impl From<u8> for BitcoinBlockHeight {
    fn from(value: u8) -> Self {
        Self(value as u64)
    }
}
impl From<u16> for BitcoinBlockHeight {
    fn from(value: u16) -> Self {
        Self(value as u64)
    }
}
impl From<u32> for BitcoinBlockHeight {
    fn from(value: u32) -> Self {
        Self(value as u64)
    }
}
impl From<u64> for BitcoinBlockHeight {
    fn from(value: u64) -> Self {
        Self(value)
    }
}
impl From<usize> for BitcoinBlockHeight {
    fn from(value: usize) -> Self {
        Self(value as u64)
    }
}

// Conversion BitcoinBlockHeight => u64  is not implemented intentionally.
// Use deref instead.
// This was done for consistency across the codebase.

impl From<BitcoinBlockHeight> for u128 {
    fn from(value: BitcoinBlockHeight) -> Self {
        *value as u128
    }
}

impl std::fmt::Display for BitcoinBlockHeight {
    fn fmt(&self, f: &mut std::fmt::Formatter<'_>) -> std::fmt::Result {
        write!(f, "{}", self.0)
    }
}
impl Deref for BitcoinBlockHeight {
    type Target = u64;
    fn deref(&self) -> &Self::Target {
        &self.0
    }
}
impl TryFrom<BitcoinBlockHeight> for i64 {
    type Error = TryFromIntError;
    fn try_from(value: BitcoinBlockHeight) -> Result<Self, Self::Error> {
        i64::try_from(value.0)
    }
}

impl TryFrom<i64> for BitcoinBlockHeight {
    type Error = TryFromIntError;
    fn try_from(value: i64) -> Result<Self, Self::Error> {
        u64::try_from(value).map(Self)
    }
}

impl Add<u64> for BitcoinBlockHeight {
    type Output = BitcoinBlockHeight;
    fn add(self, other: u64) -> Self::Output {
        Self(self.0.add(other))
    }
}
impl Add<BitcoinBlockHeight> for u64 {
    type Output = BitcoinBlockHeight;
    fn add(self, other: BitcoinBlockHeight) -> Self::Output {
        BitcoinBlockHeight((self).add(other.0))
    }
}
impl Add for BitcoinBlockHeight {
    type Output = BitcoinBlockHeight;
    fn add(self, other: BitcoinBlockHeight) -> Self::Output {
        Self(self.0.add(other.0))
    }
}

impl Sub<u64> for BitcoinBlockHeight {
    // Height - int is still height.
    type Output = BitcoinBlockHeight;
    fn sub(self, other: u64) -> Self::Output {
        BitcoinBlockHeight((*self).sub(other))
    }
}
impl Sub for BitcoinBlockHeight {
    // Diff of two heights is int, not height.
    type Output = u64;
    fn sub(self, other: BitcoinBlockHeight) -> Self::Output {
        self.0.sub(other.0)
    }
}

impl BitcoinBlockHeight {
    /// Behaves same as u64.saturating_add
    pub fn saturating_add(self, rhs: impl Into<BitcoinBlockHeight>) -> Self {
        let rhs: u64 = rhs.into().0;
        Self(self.0.saturating_add(rhs))
    }

    /// Behaves same as u64.saturating_sub
    pub fn saturating_sub(self, rhs: impl Into<BitcoinBlockHeight>) -> Self {
        let rhs: u64 = rhs.into().0;
        Self(self.0.saturating_sub(rhs))
    }
}

impl From<u8> for StacksBlockHeight {
    fn from(value: u8) -> Self {
        Self(value as u64)
    }
}
impl From<u16> for StacksBlockHeight {
    fn from(value: u16) -> Self {
        Self(value as u64)
    }
}
impl From<u32> for StacksBlockHeight {
    fn from(value: u32) -> Self {
        Self(value as u64)
    }
}
impl From<u64> for StacksBlockHeight {
    fn from(value: u64) -> Self {
        Self(value)
    }
}
impl From<usize> for StacksBlockHeight {
    fn from(value: usize) -> Self {
        Self(value as u64)
    }
}

// Conversion StacksBlockHeight => u64  is not implemented intentionally.
// Use deref instead.
// This was done for consistency across the codebase.

impl From<StacksBlockHeight> for u128 {
    fn from(value: StacksBlockHeight) -> Self {
        *value as u128
    }
}

impl std::fmt::Display for StacksBlockHeight {
    fn fmt(&self, f: &mut std::fmt::Formatter<'_>) -> std::fmt::Result {
        write!(f, "{}", self.0)
    }
}
impl Deref for StacksBlockHeight {
    type Target = u64;
    fn deref(&self) -> &Self::Target {
        &self.0
    }
}
impl TryFrom<StacksBlockHeight> for i64 {
    type Error = TryFromIntError;
    fn try_from(value: StacksBlockHeight) -> Result<Self, Self::Error> {
        i64::try_from(value.0)
    }
}

impl TryFrom<i64> for StacksBlockHeight {
    type Error = TryFromIntError;
    fn try_from(value: i64) -> Result<Self, Self::Error> {
        u64::try_from(value).map(Self)
    }
}

impl Add<u64> for StacksBlockHeight {
    type Output = StacksBlockHeight;
    fn add(self, other: u64) -> Self::Output {
        Self(self.0.add(other))
    }
}
impl Add<StacksBlockHeight> for u64 {
    type Output = StacksBlockHeight;
    fn add(self, other: StacksBlockHeight) -> Self::Output {
        StacksBlockHeight((self).add(other.0))
    }
}
impl Add for StacksBlockHeight {
    type Output = StacksBlockHeight;
    fn add(self, other: StacksBlockHeight) -> Self::Output {
        Self(self.0.add(other.0))
    }
}

impl Sub<u64> for StacksBlockHeight {
    // Height - int is still height.
    type Output = StacksBlockHeight;
    fn sub(self, other: u64) -> Self::Output {
        StacksBlockHeight((*self).sub(other))
    }
}
impl Sub for StacksBlockHeight {
    // Diff of two heights is int, not height.
    type Output = u64;
    fn sub(self, other: StacksBlockHeight) -> Self::Output {
        self.0.sub(other.0)
    }
}
impl StacksBlockHeight {
    /// Behaves same as u64.saturating_add
    pub fn saturating_add(self, rhs: impl Into<StacksBlockHeight>) -> Self {
        let rhs: u64 = rhs.into().0;
        Self(self.0.saturating_add(rhs))
    }

    /// Behaves same as u64.saturating_sub
    pub fn saturating_sub(self, rhs: impl Into<StacksBlockHeight>) -> Self {
        let rhs: u64 = rhs.into().0;
        Self(self.0.saturating_sub(rhs))
    }
}

/// Bitcoin block height
#[derive(
    Debug, Default, Clone, Copy, Hash, PartialEq, Eq, PartialOrd, Ord, Serialize, Deserialize,
)]
#[serde(transparent)]
pub struct BitcoinBlockHeight(u64);
/// Stacks block height
#[derive(
    Debug, Default, Clone, Copy, Hash, PartialEq, Eq, PartialOrd, Ord, Serialize, Deserialize,
)]
#[serde(transparent)]
pub struct StacksBlockHeight(u64);

/// A newtype over [`time::OffsetDateTime`] which implements encode/decode for sqlx
/// and integrates seamlessly with the Postgres `TIMESTAMPTZ` type.
#[derive(Debug, Copy, Clone, Hash, PartialEq, Eq, PartialOrd, Ord)]
pub struct Timestamp(time::OffsetDateTime);

impl Deref for Timestamp {
    type Target = time::OffsetDateTime;
    fn deref(&self) -> &Self::Target {
        &self.0
    }
}

impl From<time::OffsetDateTime> for Timestamp {
    fn from(value: time::OffsetDateTime) -> Self {
        Self(value)
    }
}

/// A newtype over [`PeerId`] which implements encode/decode for sqlx.
#[derive(Debug, Clone, Copy, Hash, PartialEq, Eq, PartialOrd, Ord)]
pub struct DbPeerId(PeerId);

impl From<PeerId> for DbPeerId {
    fn from(value: PeerId) -> Self {
        Self(value)
    }
}

impl Deref for DbPeerId {
    type Target = PeerId;
    fn deref(&self) -> &Self::Target {
        &self.0
    }
}

/// A newtype over [`Multiaddr`] which implements encode/decode for sqlx.
#[derive(Debug, Clone, Hash, PartialEq, Eq, PartialOrd, Ord, Serialize, Deserialize)]
pub struct DbMultiaddr(Multiaddr);

impl From<Multiaddr> for DbMultiaddr {
    fn from(value: Multiaddr) -> Self {
        Self(value)
    }
}

impl Deref for DbMultiaddr {
    type Target = Multiaddr;
    fn deref(&self) -> &Self::Target {
        &self.0
    }
}

#[cfg(test)]
mod tests {
    use fake::Fake as _;

    use sbtc::events::FromLittleEndianOrder as _;

    use crate::testing::get_rng;

    use super::*;

    #[test]
    fn conversion_bitcoin_header_hashes() {
        let mut rng = get_rng();

        let block_hash: BitcoinBlockHash = fake::Faker.fake_with_rng(&mut rng);
        let stacks_hash = BurnchainHeaderHash::from(block_hash);
        let round_trip = BitcoinBlockHash::from(stacks_hash);
        assert_eq!(block_hash, round_trip);

        let stacks_hash = BurnchainHeaderHash(fake::Faker.fake_with_rng(&mut rng));
        let block_hash = BitcoinBlockHash::from(stacks_hash);
        let round_trip = BurnchainHeaderHash::from(block_hash);
        assert_eq!(stacks_hash, round_trip);
    }

    #[test]
    fn endian_conversion() {
        let block_hash: BitcoinBlockHash = fake::Faker.fake_with_rng(&mut rand::rngs::OsRng);
        let block_hash = bitcoin::BlockHash::from(block_hash);
        let round_trip = bitcoin::BlockHash::from_le_bytes(block_hash.to_le_bytes());

        assert_eq!(block_hash, round_trip);

        let block_hash: BitcoinTxId = fake::Faker.fake_with_rng(&mut rand::rngs::OsRng);
        let block_hash = bitcoin::Txid::from(block_hash);
        let round_trip = bitcoin::Txid::from_le_bytes(block_hash.to_le_bytes());

        assert_eq!(block_hash, round_trip);
    }
}<|MERGE_RESOLUTION|>--- conflicted
+++ resolved
@@ -206,15 +206,8 @@
     pub output_index: u32,
     /// Script spendable by the sBTC signers.
     pub spend_script: Bytes,
-<<<<<<< HEAD
     /// SHA-256 hash of the reclaim script.
     pub reclaim_script_hash: TaprootScriptHash,
-=======
-    /// Script spendable by the depositor.
-    pub reclaim_script: Bytes,
-    /// SHA-256 hash of the reclaim script.
-    pub reclaim_script_hash: Option<TaprootScriptHash>,
->>>>>>> 468b4a66
     /// The address of which the sBTC should be minted,
     /// can be a smart contract address.
     pub recipient: StacksPrincipal,
@@ -251,22 +244,13 @@
             .filter_map(|tx_in| Some(tx_in.prevout?.script_pubkey.script.into()))
             .collect();
 
-<<<<<<< HEAD
-        let reclaim_script_hash = TaprootScriptHash::from_script_buf(&deposit.info.reclaim_script);
-=======
         let reclaim_script_hash = TaprootScriptHash::from(&deposit.info.reclaim_script);
->>>>>>> 468b4a66
 
         Self {
             txid: deposit.info.outpoint.txid.into(),
             output_index: deposit.info.outpoint.vout,
             spend_script: deposit.info.deposit_script.to_bytes(),
-<<<<<<< HEAD
             reclaim_script_hash,
-=======
-            reclaim_script: deposit.info.reclaim_script.to_bytes(),
-            reclaim_script_hash: Some(reclaim_script_hash),
->>>>>>> 468b4a66
             recipient: deposit.info.recipient.into(),
             amount: deposit.info.amount,
             max_fee: deposit.info.max_fee,
@@ -1082,40 +1066,6 @@
     }
 }
 
-<<<<<<< HEAD
-#[cfg(feature = "testing")]
-impl Default for TaprootScriptHash {
-    fn default() -> Self {
-        Self::from_byte_array([0; 32])
-    }
-}
-
-impl TaprootScriptHash {
-    /// Create a new taproot script hash with all zeroes
-    #[cfg(feature = "testing")]
-    pub fn new() -> Self {
-        Default::default()
-    }
-    /// Return the inner bytes for the taproot script hash
-    pub fn into_bytes(&self) -> [u8; 32] {
-        self.0.to_byte_array()
-    }
-
-    /// Convert a byte array into a taproot script hash.
-    pub fn from_byte_array(bytes: [u8; 32]) -> Self {
-        bitcoin::TapNodeHash::from_byte_array(bytes).into()
-    }
-
-    /// Compute a taproot script hash from a script pubkey.
-    pub fn from_script_pubkey(script_pubkey: &ScriptPubKey) -> Self {
-        Self::from_script_buf(script_pubkey)
-    }
-
-    /// Compute a taproot script hash from a scriptbuf
-    pub fn from_script_buf(script_buf: &ScriptBuf) -> Self {
-        bitcoin::TapNodeHash::from_script(script_buf, bitcoin::taproot::LeafVersion::TapScript)
-            .into()
-=======
 impl TaprootScriptHash {
     /// Create a new taproot script hash with all zeroes
     #[cfg(feature = "testing")]
@@ -1144,7 +1094,6 @@
 impl From<[u8; 32]> for TaprootScriptHash {
     fn from(bytes: [u8; 32]) -> Self {
         bitcoin::TapNodeHash::from_byte_array(bytes).into()
->>>>>>> 468b4a66
     }
 }
 
