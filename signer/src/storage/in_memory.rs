--- conflicted
+++ resolved
@@ -435,11 +435,7 @@
             .map(|(_, shares)| shares.clone()))
     }
 
-<<<<<<< HEAD
-    async fn get_last_encrypted_dkg_shares(
-=======
     async fn get_lastest_encrypted_dkg_shares(
->>>>>>> 403b5035
         &self,
     ) -> Result<Option<model::EncryptedDkgShares>, Error> {
         Ok(self
