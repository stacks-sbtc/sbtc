//! Handler for the `/info` endpoint.

use axum::{Json, extract::State, response::IntoResponse};
use clarity::types::chainstate::StacksBlockId;
use serde::Serialize;

use crate::{
    bitcoin::BitcoinInteract,
    config::Settings,
    context::Context,
    stacks::api::StacksInteract,
    storage::{
<<<<<<< HEAD
        model::{BitcoinBlockHash, BitcoinBlockHeight, StacksBlockHash, StacksBlockHeight},
=======
>>>>>>> 94b85978
        DbRead,
        model::{BitcoinBlockHash, StacksBlockHash},
    },
};

use super::ApiState;

#[derive(Debug, Serialize)]
pub struct InfoResponse {
    pub bitcoin: BitcoinInfo,
    pub stacks: StacksInfo,
    pub dkg: DkgInfo,
    pub config: Option<ConfigInfo>,
    pub build_info: BuildInfo,
    pub timestamp: String,
}

#[derive(Debug, Serialize)]
pub struct BuildInfo {
    pub rust_version: &'static str,
    pub git_revision: &'static str,
    pub target_arch: &'static str,
    pub target_env_abi: Option<&'static str>,
}

#[derive(Debug, Default, Serialize)]
pub struct BitcoinInfo {
    pub signer_tip: Option<ChainTipInfo<BitcoinBlockHash, BitcoinBlockHeight>>,
    pub node_tip: Option<ChainTipInfo<BitcoinBlockHash, BitcoinBlockHeight>>,
    pub node_chain: Option<String>,
    pub node_version: Option<usize>,
    pub node_subversion: Option<String>,
}

#[derive(Debug, Default, Serialize)]
pub struct StacksInfo {
    pub signer_tip: Option<ChainTipInfo<StacksBlockHash, StacksBlockHeight>>,
    pub node_tip: Option<ChainTipInfo<StacksBlockId, StacksBlockHeight>>,
    pub node_bitcoin_block_height: Option<BitcoinBlockHeight>,
    pub node_version: Option<String>,
}

#[derive(Debug, Serialize)]
pub struct ChainTipInfo<THash, THeight> {
    pub block_hash: THash,
    pub block_height: THeight,
}

#[derive(Debug, Serialize)]
pub struct ConfigInfo {
    pub network: String,
    pub deployer: String,
    pub bootstrap_signatures_required: u16,
    pub bitcoin_processing_delay: u64,
    pub context_window: u16,
    pub signer_round_max_duration: u64,
    pub bitcoin_presign_request_max_duration: u64,
    pub dkg_max_duration: u64,
    pub sbtc_bitcoin_start_height: Option<BitcoinBlockHeight>,
    pub dkg_begin_pause: u64,
    pub max_deposits_per_bitcoin_block: u16,
    pub dkg_min_bitcoin_block_height: Option<BitcoinBlockHeight>,
    pub dkg_target_rounds: u32,
}

#[derive(Debug, Serialize)]
pub struct DkgInfo {
    pub rounds: u32,
    pub current_aggregate_key: Option<String>,
    pub contract_aggregate_key: Option<String>,
}

impl Default for InfoResponse {
    fn default() -> Self {
        // This is a build-time constant and varies per build environment,
        // so this lint is not applicable.
        #[allow(clippy::const_is_empty)]
        let target_env_abi = if crate::TARGET_ENV_ABI.is_empty() {
            None
        } else {
            Some(crate::TARGET_ENV_ABI)
        };

        Self {
            bitcoin: Default::default(),
            stacks: Default::default(),
            dkg: DkgInfo {
                rounds: 0,
                current_aggregate_key: None,
                contract_aggregate_key: None,
            },
            config: None,
            build_info: BuildInfo {
                rust_version: crate::RUSTC_VERSION,
                git_revision: crate::GIT_COMMIT,
                target_arch: crate::TARGET_ARCH,
                target_env_abi,
            },
            timestamp: time::OffsetDateTime::now_utc().to_string(),
        }
    }
}

impl IntoResponse for InfoResponse {
    fn into_response(self) -> axum::response::Response {
        Json(self).into_response()
    }
}

/// Handler for the `/info` endpoint. This method is infallible and returns
/// `null` for any missing information.
pub async fn info_handler<C: Context>(state: State<ApiState<C>>) -> InfoResponse {
    let bitcoin_client = state.ctx.get_bitcoin_client();
    let stacks_client = state.ctx.get_stacks_client();
    let storage = state.ctx.get_storage();
    let config = state.ctx.config();

    let mut response = InfoResponse::default();

    response.populate_config_info(config);
    response.populate_local_chain_info(&storage).await;
    response.populate_bitcoin_node_info(&bitcoin_client).await;
    response.populate_stacks_node_info(&stacks_client).await;
    response
        .populate_dkg_info(&storage, config, &stacks_client)
        .await;

    response
}

impl InfoResponse {
    fn populate_config_info(&mut self, config: &Settings) {
        self.config = Some(ConfigInfo {
            network: config.signer.network.to_string(),
            deployer: config.signer.deployer.to_string(),
            bootstrap_signatures_required: config.signer.bootstrap_signatures_required,
            bitcoin_processing_delay: config.signer.bitcoin_processing_delay.as_secs(),
            context_window: config.signer.context_window,
            signer_round_max_duration: config.signer.signer_round_max_duration.as_secs(),
            bitcoin_presign_request_max_duration: config
                .signer
                .bitcoin_presign_request_max_duration
                .as_secs(),
            dkg_max_duration: config.signer.dkg_max_duration.as_secs(),
            sbtc_bitcoin_start_height: config.signer.sbtc_bitcoin_start_height,
            dkg_begin_pause: config.signer.dkg_begin_pause.unwrap_or(0),
            max_deposits_per_bitcoin_block: config.signer.max_deposits_per_bitcoin_tx.get(),
            dkg_min_bitcoin_block_height: config.signer.dkg_min_bitcoin_block_height,
            dkg_target_rounds: config.signer.dkg_target_rounds.get(),
        });
    }

    /// Populates the local Bitcoin and Stacks chain tip information.
    async fn populate_local_chain_info(&mut self, storage: &impl DbRead) {
        let bitcoin_tip = storage.get_bitcoin_canonical_chain_tip().await;

        match bitcoin_tip {
            Ok(Some(local_bitcoin_chain_tip)) => {
                let bitcoin_block = storage
                    .get_bitcoin_block(&local_bitcoin_chain_tip)
                    .await
                    .inspect_err(|error| {
                        tracing::error!(%error, "error reading bitcoin block from the database")
                    });

                let Ok(Some(bitcoin_block)) = bitcoin_block else {
                    tracing::error!(
                        "canonical tip found but could not retrieve block from the database"
                    );
                    return;
                };

                self.bitcoin.signer_tip = Some(ChainTipInfo {
                    block_hash: bitcoin_block.block_hash,
                    block_height: bitcoin_block.block_height,
                });

                let stacks_tip = storage
                    .get_stacks_chain_tip(&bitcoin_block.block_hash)
                    .await;

                match stacks_tip {
                    Ok(Some(local_stacks_chain_tip)) => {
                        self.stacks.signer_tip = Some(ChainTipInfo {
                            block_hash: local_stacks_chain_tip.block_hash,
                            block_height: local_stacks_chain_tip.block_height,
                        });
                    }
                    Ok(None) => {
                        tracing::debug!("no local stacks tip found in the database.");
                    }
                    Err(error) => {
                        tracing::error!(%error, "error reading local Stacks tip from the database");
                    }
                }
            }
            Ok(None) => {
                tracing::debug!("no local bitcoin tip found in the database.");
            }
            Err(error) => {
                tracing::error!(%error, "error reading bitcoin tip from the database");
            }
        }
    }

    /// Populates the Bitcoin node tip information from the provided Bitcoin
    /// client. This uses a combination of `getblockchaininfo` and
    /// `getnetworkinfo` RPC calls to populate the information.
    async fn populate_bitcoin_node_info(&mut self, bitcoin_client: &impl BitcoinInteract) {
        let blockchain_info = bitcoin_client.get_blockchain_info().await;
        let network_info = bitcoin_client.get_network_info().await;

        match blockchain_info {
            Ok(info) => {
                self.bitcoin.node_chain = Some(info.chain.to_string());
                self.bitcoin.node_tip = Some(ChainTipInfo {
                    block_hash: info.best_block_hash.into(),
                    block_height: info.blocks.into(),
                });
            }
            Err(error) => {
                tracing::error!(%error, "error getting bitcoin node blockchain info");
            }
        }

        match network_info {
            Ok(info) => {
                self.bitcoin.node_version = Some(info.version);
                self.bitcoin.node_subversion = Some(info.subversion);
            }
            Err(error) => {
                tracing::error!(%error, "error getting bitcoin node network info");
            }
        }
    }

    /// Populates the Stacks node tip information from the provided Stacks client.
    /// This uses the `/v2/info` RPC endpoint to populate the information.
    async fn populate_stacks_node_info(&mut self, stacks_client: &impl StacksInteract) {
        let tenure_info = stacks_client.get_tenure_info().await;
        let node_info = stacks_client.get_node_info().await;

        match tenure_info {
            Ok(tenure_info) => {
                self.stacks.node_tip = Some(ChainTipInfo {
                    block_hash: tenure_info.tip_block_id,
                    block_height: tenure_info.tip_height.into(),
                });
            }
            Err(error) => {
                tracing::error!(%error, "error getting stacks tenure info");
            }
        }

        match node_info {
            Ok(node_info) => {
                self.stacks.node_bitcoin_block_height = Some(node_info.burn_block_height.into());
                self.stacks.node_version = Some(node_info.server_version);
            }
            Err(error) => {
                tracing::error!(%error, "error getting stacks node info");
            }
        }
    }

    /// Populates the DKG information from the provided storage.
    async fn populate_dkg_info(
        &mut self,
        storage: &impl DbRead,
        settings: &Settings,
        stacks_client: &impl StacksInteract,
    ) {
        let latest_dkg_shares = storage.get_latest_encrypted_dkg_shares().await;

        match latest_dkg_shares {
            Ok(Some(keys)) => {
                self.dkg.current_aggregate_key = Some(keys.aggregate_key.to_string());
                let dkg_shares_count = storage.get_encrypted_dkg_shares_count().await;
                match dkg_shares_count {
                    Ok(count) => {
                        self.dkg.rounds = count;
                    }
                    Err(error) => {
                        tracing::error!(
                            %error,
                            "error reading encrypted DKG shares count from the database"
                        );
                    }
                }
            }
            Ok(None) => {
                self.dkg.rounds = 0;
            }
            Err(error) => {
                tracing::error!(%error, "error reading aggregate keys from the database");
            }
        }

        let current_signers_aggregate_key = stacks_client
            .get_current_signers_aggregate_key(&settings.signer.deployer)
            .await;

        match current_signers_aggregate_key {
            Ok(Some(key)) => {
                self.dkg.contract_aggregate_key = Some(key.to_string());
            }
            Ok(None) => {
                tracing::debug!(deployer = %settings.signer.deployer, "no aggregate key found for the configured deployer address on the stacks node");
            }
            Err(error) => {
                tracing::error!(%error, "error getting current signers aggregate key from the stacks node");
            }
        }
    }
}

#[cfg(test)]
mod tests {
    use std::{
        cell::LazyCell,
        num::{NonZeroU16, NonZeroU32},
        time::Duration,
    };

    use blockstack_lib::net::api::{getinfo::RPCPeerInfoData, gettenureinfo::RPCGetTenureInfo};
    use clarity::types::chainstate::StacksAddress;
    use fake::{Fake, Faker};

    use crate::{
        api::ApiState,
        error::Error,
        storage::{
            DbWrite,
            model::{BitcoinBlock, StacksBlock},
        },
        testing::context::*,
    };

    use super::*;

    #[tokio::test]
    async fn test_all_null() {
        let mut context = TestContext::default_mocked();

        context
            .with_bitcoin_client(|client| {
                client
                    .expect_get_blockchain_info()
                    .once()
                    .returning(|| Box::pin(async { Err(Error::Dummy) }));

                client
                    .expect_get_network_info()
                    .once()
                    .returning(|| Box::pin(async { Err(Error::Dummy) }));
            })
            .await;

        context
            .with_stacks_client(|client| {
                client
                    .expect_get_node_info()
                    .once()
                    .returning(|| Box::pin(async { Err(Error::Dummy) }));

                client
                    .expect_get_tenure_info()
                    .once()
                    .returning(|| Box::pin(async { Err(Error::Dummy) }));

                client
                    .expect_get_current_signers_aggregate_key()
                    .once()
                    .returning(|_| Box::pin(async { Err(Error::Dummy) }));
            })
            .await;

        let state = State(ApiState { ctx: context });
        let result = info_handler(state).await;

        // Assert bitcoin info
        assert!(result.bitcoin.signer_tip.is_none());
        assert!(result.bitcoin.node_tip.is_none());

        // Assert stacks info
        assert!(result.stacks.signer_tip.is_none());
        assert!(result.stacks.node_tip.is_none());
        assert!(result.stacks.node_bitcoin_block_height.is_none());
        assert!(result.stacks.node_version.is_none());

        // Assert config info
        assert!(result.config.is_some());

        // Assert DKG info
        assert!(result.dkg.contract_aggregate_key.is_none());
        assert!(result.dkg.current_aggregate_key.is_none());
        assert_eq!(result.dkg.rounds, 0);

        // Assert build info
        let target_env_abi = if crate::TARGET_ENV_ABI.is_empty() {
            None
        } else {
            Some(crate::TARGET_ENV_ABI)
        };
        assert_eq!(result.build_info.rust_version, crate::RUSTC_VERSION);
        assert_eq!(result.build_info.git_revision, crate::GIT_COMMIT);
        assert_eq!(result.build_info.target_arch, crate::TARGET_ARCH);
        assert_eq!(result.build_info.target_env_abi, target_env_abi);
    }

    #[tokio::test]
    async fn test_local_chain_info() {
        let mut context = TestContext::default_mocked();

        context
            .with_bitcoin_client(|client| {
                client
                    .expect_get_blockchain_info()
                    .once()
                    .returning(|| Box::pin(async { Err(Error::Dummy) }));

                client
                    .expect_get_network_info()
                    .once()
                    .returning(|| Box::pin(async { Err(Error::Dummy) }));
            })
            .await;

        context
            .with_stacks_client(|client| {
                client
                    .expect_get_node_info()
                    .once()
                    .returning(|| Box::pin(async { Err(Error::Dummy) }));

                client
                    .expect_get_tenure_info()
                    .once()
                    .returning(|| Box::pin(async { Err(Error::Dummy) }));

                client
                    .expect_get_current_signers_aggregate_key()
                    .once()
                    .returning(|_| Box::pin(async { Err(Error::Dummy) }));
            })
            .await;

        let storage = context.get_storage_mut();

        let bitcoin_block: BitcoinBlock = Faker.fake();
        storage.write_bitcoin_block(&bitcoin_block).await.unwrap();

        let stacks_block = StacksBlock {
            bitcoin_anchor: bitcoin_block.block_hash,
            ..Faker.fake()
        };
        storage.write_stacks_block(&stacks_block).await.unwrap();

        let state = State(ApiState { ctx: context.clone() });
        let result = info_handler(state).await;

        // Assert local bitcoin tip
        let Some(bitcoin_local_tip) = result.bitcoin.signer_tip else {
            panic!("expected local bitcoin tip to be present");
        };
        assert_eq!(bitcoin_local_tip.block_hash, bitcoin_block.block_hash);
        assert_eq!(bitcoin_local_tip.block_height, bitcoin_block.block_height);

        // Assert local stacks tip
        let Some(stacks_local_tip) = result.stacks.signer_tip else {
            panic!("expected local stacks tip to be present");
        };
        assert_eq!(stacks_local_tip.block_hash, stacks_block.block_hash);
        assert_eq!(stacks_local_tip.block_height, stacks_block.block_height);
    }

    #[tokio::test]
    async fn test_bitcoin_node_info() {
        let mut context = TestContext::default_mocked();

        let get_network_info_response_json =
            include_str!("../../tests/fixtures/bitcoind-getnetworkinfo-data.json");
        let get_blockchain_info_response_json =
            include_str!("../../tests/fixtures/bitcoind-getblockchaininfo-data.json");

        let get_network_info_response: bitcoincore_rpc_json::GetNetworkInfoResult =
            serde_json::from_str(&get_network_info_response_json).unwrap();
        let get_blockchain_info_response: bitcoincore_rpc_json::GetBlockchainInfoResult =
            serde_json::from_str(&get_blockchain_info_response_json).unwrap();

        context
            .with_bitcoin_client(|client| {
                let get_network_info_response = get_network_info_response.clone();
                let get_blockchain_info_response = get_blockchain_info_response.clone();

                client.expect_get_network_info().once().returning(move || {
                    let get_network_info_response = get_network_info_response.clone();
                    Box::pin(async move { Ok(get_network_info_response) })
                });

                client
                    .expect_get_blockchain_info()
                    .once()
                    .returning(move || {
                        let get_blockchain_info_response = get_blockchain_info_response.clone();
                        Box::pin(async move { Ok(get_blockchain_info_response) })
                    });
            })
            .await;

        context
            .with_stacks_client(|client| {
                client
                    .expect_get_node_info()
                    .once()
                    .returning(|| Box::pin(async { Err(Error::Dummy) }));

                client
                    .expect_get_tenure_info()
                    .once()
                    .returning(|| Box::pin(async { Err(Error::Dummy) }));

                client
                    .expect_get_current_signers_aggregate_key()
                    .once()
                    .returning(|_| Box::pin(async { Err(Error::Dummy) }));
            })
            .await;

        let state = State(ApiState { ctx: context.clone() });
        let result = info_handler(state).await;

        let Some(bitcoin_node_tip) = result.bitcoin.node_tip else {
            panic!("expected node bitcoin tip to be present");
        };
        assert_eq!(
            bitcoin_node_tip.block_hash,
            get_blockchain_info_response.best_block_hash.into()
        );
        assert_eq!(
            bitcoin_node_tip.block_height,
            get_blockchain_info_response.blocks.into()
        );
        assert_eq!(
            result.bitcoin.node_chain,
            Some(get_blockchain_info_response.chain.to_string())
        );
        assert_eq!(
            result.bitcoin.node_version,
            Some(get_network_info_response.version)
        );
        assert_eq!(
            result.bitcoin.node_subversion,
            Some(get_network_info_response.subversion)
        );
    }

    #[tokio::test]
    async fn test_stacks_node_info() {
        let mut context = TestContext::default_mocked();

        context
            .with_bitcoin_client(|client| {
                client
                    .expect_get_blockchain_info()
                    .once()
                    .returning(|| Box::pin(async { Err(Error::Dummy) }));

                client
                    .expect_get_network_info()
                    .once()
                    .returning(|| Box::pin(async { Err(Error::Dummy) }));
            })
            .await;

        const NODE_INFO_RESPONSE: LazyCell<RPCPeerInfoData> = LazyCell::new(|| {
            let json = include_str!("../../tests/fixtures/stacksapi-get-node-info-test-data.json");
            serde_json::from_str(json).unwrap()
        });

        const TENURE_INFO_RESPONSE: LazyCell<RPCGetTenureInfo> = LazyCell::new(|| {
            let json = include_str!("../../tests/fixtures/stacksapi-v3-tenures-info-data.json");
            serde_json::from_str(json).unwrap()
        });

        context
            .with_stacks_client(|client| {
                client
                    .expect_get_node_info()
                    .once()
                    .returning(|| Box::pin(async { Ok(NODE_INFO_RESPONSE.clone()) }));

                client
                    .expect_get_tenure_info()
                    .once()
                    .returning(|| Box::pin(async move { Ok(TENURE_INFO_RESPONSE.clone()) }));

                client
                    .expect_get_current_signers_aggregate_key()
                    .once()
                    .returning(|_| Box::pin(async { Err(Error::Dummy) }));
            })
            .await;

        let state = State(ApiState { ctx: context.clone() });
        let result = info_handler(state).await;

        let Some(stacks_node_tip) = result.stacks.node_tip else {
            panic!("expected node stacks tip to be present");
        };
        assert_eq!(
            stacks_node_tip.block_hash,
            TENURE_INFO_RESPONSE.tip_block_id
        );
        assert_eq!(
            stacks_node_tip.block_height,
            TENURE_INFO_RESPONSE.tip_height.into()
        );
        assert_eq!(
            result.stacks.node_bitcoin_block_height,
            Some(NODE_INFO_RESPONSE.burn_block_height.into())
        );
        assert_eq!(
            result.stacks.node_version.expect("no node version"),
            NODE_INFO_RESPONSE.server_version
        );
    }

    #[tokio::test]
    async fn test_config_info() {
        let mut context = TestContext::builder()
            .with_in_memory_storage()
            .with_mocked_clients()
            .modify_settings(|settings| {
                settings.signer.network = crate::config::NetworkKind::Regtest;
                settings.signer.deployer = StacksAddress::burn_address(false);
                settings.signer.bootstrap_signatures_required = 3;
                settings.signer.bitcoin_processing_delay = Duration::from_secs(1);
                settings.signer.context_window = 10;
                settings.signer.signer_round_max_duration = Duration::from_secs(2);
                settings.signer.bitcoin_presign_request_max_duration = Duration::from_secs(3);
                settings.signer.dkg_max_duration = Duration::from_secs(4);
                settings.signer.sbtc_bitcoin_start_height = Some(BitcoinBlockHeight::from(101));
                settings.signer.dkg_begin_pause = Some(5);
                settings.signer.max_deposits_per_bitcoin_tx = NonZeroU16::new(6).unwrap();
                settings.signer.dkg_min_bitcoin_block_height = Some(BitcoinBlockHeight::from(102));
                settings.signer.dkg_target_rounds = NonZeroU32::new(7).unwrap();
            })
            .build();

        context
            .with_bitcoin_client(|client| {
                client
                    .expect_get_blockchain_info()
                    .once()
                    .returning(|| Box::pin(async { Err(Error::Dummy) }));

                client
                    .expect_get_network_info()
                    .once()
                    .returning(|| Box::pin(async { Err(Error::Dummy) }));
            })
            .await;

        context
            .with_stacks_client(|client| {
                client
                    .expect_get_node_info()
                    .once()
                    .returning(|| Box::pin(async { Err(Error::Dummy) }));

                client
                    .expect_get_tenure_info()
                    .once()
                    .returning(|| Box::pin(async { Err(Error::Dummy) }));

                client
                    .expect_get_current_signers_aggregate_key()
                    .once()
                    .returning(|_| Box::pin(async { Err(Error::Dummy) }));
            })
            .await;

        let state = State(ApiState { ctx: context.clone() });
        let result = info_handler(state).await;

        let Some(config) = result.config else {
            panic!("config info not populated");
        };

        let settings = context.config().clone().signer;

        assert_eq!(config.network, settings.network.to_string());
        assert_eq!(
            config.bootstrap_signatures_required,
            settings.bootstrap_signatures_required
        );
        assert_eq!(config.deployer, settings.deployer.to_string());
        assert_eq!(
            config.bitcoin_processing_delay,
            settings.bitcoin_processing_delay.as_secs()
        );
        assert_eq!(config.context_window, settings.context_window);
        assert_eq!(
            config.signer_round_max_duration,
            settings.signer_round_max_duration.as_secs()
        );
        assert_eq!(
            config.bitcoin_presign_request_max_duration,
            settings.bitcoin_presign_request_max_duration.as_secs()
        );
        assert_eq!(config.dkg_max_duration, settings.dkg_max_duration.as_secs());
        assert_eq!(
            config.sbtc_bitcoin_start_height,
            settings.sbtc_bitcoin_start_height
        );
        assert_eq!(config.dkg_begin_pause, settings.dkg_begin_pause.unwrap());
        assert_eq!(
            config.max_deposits_per_bitcoin_block,
            settings.max_deposits_per_bitcoin_tx.get()
        );
        assert_eq!(
            config.dkg_min_bitcoin_block_height,
            settings.dkg_min_bitcoin_block_height
        );
        assert_eq!(config.dkg_target_rounds, settings.dkg_target_rounds.get());
    }
}<|MERGE_RESOLUTION|>--- conflicted
+++ resolved
@@ -10,12 +10,8 @@
     context::Context,
     stacks::api::StacksInteract,
     storage::{
-<<<<<<< HEAD
+        DbRead,
         model::{BitcoinBlockHash, BitcoinBlockHeight, StacksBlockHash, StacksBlockHeight},
-=======
->>>>>>> 94b85978
-        DbRead,
-        model::{BitcoinBlockHash, StacksBlockHash},
     },
 };
 
