--- conflicted
+++ resolved
@@ -530,13 +530,8 @@
         let event = WithdrawalAcceptEvent {
             request_id,
             outpoint: OutPoint { txid: *txid, vout: 0 },
-<<<<<<< HEAD
-            txid: stacks_tx.txid,
-            block_id: stacks_tx.block_hash,
-=======
             txid: fake::Faker.fake_with_rng(&mut rng),
             block_id: stacks_block.block_hash,
->>>>>>> 4f634cb5
             fee: 1,
             signer_bitmap: BitArray::<_>::ZERO,
             sweep_block_hash: bitcoin_block.block_hash,
@@ -581,11 +576,7 @@
         let request_id = 1;
         let event = WithdrawalRequest {
             request_id,
-<<<<<<< HEAD
-            block_hash: stacks_first_tx.block_hash,
-=======
             block_hash: stacks_first_block.block_hash,
->>>>>>> 4f634cb5
             amount: 100,
             max_fee: 1,
             recipient: fake::Faker.fake_with_rng(&mut rng),
@@ -639,11 +630,7 @@
         let event = WithdrawalRejectEvent {
             request_id,
             block_id: stacks_chaintip.block_hash,
-<<<<<<< HEAD
-            txid: test_data.stacks_transactions[0].txid,
-=======
             txid: fake::Faker.fake_with_rng(&mut rng),
->>>>>>> 4f634cb5
             signer_bitmap: BitArray::<_>::ZERO,
         };
 
@@ -687,12 +674,8 @@
         let db = db.lock().await;
 
         assert_eq!(db.rotate_keys_transactions.len(), 1);
-<<<<<<< HEAD
-        assert!(db.rotate_keys_transactions.contains_key(&txid));
-=======
         let stored_events = db.rotate_keys_transactions.get(&block_id.into()).unwrap();
         assert_eq!(stored_events, &vec![event]);
->>>>>>> 4f634cb5
     }
 
     #[test_case(EVENT_OBSERVER_BODY_LIMIT, true; "event within limit")]
