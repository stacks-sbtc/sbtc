//! This module contains the handler for the `POST /new_block` endpoint,
//! which is for processing new block webhooks from a stacks node.
//!

use axum::extract::State;
use axum::http::StatusCode;
use clarity::vm::representations::ContractName;
use clarity::vm::types::QualifiedContractIdentifier;
use clarity::vm::types::StandardPrincipalData;
use sbtc::events::RegistryEvent;
use sbtc::events::TxInfo;
use std::sync::OnceLock;

use crate::context::Context;
use crate::error::Error;
use crate::metrics::Metrics;
use crate::metrics::STACKS_BLOCKCHAIN;
use crate::storage::model::CompletedDepositEvent;
use crate::storage::model::KeyRotationEvent;
use crate::storage::model::RotateKeysTransaction;
use crate::storage::model::StacksBlock;
use crate::storage::model::StacksBlockHeight;
use crate::storage::model::StacksTxId;
use crate::storage::model::WithdrawalAcceptEvent;
use crate::storage::model::WithdrawalRejectEvent;
use crate::storage::model::WithdrawalRequest;
use crate::storage::DbWrite;
use sbtc::webhooks::NewBlockEvent;

use super::ApiState;
use super::SBTC_REGISTRY_CONTRACT_NAME;

/// The address for the sbtc-registry smart contract. This value is
/// populated using the deployer variable in the config.
///
/// Although the stacks node is supposed to only send sbtc-registry events,
/// the node can be misconfigured or have some bug where it sends other
/// events as well. Accepting such events would be a security issue, so we
/// filter out events that are not from the sbtc-registry.
///
/// See https://github.com/stacks-network/sbtc/issues/501.
static SBTC_REGISTRY_IDENTIFIER: OnceLock<QualifiedContractIdentifier> = OnceLock::new();

/// Maximum request body size for the event observer endpoint.
///
/// Stacks blocks have a limit of 2 MB, which is enforced at the p2p level, but
/// event observer events can be larger than that since they contain the
/// subscribed sbtc events. Luckily, the size of the sbtc events themselves are
/// bounded by the size of the transactions that create them, so a limit of 8 MB
/// will be fine since it is twice as high as required.
pub const EVENT_OBSERVER_BODY_LIMIT: usize = 8 * 1024 * 1024;

/// A handler of `POST /new_block` webhook events.
///
/// # Notes
///
/// The event dispatcher functionality in a stacks node attempts to send
/// the payload to all interested observers, one-by-one. If the node fails
/// to connect to one of the observers, or if the response from the
/// observer is not a 200-299 response code, then it sleeps for 1 second
/// and tries again[^1]. From the looks of it, the node will not stop
/// trying to send the webhook until there is a success. Because of this,
/// unless we encounter an error where retrying in a second might succeed,
/// we will return a 200 OK status code.
///
/// TODO: We need to be careful to only return a non success status code a
/// fixed number of times.
///
/// [^1]: <https://github.com/stacks-network/stacks-core/blob/09c4b066e25104be8b066e8f7530ff0c6df4ccd5/testnet/stacks-node/src/event_dispatcher.rs#L317-L385>
#[tracing::instrument(skip_all, name = "new-block", fields(
    block_hash = tracing::field::Empty,
    block_height = tracing::field::Empty,
    parent_hash = tracing::field::Empty,
    bitcoin_anchor = tracing::field::Empty,
))]
pub async fn new_block_handler(state: State<ApiState<impl Context>>, body: String) -> StatusCode {
    metrics::counter!(
        Metrics::BlocksObservedTotal,
        "blockchain" => STACKS_BLOCKCHAIN,
    )
    .increment(1);

    let api = state.0;

    let registry_address = SBTC_REGISTRY_IDENTIFIER.get_or_init(|| {
        // Although the following line can panic, our unit tests hit this
        // code path so if tests pass then this will work in production.
        let contract_name = ContractName::from(SBTC_REGISTRY_CONTRACT_NAME);
        let issuer = StandardPrincipalData::from(api.ctx.config().signer.deployer);
        QualifiedContractIdentifier::new(issuer, contract_name)
    });

    let new_block_event: NewBlockEvent = match serde_json::from_str(&body) {
        Ok(value) => value,
        // If we are here, then we failed to deserialize the webhook body
        // into the expected type. It's unlikely that retying this webhook
        // will lead to success, so we log the error and return `200 OK` so
        // that the node does not retry the webhook.
        Err(error) => {
            tracing::error!(%body, %error, "could not deserialize POST /new_block webhook:");
            return StatusCode::OK;
        }
    };

    let stacks_chaintip = StacksBlock {
        block_hash: new_block_event.index_block_hash.into(),
        block_height: new_block_event.block_height.into(),
        parent_hash: new_block_event.parent_index_block_hash.into(),
        bitcoin_anchor: new_block_event.burn_block_hash.into(),
    };
    let block_id = new_block_event.index_block_hash;

    let span = tracing::span::Span::current();
    span.record("block_hash", stacks_chaintip.block_hash.to_hex());
    span.record("block_height", *stacks_chaintip.block_height);
    span.record("parent_hash", stacks_chaintip.parent_hash.to_hex());
    span.record("bitcoin_anchor", stacks_chaintip.bitcoin_anchor.to_string());

    tracing::debug!("received a new block event from stacks-core");

    // Although transactions can fail, only successful transactions emit
    // sBTC print events, since those events are emitted at the very end of
    // the contract call.
    let events = new_block_event
        .events
        .into_iter()
        .filter(|x| x.committed)
        .filter_map(|x| x.contract_event.map(|ev| (ev, x.txid)))
        .filter(|(ev, _)| &ev.contract_identifier == registry_address && ev.topic == "print")
        .collect::<Vec<_>>();

    if events.is_empty() {
        // If there are no events to process, we return early with a 200 OK
        // status code so that the node does not retry the webhook.
        return StatusCode::OK;
    }

    tracing::debug!(count = %events.len(), "processing events for new stacks block");

    for (ev, txid) in events {
        let tx_info = TxInfo {
            txid: sbtc::events::StacksTxid(txid.0),
            block_id,
        };
        let res = match RegistryEvent::try_new(ev.value, tx_info) {
            Ok(RegistryEvent::CompletedDeposit(event)) => {
                handle_completed_deposit(&api.ctx, event.into()).await
            }
            Ok(RegistryEvent::WithdrawalAccept(event)) => {
                handle_withdrawal_accept(&api.ctx, event.into()).await
            }
            Ok(RegistryEvent::WithdrawalReject(event)) => {
                handle_withdrawal_reject(&api.ctx, event.into()).await
            }
            Ok(RegistryEvent::WithdrawalCreate(event)) => {
                handle_withdrawal_create(&api.ctx, event.into()).await
            }
            Ok(RegistryEvent::KeyRotation(event)) => {
                handle_key_rotation(&api.ctx, event.into(), tx_info.txid.into()).await
            }
            Err(error) => {
                tracing::error!(%error, %txid, "got an error when transforming the event ClarityValue");
                continue;
            }
        };
        // If we got an error writing to the database, this might be an
        // issue that will resolve itself if we try again in a few moments.
        // So we return a non success status code so that the node retries
        // in a second.
        if let Err(Error::SqlxQuery(error)) = res {
            tracing::error!(%error, "could not write an event to the database");
            return StatusCode::INTERNAL_SERVER_ERROR;
        // If we got an error processing the event, we log the error and
        // return a success status code so that the node does not retry the
        // webhook. We rely on the redundancy of the other sBTC signers to
        // ensure that the update is sent to Emily.
        } else if let Err(error) = res {
            tracing::error!(%error, "could not process an event");
        }
    }

    StatusCode::OK
}

/// Processes a completed deposit event by adding the event to the database.
///
/// # Parameters
/// - `ctx`: Shared application context containing configuration and database access.
/// - `event`: The deposit event to be processed.
///
/// # Returns
/// - `Result<(), Error>`: In case of a database error, returns an `Error`
#[tracing::instrument(skip_all, fields(
    bitcoin_outpoint = %event.outpoint,
    stacks_txid = %event.txid
))]
async fn handle_completed_deposit(
    ctx: &impl Context,
    event: CompletedDepositEvent,
) -> Result<(), Error> {
    ctx.get_storage_mut()
        .write_completed_deposit_event(&event)
        .await?;

    tracing::debug!(topic = "completed-deposit", "handled stacks event");
<<<<<<< HEAD

    // If the deposit request is not found, we don't want to update Emily about it because
    // we don't have the necessary information to compute the fee.
    let deposit_request = ctx
        .get_storage()
        .get_deposit_request(&event.outpoint.txid.into(), event.outpoint.vout)
        .await?
        .ok_or(Error::MissingDepositRequest(event.outpoint))?;

    // The fee paid by the user is the difference between the deposit request amount
    // and the amount minted in the completed deposit event.
    // This should never be negative, but we use saturating_sub just in case.
    let btc_fee = deposit_request.amount.saturating_sub(event.amount);

    Ok(DepositUpdate {
        bitcoin_tx_output_index: event.outpoint.vout,
        bitcoin_txid: event.outpoint.txid.to_string(),
        status: Status::Confirmed,
        fulfillment: Some(Some(Box::new(Fulfillment {
            bitcoin_block_hash: event.sweep_block_hash.to_string(),
            bitcoin_block_height: *event.sweep_block_height,
            bitcoin_tx_index: event.outpoint.vout,
            bitcoin_txid: event.outpoint.txid.to_string(),
            btc_fee,
            stacks_txid: event.txid.to_hex(),
        }))),
        status_message: format!("Included in block {}", event.block_id.to_hex()),
        last_update_block_hash: stacks_chaintip.block_hash.to_hex(),
        last_update_height: *stacks_chaintip.block_height,
    })
=======
    Ok(())
>>>>>>> e882ffe9
}

/// Handles a withdrawal acceptance event by adding the event to the database.
///
/// # Parameters
/// - `ctx`: Shared application context with configuration and database access.
/// - `event`: The withdrawal acceptance event to be processed.
///
/// # Returns
/// - `Result<(), Error>`: In case of a database error, returns an `Error`
#[tracing::instrument(skip_all, fields(
    stacks_txid = %event.txid,
    request_id = %event.request_id
))]
async fn handle_withdrawal_accept(
    ctx: &impl Context,
    event: WithdrawalAcceptEvent,
) -> Result<(), Error> {
    ctx.get_storage_mut()
        .write_withdrawal_accept_event(&event)
        .await?;

    tracing::debug!(topic = "withdrawal-accept", "handled stacks event");

<<<<<<< HEAD
    Ok(WithdrawalUpdate {
        request_id: event.request_id,
        status: Status::Confirmed,
        fulfillment: Some(Some(Box::new(Fulfillment {
            bitcoin_block_hash: event.sweep_block_hash.to_string(),
            bitcoin_block_height: *event.sweep_block_height,
            bitcoin_tx_index: event.outpoint.vout,
            bitcoin_txid: event.outpoint.txid.to_string(),
            btc_fee: event.fee,
            stacks_txid: event.txid.to_hex(),
        }))),
        status_message: format!("Included in block {}", event.block_id.to_hex()),
        last_update_block_hash: stacks_chaintip.block_hash.to_hex(),
        last_update_height: *stacks_chaintip.block_height,
    })
=======
    Ok(())
>>>>>>> e882ffe9
}

/// Processes a withdrawal creation event by adding the event to the database.
///
/// # Parameters
/// - `ctx`: Shared application context containing configuration and database access.
/// - `event`: The withdrawal creation event to be processed.
///
/// # Returns
/// - `Result<(), Error>`: In case of a database error, returns an `Error`
#[tracing::instrument(skip_all, fields(
    stacks_txid = %event.txid,
    request_id = %event.request_id
))]
async fn handle_withdrawal_create(
    ctx: &impl Context,
    event: WithdrawalRequest,
<<<<<<< HEAD
    stacks_block_height: StacksBlockHeight,
) -> Result<CreateWithdrawalRequestBody, Error> {
=======
) -> Result<(), Error> {
>>>>>>> e882ffe9
    ctx.get_storage_mut()
        .write_withdrawal_request(&event)
        .await?;

    tracing::debug!(topic = "withdrawal-create", "handled stacks event");

<<<<<<< HEAD
    Ok(CreateWithdrawalRequestBody {
        amount: event.amount,
        parameters: Box::new(WithdrawalParameters { max_fee: event.max_fee }),
        recipient: event.recipient.to_string(),
        request_id: event.request_id,
        stacks_block_hash: event.block_hash.to_hex(),
        stacks_block_height: *stacks_block_height,
    })
=======
    Ok(())
>>>>>>> e882ffe9
}

/// Processes a withdrawal rejection event by adding the event to the database.
///
/// # Parameters
/// - `ctx`: Shared application context containing configuration and database access.
/// - `event`: The withdrawal rejection event to be processed.
///
/// # Returns
/// - `Result<(), Error>`: In case of a database error, returns an `Error`
#[tracing::instrument(skip_all, fields(
    stacks_txid = %event.txid,
    request_id = %event.request_id
))]
async fn handle_withdrawal_reject(
    ctx: &impl Context,
    event: WithdrawalRejectEvent,
) -> Result<(), Error> {
    ctx.get_storage_mut()
        .write_withdrawal_reject_event(&event)
        .await?;

    tracing::debug!(topic = "withdrawal-reject", "handled stacks event");

<<<<<<< HEAD
    Ok(WithdrawalUpdate {
        fulfillment: None,
        last_update_block_hash: stacks_chaintip.block_hash.to_hex(),
        last_update_height: *stacks_chaintip.block_height,
        request_id: event.request_id,
        status: Status::Failed,
        status_message: "Rejected".to_string(),
    })
=======
    Ok(())
>>>>>>> e882ffe9
}

#[tracing::instrument(skip_all, fields(
    %stacks_txid,
    address = %event.new_address.to_string(),
    aggregate_key = %event.new_aggregate_pubkey
))]
async fn handle_key_rotation(
    ctx: &impl Context,
    event: KeyRotationEvent,
    stacks_txid: StacksTxId,
) -> Result<(), Error> {
    let key_rotation_tx = RotateKeysTransaction {
        txid: stacks_txid,
        address: event.new_address,
        aggregate_key: event.new_aggregate_pubkey,
        signer_set: event.new_keys.into_iter().map(Into::into).collect(),
        signatures_required: event.new_signature_threshold,
    };

    ctx.get_storage_mut()
        .write_rotate_keys_transaction(&key_rotation_tx)
        .await?;

    tracing::debug!(topic = "key-rotation", "handled stacks event");

    Ok(())
}

#[cfg(test)]
mod tests {
    use super::*;

    use axum::body::Body;
    use axum::http::Method;
    use axum::http::Request;
    use bitcoin::OutPoint;
    use bitvec::array::BitArray;
    use clarity::vm::types::PrincipalData;
    use fake::Fake;
    use rand::rngs::OsRng;
    use rand::SeedableRng as _;
    use secp256k1::SECP256K1;
    use stacks_common::types::chainstate::StacksBlockId;
    use test_case::test_case;
    use tower::ServiceExt;

    use crate::api::get_router;
    use crate::storage::in_memory::Store;
    use crate::storage::model::DepositRequest;
    use crate::storage::model::StacksPrincipal;
    use crate::testing::context::*;
    use crate::testing::storage::model::TestData;

    /// These were generated from a stacks node after running the
    /// "complete-deposit standard recipient", "accept-withdrawal",
    /// "create-withdrawal", and "reject-withdrawal" variants,
    /// respectively, of the `complete_deposit_wrapper_tx_accepted`
    /// integration test.
    const COMPLETED_DEPOSIT_WEBHOOK: &str =
        include_str!("../../tests/fixtures/completed-deposit-event.json");

    const WITHDRAWAL_ACCEPT_WEBHOOK: &str =
        include_str!("../../tests/fixtures/withdrawal-accept-event.json");

    const WITHDRAWAL_CREATE_WEBHOOK: &str =
        include_str!("../../tests/fixtures/withdrawal-create-event.json");

    const WITHDRAWAL_REJECT_WEBHOOK: &str =
        include_str!("../../tests/fixtures/withdrawal-reject-event.json");

    const ROTATE_KEYS_WEBHOOK: &str = include_str!("../../tests/fixtures/rotate-keys-event.json");

    const ROTATE_KEYS_AND_INVALID_EVENT_WEBHOOK: &str =
        include_str!("../../tests/fixtures/rotate-keys-and-invalid-event.json");

    #[test_case(COMPLETED_DEPOSIT_WEBHOOK, |db| db.completed_deposit_events.get(&OutPoint::null()).is_none(); "completed-deposit")]
    #[test_case(WITHDRAWAL_CREATE_WEBHOOK, |db| db.withdrawal_requests.get(&(1, StacksBlockId::from_hex("75b02b9884ec41c05f2cfa6e20823328321518dd0b027e7b609b63d4d1ea7c78").unwrap().into())).is_none(); "withdrawal-create")]
    #[test_case(WITHDRAWAL_ACCEPT_WEBHOOK, |db| db.withdrawal_accept_events.get(&1).is_none(); "withdrawal-accept")]
    #[test_case(WITHDRAWAL_REJECT_WEBHOOK, |db| db.withdrawal_reject_events.get(&1).is_none(); "withdrawal-reject")]
    #[test_case(ROTATE_KEYS_WEBHOOK, |db| db.rotate_keys_transactions.is_empty(); "rotate-keys")]
    #[tokio::test]
    async fn test_events<F>(body_str: &str, table_is_empty: F)
    where
        F: Fn(tokio::sync::MutexGuard<'_, Store>) -> bool,
    {
        let ctx = TestContext::builder()
            .with_in_memory_storage()
            .with_mocked_clients()
            .build();

        let api = ApiState { ctx: ctx.clone() };

        let db = ctx.inner_storage();

        // Hey look, there is nothing here!
        assert!(table_is_empty(db.lock().await));

        let state = State(api);
        let body = body_str.to_string();

        let res = new_block_handler(state, body).await;
        assert_eq!(res, StatusCode::OK);
        // Now there should be something here
        assert!(!table_is_empty(db.lock().await));
    }

    #[test_case(COMPLETED_DEPOSIT_WEBHOOK, |db| db.completed_deposit_events.get(&OutPoint::null()).is_none(); "completed-deposit")]
    #[test_case(WITHDRAWAL_CREATE_WEBHOOK, |db| db.withdrawal_requests.get(&(1, StacksBlockId::from_hex("75b02b9884ec41c05f2cfa6e20823328321518dd0b027e7b609b63d4d1ea7c78").unwrap().into())).is_none(); "withdrawal-create")]
    #[test_case(WITHDRAWAL_ACCEPT_WEBHOOK, |db| db.withdrawal_accept_events.get(&1).is_none(); "withdrawal-accept")]
    #[test_case(WITHDRAWAL_REJECT_WEBHOOK, |db| db.withdrawal_reject_events.get(&2).is_none(); "withdrawal-reject")]
    #[test_case(ROTATE_KEYS_WEBHOOK, |db| db.rotate_keys_transactions.is_empty(); "rotate-keys")]
    #[tokio::test]
    async fn test_fishy_events<F>(body_str: &str, table_is_empty: F)
    where
        F: Fn(tokio::sync::MutexGuard<'_, Store>) -> bool,
    {
        let ctx = TestContext::builder()
            .with_in_memory_storage()
            .with_mocked_clients()
            .build();

        let api = ApiState { ctx: ctx.clone() };

        let db = ctx.inner_storage();

        // Hey look, there is nothing here!
        assert!(table_is_empty(db.lock().await));

        // Okay, we want to make sure that events that are from an
        // unexpected contract are filtered out. So we manually switch the
        // address to some random one and check the output. To do that we
        // do a string replace for the expected one with the fishy one.
        let issuer = StandardPrincipalData::from(ctx.config().signer.deployer);
        let contract_name = ContractName::from(SBTC_REGISTRY_CONTRACT_NAME);
        let identifier = QualifiedContractIdentifier::new(issuer, contract_name.clone());

        let fishy_principal: StacksPrincipal = fake::Faker.fake_with_rng(&mut OsRng);
        let fishy_issuer = match PrincipalData::from(fishy_principal) {
            PrincipalData::Contract(contract) => contract.issuer,
            PrincipalData::Standard(standard) => standard,
        };
        let fishy_identifier = QualifiedContractIdentifier::new(fishy_issuer, contract_name);

        let body = body_str.replace(&identifier.to_string(), &fishy_identifier.to_string());
        // Okay let's check that it was actually replaced.
        assert!(body.contains(&fishy_identifier.to_string()));

        // Let's check that we can still deserialize the JSON string since
        // the `new_block_handler` function will return early with
        // StatusCode::OK on failure to deserialize.
        let new_block_event = serde_json::from_str::<NewBlockEvent>(&body).unwrap();
        let events: Vec<_> = new_block_event
            .events
            .into_iter()
            .filter_map(|x| x.contract_event)
            .collect();

        // An extra check that we have events with our fishy identifier.
        assert!(!events.is_empty());
        assert!(events
            .iter()
            .all(|x| x.contract_identifier == fishy_identifier));

        // Okay now to do the check.
        let state = State(api.clone());
        let res = new_block_handler(state, body).await;
        assert_eq!(res, StatusCode::OK);

        // This event should be filtered out, so the table should still be
        // empty.
        assert!(table_is_empty(db.lock().await));
    }

    /// Tests handling a completed deposit event.
    /// This function validates that a completed deposit is correctly processed,
    /// including verifying the successful database update.
    #[tokio::test]
    async fn test_handle_completed_deposit() {
        let mut rng = rand::rngs::StdRng::seed_from_u64(42);

        let ctx = TestContext::builder()
            .with_in_memory_storage()
            .with_mocked_clients()
            .build();

        let test_params = crate::testing::storage::model::Params {
            num_bitcoin_blocks: 1,
            num_stacks_blocks_per_bitcoin_block: 1,
            num_deposit_requests_per_block: 1,
            num_withdraw_requests_per_block: 1,
            num_signers_per_request: 0,
            consecutive_blocks: false,
        };
        let db = ctx.inner_storage();
        let test_data = TestData::generate(&mut rng, &[], &test_params);

        let txid = test_data.bitcoin_transactions[0].txid;
        let bitcoin_block = &test_data.bitcoin_blocks[0];
        let stacks_chaintip = &test_data.stacks_blocks[0];
        let stacks_txid = test_data.stacks_transactions[0].txid;

        let mut deposit_request: DepositRequest = fake::Faker.fake_with_rng(&mut rng);
        deposit_request.txid = txid.into();
        deposit_request.output_index = 0;
        deposit_request.amount = 1000;
        let btc_fee = 100;
        db.write_deposit_request(&deposit_request)
            .await
            .expect("Failed to write deposit request");

        let event = CompletedDepositEvent {
            outpoint: deposit_request.outpoint(),
            txid: stacks_txid.into(),
            block_id: stacks_chaintip.block_hash.into(),
            amount: deposit_request.amount - btc_fee,
            sweep_block_hash: bitcoin_block.block_hash.into(),
            sweep_block_height: bitcoin_block.block_height,
            sweep_txid: txid.into(),
        };
<<<<<<< HEAD
        let expectation = DepositUpdate {
            bitcoin_tx_output_index: event.outpoint.vout,
            bitcoin_txid: txid.to_string(),
            status: Status::Confirmed,
            fulfillment: Some(Some(Box::new(Fulfillment {
                bitcoin_block_hash: bitcoin_block.block_hash.to_string(),
                bitcoin_block_height: *bitcoin_block.block_height,
                bitcoin_tx_index: event.outpoint.vout,
                bitcoin_txid: txid.to_string(),
                btc_fee,
                stacks_txid: stacks_txid.to_hex(),
            }))),
            status_message: format!("Included in block {}", stacks_chaintip.block_hash.to_hex()),
            last_update_block_hash: stacks_chaintip.block_hash.to_hex(),
            last_update_height: *stacks_chaintip.block_height,
        };
        let res = handle_completed_deposit(&ctx, event, stacks_chaintip).await;
=======
        let res = handle_completed_deposit(&ctx, event).await;
>>>>>>> e882ffe9
        assert!(res.is_ok());
        let db = db.lock().await;
        assert_eq!(db.completed_deposit_events.len(), 1);
        assert!(db
            .completed_deposit_events
            .get(&deposit_request.outpoint())
            .is_some());
    }

    /// Tests handling a withdrawal acceptance event.
    /// This function validates that when a withdrawal is accepted, the handler
    /// correctly updates the database and returns the expected response.
    #[tokio::test]
    async fn test_handle_withdrawal_accept() {
        let mut rng = rand::rngs::StdRng::seed_from_u64(42);

        let ctx = TestContext::builder()
            .with_in_memory_storage()
            .with_mocked_clients()
            .build();

        let test_params = crate::testing::storage::model::Params {
            num_bitcoin_blocks: 2,
            num_stacks_blocks_per_bitcoin_block: 1,
            num_deposit_requests_per_block: 2,
            num_withdraw_requests_per_block: 2,
            num_signers_per_request: 0,
            consecutive_blocks: false,
        };

        let db = ctx.inner_storage();

        let test_data = TestData::generate(&mut rng, &[], &test_params);

        let txid = test_data.bitcoin_transactions[0].txid;
        let stacks_tx = &test_data.stacks_transactions[0];
        let bitcoin_block = &test_data.bitcoin_blocks[0];

        let request_id = 1;
        let event = WithdrawalAcceptEvent {
            request_id,
            outpoint: OutPoint { txid: *txid, vout: 0 },
            txid: stacks_tx.txid.into(),
            block_id: stacks_tx.block_hash.into(),
            fee: 1,
            signer_bitmap: BitArray::<_>::ZERO,
            sweep_block_hash: bitcoin_block.block_hash.into(),
            sweep_block_height: bitcoin_block.block_height,
            sweep_txid: txid.into(),
        };

<<<<<<< HEAD
        // Expected struct to be added to the accepted_withdrawals vector
        let expectation = WithdrawalUpdate {
            request_id: event.request_id,
            status: Status::Confirmed,
            fulfillment: Some(Some(Box::new(Fulfillment {
                bitcoin_block_hash: bitcoin_block.block_hash.to_string(),
                bitcoin_block_height: *bitcoin_block.block_height,
                bitcoin_tx_index: event.outpoint.vout,
                bitcoin_txid: txid.to_string(),
                btc_fee: event.fee,
                stacks_txid: stacks_tx.txid.to_hex(),
            }))),
            status_message: format!("Included in block {}", event.block_id.to_hex()),
            last_update_block_hash: stacks_chaintip.block_hash.to_hex(),
            last_update_height: *stacks_chaintip.block_height,
        };
        let res = handle_withdrawal_accept(&ctx, event, stacks_chaintip).await;
=======
        let res = handle_withdrawal_accept(&ctx, event).await;
>>>>>>> e882ffe9

        assert!(res.is_ok());
        let db = db.lock().await;
        assert_eq!(db.withdrawal_accept_events.len(), 1);
        assert!(db.withdrawal_accept_events.get(&request_id).is_some());
    }

    /// Tests handling of a withdrawal request.
    /// This test confirms that when a withdrawal is created, the system updates
    /// the database correctly and returns the expected response.
    #[tokio::test]
    async fn test_handle_withdrawal_create() {
        let mut rng = rand::rngs::StdRng::seed_from_u64(42);

        let ctx = TestContext::builder()
            .with_in_memory_storage()
            .with_mocked_clients()
            .build();

        let test_params = crate::testing::storage::model::Params {
            num_bitcoin_blocks: 2,
            num_stacks_blocks_per_bitcoin_block: 1,
            num_deposit_requests_per_block: 2,
            num_withdraw_requests_per_block: 2,
            num_signers_per_request: 0,
            consecutive_blocks: false,
        };

        let db = ctx.inner_storage();
        let test_data = TestData::generate(&mut rng, &[], &test_params);

        let stacks_first_tx = &test_data.stacks_transactions[0];
        let stacks_first_block = &test_data.stacks_blocks[0];

        let request_id = 1;
        let event = WithdrawalRequest {
            request_id,
            block_hash: stacks_first_tx.block_hash.into(),
            amount: 100,
            max_fee: 1,
            recipient: fake::Faker.fake_with_rng(&mut rng),
            txid: stacks_first_tx.txid,
            sender_address: PrincipalData::Standard(StandardPrincipalData::transient()).into(),
            bitcoin_block_height: test_data.bitcoin_blocks[0].block_height,
        };

<<<<<<< HEAD
        // Expected struct to be added to the created_withdrawals vector
        let expectation = CreateWithdrawalRequestBody {
            amount: event.amount,
            parameters: Box::new(WithdrawalParameters { max_fee: event.max_fee }),
            recipient: event.recipient.to_string(),
            request_id: event.request_id,
            stacks_block_hash: stacks_first_block.block_hash.to_hex(),
            stacks_block_height: *stacks_first_block.block_height,
        };

        let res = handle_withdrawal_create(&ctx, event, stacks_first_block.block_height).await;
=======
        let res = handle_withdrawal_create(&ctx, event).await;
>>>>>>> e882ffe9

        assert!(res.is_ok());
        let db = db.lock().await;
        assert_eq!(db.withdrawal_requests.len(), 1);
        assert!(db
            .withdrawal_requests
            .get(&(request_id, stacks_first_block.block_hash))
            .is_some());
    }

    /// Tests handling a withdrawal rejection event.
    /// This function checks that a rejected withdrawal transaction is processed
    /// correctly, including updating the database and returning the expected response.
    #[tokio::test]
    async fn test_handle_withdrawal_reject() {
        let mut rng = rand::rngs::StdRng::seed_from_u64(42);

        let ctx = TestContext::builder()
            .with_in_memory_storage()
            .with_mocked_clients()
            .build();

        let db = ctx.inner_storage();

        let test_params = crate::testing::storage::model::Params {
            num_bitcoin_blocks: 2,
            num_stacks_blocks_per_bitcoin_block: 1,
            num_deposit_requests_per_block: 2,
            num_withdraw_requests_per_block: 2,
            num_signers_per_request: 0,
            consecutive_blocks: false,
        };

        let test_data = TestData::generate(&mut rng, &[], &test_params);

        let stacks_chaintip = test_data
            .stacks_blocks
            .last()
            .expect("STX block generation failed");

        let request_id = 1;
        let event = WithdrawalRejectEvent {
            request_id,
            block_id: stacks_chaintip.block_hash.into(),
            txid: test_data.stacks_transactions[0].txid,
            signer_bitmap: BitArray::<_>::ZERO,
        };

<<<<<<< HEAD
        // Expected struct to be added to the rejected_withdrawals vector
        let expectation = WithdrawalUpdate {
            request_id: event.request_id,
            status: Status::Failed,
            fulfillment: None,
            last_update_block_hash: stacks_chaintip.block_hash.to_hex(),
            last_update_height: stacks_chaintip.block_height.into(),
            status_message: "Rejected".to_string(),
        };

        let res = handle_withdrawal_reject(&ctx, event, stacks_chaintip).await;
=======
        let res = handle_withdrawal_reject(&ctx, event).await;
>>>>>>> e882ffe9

        assert!(res.is_ok());
        let db = db.lock().await;
        assert_eq!(db.withdrawal_reject_events.len(), 1);
        assert!(db.withdrawal_reject_events.get(&request_id).is_some());
    }

    /// Tests handling a key rotation event.
    /// This function validates that a key rotation event is correctly processed,
    /// including updating the database with the new key rotation transaction.
    #[tokio::test]
    async fn test_handle_key_rotation() {
        let ctx = TestContext::builder()
            .with_in_memory_storage()
            .with_mocked_clients()
            .build();

        let db = ctx.inner_storage();

        let txid: StacksTxId = fake::Faker.fake_with_rng(&mut OsRng);
        let event = KeyRotationEvent {
            new_aggregate_pubkey: SECP256K1.generate_keypair(&mut OsRng).1.into(),
            new_keys: (0..3)
                .map(|_| SECP256K1.generate_keypair(&mut OsRng).1.into())
                .collect(),
            new_address: PrincipalData::Standard(StandardPrincipalData::transient()).into(),
            new_signature_threshold: 3,
        };

        let res = handle_key_rotation(&ctx, event, txid).await;

        assert!(res.is_ok());
        let db = db.lock().await;
        assert_eq!(db.rotate_keys_transactions.len(), 1);
        assert!(db.rotate_keys_transactions.get(&txid).is_some());
    }

    #[test_case(EVENT_OBSERVER_BODY_LIMIT, true; "event within limit")]
    #[test_case(EVENT_OBSERVER_BODY_LIMIT + 1, false; "event over limit")]
    #[tokio::test]
    async fn test_big_event(event_size: usize, success: bool) {
        let ctx = TestContext::builder()
            .with_in_memory_storage()
            .with_mocked_clients()
            .build();

        let state = ApiState { ctx: ctx.clone() };
        let app = get_router().with_state(state);

        let db = ctx.inner_storage();
        // We don't have anything here yet
        assert!(db.lock().await.rotate_keys_transactions.is_empty());

        let mut event: String = " ".repeat(event_size - ROTATE_KEYS_WEBHOOK.len());
        event.push_str(ROTATE_KEYS_WEBHOOK);

        let request = Request::builder()
            .uri("/new_block")
            .method(Method::POST)
            .body(Body::from(event))
            .unwrap();

        let response = app.oneshot(request).await.unwrap();

        if success {
            assert_eq!(response.status(), StatusCode::OK);
            assert!(!db.lock().await.rotate_keys_transactions.is_empty());
        } else {
            assert_eq!(response.status(), StatusCode::PAYLOAD_TOO_LARGE);
            assert!(db.lock().await.rotate_keys_transactions.is_empty());
        }
    }

    #[tokio::test]
    async fn test_invalid_event() {
        let ctx = TestContext::builder()
            .with_in_memory_storage()
            .with_mocked_clients()
            .build();

        let state = State(ApiState { ctx: ctx.clone() });
        let body = ROTATE_KEYS_AND_INVALID_EVENT_WEBHOOK.to_string();

        let db = ctx.inner_storage();
        // We don't have anything here yet
        assert!(db.lock().await.rotate_keys_transactions.is_empty());

        let new_block_event = serde_json::from_str::<NewBlockEvent>(&body).unwrap();

        // The first event is an invalid one
        let failing_event = new_block_event.events.first().unwrap();

        let tx_info = TxInfo {
            txid: sbtc::events::StacksTxid([0; 32]),
            block_id: StacksBlockId([0; 32]),
        };
        assert!(RegistryEvent::try_new(
            failing_event.contract_event.as_ref().unwrap().value.clone(),
            tx_info
        )
        .is_err());

        let res = new_block_handler(state, body).await;

        // But we expect the second (valid) event to be processed anyway
        assert_eq!(res, StatusCode::OK);
        assert!(!db.lock().await.rotate_keys_transactions.is_empty());
    }
}<|MERGE_RESOLUTION|>--- conflicted
+++ resolved
@@ -203,40 +203,7 @@
         .await?;
 
     tracing::debug!(topic = "completed-deposit", "handled stacks event");
-<<<<<<< HEAD
-
-    // If the deposit request is not found, we don't want to update Emily about it because
-    // we don't have the necessary information to compute the fee.
-    let deposit_request = ctx
-        .get_storage()
-        .get_deposit_request(&event.outpoint.txid.into(), event.outpoint.vout)
-        .await?
-        .ok_or(Error::MissingDepositRequest(event.outpoint))?;
-
-    // The fee paid by the user is the difference between the deposit request amount
-    // and the amount minted in the completed deposit event.
-    // This should never be negative, but we use saturating_sub just in case.
-    let btc_fee = deposit_request.amount.saturating_sub(event.amount);
-
-    Ok(DepositUpdate {
-        bitcoin_tx_output_index: event.outpoint.vout,
-        bitcoin_txid: event.outpoint.txid.to_string(),
-        status: Status::Confirmed,
-        fulfillment: Some(Some(Box::new(Fulfillment {
-            bitcoin_block_hash: event.sweep_block_hash.to_string(),
-            bitcoin_block_height: *event.sweep_block_height,
-            bitcoin_tx_index: event.outpoint.vout,
-            bitcoin_txid: event.outpoint.txid.to_string(),
-            btc_fee,
-            stacks_txid: event.txid.to_hex(),
-        }))),
-        status_message: format!("Included in block {}", event.block_id.to_hex()),
-        last_update_block_hash: stacks_chaintip.block_hash.to_hex(),
-        last_update_height: *stacks_chaintip.block_height,
-    })
-=======
     Ok(())
->>>>>>> e882ffe9
 }
 
 /// Handles a withdrawal acceptance event by adding the event to the database.
@@ -261,25 +228,7 @@
 
     tracing::debug!(topic = "withdrawal-accept", "handled stacks event");
 
-<<<<<<< HEAD
-    Ok(WithdrawalUpdate {
-        request_id: event.request_id,
-        status: Status::Confirmed,
-        fulfillment: Some(Some(Box::new(Fulfillment {
-            bitcoin_block_hash: event.sweep_block_hash.to_string(),
-            bitcoin_block_height: *event.sweep_block_height,
-            bitcoin_tx_index: event.outpoint.vout,
-            bitcoin_txid: event.outpoint.txid.to_string(),
-            btc_fee: event.fee,
-            stacks_txid: event.txid.to_hex(),
-        }))),
-        status_message: format!("Included in block {}", event.block_id.to_hex()),
-        last_update_block_hash: stacks_chaintip.block_hash.to_hex(),
-        last_update_height: *stacks_chaintip.block_height,
-    })
-=======
     Ok(())
->>>>>>> e882ffe9
 }
 
 /// Processes a withdrawal creation event by adding the event to the database.
@@ -297,30 +246,14 @@
 async fn handle_withdrawal_create(
     ctx: &impl Context,
     event: WithdrawalRequest,
-<<<<<<< HEAD
-    stacks_block_height: StacksBlockHeight,
-) -> Result<CreateWithdrawalRequestBody, Error> {
-=======
 ) -> Result<(), Error> {
->>>>>>> e882ffe9
     ctx.get_storage_mut()
         .write_withdrawal_request(&event)
         .await?;
 
     tracing::debug!(topic = "withdrawal-create", "handled stacks event");
 
-<<<<<<< HEAD
-    Ok(CreateWithdrawalRequestBody {
-        amount: event.amount,
-        parameters: Box::new(WithdrawalParameters { max_fee: event.max_fee }),
-        recipient: event.recipient.to_string(),
-        request_id: event.request_id,
-        stacks_block_hash: event.block_hash.to_hex(),
-        stacks_block_height: *stacks_block_height,
-    })
-=======
     Ok(())
->>>>>>> e882ffe9
 }
 
 /// Processes a withdrawal rejection event by adding the event to the database.
@@ -345,18 +278,7 @@
 
     tracing::debug!(topic = "withdrawal-reject", "handled stacks event");
 
-<<<<<<< HEAD
-    Ok(WithdrawalUpdate {
-        fulfillment: None,
-        last_update_block_hash: stacks_chaintip.block_hash.to_hex(),
-        last_update_height: *stacks_chaintip.block_height,
-        request_id: event.request_id,
-        status: Status::Failed,
-        status_message: "Rejected".to_string(),
-    })
-=======
     Ok(())
->>>>>>> e882ffe9
 }
 
 #[tracing::instrument(skip_all, fields(
@@ -577,27 +499,7 @@
             sweep_block_height: bitcoin_block.block_height,
             sweep_txid: txid.into(),
         };
-<<<<<<< HEAD
-        let expectation = DepositUpdate {
-            bitcoin_tx_output_index: event.outpoint.vout,
-            bitcoin_txid: txid.to_string(),
-            status: Status::Confirmed,
-            fulfillment: Some(Some(Box::new(Fulfillment {
-                bitcoin_block_hash: bitcoin_block.block_hash.to_string(),
-                bitcoin_block_height: *bitcoin_block.block_height,
-                bitcoin_tx_index: event.outpoint.vout,
-                bitcoin_txid: txid.to_string(),
-                btc_fee,
-                stacks_txid: stacks_txid.to_hex(),
-            }))),
-            status_message: format!("Included in block {}", stacks_chaintip.block_hash.to_hex()),
-            last_update_block_hash: stacks_chaintip.block_hash.to_hex(),
-            last_update_height: *stacks_chaintip.block_height,
-        };
-        let res = handle_completed_deposit(&ctx, event, stacks_chaintip).await;
-=======
         let res = handle_completed_deposit(&ctx, event).await;
->>>>>>> e882ffe9
         assert!(res.is_ok());
         let db = db.lock().await;
         assert_eq!(db.completed_deposit_events.len(), 1);
@@ -649,27 +551,7 @@
             sweep_txid: txid.into(),
         };
 
-<<<<<<< HEAD
-        // Expected struct to be added to the accepted_withdrawals vector
-        let expectation = WithdrawalUpdate {
-            request_id: event.request_id,
-            status: Status::Confirmed,
-            fulfillment: Some(Some(Box::new(Fulfillment {
-                bitcoin_block_hash: bitcoin_block.block_hash.to_string(),
-                bitcoin_block_height: *bitcoin_block.block_height,
-                bitcoin_tx_index: event.outpoint.vout,
-                bitcoin_txid: txid.to_string(),
-                btc_fee: event.fee,
-                stacks_txid: stacks_tx.txid.to_hex(),
-            }))),
-            status_message: format!("Included in block {}", event.block_id.to_hex()),
-            last_update_block_hash: stacks_chaintip.block_hash.to_hex(),
-            last_update_height: *stacks_chaintip.block_height,
-        };
-        let res = handle_withdrawal_accept(&ctx, event, stacks_chaintip).await;
-=======
         let res = handle_withdrawal_accept(&ctx, event).await;
->>>>>>> e882ffe9
 
         assert!(res.is_ok());
         let db = db.lock().await;
@@ -716,21 +598,7 @@
             bitcoin_block_height: test_data.bitcoin_blocks[0].block_height,
         };
 
-<<<<<<< HEAD
-        // Expected struct to be added to the created_withdrawals vector
-        let expectation = CreateWithdrawalRequestBody {
-            amount: event.amount,
-            parameters: Box::new(WithdrawalParameters { max_fee: event.max_fee }),
-            recipient: event.recipient.to_string(),
-            request_id: event.request_id,
-            stacks_block_hash: stacks_first_block.block_hash.to_hex(),
-            stacks_block_height: *stacks_first_block.block_height,
-        };
-
-        let res = handle_withdrawal_create(&ctx, event, stacks_first_block.block_height).await;
-=======
         let res = handle_withdrawal_create(&ctx, event).await;
->>>>>>> e882ffe9
 
         assert!(res.is_ok());
         let db = db.lock().await;
@@ -779,21 +647,7 @@
             signer_bitmap: BitArray::<_>::ZERO,
         };
 
-<<<<<<< HEAD
-        // Expected struct to be added to the rejected_withdrawals vector
-        let expectation = WithdrawalUpdate {
-            request_id: event.request_id,
-            status: Status::Failed,
-            fulfillment: None,
-            last_update_block_hash: stacks_chaintip.block_hash.to_hex(),
-            last_update_height: stacks_chaintip.block_height.into(),
-            status_message: "Rejected".to_string(),
-        };
-
-        let res = handle_withdrawal_reject(&ctx, event, stacks_chaintip).await;
-=======
         let res = handle_withdrawal_reject(&ctx, event).await;
->>>>>>> e882ffe9
 
         assert!(res.is_ok());
         let db = db.lock().await;
