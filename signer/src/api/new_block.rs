//! This module contains the handler for the `POST /new_block` endpoint,
//! which is for processing new block webhooks from a stacks node.
//!

use axum::extract::State;
use axum::http::StatusCode;
use clarity::vm::representations::ContractName;
use clarity::vm::types::QualifiedContractIdentifier;
use clarity::vm::types::StandardPrincipalData;
use sbtc::events::RegistryEvent;
use sbtc::events::TxInfo;
use std::sync::OnceLock;

use crate::context::Context;
use crate::error::Error;
use crate::metrics::Metrics;
use crate::metrics::STACKS_BLOCKCHAIN;
use crate::storage::DbWrite;
use crate::storage::model::CompletedDepositEvent;
use crate::storage::model::KeyRotationEvent;
use crate::storage::model::StacksBlock;
use crate::storage::model::WithdrawalAcceptEvent;
use crate::storage::model::WithdrawalRejectEvent;
use crate::storage::model::WithdrawalRequest;
use sbtc::webhooks::NewBlockEvent;

use super::ApiState;
use super::SBTC_REGISTRY_CONTRACT_NAME;

/// The address for the sbtc-registry smart contract. This value is
/// populated using the deployer variable in the config.
///
/// Although the stacks node is supposed to only send sbtc-registry events,
/// the node can be misconfigured or have some bug where it sends other
/// events as well. Accepting such events would be a security issue, so we
/// filter out events that are not from the sbtc-registry.
///
/// See https://github.com/stacks-network/sbtc/issues/501.
static SBTC_REGISTRY_IDENTIFIER: OnceLock<QualifiedContractIdentifier> = OnceLock::new();

/// Maximum request body size for the event observer endpoint.
///
/// Stacks blocks have a limit of 2 MB, which is enforced at the p2p level, but
/// event observer events can be larger than that since they contain the
/// subscribed sbtc events. Luckily, the size of the sbtc events themselves are
/// bounded by the size of the transactions that create them, so a limit of 8 MB
/// will be fine since it is twice as high as required.
pub const EVENT_OBSERVER_BODY_LIMIT: usize = 8 * 1024 * 1024;

/// A handler of `POST /new_block` webhook events.
///
/// # Notes
///
/// The event dispatcher functionality in a stacks node attempts to send
/// the payload to all interested observers, one-by-one. If the node fails
/// to connect to one of the observers, or if the response from the
/// observer is not a 200-299 response code, then it sleeps for 1 second
/// and tries again[^1]. From the looks of it, the node will not stop
/// trying to send the webhook until there is a success. Because of this,
/// unless we encounter an error where retrying in a second might succeed,
/// we will return a 200 OK status code.
///
/// TODO: We need to be careful to only return a non success status code a
/// fixed number of times.
///
/// [^1]: <https://github.com/stacks-network/stacks-core/blob/09c4b066e25104be8b066e8f7530ff0c6df4ccd5/testnet/stacks-node/src/event_dispatcher.rs#L317-L385>
#[tracing::instrument(skip_all, name = "new-block", fields(
    block_hash = tracing::field::Empty,
    block_height = tracing::field::Empty,
    parent_hash = tracing::field::Empty,
    bitcoin_anchor = tracing::field::Empty,
))]
pub async fn new_block_handler(state: State<ApiState<impl Context>>, body: String) -> StatusCode {
    metrics::counter!(
        Metrics::BlocksObservedTotal,
        "blockchain" => STACKS_BLOCKCHAIN,
    )
    .increment(1);

    let api = state.0;

    let registry_address = SBTC_REGISTRY_IDENTIFIER.get_or_init(|| {
        // Although the following line can panic, our unit tests hit this
        // code path so if tests pass then this will work in production.
        let contract_name = ContractName::from(SBTC_REGISTRY_CONTRACT_NAME);
        let issuer = StandardPrincipalData::from(api.ctx.config().signer.deployer);
        QualifiedContractIdentifier::new(issuer, contract_name)
    });

    let new_block_event: NewBlockEvent = match serde_json::from_str(&body) {
        Ok(value) => value,
        // If we are here, then we failed to deserialize the webhook body
        // into the expected type. It's unlikely that retying this webhook
        // will lead to success, so we log the error and return `200 OK` so
        // that the node does not retry the webhook.
        Err(error) => {
            tracing::error!(%body, %error, "could not deserialize POST /new_block webhook:");
            return StatusCode::OK;
        }
    };

    let stacks_chaintip = StacksBlock {
        block_hash: new_block_event.index_block_hash.into(),
        block_height: new_block_event.block_height.into(),
        parent_hash: new_block_event.parent_index_block_hash.into(),
        bitcoin_anchor: new_block_event.burn_block_hash.into(),
    };
    let block_id = new_block_event.index_block_hash;

    let span = tracing::span::Span::current();
    span.record("block_hash", stacks_chaintip.block_hash.to_hex());
    span.record("block_height", *stacks_chaintip.block_height);
    span.record("parent_hash", stacks_chaintip.parent_hash.to_hex());
    span.record("bitcoin_anchor", stacks_chaintip.bitcoin_anchor.to_string());

    tracing::debug!("received a new block event from stacks-core");

    // Although transactions can fail, only successful transactions emit
    // sBTC print events, since those events are emitted at the very end of
    // the contract call.
    let events = new_block_event
        .events
        .into_iter()
        .filter(|x| x.committed)
        .filter_map(|x| x.contract_event.map(|ev| (ev, x.txid)))
        .filter(|(ev, _)| &ev.contract_identifier == registry_address && ev.topic == "print")
        .collect::<Vec<_>>();

    if events.is_empty() {
        // If there are no events to process, we return early with a 200 OK
        // status code so that the node does not retry the webhook.
        return StatusCode::OK;
    }

    tracing::debug!(count = %events.len(), "processing events for new stacks block");

    for (ev, txid) in events {
        let tx_info = TxInfo {
            txid: sbtc::events::StacksTxid(txid.0),
            block_id,
        };
        let res = match RegistryEvent::try_new(ev.value, tx_info) {
            Ok(RegistryEvent::CompletedDeposit(event)) => {
                handle_completed_deposit(&api.ctx, event.into()).await
            }
            Ok(RegistryEvent::WithdrawalAccept(event)) => {
                handle_withdrawal_accept(&api.ctx, event.into()).await
            }
            Ok(RegistryEvent::WithdrawalReject(event)) => {
                handle_withdrawal_reject(&api.ctx, event.into()).await
            }
            Ok(RegistryEvent::WithdrawalCreate(event)) => {
                handle_withdrawal_create(&api.ctx, event.into()).await
            }
            Ok(RegistryEvent::KeyRotation(event)) => {
                handle_key_rotation(&api.ctx, event.into()).await
            }
            Err(error) => {
                tracing::error!(%error, %txid, "got an error when transforming the event ClarityValue");
                continue;
            }
        };
        // If we got an error writing to the database, this might be an
        // issue that will resolve itself if we try again in a few moments.
        // So we return a non success status code so that the node retries
        // in a second.
        if let Err(Error::SqlxQuery(error)) = res {
            tracing::error!(%error, "could not write an event to the database");
            return StatusCode::INTERNAL_SERVER_ERROR;
        // If we got an error processing the event, we log the error and
        // return a success status code so that the node does not retry the
        // webhook. We rely on the redundancy of the other sBTC signers to
        // ensure that the update is sent to Emily.
        } else if let Err(error) = res {
            tracing::error!(%error, "could not process an event");
        }
    }

    StatusCode::OK
}

/// Processes a completed deposit event by adding the event to the database.
///
/// # Parameters
/// - `ctx`: Shared application context containing configuration and database access.
/// - `event`: The deposit event to be processed.
///
/// # Returns
/// - `Result<(), Error>`: In case of a database error, returns an `Error`
#[tracing::instrument(skip_all, fields(
    bitcoin_outpoint = %event.outpoint,
    stacks_txid = %event.txid
))]
async fn handle_completed_deposit(
    ctx: &impl Context,
    event: CompletedDepositEvent,
) -> Result<(), Error> {
    ctx.get_storage_mut()
        .write_completed_deposit_event(&event)
        .await?;

    tracing::debug!(topic = "completed-deposit", "handled stacks event");
    Ok(())
}

/// Handles a withdrawal acceptance event by adding the event to the database.
///
/// # Parameters
/// - `ctx`: Shared application context with configuration and database access.
/// - `event`: The withdrawal acceptance event to be processed.
///
/// # Returns
/// - `Result<(), Error>`: In case of a database error, returns an `Error`
#[tracing::instrument(skip_all, fields(
    stacks_txid = %event.txid,
    request_id = %event.request_id
))]
async fn handle_withdrawal_accept(
    ctx: &impl Context,
    event: WithdrawalAcceptEvent,
) -> Result<(), Error> {
    ctx.get_storage_mut()
        .write_withdrawal_accept_event(&event)
        .await?;

    tracing::debug!(topic = "withdrawal-accept", "handled stacks event");

    Ok(())
}

/// Processes a withdrawal creation event by adding the event to the database.
///
/// # Parameters
/// - `ctx`: Shared application context containing configuration and database access.
/// - `event`: The withdrawal creation event to be processed.
///
/// # Returns
/// - `Result<(), Error>`: In case of a database error, returns an `Error`
#[tracing::instrument(skip_all, fields(
    stacks_txid = %event.txid,
    request_id = %event.request_id
))]
async fn handle_withdrawal_create(
    ctx: &impl Context,
    event: WithdrawalRequest,
) -> Result<(), Error> {
    ctx.get_storage_mut()
        .write_withdrawal_request(&event)
        .await?;

    tracing::debug!(topic = "withdrawal-create", "handled stacks event");

    Ok(())
}

/// Processes a withdrawal rejection event by adding the event to the database.
///
/// # Parameters
/// - `ctx`: Shared application context containing configuration and database access.
/// - `event`: The withdrawal rejection event to be processed.
///
/// # Returns
/// - `Result<(), Error>`: In case of a database error, returns an `Error`
#[tracing::instrument(skip_all, fields(
    stacks_txid = %event.txid,
    request_id = %event.request_id
))]
async fn handle_withdrawal_reject(
    ctx: &impl Context,
    event: WithdrawalRejectEvent,
) -> Result<(), Error> {
    ctx.get_storage_mut()
        .write_withdrawal_reject_event(&event)
        .await?;

    tracing::debug!(topic = "withdrawal-reject", "handled stacks event");

    Ok(())
}

#[tracing::instrument(skip_all, fields(
    stacks_txid = %event.txid,
    address = %event.address,
    aggregate_key = %event.aggregate_key
))]
async fn handle_key_rotation(ctx: &impl Context, event: KeyRotationEvent) -> Result<(), Error> {
    ctx.get_storage_mut()
        .write_rotate_keys_transaction(&event)
        .await?;

    tracing::debug!(topic = "key-rotation", "handled stacks event");

    Ok(())
}

#[cfg(test)]
mod tests {
    use super::*;

    use axum::body::Body;
    use axum::http::Method;
    use axum::http::Request;
    use bitcoin::OutPoint;
    use bitvec::array::BitArray;
    use clarity::vm::types::PrincipalData;
    use fake::Fake;
    use rand::rngs::OsRng;
    use sbtc::events::KeyRotationEvent;
    use secp256k1::SECP256K1;
    use stacks_common::types::chainstate::StacksBlockId;
    use test_case::test_case;
    use tower::ServiceExt;

    use crate::api::get_router;
    use crate::storage::in_memory::Store;
    use crate::storage::model::DepositRequest;
    use crate::storage::model::StacksPrincipal;
    use crate::storage::model::StacksTxId;
    use crate::testing::context::*;
    use crate::testing::get_rng;
    use crate::testing::storage::model::TestData;

    /// These were generated from a stacks node after running the
    /// "complete-deposit standard recipient", "accept-withdrawal",
    /// "create-withdrawal", and "reject-withdrawal" variants,
    /// respectively, of the `complete_deposit_wrapper_tx_accepted`
    /// integration test.
    const COMPLETED_DEPOSIT_WEBHOOK: &str =
        include_str!("../../tests/fixtures/completed-deposit-event.json");

    const WITHDRAWAL_ACCEPT_WEBHOOK: &str =
        include_str!("../../tests/fixtures/withdrawal-accept-event.json");

    const WITHDRAWAL_CREATE_WEBHOOK: &str =
        include_str!("../../tests/fixtures/withdrawal-create-event.json");

    const WITHDRAWAL_REJECT_WEBHOOK: &str =
        include_str!("../../tests/fixtures/withdrawal-reject-event.json");

    const ROTATE_KEYS_WEBHOOK: &str = include_str!("../../tests/fixtures/rotate-keys-event.json");

    const ROTATE_KEYS_AND_INVALID_EVENT_WEBHOOK: &str =
        include_str!("../../tests/fixtures/rotate-keys-and-invalid-event.json");

    #[test_case(COMPLETED_DEPOSIT_WEBHOOK, |db| db.completed_deposit_events.get(&OutPoint::null()).is_none(); "completed-deposit")]
    #[test_case(WITHDRAWAL_CREATE_WEBHOOK, |db| db.withdrawal_requests.get(&(1, StacksBlockId::from_hex("75b02b9884ec41c05f2cfa6e20823328321518dd0b027e7b609b63d4d1ea7c78").unwrap().into())).is_none(); "withdrawal-create")]
    #[test_case(WITHDRAWAL_ACCEPT_WEBHOOK, |db| db.withdrawal_accept_events.get(&1).is_none(); "withdrawal-accept")]
    #[test_case(WITHDRAWAL_REJECT_WEBHOOK, |db| db.withdrawal_reject_events.get(&1).is_none(); "withdrawal-reject")]
    #[test_case(ROTATE_KEYS_WEBHOOK, |db| db.rotate_keys_transactions.is_empty(); "rotate-keys")]
    #[tokio::test]
    async fn test_events<F>(body_str: &str, table_is_empty: F)
    where
        F: Fn(tokio::sync::MutexGuard<'_, Store>) -> bool,
    {
        let ctx = TestContext::builder()
            .with_in_memory_storage()
            .with_mocked_clients()
            .build();

        let api = ApiState { ctx: ctx.clone() };

        let db = ctx.inner_storage();

        // Hey look, there is nothing here!
        assert!(table_is_empty(db.lock().await));

        let state = State(api);
        let body = body_str.to_string();

        let res = new_block_handler(state, body).await;
        assert_eq!(res, StatusCode::OK);
        // Now there should be something here
        assert!(!table_is_empty(db.lock().await));
    }

    #[test_case(COMPLETED_DEPOSIT_WEBHOOK, |db| db.completed_deposit_events.get(&OutPoint::null()).is_none(); "completed-deposit")]
    #[test_case(WITHDRAWAL_CREATE_WEBHOOK, |db| db.withdrawal_requests.get(&(1, StacksBlockId::from_hex("75b02b9884ec41c05f2cfa6e20823328321518dd0b027e7b609b63d4d1ea7c78").unwrap().into())).is_none(); "withdrawal-create")]
    #[test_case(WITHDRAWAL_ACCEPT_WEBHOOK, |db| db.withdrawal_accept_events.get(&1).is_none(); "withdrawal-accept")]
    #[test_case(WITHDRAWAL_REJECT_WEBHOOK, |db| db.withdrawal_reject_events.get(&2).is_none(); "withdrawal-reject")]
    #[test_case(ROTATE_KEYS_WEBHOOK, |db| db.rotate_keys_transactions.is_empty(); "rotate-keys")]
    #[tokio::test]
    async fn test_fishy_events<F>(body_str: &str, table_is_empty: F)
    where
        F: Fn(tokio::sync::MutexGuard<'_, Store>) -> bool,
    {
        let ctx = TestContext::builder()
            .with_in_memory_storage()
            .with_mocked_clients()
            .build();

        let api = ApiState { ctx: ctx.clone() };

        let db = ctx.inner_storage();

        // Hey look, there is nothing here!
        assert!(table_is_empty(db.lock().await));

        // Okay, we want to make sure that events that are from an
        // unexpected contract are filtered out. So we manually switch the
        // address to some random one and check the output. To do that we
        // do a string replace for the expected one with the fishy one.
        let issuer = StandardPrincipalData::from(ctx.config().signer.deployer);
        let contract_name = ContractName::from(SBTC_REGISTRY_CONTRACT_NAME);
        let identifier = QualifiedContractIdentifier::new(issuer, contract_name.clone());

        let fishy_principal: StacksPrincipal = fake::Faker.fake_with_rng(&mut OsRng);
        let fishy_issuer = match PrincipalData::from(fishy_principal) {
            PrincipalData::Contract(contract) => contract.issuer,
            PrincipalData::Standard(standard) => standard,
        };
        let fishy_identifier = QualifiedContractIdentifier::new(fishy_issuer, contract_name);

        let body = body_str.replace(&identifier.to_string(), &fishy_identifier.to_string());
        // Okay let's check that it was actually replaced.
        assert!(body.contains(&fishy_identifier.to_string()));

        // Let's check that we can still deserialize the JSON string since
        // the `new_block_handler` function will return early with
        // StatusCode::OK on failure to deserialize.
        let new_block_event = serde_json::from_str::<NewBlockEvent>(&body).unwrap();
        let events: Vec<_> = new_block_event
            .events
            .into_iter()
            .filter_map(|x| x.contract_event)
            .collect();

        // An extra check that we have events with our fishy identifier.
        assert!(!events.is_empty());
        assert!(
            events
                .iter()
                .all(|x| x.contract_identifier == fishy_identifier)
        );

        // Okay now to do the check.
        let state = State(api.clone());
        let res = new_block_handler(state, body).await;
        assert_eq!(res, StatusCode::OK);

        // This event should be filtered out, so the table should still be
        // empty.
        assert!(table_is_empty(db.lock().await));
    }

    /// Tests handling a completed deposit event.
    /// This function validates that a completed deposit is correctly processed,
    /// including verifying the successful database update.
    #[tokio::test]
    async fn test_handle_completed_deposit() {
        let mut rng = get_rng();

        let ctx = TestContext::builder()
            .with_in_memory_storage()
            .with_mocked_clients()
            .build();

        let test_params = crate::testing::storage::model::Params {
            num_bitcoin_blocks: 1,
            num_stacks_blocks_per_bitcoin_block: 1,
            num_deposit_requests_per_block: 1,
            num_withdraw_requests_per_block: 1,
            num_signers_per_request: 0,
            consecutive_blocks: false,
        };
        let db = ctx.inner_storage();
        let test_data = TestData::generate(&mut rng, &[], &test_params);

        let txid = test_data.bitcoin_transactions[0].txid;
        let bitcoin_block = &test_data.bitcoin_blocks[0];
        let stacks_chaintip = &test_data.stacks_blocks[0];
        let stacks_txid = test_data.stacks_transactions[0].txid;

        let mut deposit_request: DepositRequest = fake::Faker.fake_with_rng(&mut rng);
        deposit_request.txid = txid.into();
        deposit_request.output_index = 0;
        deposit_request.amount = 1000;
        let btc_fee = 100;
        db.write_deposit_request(&deposit_request)
            .await
            .expect("Failed to write deposit request");

        let event = CompletedDepositEvent {
            outpoint: deposit_request.outpoint(),
            txid: stacks_txid.into(),
            block_id: stacks_chaintip.block_hash.into(),
            amount: deposit_request.amount - btc_fee,
            sweep_block_hash: bitcoin_block.block_hash.into(),
            sweep_block_height: bitcoin_block.block_height,
            sweep_txid: txid.into(),
        };
        let res = handle_completed_deposit(&ctx, event).await;
        assert!(res.is_ok());
        let db = db.lock().await;
        assert_eq!(db.completed_deposit_events.len(), 1);
        assert!(
            db.completed_deposit_events
                .get(&deposit_request.outpoint())
                .is_some()
        );
    }

    /// Tests handling a withdrawal acceptance event.
    /// This function validates that when a withdrawal is accepted, the handler
    /// correctly updates the database and returns the expected response.
    #[tokio::test]
    async fn test_handle_withdrawal_accept() {
        let mut rng = get_rng();

        let ctx = TestContext::builder()
            .with_in_memory_storage()
            .with_mocked_clients()
            .build();

        let test_params = crate::testing::storage::model::Params {
            num_bitcoin_blocks: 2,
            num_stacks_blocks_per_bitcoin_block: 1,
            num_deposit_requests_per_block: 2,
            num_withdraw_requests_per_block: 2,
            num_signers_per_request: 0,
            consecutive_blocks: false,
        };

        let db = ctx.inner_storage();

        let test_data = TestData::generate(&mut rng, &[], &test_params);

        let txid = test_data.bitcoin_transactions[0].txid;
        let stacks_tx = &test_data.stacks_transactions[0];
        let bitcoin_block = &test_data.bitcoin_blocks[0];

        let request_id = 1;
        let event = WithdrawalAcceptEvent {
            request_id,
            outpoint: OutPoint { txid: *txid, vout: 0 },
            txid: stacks_tx.txid.into(),
            block_id: stacks_tx.block_hash.into(),
            fee: 1,
            signer_bitmap: BitArray::<_>::ZERO,
            sweep_block_hash: bitcoin_block.block_hash.into(),
            sweep_block_height: bitcoin_block.block_height,
            sweep_txid: txid.into(),
        };

        let res = handle_withdrawal_accept(&ctx, event).await;

        assert!(res.is_ok());
        let db = db.lock().await;
        assert_eq!(db.withdrawal_accept_events.len(), 1);
        assert!(db.withdrawal_accept_events.get(&request_id).is_some());
    }

    /// Tests handling of a withdrawal request.
    /// This test confirms that when a withdrawal is created, the system updates
    /// the database correctly and returns the expected response.
    #[tokio::test]
    async fn test_handle_withdrawal_create() {
        let mut rng = get_rng();

        let ctx = TestContext::builder()
            .with_in_memory_storage()
            .with_mocked_clients()
            .build();

        let test_params = crate::testing::storage::model::Params {
            num_bitcoin_blocks: 2,
            num_stacks_blocks_per_bitcoin_block: 1,
            num_deposit_requests_per_block: 2,
            num_withdraw_requests_per_block: 2,
            num_signers_per_request: 0,
            consecutive_blocks: false,
        };

        let db = ctx.inner_storage();
        let test_data = TestData::generate(&mut rng, &[], &test_params);

        let stacks_first_tx = &test_data.stacks_transactions[0];
        let stacks_first_block = &test_data.stacks_blocks[0];

        let request_id = 1;
        let event = WithdrawalRequest {
            request_id,
            block_hash: stacks_first_tx.block_hash.into(),
            amount: 100,
            max_fee: 1,
            recipient: fake::Faker.fake_with_rng(&mut rng),
            txid: stacks_first_tx.txid,
            sender_address: PrincipalData::Standard(StandardPrincipalData::transient()).into(),
            bitcoin_block_height: test_data.bitcoin_blocks[0].block_height,
        };

        let res = handle_withdrawal_create(&ctx, event).await;

        assert!(res.is_ok());
        let db = db.lock().await;
        assert_eq!(db.withdrawal_requests.len(), 1);
        assert!(
            db.withdrawal_requests
                .get(&(request_id, stacks_first_block.block_hash))
                .is_some()
        );
    }

    /// Tests handling a withdrawal rejection event.
    /// This function checks that a rejected withdrawal transaction is processed
    /// correctly, including updating the database and returning the expected response.
    #[tokio::test]
    async fn test_handle_withdrawal_reject() {
        let mut rng = get_rng();

        let ctx = TestContext::builder()
            .with_in_memory_storage()
            .with_mocked_clients()
            .build();

        let db = ctx.inner_storage();

        let test_params = crate::testing::storage::model::Params {
            num_bitcoin_blocks: 2,
            num_stacks_blocks_per_bitcoin_block: 1,
            num_deposit_requests_per_block: 2,
            num_withdraw_requests_per_block: 2,
            num_signers_per_request: 0,
            consecutive_blocks: false,
        };

        let test_data = TestData::generate(&mut rng, &[], &test_params);

        let stacks_chaintip = test_data
            .stacks_blocks
            .last()
            .expect("STX block generation failed");

        let request_id = 1;
        let event = WithdrawalRejectEvent {
            request_id,
            block_id: stacks_chaintip.block_hash.into(),
            txid: test_data.stacks_transactions[0].txid,
            signer_bitmap: BitArray::<_>::ZERO,
        };

        let res = handle_withdrawal_reject(&ctx, event).await;

        assert!(res.is_ok());
        let db = db.lock().await;
        assert_eq!(db.withdrawal_reject_events.len(), 1);
        assert!(db.withdrawal_reject_events.get(&request_id).is_some());
    }

    /// Tests handling a key rotation event.
    /// This function validates that a key rotation event is correctly processed,
    /// including updating the database with the new key rotation transaction.
    #[tokio::test]
    async fn test_handle_key_rotation() {
        let mut rng = get_rng();
        let ctx = TestContext::builder()
            .with_in_memory_storage()
            .with_mocked_clients()
            .build();

        let db = ctx.inner_storage();

<<<<<<< HEAD
        let block_id: StacksBlockId = StacksBlockId(fake::Faker.fake_with_rng(&mut rng));
        let event = KeyRotationEvent {
            block_id,
            txid: sbtc::events::StacksTxid(fake::Faker.fake_with_rng(&mut rng)),
=======
        let txid: StacksTxId = fake::Faker.fake_with_rng(&mut rng);
        let event = KeyRotationEvent {
            txid: sbtc::events::StacksTxid(txid.into_bytes()),
            block_id: StacksBlockId(fake::Faker.fake_with_rng(&mut rng)),
>>>>>>> f58a6f5f
            new_aggregate_pubkey: SECP256K1.generate_keypair(&mut rng).1.into(),
            new_keys: (0..3)
                .map(|_| SECP256K1.generate_keypair(&mut rng).1.into())
                .collect(),
            new_address: PrincipalData::Standard(StandardPrincipalData::transient()).into(),
            new_signature_threshold: 3,
        };

<<<<<<< HEAD
        let event: crate::storage::model::KeyRotationEvent = event.into();
        let res = handle_key_rotation(&ctx, event.clone()).await;
=======
        let res = handle_key_rotation(&ctx, event.into()).await;
>>>>>>> f58a6f5f

        assert!(res.is_ok());
        let db = db.lock().await;

        assert_eq!(db.rotate_keys_transactions.len(), 1);
        let stored_events = db.rotate_keys_transactions.get(&block_id.into()).unwrap();
        assert_eq!(stored_events, &vec![event]);
    }

    #[test_case(EVENT_OBSERVER_BODY_LIMIT, true; "event within limit")]
    #[test_case(EVENT_OBSERVER_BODY_LIMIT + 1, false; "event over limit")]
    #[tokio::test]
    async fn test_big_event(event_size: usize, success: bool) {
        let ctx = TestContext::builder()
            .with_in_memory_storage()
            .with_mocked_clients()
            .build();

        let state = ApiState { ctx: ctx.clone() };
        let app = get_router().with_state(state);

        let db = ctx.inner_storage();
        // We don't have anything here yet
        assert!(db.lock().await.rotate_keys_transactions.is_empty());

        let mut event: String = " ".repeat(event_size - ROTATE_KEYS_WEBHOOK.len());
        event.push_str(ROTATE_KEYS_WEBHOOK);

        let request = Request::builder()
            .uri("/new_block")
            .method(Method::POST)
            .body(Body::from(event))
            .unwrap();

        let response = app.oneshot(request).await.unwrap();

        if success {
            assert_eq!(response.status(), StatusCode::OK);
            assert!(!db.lock().await.rotate_keys_transactions.is_empty());
        } else {
            assert_eq!(response.status(), StatusCode::PAYLOAD_TOO_LARGE);
            assert!(db.lock().await.rotate_keys_transactions.is_empty());
        }
    }

    #[tokio::test]
    async fn test_invalid_event() {
        let ctx = TestContext::builder()
            .with_in_memory_storage()
            .with_mocked_clients()
            .build();

        let state = State(ApiState { ctx: ctx.clone() });
        let body = ROTATE_KEYS_AND_INVALID_EVENT_WEBHOOK.to_string();

        let db = ctx.inner_storage();
        // We don't have anything here yet
        assert!(db.lock().await.rotate_keys_transactions.is_empty());

        let new_block_event = serde_json::from_str::<NewBlockEvent>(&body).unwrap();

        // The first event is an invalid one
        let failing_event = new_block_event.events.first().unwrap();

        let tx_info = TxInfo {
            txid: sbtc::events::StacksTxid([0; 32]),
            block_id: StacksBlockId([0; 32]),
        };
        assert!(
            RegistryEvent::try_new(
                failing_event.contract_event.as_ref().unwrap().value.clone(),
                tx_info
            )
            .is_err()
        );

        let res = new_block_handler(state, body).await;

        // But we expect the second (valid) event to be processed anyway
        assert_eq!(res, StatusCode::OK);
        assert!(!db.lock().await.rotate_keys_transactions.is_empty());
    }
}<|MERGE_RESOLUTION|>--- conflicted
+++ resolved
@@ -659,17 +659,10 @@
 
         let db = ctx.inner_storage();
 
-<<<<<<< HEAD
         let block_id: StacksBlockId = StacksBlockId(fake::Faker.fake_with_rng(&mut rng));
         let event = KeyRotationEvent {
             block_id,
             txid: sbtc::events::StacksTxid(fake::Faker.fake_with_rng(&mut rng)),
-=======
-        let txid: StacksTxId = fake::Faker.fake_with_rng(&mut rng);
-        let event = KeyRotationEvent {
-            txid: sbtc::events::StacksTxid(txid.into_bytes()),
-            block_id: StacksBlockId(fake::Faker.fake_with_rng(&mut rng)),
->>>>>>> f58a6f5f
             new_aggregate_pubkey: SECP256K1.generate_keypair(&mut rng).1.into(),
             new_keys: (0..3)
                 .map(|_| SECP256K1.generate_keypair(&mut rng).1.into())
@@ -678,12 +671,8 @@
             new_signature_threshold: 3,
         };
 
-<<<<<<< HEAD
         let event: crate::storage::model::KeyRotationEvent = event.into();
         let res = handle_key_rotation(&ctx, event.clone()).await;
-=======
-        let res = handle_key_rotation(&ctx, event.into()).await;
->>>>>>> f58a6f5f
 
         assert!(res.is_ok());
         let db = db.lock().await;
