--- conflicted
+++ resolved
@@ -222,10 +222,6 @@
         }
     }
 
-<<<<<<< HEAD
-    #[cfg(test)]
-=======
->>>>>>> f8010714
     /// Create a new Self with only the given deposit minimum and maximums
     /// set.
     pub fn new_per_deposit(min: u64, max: u64) -> Self {
