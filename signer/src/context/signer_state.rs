--- conflicted
+++ resolved
@@ -178,11 +178,6 @@
         self.max_mintable_cap.unwrap_or(Amount::MAX_MONEY)
     }
 
-<<<<<<< HEAD
-    /// TODO: Document me
-=======
-    /// TODO: Document this
->>>>>>> 12102d65
     #[cfg(test)]
     /// Create a new Self with only the given deposit minimum and maximums
     /// set.
