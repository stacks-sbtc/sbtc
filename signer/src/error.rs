--- conflicted
+++ resolved
@@ -18,7 +18,6 @@
 /// Top-level signer error
 #[derive(Debug, thiserror::Error)]
 pub enum Error {
-<<<<<<< HEAD
     /// The DKG verification state machine raised an error.
     #[error("the dkg verification state machine raised an error: {0}")]
     DkgVerification(#[source] dkg::verification::Error),
@@ -26,11 +25,6 @@
     /// Unexpected [`StateMachineId`] in the given context.
     #[error("unexpected state machine id in the given context: {0:?}")]
     UnexpectedStateMachineId(crate::wsts_state_machine::StateMachineId),
-=======
-    /// Unexpected [`StateMachineId`] in the given context.
-    #[error("unexpected state machine id in the given context: {0:?}")]
-    UnexpectedStateMachineId(Box<crate::wsts_state_machine::StateMachineId>),
->>>>>>> 33765979
 
     /// An IO error was returned from the [`bitcoin`] library. This is usually an
     /// error that occurred during encoding/decoding of bitcoin types.
@@ -46,31 +40,14 @@
     #[error("invalid signing request")]
     InvalidSigningOperation,
 
-<<<<<<< HEAD
-=======
-    /// No mock transaction was found after DKG successfully completed. Spending
-    /// a signer UTXO locked by the new aggregate key could not be verified.
-    #[error("no mock transaction found when attempting to sign")]
-    MissingMockTransaction,
-
->>>>>>> 33765979
     /// The rotate-key frost verification signing round failed for the aggregate
     /// key.
     #[error("rotate-key frost verification signing failed for aggregate key: {0}")]
     DkgVerificationFailed(PublicKeyXOnly),
-<<<<<<< HEAD
-=======
 
     /// Cannot verify the aggregate key outside the verification window
     #[error("cannot verify the aggregate key outside the verification window: {0}")]
     DkgVerificationWindowElapsed(PublicKey),
-
-    /// No WSTS FROST state machine was found for the given aggregate key. This
-    /// state machine is used during the DKG verification signing round
-    /// following DKG.
-    #[error("no state machine found for frost signing round for the given aggregate key: {0}")]
-    MissingFrostStateMachine(PublicKeyXOnly),
->>>>>>> 33765979
 
     /// Expected two aggregate keys to match, but they did not.
     #[error("two aggregate keys were expected to match but did not: {0:?}, {1:?}")]
