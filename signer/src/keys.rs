//! This module contains the `PublicKey` and `PrivateKey` types used
//! throughout this crate. These types allow for easy conversion between
//! the various crypto libraries and crates used here: rust-secp256k1,
//! stacks-common, and p256k1. All three crates depend on the libsecp256k1
//! C library under the hood.
//!
//! ## PublicKey conversions to-from p256k1 types.
//!
//! Every `PublicKey` is a valid `p256k1::point::Point` because a
//! `PublicKey` is a point on the secp256k1 curve. But the
//! `p256k1::point::Point` type can represent any point on the curve,
//! including the identity point (also called the point at infinity), but
//! that point is not a valid public key.
//!
//! ## PrivateKey conversions to-from p256k1 types
//!
//! Every `PrivateKey` is a valid `p256k1::scalar::Scalar`, but not the
//! other way around. This is because zero is an invalid `PrivateKey` but
//! it is a valid `p256k1::scalar::Scalar`. The `secp256k1::SecretKey` type
//! that `PrivateKey` wraps, uses `secp256k1_ec_seckey_verify` (from the
//! libsecp256k1 C library) under the hood[1] and that function rejects
//! zero as a valid secret key[2]. The `p256k1::scalar::Scalar` type just
//! checks that the underlying number is less than the order of the
//! secp256k1 curve[3][4], which `secp256k1::SecretKey` also does.
//!
//! [^1]: https://github.com/rust-bitcoin/rust-secp256k1/blob/789f3844c7613584b4ee223e06c730019118b3a0/src/key.rs#L215-L231
//! [^2]: https://github.com/bitcoin-core/secp256k1/blob/3fdf146bad042a17f6b2f490ef8bd9d8e774cdbd/include/secp256k1.h#L682-L697
//! [^3]: https://github.com/Trust-Machines/p256k1/blob/3ecb941c1af13741d52335ef911693b6d6fda94b/p256k1/src/scalar.rs#L245-L257
//! [^4]: https://github.com/bitcoin-core/secp256k1/blob/3fdf146bad042a17f6b2f490ef8bd9d8e774cdbd/src/scalar.h#L31-L36

use std::borrow::Borrow;
use std::collections::BTreeSet;
use std::ops::Deref;
use std::str::FromStr;

use bitcoin::ScriptBuf;
use bitcoin::TapTweakHash;
use bitcoin::hashes::Hash as _;
use secp256k1::SECP256K1;
use serde::Deserialize;
use serde::Serialize;
use sha2::Digest as _;

use crate::error::Error;

/// The public key type for the secp256k1 elliptic curve.
#[derive(Copy, Clone, PartialOrd, Ord, PartialEq, Eq, Hash, Serialize, Deserialize)]
#[serde(transparent)]
pub struct PublicKey(secp256k1::PublicKey);

/// Custom implementation to debug-fmt the `PublicKey` newtype as
/// `PublicKey(SERIALIZED_COMPRESSED)` instead of
/// `PublicKey(PublicKey(SERIALIZED_UNCOMPRESSED))`.
impl core::fmt::Debug for PublicKey {
    fn fmt(&self, f: &mut core::fmt::Formatter<'_>) -> core::fmt::Result {
        write!(f, "PublicKey({})", self.0)
    }
}

impl Deref for PublicKey {
    type Target = secp256k1::PublicKey;
    fn deref(&self) -> &Self::Target {
        &self.0
    }
}

impl From<&secp256k1::PublicKey> for PublicKey {
    fn from(value: &secp256k1::PublicKey) -> Self {
        Self(*value)
    }
}

impl From<secp256k1::PublicKey> for PublicKey {
    fn from(value: secp256k1::PublicKey) -> Self {
        Self(value)
    }
}

impl From<&PublicKey> for secp256k1::PublicKey {
    fn from(value: &PublicKey) -> Self {
        value.0
    }
}

impl From<PublicKey> for secp256k1::PublicKey {
    fn from(value: PublicKey) -> Self {
        value.0
    }
}

impl From<&PublicKey> for secp256k1::XOnlyPublicKey {
    fn from(value: &PublicKey) -> Self {
        value.0.x_only_public_key().0
    }
}

impl From<PublicKey> for secp256k1::XOnlyPublicKey {
    fn from(value: PublicKey) -> Self {
        value.0.x_only_public_key().0
    }
}

impl From<&PublicKey> for p256k1::point::Point {
    /// This implementation takes the full 65 byte serialization of the
    /// public key and breaks it into it's x-coordinate and y-coordinate
    /// parts, and then maps those coordinates into a Point.
    ///
    /// # Notes
    ///
    /// An uncompressed serialization of the [`secp256k1::PublicKey`] type is
    /// 65 bytes. The first byte denotes that the following slice is an
    /// uncompressed public key on the secp256k1 curve, the next 32 bytes
    /// are for the x-coordinate, and the remaining 32-bytes are for the
    /// y-coordinate.
    fn from(value: &PublicKey) -> Self {
        // We start by serializing the full key into it's x- and
        // y-coordinates.
        let full_key: [u8; 65] = value.0.serialize_uncompressed();

        // Let's copy over the various slices. The copy cannot panic
        // because we know that the lengths of each of the slices match.
        let mut x_part = [0; 32];
        let mut y_part = [0; 32];
        x_part.copy_from_slice(&full_key[1..33]);
        y_part.copy_from_slice(&full_key[33..]);

        // Okay, now for conversion to the p256k1 types. Under the hood
        // here `p256k1::field::Element::from` tries to reduce the input to
        // the order of the secp256k1 curve[1][2], but we do not need worry
        // since we have a valid point on the curve.
        //
        // [^1]: https://github.com/Trust-Machines/p256k1/blob/3ecb941c1af13741d52335ef911693b6d6fda94b/p256k1/src/field.rs#L268-L279
        // [^2]: https://github.com/bitcoin-core/secp256k1/blob/v0.3.0/src/field.h#L78-L79
        let x_element = p256k1::field::Element::from(x_part);
        let y_element = p256k1::field::Element::from(y_part);
        // You cannot always convert two arbitrary elements into a Point,
        // and `p256k1::point::Point::from` assumes that it is being given
        // two elements that from a point in affine coordinates. We have a
        // valid public key, so we know that this assumption is upheld.
        p256k1::point::Point::from((x_element, y_element))
    }
}

impl From<PublicKey> for p256k1::point::Point {
    fn from(value: PublicKey) -> Self {
        Self::from(&value)
    }
}

/// This should only error when the [`p256k1::point::Point`] is the identity
/// point (also called the at infinity).
impl TryFrom<&p256k1::point::Point> for PublicKey {
    type Error = Error;
    fn try_from(value: &p256k1::point::Point) -> Result<Self, Self::Error> {
        let data = value.compress().data;
        // Under the hood secp256k1::PublicKey::from_slice uses
        // secp256k1_ec_pubkey_parse from libsecp256k1, which accepts
        // either a compressed or uncompressed public key:
        // https://github.com/bitcoin-core/secp256k1/blob/v0.4.0/include/secp256k1.h#L418-L437
        let public_key =
            secp256k1::PublicKey::from_slice(&data).map_err(Error::InvalidPublicKey)?;
        Ok(Self(public_key))
    }
}

impl From<&PublicKey> for p256k1::keys::PublicKey {
    fn from(value: &PublicKey) -> Self {
        p256k1::keys::PublicKey::try_from(value.0.serialize().as_slice())
            .expect("BUG: rust-secp265k1 public keys should map to p256k1 public keys")
    }
}

impl From<PublicKey> for p256k1::keys::PublicKey {
    fn from(value: PublicKey) -> Self {
        Self::from(&value)
    }
}

impl From<&p256k1::keys::PublicKey> for PublicKey {
    fn from(value: &p256k1::keys::PublicKey) -> Self {
        secp256k1::PublicKey::from_slice(&value.to_bytes())
            .map(Self)
            .expect("BUG: p256k1 public keys should map to rust-secp265k1 public keys")
    }
}

impl From<p256k1::keys::PublicKey> for PublicKey {
    fn from(value: p256k1::keys::PublicKey) -> Self {
        Self::from(&value)
    }
}

/// Under the hood stacks-common wraps the rust-secp256k1 types, so these
/// implementations should always map correctly.
impl From<&PublicKey> for stacks_common::util::secp256k1::Secp256k1PublicKey {
    fn from(value: &PublicKey) -> Self {
        Self::from_slice(&value.0.serialize())
            .expect("BUG: rust-secp256k1 types should map to their stacks secp256k1 type")
    }
}

impl From<PublicKey> for stacks_common::util::secp256k1::Secp256k1PublicKey {
    fn from(value: PublicKey) -> Self {
        Self::from(&value)
    }
}

impl From<&stacks_common::util::secp256k1::Secp256k1PublicKey> for PublicKey {
    fn from(value: &stacks_common::util::secp256k1::Secp256k1PublicKey) -> Self {
        let key = secp256k1::PublicKey::from_slice(&value.to_bytes_compressed())
            .expect("BUG: stacks secp256k1 type should map to the rust-secp256k1 types");
        Self(key)
    }
}

impl From<PublicKey> for libp2p::identity::PeerId {
    fn from(value: PublicKey) -> Self {
        let key = libp2p::identity::secp256k1::PublicKey::try_from_bytes(&value.0.serialize())
            .expect("BUG: rust-secp256k1 public keys should map to libp2p public keys");
        libp2p::identity::PeerId::from_public_key(&key.into())
    }
}

impl PublicKey {
    /// Creates a public key directly from a slice.
    pub fn from_slice(data: &[u8]) -> Result<Self, Error> {
        secp256k1::PublicKey::from_slice(data)
            .map(Self)
            .map_err(Error::InvalidPublicKey)
    }

    /// Serializes the key as a byte-encoded pair of values in compressed
    /// form. In compressed form the y-coordinate is represented by only a
    /// single bit, as x determines it up to one bit.
    pub fn serialize(&self) -> [u8; 33] {
        self.0.serialize()
    }

    /// Creates a new public key from a [`Private`] and the global
    /// [`SECP256K1`] context.
    pub fn from_private_key(key: &PrivateKey) -> Self {
        Self(secp256k1::PublicKey::from_secret_key_global(&key.0))
    }

    /// Combine many keys into one aggregate key
    pub fn combine_keys<'a, I>(keys: I) -> Result<Self, Error>
    where
        I: IntoIterator<Item = &'a PublicKey>,
    {
        let keys: Vec<&secp256k1::PublicKey> = keys.into_iter().map(|key| &key.0).collect();
        secp256k1::PublicKey::combine_keys(&keys)
            .map(Self)
            .map_err(Error::InvalidAggregateKey)
    }
}

impl std::fmt::Display for PublicKey {
    fn fmt(&self, f: &mut std::fmt::Formatter<'_>) -> std::fmt::Result {
        self.0.fmt(f)
    }
}

/// The x-coordinate of a public key for the secp256k1 elliptic curve. It
/// is used for verification of Taproot signatures and serialized according
/// to BIP-340.
#[derive(Copy, Clone, Debug, PartialOrd, Ord, PartialEq, Eq, Hash, Serialize, Deserialize)]
#[serde(transparent)]
pub struct PublicKeyXOnly(secp256k1::XOnlyPublicKey);

impl From<&PublicKeyXOnly> for secp256k1::XOnlyPublicKey {
    fn from(value: &PublicKeyXOnly) -> Self {
        value.0
    }
}

impl From<PublicKeyXOnly> for secp256k1::XOnlyPublicKey {
    fn from(value: PublicKeyXOnly) -> Self {
        value.0
    }
}

impl From<&secp256k1::XOnlyPublicKey> for PublicKeyXOnly {
    fn from(value: &secp256k1::XOnlyPublicKey) -> Self {
        Self(*value)
    }
}

impl From<secp256k1::XOnlyPublicKey> for PublicKeyXOnly {
    fn from(value: secp256k1::XOnlyPublicKey) -> Self {
        Self(value)
    }
}

impl From<PublicKey> for PublicKeyXOnly {
    fn from(value: PublicKey) -> Self {
        Self(secp256k1::XOnlyPublicKey::from(value))
    }
}

impl From<(secp256k1::XOnlyPublicKey, secp256k1::Parity)> for PublicKeyXOnly {
    fn from(value: (bitcoin::XOnlyPublicKey, secp256k1::Parity)) -> Self {
        Self(value.0)
    }
}

impl From<&PublicKey> for PublicKeyXOnly {
    fn from(value: &PublicKey) -> Self {
        Self(secp256k1::XOnlyPublicKey::from(value))
    }
}

impl std::fmt::Display for PublicKeyXOnly {
    fn fmt(&self, f: &mut std::fmt::Formatter<'_>) -> std::fmt::Result {
        self.0.fmt(f)
    }
}

impl PublicKeyXOnly {
    /// Creates a public key directly from a slice.
    pub fn from_slice(data: &[u8]) -> Result<Self, Error> {
        secp256k1::XOnlyPublicKey::from_slice(data)
            .map(Self)
            .map_err(Error::InvalidXOnlyPublicKey)
    }

    /// Serializes the key as a byte-encoded pair of values in compressed
    /// form.
    pub fn serialize(&self) -> [u8; 32] {
        self.0.serialize()
    }
}

/// A private key type for the secp256k1 elliptic curve.
#[derive(Copy, Clone, Debug, PartialEq, Eq, Deserialize)]
#[serde(transparent)]
pub struct PrivateKey(secp256k1::SecretKey);

impl FromStr for PrivateKey {
    type Err = Error;

    /// Attempts to parse a [`PrivateKey`] from the hex representation of a
    /// secp256k1 private key.
    fn from_str(s: &str) -> Result<Self, Self::Err> {
        let data = hex::decode(s).map_err(Error::DecodeHexBytes)?;
        PrivateKey::from_slice(&data)
    }
}

impl From<secp256k1::SecretKey> for PrivateKey {
    fn from(value: secp256k1::SecretKey) -> Self {
        Self(value)
    }
}

impl From<PrivateKey> for secp256k1::SecretKey {
    fn from(value: PrivateKey) -> Self {
        value.0
    }
}

impl From<PrivateKey> for libp2p::identity::Keypair {
    fn from(value: PrivateKey) -> Self {
        let secret = libp2p::identity::secp256k1::SecretKey::try_from_bytes(value.0.secret_bytes())
            .expect("BUG: secp256k1::SecretKey should be valid");
        libp2p::identity::secp256k1::Keypair::from(secret).into()
    }
}

/// This should only error when the [`p256k1::scalar::Scalar`] is zero.
impl TryFrom<&p256k1::scalar::Scalar> for PrivateKey {
    type Error = Error;
    fn try_from(value: &p256k1::scalar::Scalar) -> Result<Self, Self::Error> {
        secp256k1::SecretKey::from_slice(&value.to_bytes())
            .map(Self)
            .map_err(Error::InvalidPrivateKey)
    }
}

impl From<&PrivateKey> for p256k1::scalar::Scalar {
    fn from(value: &PrivateKey) -> Self {
        p256k1::scalar::Scalar::from(value.0.secret_bytes())
    }
}

impl From<PrivateKey> for p256k1::scalar::Scalar {
    fn from(value: PrivateKey) -> Self {
        Self::from(&value)
    }
}

impl PrivateKey {
    /// Create a new one
    pub fn new<R: rand::Rng + ?Sized>(rng: &mut R) -> Self {
        Self(secp256k1::SecretKey::new(rng))
    }
    /// Creates a private key directly from a slice.
    pub fn from_slice(data: &[u8]) -> Result<Self, Error> {
        if data.len() != 32 {
            return Err(Error::InvalidPrivateKeyLength(data.len()));
        }

        secp256k1::SecretKey::from_slice(data)
            .map(Self)
            .map_err(Error::InvalidPrivateKey)
    }

    /// Returns the secret key as a byte array.
    pub fn to_bytes(&self) -> [u8; 32] {
        self.0.secret_bytes()
    }

    /// Constructs an ECDSA signature for `message` using the global
    /// [`SECP256K1`] context and returns it in "low S" form.
    pub fn sign_ecdsa(&self, msg: &secp256k1::Message) -> secp256k1::ecdsa::Signature {
        let mut sig = SECP256K1.sign_ecdsa(msg, &self.0);
        sig.normalize_s();
        sig
    }

    /// Constructs a recoverable ECDSA signature for `message` using the
    /// global [`SECP256K1`] context.
    pub fn sign_ecdsa_recoverable(
        &self,
        msg: &secp256k1::Message,
    ) -> secp256k1::ecdsa::RecoverableSignature {
        SECP256K1.sign_ecdsa_recoverable(msg, &self.0)
    }
}

/// This trait is used to provide a unifying interface for converting
/// different public key types to the `scriptPubKey` and the tweaked public
/// key associated with the signers. We represent the `scriptPubkey` using
/// rust-bitcoin's ScriptBuf type.
pub trait SignerScriptPubKey: Sized {
    /// Convert this type to the `scriptPubkey` used by the signers to lock
    /// their UTXO.
    fn signers_script_pubkey(&self) -> ScriptBuf;
    /// Construct the signers tweaked public key.
    fn signers_tweaked_pubkey(&self) -> Result<PublicKey, Error>;
}

impl SignerScriptPubKey for PublicKey {
    fn signers_script_pubkey(&self) -> ScriptBuf {
        secp256k1::XOnlyPublicKey::from(self).signers_script_pubkey()
    }
    /// Construct the signers tweaked public key.
    ///
    /// The implementation below is the same as the first step in the
    /// [`ScriptBuf::new_p2tr`] implementation, which we know does what we
    /// want.
    fn signers_tweaked_pubkey(&self) -> Result<PublicKey, Error> {
        let internal_key = secp256k1::XOnlyPublicKey::from(self);
        let tweak = TapTweakHash::from_key_and_tweak(internal_key, None).to_scalar();
        self.0
            .add_exp_tweak(SECP256K1, &tweak)
            .map(PublicKey)
            .map_err(Error::InvalidPublicKeyTweak)
    }
}

impl SignerScriptPubKey for secp256k1::XOnlyPublicKey {
    fn signers_script_pubkey(&self) -> ScriptBuf {
        ScriptBuf::new_p2tr(SECP256K1, *self, None)
    }
    /// The [`secp256k1::XOnlyPublicKey`] type has a tap_tweak public
    /// function that panics when adding the tweak leads to an invalid
    /// public key. Although it is extremely unlikely for the resulting
    /// public key to be invalid by chance, we still bubble this one up.
    fn signers_tweaked_pubkey(&self) -> Result<PublicKey, Error> {
        let tweak = TapTweakHash::from_key_and_tweak(*self, None).to_scalar();
        let (output_key, parity) = self
            .add_tweak(SECP256K1, &tweak)
            .map_err(Error::InvalidPublicKeyTweak)?;

        if !self.tweak_add_check(SECP256K1, &output_key, parity, tweak) {
            return Err(Error::InvalidPublicKeyTweakCheck);
        }
        let pk = secp256k1::PublicKey::from_x_only_public_key(output_key, parity);
        Ok(PublicKey(pk))
    }
}

<<<<<<< HEAD
/// Utility methods for determining the coordinator public key based on the
/// underlying set of signers and the bitcoin chain tip.
pub trait CoordinatorPublicKey {
    /// Find the coordinator public key
    fn determine_for<B, K>(
        bitcoin_chain_tip: B,
        signer_public_keys: &BTreeSet<K>,
    ) -> Option<PublicKey>
    where
        B: Borrow<bitcoin::BlockHash>,
        K: Copy + Into<PublicKey>,
    {
        let num_signers = signer_public_keys.len();
        if num_signers == 0 {
            // Handle empty set to avoid panic with % 0
            return None;
        }

        // Create a hash of the bitcoin chain tip. SHA256 will always result in
        // a 32 byte digest.
        let mut hasher = sha2::Sha256::new();
        hasher.update(bitcoin_chain_tip.borrow().to_byte_array());
        let digest: [u8; 32] = hasher.finalize().into();

        // Use the first 4 bytes of the digest to create a u32 index. Since `digest`
        // is 32 bytes and we explicitly take the first 4 bytes, this is safe.
        #[allow(clippy::expect_used)]
        let u32_bytes = digest[..4]
            .try_into()
            .expect("BUG: failed to take first 4 bytes of digest");

        // Convert the first 4 bytes of the digest to a u32 index.
        let index = u32::from_be_bytes(u32_bytes);

        signer_public_keys
            .iter()
            .nth((index as usize) % num_signers)
            .copied()
            .map(Into::into)
    }

    /// Determine the coordinator public key for the given bitcoin chain tip.
    fn determine_coordinator_public_key_for<B>(&self, bitcoin_chain_tip: B) -> Option<PublicKey>
    where
        B: Borrow<bitcoin::BlockHash>;

    /// Determine if the given public key is the coordinator public key
    /// for the given bitcoin chain tip.
    fn is_public_key_coordinator_for<B, K>(&self, public_key: K, bitcoin_chain_tip: B) -> bool
    where
        B: Borrow<bitcoin::BlockHash>,
        K: Into<PublicKey>,
    {
        let coordinator_public_key = self.determine_coordinator_public_key_for(bitcoin_chain_tip);
        let public_key = public_key.into();
        coordinator_public_key == Some(public_key)
    }
}

/// Implementation of the `CoordinatorPublicKey` trait for `BTreeSet<PublicKey>`.
impl CoordinatorPublicKey for BTreeSet<PublicKey> {
    fn determine_coordinator_public_key_for<B>(&self, bitcoin_chain_tip: B) -> Option<PublicKey>
    where
        B: Borrow<bitcoin::BlockHash>,
    {
        Self::determine_for(bitcoin_chain_tip, self)
=======
/// Testing implementations/helpers for the keys module.
#[cfg(any(test, feature = "testing"))]
pub mod testing {
    use super::*;
    use crate::testing::GenerateRandom;

    impl GenerateRandom<secp256k1::Keypair> for secp256k1::Keypair {
        fn gen_one<R: rand::Rng + ?Sized>(rng: &mut R) -> Self {
            secp256k1::Keypair::new(SECP256K1, rng)
        }
>>>>>>> c1447347
    }
}

#[cfg(test)]
mod tests {
    use super::*;

    use rand::SeedableRng;
    use rand::rngs::OsRng;
    use rand::rngs::StdRng;
    use secp256k1::Parity;
    use secp256k1::SecretKey;
    use stacks_common::util::secp256k1::Secp256k1PrivateKey;
    use stacks_common::util::secp256k1::Secp256k1PublicKey;

    use test_case::test_case;

    struct Key<T>(T);

    impl Key<p256k1::keys::PublicKey> {
        fn new() -> Self {
            // Under the hood this uses a rand::thread_rng() for randomness.
            let private_key = Secp256k1PrivateKey::new();
            let pub_key = Secp256k1PublicKey::from_private(&private_key);
            let bytes = pub_key.to_bytes_compressed();
            Key(p256k1::keys::PublicKey::try_from(bytes.as_slice()).unwrap())
        }
    }

    impl Key<Secp256k1PublicKey> {
        fn new() -> Self {
            // Under the hood this uses a rand::thread_rng() for randomness.
            let private_key = Secp256k1PrivateKey::new();
            Key(Secp256k1PublicKey::from_private(&private_key))
        }
    }

    impl Key<secp256k1::PublicKey> {
        fn new<R: rand::Rng + ?Sized>(rng: &mut R) -> Self {
            let sk = SecretKey::new(rng);
            Key(secp256k1::PublicKey::from_secret_key_global(&sk))
        }
    }

    #[test]
    fn invalid_private_key_length_returns_appropriate_error() {
        // Double-check that 32-bytes works first.
        let bytes = [1; 32];
        let _ =
            PrivateKey::from_slice(&bytes).expect("BUG: 32 bytes should be a valid private key");

        // Test underflow
        assert!(matches!(
            PrivateKey::from_slice(&[0; 31]),
            Err(Error::InvalidPrivateKeyLength(31))
        ));

        // Test overflow
        let bytes = [0; 33];
        assert!(matches!(
            PrivateKey::from_slice(&bytes),
            Err(Error::InvalidPrivateKeyLength(33))
        ));
    }

    #[test]
    fn zero_valid_scalar_invalid_private_key() {
        let bytes = [0; 32];
        let scalar = p256k1::scalar::Scalar::from(bytes);
        assert!(PrivateKey::try_from(&scalar).is_err());
    }

    #[test]
    fn zero_x_valid_point_invalid_public_key() {
        let bytes = [0; 32];
        let scalar = p256k1::scalar::Scalar::from(bytes);
        let any_y = p256k1::scalar::Scalar::random(&mut OsRng);
        let point = p256k1::point::Point::from((scalar, any_y));
        assert!(PublicKey::try_from(&point).is_err());

        // This should map to the identity point (the point at infinity),
        // which is an invalid public key.
        let point = p256k1::point::Point::from(scalar);
        assert!(PublicKey::try_from(&point).is_err());
    }

    #[test]
    fn regular_point_conversion() {
        // secp256k1::SecretKey::new does not allow for invalid private
        // keys while p256k1::scalar::Scalar does, so we start with a that
        // library to make sure that we always generate a valid public key
        // when using PublicKey::try_from below (although it's extremely
        // unlikely that we would generate an invalid one anyway).
        let sk = secp256k1::SecretKey::new(&mut OsRng);
        let scalar = p256k1::scalar::Scalar::from(sk.secret_bytes());
        let point1 = p256k1::point::Point::from(scalar);
        // Because we started with a valid private key, the point is not
        // the point at infinity, so we will have a valid public key.
        let public_key1 = PublicKey::try_from(&point1).unwrap();
        // These two libraries should map to the same public key given the
        // same private key.
        let public_key2 = sk.public_key(SECP256K1).into();
        assert_eq!(public_key1, public_key2);
        // We map back to make sure that this works
        let point2 = p256k1::point::Point::from(public_key1);
        assert_eq!(point1, point2);
    }

    // The private key used here gave p256k1 some trouble before the fix.
    // Let's test against it here. This is almost the same test in the commit
    // that fixed the bug
    // <https://github.com/Trust-Machines/p256k1/commit/e9db1c475d25b84ed1e3b1ecb6f05af326ac13ff>
    #[test]
    fn point_parity_check() {
        let private_key = [
            143, 155, 8, 85, 229, 228, 1, 179, 39, 101, 245, 99, 113, 81, 250, 4, 15, 22, 126, 74,
            137, 110, 198, 25, 250, 142, 202, 51, 0, 241, 238, 168,
        ];
        let scalar = p256k1::scalar::Scalar::from(private_key);
        let point1 = p256k1::point::Point::from(scalar);
        let public_key = PublicKey::try_from(&point1).unwrap();

        let point2 = p256k1::point::Point::from(&public_key);

        assert_eq!(point1, point2);
    }

    #[test]
    fn usually_scalar_invalid_p256k1_public_key() {
        let bytes = [0; 32];
        let scalar = p256k1::scalar::Scalar::from(bytes);
        assert!(p256k1::keys::PublicKey::new(&scalar).is_err());
    }

    #[test]
    fn usually_scalar_invalid_private_key() {
        let bytes = [0; 32];
        let scalar = p256k1::scalar::Scalar::from(bytes);
        assert!(PrivateKey::try_from(&scalar).is_err());
    }

    #[test_case(Key::<secp256k1::PublicKey>::new(&mut OsRng); "from a rust-secp256k1 PublicKey")]
    #[test_case(Key::<Secp256k1PublicKey>::new(); "from a stacks-common Secp256k1PublicKey")]
    #[test_case(Key::<p256k1::keys::PublicKey>::new(); "from a p256k1 PublicKey")]
    fn public_key_conversions_is_isomorphism<T>(source_key: Key<T>)
    where
        T: for<'a> From<&'a PublicKey> + PartialEq + std::fmt::Debug,
        PublicKey: for<'a> From<&'a T>,
    {
        let pubkey = PublicKey::from(&source_key.0);
        let invert_pubkey = T::from(&pubkey);

        assert_eq!(invert_pubkey, source_key.0);
        assert_eq!(PublicKey::from(&invert_pubkey), pubkey);
    }

    #[test]
    fn stacks_common_public_key_compressed() {
        let public_key = PublicKey::from_private_key(&PrivateKey::new(&mut OsRng));
        let key = stacks_common::util::secp256k1::Secp256k1PublicKey::from(&public_key);
        assert!(key.compressed())
    }

    #[test]
    fn selective_conversion_private_key() {
        // We test that we can go from a scalar to a PrivateKey with high
        // probability, and we can go back 100% of the time.
        let scalar = p256k1::scalar::Scalar::random(&mut OsRng);
        if scalar.to_bytes() == [0u8; 32] {
            return;
        }

        let private_key = PrivateKey::try_from(&scalar).unwrap();
        let from_pk = p256k1::scalar::Scalar::from(&private_key);
        assert_eq!(from_pk, scalar);

        let pk = PrivateKey(SecretKey::new(&mut OsRng));
        let scalar = p256k1::scalar::Scalar::from(&pk);
        let from_scalar = PrivateKey::try_from(&scalar).unwrap();

        assert_eq!(pk, from_scalar);
    }

    // If we have a XOnlyPublicKey and a PublicKey that represent the same
    // x-coordinate on the curve, then the associated signer
    // `scriptPubKey`s must match.
    #[test]
    fn x_only_key_and_secp256k1_pubkey_same_script() {
        let secret_key = SecretKey::new(&mut OsRng);
        let x_part = secret_key.x_only_public_key(SECP256K1).0;
        // It doesn't matter what the parity bit is.
        let pk = secp256k1::PublicKey::from_x_only_public_key(x_part, Parity::Even);
        let public_key = PublicKey(pk);

        assert_eq!(
            public_key.signers_script_pubkey(),
            x_part.signers_script_pubkey()
        );
    }

    #[test]
    fn tap_tweak_equivalence() {
        let private_key = PrivateKey::new(&mut OsRng);
        let mut public_key = PublicKey::from_private_key(&private_key);
        // If we are given a public key that is `odd` then negate it to
        // make it even. This is what happens under the hood in
        // `wsts::compute::tweaked_public_key`.
        if public_key.0.x_only_public_key().1 == Parity::Odd {
            public_key = public_key.0.negate(SECP256K1).into();
        }
        let tweaked_aggregate_key1 = wsts::compute::tweaked_public_key(&public_key.into(), None);
        let tweaked_aggregate_key2 = public_key.signers_tweaked_pubkey().unwrap();

        let tweaked_aggregate_key1_bytes = tweaked_aggregate_key1.x().to_bytes();
        let tweaked_aggregate_key2_bytes =
            tweaked_aggregate_key2.0.x_only_public_key().0.serialize();
        assert_eq!(tweaked_aggregate_key1_bytes, tweaked_aggregate_key2_bytes);
    }

    // Helper to create a PrivateKey for testing using a seeded RNG
    fn sk_from_seed(seed: u64) -> PrivateKey {
        let mut rng = StdRng::seed_from_u64(seed);
        PrivateKey::new(&mut rng)
    }

    // Helper to create a PublicKey for testing using a seeded RNG
    fn pk_from_seed(seed: u64) -> PublicKey {
        PublicKey::from_private_key(&sk_from_seed(seed))
    }

    // Helper to create a bitcoin::BlockHash for testing
    // Ensures different seeds produce different (though simple) hashes.
    fn bh_from_seed(seed: u8) -> bitcoin::BlockHash {
        let mut bytes = [0u8; 32];
        bytes[0] = seed; // Simple differentiation
        // For more varied hashes, could use a simple counter or fill more bytes.
        // For example, to make it more "hash-like" for testing distribution:
        let mut full_seed = [0u8; 32];
        full_seed[0] = seed;
        full_seed[1] = seed.wrapping_add(1);
        full_seed[2] = seed.wrapping_add(2);
        // ... and so on, or use a seeded RNG to fill `bytes`.
        // For this test, simple differentiation is likely sufficient.
        bitcoin::BlockHash::from_byte_array(bytes)
    }

    #[test_case(vec![], bh_from_seed(1) => None; "btree_set empty set")]
    #[test_case(vec![pk_from_seed(1)], bh_from_seed(1) => Some(pk_from_seed(1)); "btree_set single key")]
    fn test_determine_coordinator_btree_set(
        keys_vec: Vec<PublicKey>,
        block_hash: bitcoin::BlockHash,
    ) -> Option<PublicKey> {
        let key_set: BTreeSet<PublicKey> = keys_vec.into_iter().collect();
        key_set.determine_coordinator_public_key_for(block_hash)
    }

    #[test]
    fn test_determine_coordinator_multiple_keys_and_determinism() {
        let keys_data: Vec<PublicKey> = (1..=5).map(pk_from_seed).collect();
        let key_set: BTreeSet<PublicKey> = keys_data.iter().copied().collect();

        let bh1 = bh_from_seed(10);
        let bh2 = bh_from_seed(20);

        let coord1_set = key_set
            .determine_coordinator_public_key_for(bh1)
            .expect("Expected a coordinator for BTreeSet with bh1");
        let coord2_set = key_set
            .determine_coordinator_public_key_for(bh2)
            .expect("Expected a coordinator for BTreeSet with bh2");
        let coord1_set_again = key_set
            .determine_coordinator_public_key_for(bh1)
            .expect("Expected a coordinator for BTreeSet with bh1 again");

        assert_eq!(
            coord1_set, coord1_set_again,
            "BTreeSet determination should be deterministic"
        );

        assert!(keys_data.contains(&coord1_set));
        assert!(keys_data.contains(&coord2_set));
    }

    #[test]
    fn test_is_public_key_coordinator() {
        let keys_data: Vec<PublicKey> = (10..=12).map(pk_from_seed).collect(); // pk(10), pk(11), pk(12)
        let key_set: BTreeSet<PublicKey> = keys_data.iter().copied().collect();
        let block_hash = bh_from_seed(50);

        if let Some(coordinator_set) = key_set.determine_coordinator_public_key_for(block_hash) {
            assert!(key_set.is_public_key_coordinator_for(coordinator_set, block_hash));
            // For every public key in the set except the identified coordinator, make sure that
            // it is not considered a coordinator for the same block hash.
            for key in keys_data.iter().filter(|&&k| k != coordinator_set) {
                assert!(!key_set.is_public_key_coordinator_for(*key, block_hash));
            }
        } else {
            panic!("Expected a coordinator for BTreeSet in is_public_key_coordinator test");
        }

        // Test with an empty set
        let empty_set: BTreeSet<PublicKey> = BTreeSet::new();
        assert!(!empty_set.is_public_key_coordinator_for(pk_from_seed(100), block_hash));

        // Test with a key not in the set
        let non_member_key = pk_from_seed(999);
        assert!(!key_set.is_public_key_coordinator_for(non_member_key, block_hash));
    }

    #[test]
    fn test_different_block_hashes_select_different_coordinators_sometimes() {
        let keys_data: Vec<PublicKey> = (200..=205).map(pk_from_seed).collect();
        let key_set: BTreeSet<PublicKey> = keys_data.iter().copied().collect();

        // Using 10 block hashes with 6 keys should yield a risk of false failures of
        // something like 1 in 10 million.
        let num_block_hashes_to_test = 10;
        let block_hashes: Vec<bitcoin::BlockHash> =
            (1..=num_block_hashes_to_test).map(bh_from_seed).collect();

        let selected_coordinators: Vec<PublicKey> = block_hashes
            .into_iter()
            .map(|bh| {
                key_set
                    .determine_coordinator_public_key_for(bh)
                    .expect("Coordinator should be found for a non-empty key set")
            })
            .collect();

        let unique_coordinators: BTreeSet<PublicKey> =
            selected_coordinators.iter().copied().collect();

        more_asserts::assert_gt!(
            unique_coordinators.len(),
            1,
            "Expected different block hashes to select at least two different coordinators out of {num_block_hashes_to_test} attempts.",
        );
    }
}<|MERGE_RESOLUTION|>--- conflicted
+++ resolved
@@ -480,7 +480,6 @@
     }
 }
 
-<<<<<<< HEAD
 /// Utility methods for determining the coordinator public key based on the
 /// underlying set of signers and the bitcoin chain tip.
 pub trait CoordinatorPublicKey {
@@ -547,7 +546,9 @@
         B: Borrow<bitcoin::BlockHash>,
     {
         Self::determine_for(bitcoin_chain_tip, self)
-=======
+    }
+}
+
 /// Testing implementations/helpers for the keys module.
 #[cfg(any(test, feature = "testing"))]
 pub mod testing {
@@ -558,7 +559,6 @@
         fn gen_one<R: rand::Rng + ?Sized>(rng: &mut R) -> Self {
             secp256k1::Keypair::new(SECP256K1, rng)
         }
->>>>>>> c1447347
     }
 }
 
