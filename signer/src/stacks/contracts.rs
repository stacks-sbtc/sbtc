--- conflicted
+++ resolved
@@ -748,26 +748,6 @@
         if self.deployer != req_ctx.deployer {
             return Err(WithdrawalErrorMsg::DeployerMismatch.into_error(req_ctx, self));
         }
-<<<<<<< HEAD
-        // 2. That the signer has a record of the withdrawal request in its
-        //    list of pending and accepted withdrawal requests.
-        //
-        // Check that this is actually a pending and accepted withdrawal
-        // request.
-        let min_withdrawal_bitcoin_block_height = req_ctx
-            .chain_tip
-            .block_height
-            .saturating_sub(crate::WITHDRAWAL_BLOCKS_EXPIRY.into());
-        let withdrawal_requests = db
-            .get_pending_accepted_withdrawal_requests(
-                &req_ctx.chain_tip.block_hash,
-                &req_ctx.stacks_chain_tip,
-                min_withdrawal_bitcoin_block_height,
-                req_ctx.signatures_required,
-            )
-            .await?;
-=======
->>>>>>> a3880479
 
         let signer_public_key = ctx.config().signer.public_key();
         let withdrawal_request = db.get_withdrawal_request_report(
@@ -1193,12 +1173,8 @@
             .block_height
             .saturating_sub(report.bitcoin_block_height);
 
-<<<<<<< HEAD
         // 4. The request is expired.
         if blocks_observed < WITHDRAWAL_BLOCKS_EXPIRY.into() {
-=======
-        if blocks_observed <= WITHDRAWAL_BLOCKS_EXPIRY {
->>>>>>> a3880479
             return Err(WithdrawalRejectErrorMsg::RequestNotFinal.into_error(req_ctx, self));
         }
 
