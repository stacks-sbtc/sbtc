//! This module contains functionality for creating stacks transactions for
//! sBTC contract calls.
//!
//! Contains structs for the following contract calls:
//! * [`CompleteDepositV1`]: Used for calling the complete-deposit-wrapper
//!   function in the sbtc-deposit contract. This finalizes the deposit by
//!   minting sBTC and sending it to the depositor.
//! * [`AcceptWithdrawalV1`]: Used for calling the
//!   accept-withdrawal-request function in the sbtc-withdrawal contract.
//!   This finalizes the withdrawal request by burning the locked sBTC.
//! * [`RejectWithdrawalV1`]: Used for calling the
//!   reject-withdrawal-request function in the sbtc-withdrawal contract.
//!   This finalizes the withdrawal request by returning the locked sBTC to
//!   the requester.
//! * [`RotateKeysV1`]: Used for calling the rotate-keys-wrapper function
//!   in the sbtc-bootstrap-signers contract. This changes the valid caller
//!   of most sBTC related functions to a new multi-sig wallet.

use std::collections::BTreeSet;
use std::future::Future;
use std::ops::Deref;
use std::sync::OnceLock;

use bitcoin::Amount;
use bitcoin::OutPoint;
use bitcoin::TxOut;
use bitvec::array::BitArray;
use bitvec::field::BitField as _;
use blockstack_lib::chainstate::stacks::TransactionContractCall;
use blockstack_lib::chainstate::stacks::TransactionPayload;
use blockstack_lib::chainstate::stacks::TransactionPostCondition;
use blockstack_lib::chainstate::stacks::TransactionPostConditionMode;
use blockstack_lib::chainstate::stacks::TransactionSmartContract;
use blockstack_lib::clarity::vm::types::BuffData;
use blockstack_lib::clarity::vm::types::ListData;
use blockstack_lib::clarity::vm::types::ListTypeData;
use blockstack_lib::clarity::vm::types::PrincipalData;
use blockstack_lib::clarity::vm::types::SequenceData;
use blockstack_lib::clarity::vm::types::BUFF_33;
use blockstack_lib::clarity::vm::ClarityName;
use blockstack_lib::clarity::vm::ContractName;
use blockstack_lib::clarity::vm::Value as ClarityValue;
use blockstack_lib::types::chainstate::StacksAddress;
use blockstack_lib::util_lib::strings::StacksString;
use clarity::vm::ClarityVersion;

use crate::bitcoin::validation::WithdrawalRequestStatus;
use crate::bitcoin::BitcoinInteract;
use crate::context::Context;
use crate::error::Error;
use crate::keys::PublicKey;
use crate::stacks::wallet::SignerWallet;
use crate::storage::model::BitcoinBlockHash;
use crate::storage::model::BitcoinBlockRef;
use crate::storage::model::BitcoinTxId;
use crate::storage::model::DkgSharesStatus;
use crate::storage::model::QualifiedRequestId;
use crate::storage::model::StacksBlockHash;
use crate::storage::model::ToLittleEndianOrder as _;
use crate::storage::DbRead;
use crate::DEPOSIT_DUST_LIMIT;
use crate::WITHDRAWAL_BLOCKS_EXPIRY;

use super::api::StacksInteract;

/// The collection sBTC smart contract objects.
///
/// The registry and token contracts need to be deployed first and second
/// respectively. The rest can be deployed in any order.
pub const SMART_CONTRACTS: [SmartContract; 5] = [
    SmartContract::SbtcRegistry,
    SmartContract::SbtcToken,
    SmartContract::SbtcDeposit,
    SmartContract::SbtcWithdrawal,
    SmartContract::SbtcBootstrap,
];

/// This struct is used as supplemental data to help validate a request to
/// sign a contract call transaction.
///
/// Except for the origin, this data is not fetched from the signer that
/// sent the request, but is instead internal to the current signer.
#[derive(Debug, Clone, Copy)]
pub struct ReqContext {
    /// This signer's current view of the chain tip of the canonical
    /// bitcoin blockchain. It is the block hash and height of the block on
    /// the bitcoin blockchain with the greatest height. On ties, we sort
    /// by the block hash descending and take the first one.
    pub chain_tip: BitcoinBlockRef,
    /// This signer's current view of the chain tip of the canonical
    /// stacks blockchain.
    pub stacks_chain_tip: StacksBlockHash,
    /// How many bitcoin blocks back from the chain tip the signer will
    /// look for requests.
    pub context_window: u16,
    /// The public key of the signer that created the deposit request
    /// transaction. This is very unlikely to ever be used in the
    /// [`AsContractCall::validate`] function, but is here for logging and
    /// tracking purposes.
    pub origin: PublicKey,
    /// This is the aggregate public key used to lock funds on bitcoin that
    /// was the output of DKG. We use it to identify the signing set for
    /// the stacks transaction that the signer was asked to sign.
    pub aggregate_key: PublicKey,
    /// The number of signatures required for an accepted deposit request.
    pub signatures_required: u16,
    /// The expected deployer of the sBTC smart contract.
    pub deployer: StacksAddress,
}

/// A struct describing any transaction post-execution conditions that we'd
/// like to enforce.
///
/// # Note
///
/// * It's unlikely that this will be necessary since the signers control
///   the contract to begin with, we implicitly trust it.
/// * We cannot enforce any conditions on the destination of any sBTC, just
///   the source and the amount.
/// * SIP-005 describes the post conditions, including its limitations, and
///   can be found here
///   https://github.com/stacksgov/sips/blob/main/sips/sip-005/sip-005-blocks-and-transactions.md#transaction-post-conditions
#[derive(Debug)]
pub struct StacksTxPostConditions {
    /// Specifies whether other asset transfers not covered by the
    /// post-conditions are permitted.
    pub post_condition_mode: TransactionPostConditionMode,
    /// Any post-execution conditions that we'd like to enforce.
    pub post_conditions: Vec<TransactionPostCondition>,
}

/// A trait for constructing the payload for a stacks transaction along
/// with any post execution conditions.
pub trait AsTxPayload {
    /// The payload of the transaction
    fn tx_payload(&self) -> TransactionPayload;
    /// Any post-execution conditions that we'd like to enforce. The
    /// deployer corresponds to the principal in the Transaction
    /// post-conditions, which is the address that sent the asset. The
    /// default is that we do not enforce any conditions since we usually
    /// deployed the contract.
    fn post_conditions(&self) -> StacksTxPostConditions;
}

impl AsTxPayload for TransactionPayload {
    fn tx_payload(&self) -> TransactionPayload {
        self.clone()
    }
    fn post_conditions(&self) -> StacksTxPostConditions {
        StacksTxPostConditions {
            post_condition_mode: TransactionPostConditionMode::Allow,
            post_conditions: Vec::new(),
        }
    }
}

/// A trait to ease construction of a StacksTransaction making sBTC related
/// contract calls.
pub trait AsContractCall {
    /// The name of the clarity smart contract that relates to this struct.
    const CONTRACT_NAME: &'static str;
    /// The specific function name that relates to this struct.
    const FUNCTION_NAME: &'static str;
    /// The stacks address that deployed the contract.
    fn deployer_address(&self) -> StacksAddress;
    /// The arguments to the clarity function.
    fn as_contract_args(&self) -> Vec<ClarityValue>;
    /// Convert this struct to a Stacks contract call.
    fn as_contract_call(&self) -> TransactionContractCall {
        TransactionContractCall {
            address: self.deployer_address(),
            // The following From::from calls are more dangerous than they
            // appear. Under the hood they call their TryFrom::try_from
            // implementation and then unwrap them(!). We check that this
            // is fine in our test.
            function_name: ClarityName::from(Self::FUNCTION_NAME),
            contract_name: ContractName::from(Self::CONTRACT_NAME),
            function_args: self.as_contract_args(),
        }
    }
    /// Any post-execution conditions that we'd like to enforce. The
    /// deployer corresponds to the principal in the Transaction
    /// post-conditions, which is the address that sent the asset. The
    /// default is that we do not enforce any conditions since we usually
    /// deployed the contract.
    fn post_conditions(&self) -> StacksTxPostConditions {
        StacksTxPostConditions {
            post_condition_mode: TransactionPostConditionMode::Allow,
            post_conditions: Vec::new(),
        }
    }
    /// Validate that it is okay to sign this contract call transaction,
    /// because the included data matches what this signer knows from the
    /// stacks and bitcoin blockchains.
    fn validate<C>(
        &self,
        ctx: &C,
        req_ctx: &ReqContext,
    ) -> impl Future<Output = Result<(), Error>> + Send
    where
        C: Context + Send + Sync;
}

/// An enum representing all Contract transaction types that the signers can make.
/// Mainly used for creating StacksTransactionSignRequest messages.
#[derive(Clone, Debug, Hash, PartialEq)]
pub enum StacksTx {
    /// A contract call transaction.
    ContractCall(ContractCall),
    /// A smart contract transaction used for deploying smart contract.
    SmartContract(SmartContract),
}

impl AsTxPayload for StacksTx {
    fn tx_payload(&self) -> TransactionPayload {
        match self {
            StacksTx::ContractCall(call) => call.tx_payload(),
            StacksTx::SmartContract(deploy) => deploy.tx_payload(),
        }
    }
    fn post_conditions(&self) -> StacksTxPostConditions {
        match self {
            StacksTx::ContractCall(call) => call.post_conditions(),
            StacksTx::SmartContract(deploy) => deploy.post_conditions(),
        }
    }
}

impl From<ContractCall> for StacksTx {
    fn from(val: ContractCall) -> Self {
        StacksTx::ContractCall(val)
    }
}

impl From<SmartContract> for StacksTx {
    fn from(val: SmartContract) -> Self {
        StacksTx::SmartContract(val)
    }
}

/// An enum representing all contract calls that the signers can make.
#[derive(Clone, Debug, Hash, PartialEq)]
pub enum ContractCall {
    /// Call the `complete-deposit-wrapper` function in the `sbtc-deposit`
    /// smart contract
    CompleteDepositV1(CompleteDepositV1),
    /// Call the `accept-withdrawal-request` function in the
    /// `sbtc-withdrawal` smart contract.
    AcceptWithdrawalV1(AcceptWithdrawalV1),
    /// Call the `reject-withdrawal-request` function in the
    /// `sbtc-withdrawal` smart contract.
    RejectWithdrawalV1(RejectWithdrawalV1),
    /// Call the `rotate-keys-wrapper` function in the
    /// `sbtc-bootstrap-signers` smart contract.
    RotateKeysV1(RotateKeysV1),
}

impl AsTxPayload for ContractCall {
    fn tx_payload(&self) -> TransactionPayload {
        match self {
            ContractCall::AcceptWithdrawalV1(contract) => contract.tx_payload(),
            ContractCall::CompleteDepositV1(contract) => contract.tx_payload(),
            ContractCall::RejectWithdrawalV1(contract) => contract.tx_payload(),
            ContractCall::RotateKeysV1(contract) => contract.tx_payload(),
        }
    }
    fn post_conditions(&self) -> StacksTxPostConditions {
        match self {
            ContractCall::AcceptWithdrawalV1(contract) => AsContractCall::post_conditions(contract),
            ContractCall::CompleteDepositV1(contract) => AsContractCall::post_conditions(contract),
            ContractCall::RejectWithdrawalV1(contract) => AsContractCall::post_conditions(contract),
            ContractCall::RotateKeysV1(contract) => AsContractCall::post_conditions(contract),
        }
    }
}

/// This struct is used to generate a properly formatted Stacks transaction
/// for calling the complete-deposit-wrapper function in the sbtc-deposit
/// smart contract.
#[derive(Clone, Debug, Hash, PartialEq)]
pub struct CompleteDepositV1 {
    /// The outpoint of the bitcoin UTXO that was spent as a deposit for
    /// sBTC. This is used to identify the deposit transaction when doing
    /// validation, as well as in the clarity contract call to avoid double
    /// minting.
    pub outpoint: OutPoint,
    /// The amount of sats swept in by the signers when they moved in the
    /// above UTXO. This amount is less than the amount associated with the
    /// above UTXO because of bitcoin mining fees.
    pub amount: u64,
    /// The address where the newly minted sBTC will be deposited.
    pub recipient: PrincipalData,
    /// The address that deployed the contract.
    pub deployer: StacksAddress,
    /// The transaction ID for the sweep transaction that moved the deposit
    /// UTXO into the signers' UTXO. One of the inputs to this transaction
    /// must be the above `outpoint`.
    pub sweep_txid: BitcoinTxId,
    /// The block hash of the bitcoin block that contains a sweep
    /// transaction with the above `outpoint` as one of its inputs. This
    /// field, with the `sweep_block_height` field, is used by the
    /// `complete-deposit-wrapper` clarity function to ensure that we do
    /// not mint in case a bitcoin reorg affects the sweep transaction
    /// that is included in this block.
    pub sweep_block_hash: BitcoinBlockHash,
    /// The block height associated with the above bitcoin block hash.
    pub sweep_block_height: u64,
}

impl AsTxPayload for CompleteDepositV1 {
    fn tx_payload(&self) -> TransactionPayload {
        TransactionPayload::ContractCall(self.as_contract_call())
    }
    fn post_conditions(&self) -> StacksTxPostConditions {
        AsContractCall::post_conditions(self)
    }
}

impl AsContractCall for CompleteDepositV1 {
    const CONTRACT_NAME: &'static str = "sbtc-deposit";
    const FUNCTION_NAME: &'static str = "complete-deposit-wrapper";

    fn deployer_address(&self) -> StacksAddress {
        self.deployer
    }
    /// Construct the input arguments to the complete-deposit-wrapper
    /// contract call.
    fn as_contract_args(&self) -> Vec<ClarityValue> {
        let txid_data = self.outpoint.txid.to_le_bytes().to_vec();
        let txid = BuffData { data: txid_data };
        let sweep_txid_data = self.sweep_txid.to_le_bytes().to_vec();
        let sweep_txid = BuffData { data: sweep_txid_data };
        let burn_hash_data = self.sweep_block_hash.to_le_bytes().to_vec();
        let burn_hash_buff = BuffData { data: burn_hash_data };

        vec![
            ClarityValue::Sequence(SequenceData::Buffer(txid)),
            ClarityValue::UInt(self.outpoint.vout as u128),
            ClarityValue::UInt(self.amount as u128),
            ClarityValue::Principal(self.recipient.clone()),
            ClarityValue::Sequence(SequenceData::Buffer(burn_hash_buff)),
            ClarityValue::UInt(self.sweep_block_height as u128),
            ClarityValue::Sequence(SequenceData::Buffer(sweep_txid)),
        ]
    }
    /// Validates that the Complete deposit request satisfies the following
    /// criteria:
    ///
    /// 1. That the smart contract deployer matches the deployer in our
    ///    context.
    /// 2. That the signer has a record of the deposit request in its list
    ///    of pending and accepted deposit requests.
    /// 3. That the signer sweep transaction is on the canonical bitcoin
    ///    blockchain.
    /// 4. That the sweep transaction uses the indicated deposit outpoint
    ///    as an input.
    /// 5. That the recipients in the transaction matches that of the
    ///    deposit request.
    /// 6. That the amount to mint is above the dust amount.
    /// 7. That the fee matches the expected assessed fee for the outpoint.
    /// 8. That the fee is less than the specified max-fee.
    /// 9. That the first input into the sweep transaction is the signers'
    ///    UTXO. This checks that the sweep transaction was generated by
    ///    the signers.
    ///
    /// # Notes
    ///
    /// The `complete-deposit-wrapper` public function will not mint to the
    /// user again if we mistakenly submit two transactions for the same
    /// deposit outpoint. This means we do not need to do a check for
    /// existence of a similar transaction in the stacks mempool. This is
    /// fortunate, because even if we wanted to, the only view into the
    /// stacks-core mempool is through the `POST /new_mempool_tx` webhooks,
    /// which we do not currently ingest.
    async fn validate<C>(&self, ctx: &C, req_ctx: &ReqContext) -> Result<(), Error>
    where
        C: Context + Send + Sync,
    {
        // Covers points 3-4 & 9
        let fee = self.validate_sweep_tx(ctx, req_ctx).await?;
        let db = ctx.get_storage();
        // Covers points 1-2 & 5-8
        self.validate_vars(&db, req_ctx, fee).await
    }
}

impl CompleteDepositV1 {
    /// Validate the variables in this transaction match the input in the
    /// deposit request.
    ///
    /// Specifically, this function checks the following points (from the
    /// docs of [`CompleteDepositV1::validate`]):
    /// 1. That the smart contract deployer matches the deployer in our
    ///    context.
    /// 2. That the signer has a record of the deposit request in its list
    ///    of swept deposit requests.
    /// 5. That the recipients in the transaction matches that of the
    ///    deposit request.
    /// 6. That the amount to mint is above the dust amount.
    /// 7. That the fee matches the expected assessed fee for the outpoint.
    /// 8. That the fee is less than the specified max-fee.
    ///
    /// The `fee` input variable is our calculation of the assessed fee for
    /// the deposit.
    async fn validate_vars<S>(&self, db: &S, req_ctx: &ReqContext, fee: Amount) -> Result<(), Error>
    where
        S: DbRead + Send + Sync,
    {
        // 1. That the smart contract deployer matches the deployer in our
        //    context.
        if self.deployer != req_ctx.deployer {
            return Err(DepositErrorMsg::DeployerMismatch.into_error(req_ctx, self));
        }
        // 2. Check that the signer has a record of the deposit request
        //    from our list of swept deposit requests.
        let deposit_requests = db
            .get_swept_deposit_requests(&req_ctx.chain_tip.block_hash, req_ctx.context_window)
            .await?;

        let deposit_request = deposit_requests
            .into_iter()
            .find(|req| req.deposit_outpoint() == self.outpoint)
            .ok_or_else(|| DepositErrorMsg::RequestMissing.into_error(req_ctx, self))?;

        // 5. Check that the recipients in the transaction matches that of
        //    the deposit request.
        if &self.recipient != deposit_request.recipient.deref() {
            return Err(DepositErrorMsg::RecipientMismatch.into_error(req_ctx, self));
        }
        // 6. Check that the amount to mint is above the dust amount
        //    amount.
        if self.amount < DEPOSIT_DUST_LIMIT {
            return Err(DepositErrorMsg::AmountBelowDustLimit.into_error(req_ctx, self));
        }
        // 7. That the fee matches the expected assessed fee for the outpoint.
        if fee.to_sat() + self.amount != deposit_request.amount {
            return Err(DepositErrorMsg::IncorrectFee.into_error(req_ctx, self));
        }
        // 8. Check that the fee is less than the specified max-fee.
        //
        // The smart contract cannot check if we exceed the max fee.
        if fee.to_sat() > deposit_request.max_fee {
            return Err(DepositErrorMsg::FeeTooHigh.into_error(req_ctx, self));
        }

        Ok(())
    }

    /// This function validates the sweep transaction.
    ///
    /// Specifically, this function checks the following points (from the
    /// docs of [`CompleteDepositV1::validate`]):
    /// 3. Check that the signer sweep transaction is on the canonical
    ///    bitcoin blockchain.
    /// 4. Check that the sweep transaction uses the indicated deposit
    ///    outpoint as an input.
    /// 9. That the first input into the sweep transaction is the signers'
    ///    UTXO.
    async fn validate_sweep_tx<C>(&self, ctx: &C, req_ctx: &ReqContext) -> Result<Amount, Error>
    where
        C: Context + Send + Sync,
    {
        let db = ctx.get_storage();
        let rpc = ctx.get_bitcoin_client();
        // First we check that bitcoin-core has a record of the transaction
        // where we think it should be.
        let txid = &self.sweep_txid;
        let Some(sweep_tx) = rpc.get_tx_info(txid, &self.sweep_block_hash).await? else {
            return Err(DepositErrorMsg::SweepTransactionMissing.into_error(req_ctx, self));
        };
        // 3. Check that the signer sweep transaction is on the canonical
        //    bitcoin blockchain.
        //
        // From the above, we know that the sweep transaction is in the
        // `sweep_block_hash`. Now we just need to check that this block is
        // on the canonical bitcoin blockchain.
        let block_ref = BitcoinBlockRef {
            block_hash: self.sweep_block_hash,
            block_height: self.sweep_block_height,
        };

        let in_canonical_bitcoin_blockchain = db
            .in_canonical_bitcoin_blockchain(&req_ctx.chain_tip, &block_ref)
            .await?;
        if !in_canonical_bitcoin_blockchain {
            return Err(DepositErrorMsg::SweepTransactionReorged.into_error(req_ctx, self));
        }
        // 4. Check that the sweep transaction uses the indicated deposit
        //    outpoint as an input.
        //
        // Okay great, we know that the sweep transaction exists on the
        // canonical bitcoin blockchain, we just need to do a simple check
        // of the transaction inputs.
        let mut tx_inputs = sweep_tx.tx.input.iter();
        if !tx_inputs.any(|tx_in| tx_in.previous_output == self.outpoint) {
            return Err(DepositErrorMsg::MissingFromSweep.into_error(req_ctx, self));
        }

        // 9. That the first input into the sweep transaction is the
        //    signers' UTXO.
        //
        // There should be a `vin` entry for each input in the transaction,
        // so this shouldn't ever error.
        let script_pub_key = sweep_tx
            .vin
            .first()
            .map(|x| x.prevout.script_pub_key.script.clone().into())
            .ok_or_else(|| DepositErrorMsg::InvalidSweep.into_error(req_ctx, self))?;

        // The real check that this transaction was actually generated by
        // the signers.
        if !db.is_signer_script_pub_key(&script_pub_key).await? {
            return Err(DepositErrorMsg::InvalidSweep.into_error(req_ctx, self));
        }

        // None is only returned from BitcoinTxInfo::assess_output_fee when:
        // a) The indicated output index is 0 or 1, since or those cannot
        //    be valid output indices for sweep transactions, or
        // b) When the output index points to an output that is not in
        //    the transaction.
        // Both cases indicate that the UTXO is missing from the transaction.
        sweep_tx
            .assess_input_fee(&self.outpoint)
            .ok_or_else(|| DepositErrorMsg::MissingFromSweep.into_error(req_ctx, self))
    }
}

/// A struct for a validation error containing all the necessary context.
#[derive(Debug)]
pub struct DepositValidationError {
    /// The specific error that happened during validation.
    pub error: DepositErrorMsg,
    /// The additional information that was used when trying to
    /// validate the complete-deposit contract call. This includes the
    /// public key of the signer that was attempting to generate the
    /// `complete-deposit` transaction.
    pub context: ReqContext,
    /// The specific transaction that was being validated.
    pub tx: CompleteDepositV1,
}

impl std::fmt::Display for DepositValidationError {
    fn fmt(&self, f: &mut std::fmt::Formatter<'_>) -> std::fmt::Result {
        // TODO(191): Add the other variables to the error message.
        self.error.fmt(f)
    }
}

impl std::error::Error for DepositValidationError {
    fn source(&self) -> Option<&(dyn std::error::Error + 'static)> {
        Some(&self.error)
    }
}

/// The responses for validation of a complete-deposit smart contract call
/// transactions.
#[derive(Debug, thiserror::Error, PartialEq, Eq)]
pub enum DepositErrorMsg {
    /// The smart contract has a dust limit which is used to rejects
    /// contract calls if the mint amount is below that limit. We check for
    /// that condition here before minting.
    #[error("the amount to mint is below the dust limit in the smart contract")]
    AmountBelowDustLimit,
    /// The smart contract deployer is fixed, so this should always match.
    #[error("the deployer in the transaction does not match the expected deployer")]
    DeployerMismatch,
    /// The fee paid to the bitcoin miners exceeded the max fee.
    #[error("fee paid to the bitcoin miners exceeded the max fee")]
    FeeTooHigh,
    /// The supplied fee does not match what is expected.
    #[error("the supplied fee does not match what is expected")]
    IncorrectFee,
    /// The deposit outpoint is missing from the indicated sweep
    /// transaction.
    #[error("deposit outpoint is missing from the indicated sweep transaction")]
    MissingFromSweep,
    /// The transaction that swept in the funds must spend a UTXO that the
    /// signers control.
    #[error("the transaction that swept the funds was not one of the signers' transactions")]
    InvalidSweep,
    /// The recipient did not match the recipient in our deposit request
    /// records.
    #[error("recipient did not match the recipient in our deposit request")]
    RecipientMismatch,
    /// We do not have a record of the deposit request in our list of
    /// pending and accepted deposit requests.
    #[error("no record of deposit request in pending and accepted deposit requests")]
    RequestMissing,
    /// The sweep transaction that included the deposit request is missing
    /// from our records.
    #[error("sweep transaction not found")]
    SweepTransactionMissing,
    /// The sweep transaction has been affected by a reorg. Submitting this
    /// transaction now will likely lead to a failed stacks transaction.
    #[error("sweep transaction has been affected by a reorg")]
    SweepTransactionReorged,
}

impl DepositErrorMsg {
    fn into_error(self, ctx: &ReqContext, tx: &CompleteDepositV1) -> Error {
        Error::DepositValidation(Box::new(DepositValidationError {
            error: self,
            context: *ctx,
            tx: tx.clone(),
        }))
    }
}

/// This struct is used to generate a properly formatted Stacks transaction
/// for calling the accept-withdrawal-request function in the
/// sbtc-withdrawal smart contract.
#[derive(Clone, Debug, Hash, PartialEq)]
pub struct AcceptWithdrawalV1 {
    /// The ID of the withdrawal request generated by the
    /// `initiate-withdrawal-request` function in the sbtc-withdrawal smart
    /// contract along with the transaction ID of the transaction that
    /// generated the request and block hash of the Stacks block that
    /// confirmed the transaction.
    pub id: QualifiedRequestId,
    /// The outpoint of the bitcoin UTXO that was spent to fulfill the
    /// withdrawal request.
    pub outpoint: OutPoint,
    /// Fulfilling the withdrawal request involved a transaction fee spent
    /// to bitcoin miners, this the portion of that transaction fee that
    /// was assessed to this request.
    pub tx_fee: u64,
    /// A bitmap of how the signers voted. This structure supports up to
    /// 128 distinct signers. Here, we assume that a 1 (or true) implies
    /// that the signer voted *against* the transaction.
    pub signer_bitmap: BitArray<[u8; 16]>,
    /// The address that deployed the contract.
    pub deployer: StacksAddress,
    /// The block hash of the bitcoin block that contains a sweep
    /// transaction with the above `outpoint` as one of its outputs. This
    /// field, with the `sweep_block_height` field, is used by the
    /// `accept-withdrawal-request` clarity function to ensure that we do
    /// not mint in case a bitcoin reorg affects the sweep transaction that
    /// is included in this block.
    pub sweep_block_hash: BitcoinBlockHash,
    /// The block height associated with the above bitcoin block hash.
    pub sweep_block_height: u64,
}

impl AsTxPayload for AcceptWithdrawalV1 {
    fn tx_payload(&self) -> TransactionPayload {
        TransactionPayload::ContractCall(self.as_contract_call())
    }
    fn post_conditions(&self) -> StacksTxPostConditions {
        AsContractCall::post_conditions(self)
    }
}

impl AsContractCall for AcceptWithdrawalV1 {
    const CONTRACT_NAME: &'static str = "sbtc-withdrawal";
    const FUNCTION_NAME: &'static str = "accept-withdrawal-request";

    fn deployer_address(&self) -> StacksAddress {
        self.deployer
    }
    fn as_contract_args(&self) -> Vec<ClarityValue> {
        let txid_data = self.outpoint.txid.to_le_bytes().to_vec();
        let txid = BuffData { data: txid_data };
        let burn_hash_data = self.sweep_block_hash.to_le_bytes().to_vec();
        let burn_hash_buff = BuffData { data: burn_hash_data };

        vec![
            ClarityValue::UInt(self.id.request_id as u128),
            ClarityValue::Sequence(SequenceData::Buffer(txid.clone())),
            ClarityValue::UInt(self.signer_bitmap.load_le()),
            ClarityValue::UInt(self.outpoint.vout as u128),
            ClarityValue::UInt(self.tx_fee as u128),
            ClarityValue::Sequence(SequenceData::Buffer(burn_hash_buff)),
            ClarityValue::UInt(self.sweep_block_height as u128),
            ClarityValue::Sequence(SequenceData::Buffer(txid)),
        ]
    }
    /// Validates that the accept-withdrawal-request satisfies the
    /// following criteria:
    ///
    ///  1. That the smart contract deployer matches the deployer in our
    ///     context.
    ///  2. That the signer has a record of the withdrawal request in its
    ///     list of pending and accepted withdrawal requests.
    ///  3. That the signer bitcoin transaction sweeping out the users'
    ///     funds is on the canonical bitcoin blockchain.
    ///  4. That the sweep transaction has the UTXO indicated by the
    ///     `outpoint`.
    ///  5. The `scriptPubKey` of the UTXO matches the one in the
    ///     withdrawal request.
    ///  6. The `amount` of the UTXO matches the one in the withdrawal
    ///     request.
    ///  7. That the fee is less than the desired max-fee.
    ///  8. That the fee matches the expected assessed fee for the output.
    ///  9. That the first input into the sweep transaction is the signers'
    ///     UTXO.
    /// 10. That the signer bitmap matches the bitmap from our records.
    /// 11. That the withdrawal request is not already completed.
    async fn validate<C>(&self, ctx: &C, req_ctx: &ReqContext) -> Result<(), Error>
    where
        C: Context + Send + Sync,
    {
        // 11. Check whether the withdrawal request is already completed.
        let withdrawal_completed = ctx
            .get_stacks_client()
            .is_withdrawal_completed(&req_ctx.deployer, self.id.request_id)
            .await?;

        if withdrawal_completed {
            return Err(WithdrawalErrorMsg::RequestCompleted.into_error(req_ctx, self));
        }

        // Covers points 3-4 & 8-9
        let tx_out = self.validate_sweep(ctx, req_ctx).await?;
        // Covers points 1-2 & 5-7, & 10
        self.validate_utxo(ctx, req_ctx, tx_out).await
    }
}

impl AcceptWithdrawalV1 {
    /// Validate the variables in this transaction match the inputs in the
    /// withdrawal request and the actual bitcoin transaction that swept
    /// out the users funds.
    ///
    /// Specifically, this function checks the following points (from the
    /// docs of [`AcceptWithdrawalV1::validate`]):
    ///  1. That the smart contract deployer matches the deployer in our
    ///     context.
    ///  2. That the signer has a record of the withdrawal request in its
    ///     list of pending and accepted withdrawal requests.
    ///  5. The `scriptPubKey` of the UTXO matches the recipient in the
    ///     withdrawal request.
    ///  6. The `amount` of the UTXO matches the one in the withdrawal
    ///     request.
    ///  7. That the fee is less than the desired max-fee.
    /// 10. That the signer bitmap matches the bitmap from our records.
    async fn validate_utxo<C>(
        &self,
        ctx: &C,
        req_ctx: &ReqContext,
        tx_out: TxOut,
    ) -> Result<(), Error>
    where
        C: Context + Send + Sync,
    {
        let db = ctx.get_storage();
        // 1. That the smart contract deployer matches the deployer in our
        //    context.
        if self.deployer != req_ctx.deployer {
            return Err(WithdrawalErrorMsg::DeployerMismatch.into_error(req_ctx, self));
        }
<<<<<<< HEAD
        // 2. That the signer has a record of the withdrawal request in its
        //    list of pending and accepted withdrawal requests.
        //
        // Check that this is actually a pending and accepted withdrawal
        // request.
        let min_withdrawal_bitcoin_block_height = req_ctx
            .chain_tip
            .block_height
            .saturating_sub(crate::WITHDRAWAL_BLOCKS_EXPIRY);
        let withdrawal_requests = db
            .get_pending_accepted_withdrawal_requests(
                &req_ctx.chain_tip.block_hash,
                &req_ctx.stacks_chain_tip,
                min_withdrawal_bitcoin_block_height,
                req_ctx.signatures_required,
            )
            .await?;
=======
        let stacks_chain_tip = ctx
            .get_storage()
            .get_stacks_chain_tip(&req_ctx.chain_tip.block_hash)
            .await?
            .ok_or(Error::NoStacksChainTip)?;
>>>>>>> 297f1555

        let signer_public_key = ctx.config().signer.public_key();
        let withdrawal_requests = db.get_withdrawal_request_report(
            &req_ctx.chain_tip.block_hash,
            &stacks_chain_tip.block_hash,
            &self.id,
            &signer_public_key,
        );

        let Some(report) = withdrawal_requests.await? else {
            return Err(WithdrawalErrorMsg::RequestMissing.into_error(req_ctx, self));
        };

        // 2. The signer thinks that the withdrawal request has been
        //    fulfilled on the canonical bitcoin blockchain.
        let txid_ref = match report.status {
            WithdrawalRequestStatus::Fulfilled(txid) => txid,
            WithdrawalRequestStatus::Confirmed => {
                return Err(WithdrawalErrorMsg::SweepTransactionMissing.into_error(req_ctx, self));
            }
            WithdrawalRequestStatus::Unconfirmed => {
                return Err(WithdrawalErrorMsg::SweepTransactionMissing.into_error(req_ctx, self));
            }
        };

        if txid_ref.txid.deref() != &self.outpoint.txid {
            return Err(WithdrawalErrorMsg::IncorrectSweepTx.into_error(req_ctx, self));
        }

        // 5. The `scriptPubKey` of the UTXO matches the one in the withdrawal
        //    request.
        if &tx_out.script_pubkey != report.recipient.deref() {
            return Err(WithdrawalErrorMsg::RecipientMismatch.into_error(req_ctx, self));
        }
        // 6. The `amount` of the UTXO matches the one in the withdrawal
        //    request.
        if tx_out.value.to_sat() != report.amount {
            return Err(WithdrawalErrorMsg::InvalidAmount.into_error(req_ctx, self));
        }
        // 7. Check that the fee is less than the desired max-fee.
        //
        // The smart contract cannot check if we exceed the max fee, so we
        // do a check ourselves.
        if self.tx_fee > report.max_fee {
            return Err(WithdrawalErrorMsg::FeeTooHigh.into_error(req_ctx, self));
        }
        // 10. That the signer bitmap matches the bitmap formed from our
        //     records.
        let votes = db
            .get_withdrawal_request_signer_votes(&self.id, &req_ctx.aggregate_key)
            .await?;
        if self.signer_bitmap != BitArray::from(votes) {
            return Err(WithdrawalErrorMsg::BitmapMismatch.into_error(req_ctx, self));
        }

        Ok(())
    }
    /// This function validates the sweep transaction.
    ///
    /// Specifically, this function checks the following points (from the
    /// docs of [`AcceptWithdrawalV1::validate`]):
    /// 3. That the signer bitcoin transaction sweeping out the users'
    ///    funds is on the canonical bitcoin blockchain.
    /// 4. That the sweep transaction has the UTXO indicated by the
    ///    outpoint.
    /// 8. That the fee matches the expected assessed fee for the output.
    /// 9. That the first input into the sweep transaction is the signers'
    ///    UTXO.
    async fn validate_sweep<C>(&self, ctx: &C, req_ctx: &ReqContext) -> Result<TxOut, Error>
    where
        C: Context + Send + Sync,
    {
        let db = ctx.get_storage();
        let rpc = ctx.get_bitcoin_client();
        // First we check that bitcoin-core has a record of the transaction
        // where we think it should be.
        let txid = &self.outpoint.txid;
        let Some(sweep_tx) = rpc.get_tx_info(txid, &self.sweep_block_hash).await? else {
            return Err(WithdrawalErrorMsg::SweepTransactionMissing.into_error(req_ctx, self));
        };
        // 3. That the signer bitcoin transaction sweeping out the users'
        //    funds is on the canonical bitcoin blockchain.
        //
        // From the above, we know that the sweep transaction is in the
        // `sweep_block_hash`. Now we just need to check that this block is
        // on the canonical bitcoin blockchain.
        let block_ref = BitcoinBlockRef {
            block_hash: self.sweep_block_hash,
            block_height: self.sweep_block_height,
        };

        let in_canonical_bitcoin_blockchain = db
            .in_canonical_bitcoin_blockchain(&req_ctx.chain_tip, &block_ref)
            .await?;
        if !in_canonical_bitcoin_blockchain {
            return Err(WithdrawalErrorMsg::SweepTransactionReorged.into_error(req_ctx, self));
        }
        // 4. That the sweep transaction has the UTXO indicated by the
        //    outpoint.
        //
        // None is only returned from BitcoinTxInfo::assess_output_fee when:
        // a) The indicated output index is 0 or 1, since or those cannot
        //    be valid output indices for sweep transactions, or
        // b) When the output index points to an output that is not in
        //    the transaction.
        // Both cases indicate that the UTXO is missing from the transaction.
        let Some(expected_fee) = sweep_tx.assess_output_fee(self.outpoint.vout as usize) else {
            return Err(WithdrawalErrorMsg::UtxoMissingFromSweep.into_error(req_ctx, self));
        };

        // 8. That the fee matches the expected assessed fee for the output.
        if expected_fee.to_sat() != self.tx_fee {
            return Err(WithdrawalErrorMsg::IncorrectFee.into_error(req_ctx, self));
        };

        // 9. That the first input into the sweep transaction is the
        //    signers' UTXO.
        //
        // There should be a `vin` entry for each input in the transaction,
        // so this shouldn't ever error.
        let script_pub_key = sweep_tx
            .vin
            .first()
            .map(|x| x.prevout.script_pub_key.script.clone().into())
            .ok_or_else(|| WithdrawalErrorMsg::InvalidSweep.into_error(req_ctx, self))?;

        // The real check that this transaction was actually generated by
        // the signers.
        if !db.is_signer_script_pub_key(&script_pub_key).await? {
            return Err(WithdrawalErrorMsg::InvalidSweep.into_error(req_ctx, self));
        }

        sweep_tx
            .tx
            .output
            .get(self.outpoint.vout as usize)
            .cloned()
            .ok_or_else(|| WithdrawalErrorMsg::UtxoMissingFromSweep.into_error(req_ctx, self))
    }
}

/// A struct for a validation error containing all the necessary context.
#[derive(Debug)]
pub struct WithdrawalAcceptValidationError {
    /// The specific error that happened during validation.
    pub error: WithdrawalErrorMsg,
    /// The additional information that was used when trying to validate
    /// the `accept-withdrawal-request` contract call. This includes the
    /// public key of the signer that was attempting to generate the
    /// `accept-withdrawal-request` transaction.
    pub context: ReqContext,
    /// The specific transaction that was being validated.
    pub tx: AcceptWithdrawalV1,
}

impl std::fmt::Display for WithdrawalAcceptValidationError {
    fn fmt(&self, f: &mut std::fmt::Formatter<'_>) -> std::fmt::Result {
        // TODO(191): Add the other variables to the error message.
        self.error.fmt(f)
    }
}

impl std::error::Error for WithdrawalAcceptValidationError {
    fn source(&self) -> Option<&(dyn std::error::Error + 'static)> {
        Some(&self.error)
    }
}

/// A struct for a validation error containing all the necessary context.
#[derive(Debug)]
pub struct WithdrawalRejectValidationError {
    /// The specific error that happened during validation.
    pub error: WithdrawalRejectErrorMsg,
    /// The additional information that was used when trying to validate
    /// the `reject-withdrawal-request` contract call. This includes the
    /// public key of the signer that was attempting to generate the
    /// `reject-withdrawal-request` transaction.
    pub context: ReqContext,
    /// The specific transaction that was being validated.
    pub tx: RejectWithdrawalV1,
}

impl std::fmt::Display for WithdrawalRejectValidationError {
    fn fmt(&self, f: &mut std::fmt::Formatter<'_>) -> std::fmt::Result {
        // TODO(191): Add the other variables to the error message.
        self.error.fmt(f)
    }
}

impl std::error::Error for WithdrawalRejectValidationError {
    fn source(&self) -> Option<&(dyn std::error::Error + 'static)> {
        Some(&self.error)
    }
}

/// The responses for validation of an accept-withdrawal-request smart
/// contract call transaction.
#[derive(Debug, thiserror::Error, PartialEq, Eq)]
pub enum WithdrawalErrorMsg {
    /// The bitmap set in the transaction object should match the one in
    /// our database.
    #[error("bitmap does not match expected bitmap from")]
    BitmapMismatch,
    /// The smart contract deployer is fixed, so this should always match.
    #[error("the deployer in the transaction does not match the expected deployer")]
    DeployerMismatch,
    /// The fee paid to the bitcoin miners exceeded the max fee.
    #[error("fee paid to the bitcoin miners exceeded the max fee")]
    FeeTooHigh,
    /// The supplied fee does not match what is expected.
    #[error("the supplied fee does not match what is expected")]
    IncorrectFee,
    /// The transaction that swept in the funds must match the one in our
    /// records.
    #[error("the transaction that swept the funds was not one that matched our records")]
    IncorrectSweepTx,
    /// The amount to withdraw must equal the amount in the withdrawal
    /// request.
    #[error("amount to withdrawn exceeded the amount in the withdrawal request")]
    InvalidAmount,
    /// The transaction that swept in the funds must spend a UTXO that the
    /// signers control.
    #[error("the transaction that swept the funds was not one of the signers' transactions")]
    InvalidSweep,
    /// The recipient did not match the recipient in our withdrawal request
    /// records.
    #[error("recipient did not match the recipient in our withdrawal request")]
    RecipientMismatch,
    /// We have checked the smart contract for the status of the
    /// withdrawal's request ID and it has indicated that the request has
    /// been either accepted or rejected already.
    #[error("the smart contract has been updated to indicate that the request has been completed")]
    RequestCompleted,
    /// We do not have a record of the withdrawal request in our list of
    /// pending and accepted withdrawal requests.
    #[error("no record of withdrawal request in pending and accepted withdrawal requests")]
    RequestMissing,
    /// The sweep transaction that included the withdrawal request is missing
    /// from our records.
    #[error("sweep transaction for withdrawal request not found")]
    SweepTransactionMissing,
    /// The sweep transaction has been affected by a reorg. Submitting this
    /// transaction now will likely lead to a failed stacks transaction.
    #[error("sweep transaction has been affected by a reorg")]
    SweepTransactionReorged,
    /// The withdrawal outpoint is missing from the indicated sweep
    /// transaction.
    #[error("withdrawal outpoint is missing from the indicated sweep transaction")]
    UtxoMissingFromSweep,
}

impl WithdrawalErrorMsg {
    fn into_error(self, ctx: &ReqContext, tx: &AcceptWithdrawalV1) -> Error {
        Error::WithdrawalAcceptValidation(Box::new(WithdrawalAcceptValidationError {
            error: self,
            context: *ctx,
            tx: tx.clone(),
        }))
    }
}

/// The responses for validation of a reject-withdrawal-request smart
/// contract call transaction.
#[derive(Debug, thiserror::Error, PartialEq, Eq)]
pub enum WithdrawalRejectErrorMsg {
    /// The bitmap set in the transaction object should match the one in
    /// our database.
    #[error("bitmap does not match expected bitmap from")]
    BitmapMismatch,
    /// The smart contract deployer is fixed, so this should always match.
    #[error("the deployer in the transaction does not match the expected deployer")]
    DeployerMismatch,
    /// We have checked the smart contract for the status of the
    /// withdrawal's request ID and it has indicated that the request has
    /// been either accepted or rejected already.
    #[error("the smart contract has been updated to indicate that the request has been completed")]
    RequestCompleted,
    /// We do not have a record of the withdrawal request in our list of
    /// pending and accepted withdrawal requests.
    #[error("no record of withdrawal request in pending and accepted withdrawal requests")]
    RequestMissing,
    /// Withdrawal request fulfilled
    #[error("Withdrawal request fulfilled")]
    RequestFulfilled,
    /// Withdrawal request unconfirmed
    #[error("Withdrawal request unconfirmed")]
    RequestUnconfirmed,
    /// Withdrawal request is not final
    #[error("Withdrawal request is not final")]
    RequestNotFinal,
}

impl WithdrawalRejectErrorMsg {
    fn into_error(self, ctx: &ReqContext, tx: &RejectWithdrawalV1) -> Error {
        Error::WithdrawalRejectValidation(Box::new(WithdrawalRejectValidationError {
            error: self,
            context: *ctx,
            tx: *tx,
        }))
    }
}

/// This struct is used to generate a properly formatted Stacks transaction
/// for calling the reject-withdrawal-request function in the
/// sbtc-withdrawal smart contract.
#[derive(Copy, Clone, Debug, Hash, PartialEq)]
pub struct RejectWithdrawalV1 {
    /// The ID of the withdrawal request generated by the
    /// `initiate-withdrawal-request` function in the sbtc-withdrawal smart
    /// contract along with the transaction ID of the transaction that
    /// generated the request and block hash of the Stacks block that
    /// confirmed the transaction.
    pub id: QualifiedRequestId,
    /// A bitmap of how the signers voted. This structure supports up to
    /// 128 distinct signers. Here, we assume that a 1 (or true) implies
    /// that the signer voted *against* the transaction.
    pub signer_bitmap: BitArray<[u8; 16]>,
    /// The address that deployed the contract.
    pub deployer: StacksAddress,
}

impl AsTxPayload for RejectWithdrawalV1 {
    fn tx_payload(&self) -> TransactionPayload {
        TransactionPayload::ContractCall(self.as_contract_call())
    }
    fn post_conditions(&self) -> StacksTxPostConditions {
        AsContractCall::post_conditions(self)
    }
}

impl AsContractCall for RejectWithdrawalV1 {
    const CONTRACT_NAME: &'static str = "sbtc-withdrawal";
    const FUNCTION_NAME: &'static str = "reject-withdrawal-request";

    fn deployer_address(&self) -> StacksAddress {
        self.deployer
    }
    fn as_contract_args(&self) -> Vec<ClarityValue> {
        vec![
            ClarityValue::UInt(self.id.request_id as u128),
            ClarityValue::UInt(self.signer_bitmap.load_le()),
        ]
    }
    /// Validates that the reject-withdrawal-request satisfies the
    /// following criteria:
    ///
    /// 1. That the withdrawal request is not already completed.
    /// 2. Whether the smart contract deployer matches the deployer in our
    ///    context.
    /// 3. Whether the associated withdrawal request transaction is
    ///    confirmed on the canonical stacks blockchain. Fail if it is not
    ///    on the canonical stacks blockchain.
    /// 4. Whether the request has been fulfilled. Fail if it has.
    /// 5. Whether the signer bitmap matches the bitmap from our records.
    /// 6. Whether the withdrawal request has expired. Fail if it hasn't.
    async fn validate<C>(&self, ctx: &C, req_ctx: &ReqContext) -> Result<(), Error>
    where
        C: Context + Send + Sync,
    {
        // 1. Check whether the withdrawal request is already completed.
        let withdrawal_completed = ctx
            .get_stacks_client()
            .is_withdrawal_completed(&req_ctx.deployer, self.id.request_id)
            .await?;

        if withdrawal_completed {
            return Err(WithdrawalRejectErrorMsg::RequestCompleted.into_error(req_ctx, self));
        }

        // 2. Whether the smart contract deployer matches the deployer in
        //    our context.
        if self.deployer != req_ctx.deployer {
            return Err(WithdrawalRejectErrorMsg::DeployerMismatch.into_error(req_ctx, self));
        }

        // 3. Whether the associated withdrawal request transaction is
        //    confirmed on the canonical stacks blockchain.
        // 4. Whether the request has been fulfilled.
        let stacks_chain_tip = ctx
            .get_storage()
            .get_stacks_chain_tip(&req_ctx.chain_tip.block_hash)
            .await?
            .ok_or(Error::NoStacksChainTip)?;
        let maybe_report = ctx
            .get_storage()
            .get_withdrawal_request_report(
                &req_ctx.chain_tip.block_hash,
                &stacks_chain_tip.block_hash,
                &self.id,
                &ctx.config().signer.public_key(),
            )
            .await?;

        let Some(report) = maybe_report else {
            return Err(WithdrawalRejectErrorMsg::RequestMissing.into_error(req_ctx, self));
        };

        match report.status {
            WithdrawalRequestStatus::Confirmed => (),
            WithdrawalRequestStatus::Fulfilled(_txid) => {
                return Err(WithdrawalRejectErrorMsg::RequestFulfilled.into_error(req_ctx, self));
            }
            WithdrawalRequestStatus::Unconfirmed => {
                return Err(WithdrawalRejectErrorMsg::RequestUnconfirmed.into_error(req_ctx, self));
            }
        }

        // 5. Whether the signer bitmap matches the bitmap from our
        //    records.
        let signer_votes = ctx
            .get_storage()
            .get_withdrawal_request_signer_votes(&self.id, &req_ctx.aggregate_key)
            .await?;
        let signer_bitmap = BitArray::<[u8; 16]>::from(signer_votes);

        if signer_bitmap != self.signer_bitmap {
            return Err(WithdrawalRejectErrorMsg::BitmapMismatch.into_error(req_ctx, self));
        }

        // 6. Check whether the withdrawal request has expired.
        let blocks_observed = req_ctx
            .chain_tip
            .block_height
            .saturating_sub(report.bitcoin_block_height);

        if blocks_observed <= WITHDRAWAL_BLOCKS_EXPIRY {
            return Err(WithdrawalRejectErrorMsg::RequestNotFinal.into_error(req_ctx, self));
        }

        Ok(())
    }
}

/// This struct is used to generate a properly formatted Stacks transaction
/// for calling the rotate-keys-wrapper function in the
/// sbtc-bootstrap-signers smart contract.
#[derive(Clone, Debug, Hash, PartialEq)]
pub struct RotateKeysV1 {
    /// The new set of public keys for all known signers during this
    /// PoX cycle.
    pub new_keys: BTreeSet<PublicKey>,
    /// The signers bitcoin aggregate key
    pub aggregate_key: PublicKey,
    /// The address that deployed the contract.
    pub deployer: StacksAddress,
    /// The number of signatures required for the multi-sig wallet.
    pub signatures_required: u16,
}

impl RotateKeysV1 {
    /// Create a new instance of a RotateKeysV1 transaction object where
    /// the new keys will match those provided by the input wallet.
    pub fn new(
        wallet: &SignerWallet,
        deployer: StacksAddress,
        bitcoin_aggregate_key: &PublicKey,
    ) -> Self {
        Self {
            aggregate_key: *bitcoin_aggregate_key,
            new_keys: wallet.public_keys().clone(),
            deployer,
            signatures_required: wallet.signatures_required(),
        }
    }

    /// This function returns the clarity description of one of the inputs
    /// to the contract call.
    ///
    /// # Notes
    ///
    /// One of the inputs, new-keys, is a (list 128 (buff 33)). This
    /// function represents this data type.
    fn list_data_type() -> &'static ListTypeData {
        static KEYS_ARGUMENT_DATA_TYPE: OnceLock<ListTypeData> = OnceLock::new();
        KEYS_ARGUMENT_DATA_TYPE.get_or_init(|| {
            // A Result::Err is returned whenever the "depth" of the type
            // is too large or if the maximum size of an input with the
            // given type is too large. None of this is true for us, the
            // depth is 1 or 2 and the size is 128 * 33 bytes, which is
            // under the limit of 1 MB.
            ListTypeData::new_list(BUFF_33.clone(), crate::MAX_KEYS as u32)
                .expect("Error: legal ListTypeData marked as invalid")
        })
    }
}

impl AsTxPayload for RotateKeysV1 {
    fn tx_payload(&self) -> TransactionPayload {
        TransactionPayload::ContractCall(self.as_contract_call())
    }
    fn post_conditions(&self) -> StacksTxPostConditions {
        AsContractCall::post_conditions(self)
    }
}

impl AsContractCall for RotateKeysV1 {
    const CONTRACT_NAME: &'static str = "sbtc-bootstrap-signers";
    const FUNCTION_NAME: &'static str = "rotate-keys-wrapper";

    fn deployer_address(&self) -> StacksAddress {
        self.deployer
    }

    /// The arguments to the contract call function
    ///
    /// # Notes
    ///
    /// The signature to this function is:
    ///
    ///   (new-keys (list 128 (buff 33))) (new-aggregate-pubkey (buff 33))
    fn as_contract_args(&self) -> Vec<ClarityValue> {
        let new_key_data: Vec<ClarityValue> = self
            .new_keys
            .iter()
            .map(|pk| {
                let data = pk.serialize().to_vec();
                ClarityValue::Sequence(SequenceData::Buffer(BuffData { data }))
            })
            .collect();

        let new_keys = ListData {
            data: new_key_data,
            type_signature: Self::list_data_type().clone(),
        };

        // The public key needs to be exactly 33 bytes in this contract
        // call.
        let key: [u8; 33] = self.aggregate_key.serialize();

        vec![
            ClarityValue::Sequence(SequenceData::List(new_keys)),
            ClarityValue::Sequence(SequenceData::Buffer(BuffData { data: key.to_vec() })),
            ClarityValue::UInt(self.signatures_required as u128),
        ]
    }

    /// Validates that the rotate-keys-wrapper satisfies the following
    /// criteria:
    ///
    /// 1. That the smart contract deployer matches the deployer in our context.
    /// 2. That the signing set matches the signing set for the most recent
    ///    DKG run.
    /// 3. That the aggregate key matches the one that was output as part of
    ///    the most recent DKG.
    /// 4. That the DKG shares are in the verified state.
    /// 5. That the signature threshold matches the one that was used in the
    ///    most recent DKG.
    /// 6. That there are no other rotate-keys contract calls with these same
    ///    details already confirmed on the canonical Stacks blockchain.
    async fn validate<C>(&self, ctx: &C, req_ctx: &ReqContext) -> Result<(), Error>
    where
        C: Context + Send + Sync,
    {
        let db = ctx.get_storage();

        // 1. That the smart contract deployer matches the deployer in our context.
        if self.deployer != req_ctx.deployer {
            return Err(RotateKeysErrorMsg::DeployerMismatch.into_error(req_ctx, self));
        }

        // 2. That the signing set matches the signing set for the most recent
        //    DKG run.
        let Some(latest_dkg) = db.get_latest_encrypted_dkg_shares().await? else {
            return Err(Error::NoDkgShares);
        };
        let latest_public_key = latest_dkg
            .signer_set_public_keys
            .into_iter()
            .collect::<BTreeSet<_>>();
        if self.new_keys != latest_public_key {
            return Err(RotateKeysErrorMsg::SignerSetMismatch.into_error(req_ctx, self));
        }

        // 3. That the aggregate key matches the one that was output as part of
        //    the most recent DKG.
        if self.aggregate_key != latest_dkg.aggregate_key {
            return Err(RotateKeysErrorMsg::AggregateKeyMismatch.into_error(req_ctx, self));
        }

        // 4. That the DKG shares are in the verified state.
        if !matches!(latest_dkg.dkg_shares_status, DkgSharesStatus::Verified) {
            return Err(RotateKeysErrorMsg::DkgSharesNotVerified.into_error(req_ctx, self));
        }

        // 5. That the signature threshold matches the one that was used in the
        //    most recent DKG.
        if self.signatures_required != latest_dkg.signature_share_threshold {
            return Err(RotateKeysErrorMsg::SignaturesRequiredMismatch.into_error(req_ctx, self));
        }

        // 6. That there are no other rotate-keys contract calls with these same
        //    details already confirmed on the canonical Stacks blockchain.
        let key_rotation_exists_fut = db.key_rotation_exists(
            &req_ctx.chain_tip.block_hash,
            &self.new_keys,
            &self.aggregate_key,
            self.signatures_required,
        );
        if key_rotation_exists_fut.await? {
            return Err(RotateKeysErrorMsg::KeyRotationExists.into_error(req_ctx, self));
        }

        Ok(())
    }
}

/// A struct for a validation error containing all the necessary context.
#[derive(Debug)]
pub struct RotateKeysValidationError {
    /// The specific error that happened during validation.
    pub error: RotateKeysErrorMsg,
    /// The additional information that was used when trying to
    /// validate the rotate-keys contract call. This includes the
    /// public key of the signer that was attempting to generate the
    /// transaction.
    pub context: ReqContext,
    /// The specific transaction that was being validated.
    pub tx: RotateKeysV1,
}

impl std::fmt::Display for RotateKeysValidationError {
    fn fmt(&self, f: &mut std::fmt::Formatter<'_>) -> std::fmt::Result {
        // TODO(191): Add the other variables to the error message.
        self.error.fmt(f)
    }
}

impl std::error::Error for RotateKeysValidationError {
    fn source(&self) -> Option<&(dyn std::error::Error + 'static)> {
        Some(&self.error)
    }
}

/// The responses for validation of a rotate-keys smart contract call
/// transactions.
#[derive(Debug, thiserror::Error, PartialEq, Eq)]
pub enum RotateKeysErrorMsg {
    /// The smart contract deployer is fixed, so this should always match.
    #[error("The deployer in the transaction does not match the expected deployer")]
    DeployerMismatch,
    /// The signer set does not match the latest DKG.
    #[error("the signer set does not match the latest DKG")]
    SignerSetMismatch,
    /// The aggregate key does not match the latest DKG.
    #[error("the aggregate key does not match the latest DKG")]
    AggregateKeyMismatch,
    /// The number of required signatures does not match the latest DKG.
    #[error("the number of required signatures does not match the latest DKG")]
    SignaturesRequiredMismatch,
    /// There is already a key rotation with the same details.
    #[error("there is already a key rotation with the same details")]
    KeyRotationExists,
    /// The aggregate key is known but the associated secret shares have
    /// not passed verification.
    #[error("the shares associated with the aggregate key have not passes verification")]
    DkgSharesNotVerified,
}

impl RotateKeysErrorMsg {
    fn into_error(self, ctx: &ReqContext, tx: &RotateKeysV1) -> Error {
        Error::RotateKeysValidation(Box::new(RotateKeysValidationError {
            error: self,
            context: *ctx,
            tx: tx.clone(),
        }))
    }
}

/// A wrapper type for smart contract deployment that implements
/// AsTxPayload.
#[derive(Clone, Copy, Debug, Hash, PartialEq)]
#[cfg_attr(feature = "testing", derive(fake::Dummy))]
pub enum SmartContract {
    /// The sbtc-registry contract. This contract needs to be deployed
    /// before any other contract.
    SbtcRegistry,
    /// The sbtc-token contract. This contract needs to be deployed right
    /// after the sbtc-registry contract.
    SbtcToken,
    /// The sbtc-deposit contract. Can be deployed after the sbtc-token
    /// contract.
    SbtcDeposit,
    /// The sbtc-withdrawal contract. Can be deployed after the sbtc-token
    /// contract.
    SbtcWithdrawal,
    /// The sbtc-bootstrap-signers contract. Can be deployed after the
    /// sbtc-token contract.
    SbtcBootstrap,
}

impl AsTxPayload for SmartContract {
    fn tx_payload(&self) -> TransactionPayload {
        // The variables below are all effectively constant. Since we
        // exercise this code path in our tests, we know that this will
        // never panic in production.

        // The ContractName::from calls are more dangerous than they
        // appear. Under the hood they call their TryFrom::try_from
        // implementation and then unwraps them(!).
        let name = ContractName::from(self.contract_name());
        // StacksString::from_str checks that string characters are ascii
        // and printable.
        let code_body = StacksString::from_str(self.contract_body())
            .expect("BUG! the clarity contracts source is invalid");

        let contract = TransactionSmartContract { name, code_body };
        TransactionPayload::SmartContract(contract, Some(ClarityVersion::Clarity3))
    }
    fn post_conditions(&self) -> StacksTxPostConditions {
        StacksTxPostConditions {
            post_condition_mode: TransactionPostConditionMode::Allow,
            post_conditions: Vec::new(),
        }
    }
}

impl SmartContract {
    /// The name of the clarity smart contract that relates to this struct.
    pub const fn contract_name(self) -> &'static str {
        match self {
            SmartContract::SbtcToken => "sbtc-token",
            SmartContract::SbtcRegistry => "sbtc-registry",
            SmartContract::SbtcDeposit => "sbtc-deposit",
            SmartContract::SbtcWithdrawal => "sbtc-withdrawal",
            SmartContract::SbtcBootstrap => "sbtc-bootstrap-signers",
        }
    }

    /// The actual body of the clarity contract.
    pub const fn contract_body(self) -> &'static str {
        match self {
            SmartContract::SbtcToken => {
                include_str!("../../../contracts/contracts/sbtc-token.clar")
            }
            SmartContract::SbtcRegistry => {
                include_str!("../../../contracts/contracts/sbtc-registry.clar")
            }
            SmartContract::SbtcDeposit => {
                include_str!("../../../contracts/contracts/sbtc-deposit.clar")
            }
            SmartContract::SbtcWithdrawal => {
                include_str!("../../../contracts/contracts/sbtc-withdrawal.clar")
            }
            SmartContract::SbtcBootstrap => {
                include_str!("../../../contracts/contracts/sbtc-bootstrap-signers.clar")
            }
        }
    }

    /// Check whether this smart contract has been deployed.
    pub async fn is_deployed<S>(&self, stacks: &S, deployer: &StacksAddress) -> Result<bool, Error>
    where
        S: StacksInteract + Send + Sync,
    {
        let contract_name = self.contract_name();
        let contract_source = stacks.get_contract_source(deployer, contract_name).await;

        // If we get an Ok response then we know the contract has been
        // deployed already and we can return early. If we get a 404
        // response then we know the contract has not been deployed yet,
        // and we can proceed with deploying it.
        match contract_source {
            Ok(_) => Ok(true),
            Err(Error::StacksNodeResponse(error))
                if error.status() == Some(reqwest::StatusCode::NOT_FOUND) =>
            {
                Ok(false)
            }
            Err(err) => Err(err),
        }
    }

    /// Validates that The contract is not already deployed on the chain.
    pub async fn validate<C>(&self, ctx: &C, req_ctx: &ReqContext) -> Result<(), Error>
    where
        C: Context + Send + Sync,
    {
        let stacks = ctx.get_stacks_client();
        if self.is_deployed(&stacks, &req_ctx.deployer).await? {
            return Err(Error::ContractAlreadyDeployed(self.contract_name()));
        }

        Ok(())
    }
}

#[cfg(test)]
mod tests {
    use fake::Fake as _;
    use rand::rngs::StdRng;
    use rand::SeedableRng as _;
    use secp256k1::SecretKey;
    use secp256k1::SECP256K1;

    use crate::config::NetworkKind;
    use crate::storage::model::StacksBlockHash;
    use crate::storage::model::StacksTxId;

    use super::*;

    #[test]
    fn deposit_contract_call_creation() {
        // This is to check that this function doesn't implicitly panic. If
        // it doesn't panic now, it can never panic at runtime.
        let call = CompleteDepositV1 {
            outpoint: OutPoint::null(),
            amount: 15000,
            recipient: PrincipalData::from(StacksAddress::burn_address(true)),
            deployer: StacksAddress::burn_address(false),
            sweep_txid: BitcoinTxId::from([0; 32]),
            sweep_block_hash: BitcoinBlockHash::from([0; 32]),
            sweep_block_height: 7,
        };

        let _ = call.as_contract_call();
    }

    #[test]
    fn withdrawal_accept_contract_call_creation() {
        // This is to check that this function doesn't implicitly panic. If
        // it doesn't panic now, it can never panic at runtime.
        let call = AcceptWithdrawalV1 {
            id: QualifiedRequestId {
                request_id: 43,
                txid: StacksTxId::from([0; 32]),
                block_hash: StacksBlockHash::from([0; 32]),
            },
            outpoint: OutPoint::null(),
            tx_fee: 125,
            signer_bitmap: BitArray::ZERO,
            deployer: StacksAddress::burn_address(false),
            sweep_block_hash: BitcoinBlockHash::from([0; 32]),
            sweep_block_height: 7,
        };

        let _ = call.as_contract_call();
    }

    #[test]
    fn reject_withdrawal_contract_call_creation() {
        // This is to check that this function doesn't implicitly panic. If
        // it doesn't panic now, it can never panic at runtime.
        let call = RejectWithdrawalV1 {
            id: QualifiedRequestId {
                request_id: 1,
                txid: StacksTxId::from([0; 32]),
                block_hash: StacksBlockHash::from([0; 32]),
            },
            signer_bitmap: BitArray::new([1; 16]),
            deployer: StacksAddress::burn_address(false),
        };

        let _ = call.as_contract_call();
    }

    #[test]
    fn rotate_keys_wrapper_contract_call_creation() {
        // This is to check that the RotateKeysV1::list_data_type function
        // doesn't panic. If it doesn't panic now, it can never panic at
        // runtime.
        let _ = RotateKeysV1::list_data_type();

        let mut rng = StdRng::seed_from_u64(112);
        let secret_keys = [
            SecretKey::new(&mut rng),
            SecretKey::new(&mut rng),
            SecretKey::new(&mut rng),
        ];
        let public_keys = secret_keys.map(|sk| sk.public_key(SECP256K1).into());
        let wallet = SignerWallet::new(&public_keys, 2, NetworkKind::Testnet, 0).unwrap();
        let deployer = StacksAddress::burn_address(false);
        let aggregate_key: PublicKey = fake::Faker.fake_with_rng(&mut rng);

        let call = RotateKeysV1::new(&wallet, deployer, &aggregate_key);

        // This is to check that this function doesn't implicitly panic. If
        // it doesn't panic now, it can never panic at runtime.
        let _ = call.as_contract_call();
    }

    #[test_case::test_case(SmartContract::SbtcBootstrap; "sbtc-bootstrap")]
    #[test_case::test_case(SmartContract::SbtcRegistry; "sbtc-registry")]
    #[test_case::test_case(SmartContract::SbtcDeposit; "sbtc-deposit")]
    #[test_case::test_case(SmartContract::SbtcWithdrawal; "sbtc-withdrawal")]
    #[test_case::test_case(SmartContract::SbtcToken; "sbtc-token")]
    fn smart_contract_deploy_payloads_dont_panic(smart_contract: SmartContract) {
        // This is to check that this function doesn't implicitly panic. If
        // it doesn't panic now, it can never panic at runtime.
        let _ = smart_contract.tx_payload();
    }
}<|MERGE_RESOLUTION|>--- conflicted
+++ resolved
@@ -748,31 +748,11 @@
         if self.deployer != req_ctx.deployer {
             return Err(WithdrawalErrorMsg::DeployerMismatch.into_error(req_ctx, self));
         }
-<<<<<<< HEAD
-        // 2. That the signer has a record of the withdrawal request in its
-        //    list of pending and accepted withdrawal requests.
-        //
-        // Check that this is actually a pending and accepted withdrawal
-        // request.
-        let min_withdrawal_bitcoin_block_height = req_ctx
-            .chain_tip
-            .block_height
-            .saturating_sub(crate::WITHDRAWAL_BLOCKS_EXPIRY);
-        let withdrawal_requests = db
-            .get_pending_accepted_withdrawal_requests(
-                &req_ctx.chain_tip.block_hash,
-                &req_ctx.stacks_chain_tip,
-                min_withdrawal_bitcoin_block_height,
-                req_ctx.signatures_required,
-            )
-            .await?;
-=======
         let stacks_chain_tip = ctx
             .get_storage()
             .get_stacks_chain_tip(&req_ctx.chain_tip.block_hash)
             .await?
             .ok_or(Error::NoStacksChainTip)?;
->>>>>>> 297f1555
 
         let signer_public_key = ctx.config().signer.public_key();
         let withdrawal_requests = db.get_withdrawal_request_report(
