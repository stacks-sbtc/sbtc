--- conflicted
+++ resolved
@@ -1842,12 +1842,8 @@
     use crate::storage::DbWrite as _;
     use crate::storage::memory::Store;
 
-<<<<<<< HEAD
     use clarity::types::Address as _;
-=======
-    use clarity::types::Address;
     use clarity::vm::ClarityName;
->>>>>>> e7ab7266
     use clarity::vm::types::{
         BuffData, BufferLength, ListData, ListTypeData, SequenceData, SequenceSubtype,
         TypeSignature,
