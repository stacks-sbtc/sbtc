//! A module with structs that interact with the Stacks API.

use std::borrow::Cow;
use std::collections::BTreeSet;
use std::future::Future;
use std::sync::LazyLock;
use std::time::Duration;
use std::time::Instant;

use bitcoin::Amount;
use bitcoin::OutPoint;
use blockstack_lib::burnchains::Txid;
use blockstack_lib::chainstate::burn::ConsensusHash;
use blockstack_lib::chainstate::nakamoto::NakamotoBlock;
use blockstack_lib::chainstate::nakamoto::NakamotoBlockHeader;
use blockstack_lib::chainstate::stacks::StacksTransaction;
use blockstack_lib::chainstate::stacks::TokenTransferMemo;
use blockstack_lib::chainstate::stacks::TransactionPayload;
use blockstack_lib::chainstate::stacks::db::blocks::MINIMUM_TX_FEE_RATE_PER_BYTE;
use blockstack_lib::clarity::vm::types::PrincipalData;
use blockstack_lib::clarity::vm::types::StandardPrincipalData;
use blockstack_lib::codec::StacksMessageCodec as _;
use blockstack_lib::net::api::getaccount::AccountEntryResponse;
use blockstack_lib::net::api::getcontractsrc::ContractSrcResponse;
<<<<<<< HEAD
use blockstack_lib::net::api::getpoxinfo::RPCPoxInfoData;
=======
use blockstack_lib::net::api::getinfo::RPCPeerInfoData;
>>>>>>> 96f692ae
use blockstack_lib::net::api::getsortition::SortitionInfo;
use blockstack_lib::net::api::gettenureinfo::RPCGetTenureInfo;
use blockstack_lib::net::api::postfeerate::FeeRateEstimateRequestBody;
use blockstack_lib::net::api::postfeerate::RPCFeeEstimate;
use blockstack_lib::net::api::postfeerate::RPCFeeEstimateResponse;
use blockstack_lib::types::chainstate::StacksAddress;
use blockstack_lib::types::chainstate::StacksBlockId;
<<<<<<< HEAD
use clarity::types::StacksEpochId;
use clarity::types::chainstate::BlockHeaderHash;
=======
>>>>>>> 96f692ae
use clarity::vm::Value;
use clarity::vm::types::OptionalData;
use clarity::vm::types::TupleData;
use clarity::vm::types::{BuffData, ListData, SequenceData};
use reqwest::StatusCode;
use reqwest::header::CONTENT_LENGTH;
use reqwest::header::CONTENT_TYPE;
use serde::{Deserialize, Deserializer};
use url::Url;

use crate::config::Settings;
use crate::error::Error;
use crate::keys::PublicKey;
use crate::metrics::Metrics;
use crate::storage::DbRead;
use crate::storage::model::BitcoinBlockHash;
use crate::storage::model::BitcoinBlockHeight;
use crate::storage::model::StacksBlock;
use crate::storage::model::StacksBlockHash;
use crate::storage::model::StacksBlockHeight;
use crate::storage::model::StacksTxId;
use crate::storage::model::ToLittleEndianOrder as _;
use crate::util::ApiFallbackClient;

use super::contracts::AsTxPayload;
use super::contracts::SmartContract;
use super::wallet::SignerWallet;

const REQUEST_TIMEOUT: Duration = Duration::from_secs(10);

/// The multiplier to use when estimating the fee based on payload-size.
const TX_FEE_TX_SIZE_MULTIPLIER: u64 = 2 * MINIMUM_TX_FEE_RATE_PER_BYTE;

/// The max fee in microSTX for a stacks transaction. Used as a backstop in
/// case the stacks node returns wonky values. This is 10 STX.
const MAX_TX_FEE: u64 = 10_000_000;

const EPOCH_3_0_ID: &str = "Epoch30";

/// This is the name of the MAP in the sbtc-registry smart contract that
/// stores the status of a withdrawal request.
const WITHDRAWAL_STATUS_MAP_NAME: &str = "withdrawal-status";

/// This is the name of the read-only function in the sbtc-registry smart
/// contract that returns the status of a deposit request.
const GET_DEPOSIT_STATUS_FN_NAME: &str = "get-deposit-status";

/// This is the name of the read-only function in the sbtc-registry smart
/// contract that returns the current signer set data.
const GET_SIGNER_SET_DATA_FN_NAME: &str = "get-current-signer-data";

/// This is the name of the read-only function in the sbtc-token smart
/// contract that returns the total supply of sBTC.
const GET_TOTAL_SUPPLY_FN_NAME: &str = "get-total-supply";

/// This is the name of the data variable in the sbtc-registry smart contract
/// that stores the current aggregate public key of the signers.
const CURRENT_AGGREGATE_PUBKEY_DATA_VAR_NAME: &str = "current-aggregate-pubkey";

/// This is a dummy STX transfer payload used only for estimating STX
/// transfer costs.
static DUMMY_STX_TRANSFER_PAYLOAD: LazyLock<TransactionPayload> = LazyLock::new(|| {
    TransactionPayload::TokenTransfer(
        PrincipalData::Standard(StandardPrincipalData::null_principal()),
        0,
        TokenTransferMemo([0; 34]),
    )
});

/// The names of all the read-only functions, data variables, and map names
/// used in the signers for any of the sbtc smart contracts.
#[derive(Clone, Copy, Debug, Hash, PartialEq, Eq)]
pub struct ClarityName(pub &'static str);

impl std::fmt::Display for ClarityName {
    fn fmt(&self, f: &mut std::fmt::Formatter<'_>) -> std::fmt::Result {
        write!(f, "{}", self.0)
    }
}

trait ExtractFee {
    fn extract_fee(&self, priority: FeePriority) -> Option<RPCFeeEstimate>;
}

impl ExtractFee for RPCFeeEstimateResponse {
    fn extract_fee(&self, priority: FeePriority) -> Option<RPCFeeEstimate> {
        // As of this writing the RPC response includes exactly 3 estimates
        // (the low, medium, and high priority estimates). It's noteworthy
        // if this changes so we log it but the code here is robust to such
        // a change.
        let num_estimates = self.estimations.len();
        if num_estimates != 3 {
            tracing::info!("Unexpected number of fee estimates: {num_estimates}");
        }

        // Use pattern matching to directly access the low, medium, and high estimates
        match priority {
            FeePriority::Low => self
                .estimations
                .iter()
                .min_by_key(|estimate| estimate.fee)
                .cloned(),
            FeePriority::Medium => {
                let mut sorted_estimations = self.estimations.clone();
                sorted_estimations.sort_by_key(|estimate| estimate.fee);
                sorted_estimations.get(num_estimates / 2).cloned()
            }
            FeePriority::High => self
                .estimations
                .iter()
                .max_by_key(|estimate| estimate.fee)
                .cloned(),
        }
    }
}

/// An enum representing the types of estimates returns by the stacks node.
///
/// The when a stacks node returns an estimate for the transaction fee it
/// returns a Low, middle, and High fee. It has a few fee different
/// estimators for arriving at the returned estimates. One uses a weighted
/// percentile approach where "larger" transactions have move weight[1],
/// while another is uses the execution cost and takes the 5th, 50th, and
/// 95th percentile of fees[2].
///
/// [^1]: https://github.com/stacks-network/stacks-core/blob/47db1d0a8bf70eda1c93cb3e0731bdf5595f7baa/stackslib/src/cost_estimates/fee_medians.rs#L33-L51
/// [^2]: https://github.com/stacks-network/stacks-core/blob/47db1d0a8bf70eda1c93cb3e0731bdf5595f7baa/stackslib/src/cost_estimates/fee_scalar.rs#L30-L42
#[derive(Debug, Clone, Copy)]
pub enum FeePriority {
    /// Think of it as the 5th percentile of all fees by execution cost.
    Low,
    /// Think of it as the 50th percentile of all fees by execution cost.
    Medium,
    /// Think of it as the 95th percentile of all fees by execution cost.
    High,
}

/// Structure describing the info about signer set currently stored in the
/// sbtc-registry smart contract on Stacks.
#[derive(Debug, Clone, PartialEq, Eq)]
#[cfg_attr(feature = "testing", derive(fake::Dummy))]
pub struct SignerSetInfo {
    /// The aggregate key of the most recently confirmed key rotation
    /// contract call on Stacks.
    pub aggregate_key: PublicKey,
    /// The set of sBTC signers public keys.
    pub signer_set: BTreeSet<PublicKey>,
    /// The number of signatures required to sign a transaction.
    /// This is the number of signature shares necessary to successfully sign a
    /// bitcoin transaction spending a UTXO locked with the above aggregate key,
    /// and the number of signers necessary to sign a Stacks transaction under
    /// the signers' principal.
    pub signatures_required: u16,
}

/// A trait detailing the interface with the Stacks API and Stacks Nodes.
#[cfg_attr(any(test, feature = "testing"), mockall::automock)]
pub trait StacksInteract: Send + Sync {
    /// Retrieve the current signers set data from the `sbtc-registry`
    /// smart contract.
    ///
    /// This is done by making a `POST /v2/contracts/call-read/<contract-principal>/sbtc-registry/get-current-signer-data`
    /// request.
    fn get_current_signer_set_info(
        &self,
        contract_principal: &StacksAddress,
    ) -> impl Future<Output = Result<Option<SignerSetInfo>, Error>> + Send;

    /// Retrieve the current signers' aggregate key from the `sbtc-registry` contract.
    ///
    /// This is done by making a `GET /v2/data_var/<contract-principal>/sbtc-registry/current-aggregate-pubkey`
    /// request.
    fn get_current_signers_aggregate_key(
        &self,
        contract_principal: &StacksAddress,
    ) -> impl Future<Output = Result<Option<PublicKey>, Error>> + Send;

    /// Retrieve a boolean value from the stacks node indicating whether
    /// sBTC has been minted for the deposit request.
    ///
    /// The request is made to `POST
    /// /v2/contracts/call-read/<contract-principal>/sbtc-registry/get-deposit-status`.
    fn is_deposit_completed(
        &self,
        contract_principal: &StacksAddress,
        outpoint: &OutPoint,
    ) -> impl Future<Output = Result<bool, Error>> + Send;

    /// Retrieve a boolean value from the stacks node indicating whether
    /// the withdrawal request has a response transaction either accepting
    /// or rejecting the request.
    ///
    /// The request is made to `POST
    /// /v2/map_entry/<contract-principal>/<contract-name>/<map-name>`
    fn is_withdrawal_completed(
        &self,
        contract_principal: &StacksAddress,
        request_id: u64,
    ) -> impl Future<Output = Result<bool, Error>> + Send;

    /// Get the latest account info for the given address.
    fn get_account(
        &self,
        address: &StacksAddress,
    ) -> impl Future<Output = Result<AccountInfo, Error>> + Send;

    /// Submit a transaction to a Stacks node.
    fn submit_tx(
        &self,
        tx: &StacksTransaction,
    ) -> impl Future<Output = Result<SubmitTxResponse, Error>> + Send;

    /// Fetch the raw stacks nakamoto block from a Stacks node given the
    /// Stacks block ID.
    fn get_block(
        &self,
        block_id: &StacksBlockId,
    ) -> impl Future<Output = Result<NakamotoBlock, Error>> + Send;
    /// Fetch all Nakamoto ancestor blocks within the same tenure as the
    /// given block ID from a Stacks node.
    ///
    /// The response includes the Nakamoto block for the given block id.
    ///
    /// This function is analogous to the GET /v3/tenures/<block-id>
    /// endpoint on stacks-core nodes, but responses from that endpoint are
    /// capped at ~16 MB. This function returns all blocks, regardless of
    /// the size of the blocks within the tenure.
    fn get_tenure(
        &self,
        block_id: &StacksBlockId,
    ) -> impl Future<Output = Result<TenureBlocks, Error>> + Send;
    /// Get information about the current tenure.
    ///
    /// This function is analogous to the GET /v3/tenures/info stacks node
    /// endpoint for retrieving tenure information.
    fn get_tenure_info(&self) -> impl Future<Output = Result<RPCGetTenureInfo, Error>> + Send;
    /// Get information about the sortition associated to a consensus hash
    fn get_sortition_info(
        &self,
        consensus_hash: &ConsensusHash,
    ) -> impl Future<Output = Result<SortitionInfo, Error>> + Send;
    /// Estimate the priority transaction fees given the input transaction
    /// and the current state of the mempool. The result will be the
    /// estimated total transaction fee in microSTX.
    ///
    /// This function usually uses the POST /v2/fees/transaction endpoint
    /// of a stacks node.
    #[cfg_attr(any(test, feature = "testing"), mockall::concretize)]
    fn estimate_fees<T>(
        &self,
        wallet: &SignerWallet,
        payload: &T,
        priority: FeePriority,
    ) -> impl Future<Output = Result<u64, Error>> + Send
    where
        T: AsTxPayload + Send + Sync;

    /// Attempt to get information from a Stacks node about whether or not it is
    /// in a pre- or post-Nakamoto epoch (3.0).
    ///
    /// Returns a [`StacksEpochStatus`] variant if successful. If the Stacks node
    /// does not report an entry for Epoch 3.0, then an
    /// [`Error::MissingNakamotoStartHeight`] error is returned.
    fn get_epoch_status(&self) -> impl Future<Output = Result<StacksEpochStatus, Error>> + Send;

    /// Get information about the current node.
    fn get_node_info(&self) -> impl Future<Output = Result<GetNodeInfoResponse, Error>> + Send;

    /// Get the source of a deployed smart contract.
    ///
    /// # Notes
    ///
    /// This is useful just to know whether a contract has been deployed
    /// already or not. If the smart contract has not been deployed yet,
    /// the stacks node returns a 404 Not Found.
    fn get_contract_source(
        &self,
        address: &StacksAddress,
        contract_name: &str,
    ) -> impl Future<Output = Result<ContractSrcResponse, Error>> + Send;

    /// Get the total supply of sBTC from the `sbtc-token` smart contract.
    fn get_sbtc_total_supply(
        &self,
        sender: &StacksAddress,
    ) -> impl Future<Output = Result<Amount, Error>> + Send;
}

/// This struct represents a non-empty subset of the Stacks blocks that
/// were created during a tenure.
#[derive(Debug)]
pub struct TenureBlocks {
    /// The subset of Stacks blocks that were created during a tenure. This
    /// is always non-empty.
    blocks: Vec<NakamotoBlock>,
    /// The bitcoin block that this tenure builds off of.
    pub anchor_block_hash: BitcoinBlockHash,
    /// The height of the bitcoin block associated with the above block
    /// hash.
    pub anchor_block_height: BitcoinBlockHeight,
}

impl TenureBlocks {
    /// Create a new one
    pub fn try_new(blocks: Vec<NakamotoBlock>, info: SortitionInfo) -> Result<Self, Error> {
        if blocks.is_empty() {
            return Err(Error::EmptyStacksTenure);
        }
        Ok(Self {
            blocks,
            anchor_block_hash: info.burn_block_hash.into(),
            anchor_block_height: info.burn_block_height.into(),
        })
    }

    /// Get all the blocks contained in this object.
    ///
    /// # Note
    ///
    /// The struct doesn't need to contain all the blocks in a tenure.
    pub fn blocks(&self) -> &[NakamotoBlock] {
        &self.blocks
    }

    /// Return all the blocks contained in this object.
    ///
    /// # Note
    ///
    /// The struct doesn't need to contain all the blocks in a tenure.
    #[cfg(any(test, feature = "testing"))]
    pub fn into_blocks(self) -> Vec<NakamotoBlock> {
        self.blocks
    }
}

/// A slimmed down [`NakamotoBlockHeader`]
#[derive(Debug, Clone, PartialEq)]
pub struct StacksBlockHeader {
    /// The total number of StacksBlocks and NakamotoBlocks preceding this
    /// block in this block's history.
    pub block_height: StacksBlockHeight,
    /// The identifier for a block. It is the hash of the this block's
    /// header hash and the block's consensus hash.
    pub block_id: StacksBlockId,
    /// The index block hash of the immediate parent of this block. This is
    /// the hash of the parent block's hash and consensus hash.
    pub parent_block_id: StacksBlockId,
}

impl From<NakamotoBlockHeader> for StacksBlockHeader {
    fn from(value: NakamotoBlockHeader) -> Self {
        StacksBlockHeader {
            block_height: value.chain_length.into(),
            block_id: value.block_id(),
            parent_block_id: value.parent_block_id,
        }
    }
}

impl From<TenureBlocks> for TenureBlockHeaders {
    fn from(value: TenureBlocks) -> Self {
        let headers = value
            .blocks
            .into_iter()
            .map(|block| StacksBlockHeader::from(block.header))
            .collect();

        TenureBlockHeaders {
            headers,
            anchor_block_hash: value.anchor_block_hash,
            anchor_block_height: value.anchor_block_height,
        }
    }
}

/// This struct represents a non-empty subset of the Stacks block headers
/// that were created during a tenure.
#[derive(Debug)]
pub struct TenureBlockHeaders {
    /// The subset of Stacks block headers that of Nakamoto blocks that
    /// were created during a tenure. This is always non-empty.
    headers: Vec<StacksBlockHeader>,
    /// The bitcoin block that this tenure builds off of.
    pub anchor_block_hash: BitcoinBlockHash,
    /// The height of the bitcoin block associated with the above block
    /// hash.
    pub anchor_block_height: BitcoinBlockHeight,
}

impl TenureBlockHeaders {
    /// Get all the headers contained in this object.
    ///
    /// # Note
    ///
    /// * The returned slice is nonempty.
    /// * The struct doesn't need to contain all the headers of stacks
    ///   blocks in a tenure.
    pub fn headers(&self) -> &[StacksBlockHeader] {
        &self.headers
    }
}

/// An iterator over [`StacksBlock`]s
pub struct StacksBlockIter {
    /// The underlying iterator
    iter: std::vec::IntoIter<StacksBlockHeader>,
    /// The bitcoin block that this tenure builds off of.
    anchor_block_hash: BitcoinBlockHash,
}

impl Iterator for StacksBlockIter {
    type Item = StacksBlock;
    fn next(&mut self) -> Option<Self::Item> {
        let header = self.iter.next()?;
        Some(StacksBlock {
            block_hash: header.block_id.into(),
            block_height: header.block_height,
            parent_hash: header.parent_block_id.into(),
            bitcoin_anchor: self.anchor_block_hash,
        })
    }
}

impl std::iter::IntoIterator for TenureBlockHeaders {
    type Item = StacksBlock;
    type IntoIter = StacksBlockIter;

    fn into_iter(self) -> Self::IntoIter {
        StacksBlockIter {
            iter: self.headers.into_iter(),
            anchor_block_hash: self.anchor_block_hash,
        }
    }
}

/// These are the rejection reason codes for submitting a transaction
///
/// The official documentation specifies what to expect when there is a
/// rejection, and that documentation can be found here:
/// https://github.com/stacks-network/stacks-core/blob/2.5.0.0.5/docs/rpc-endpoints.md
#[derive(Debug, Clone, Copy, serde::Deserialize, strum::IntoStaticStr)]
#[strum(serialize_all = "SCREAMING_SNAKE_CASE")]
#[cfg_attr(feature = "testing", derive(serde::Serialize))]
pub enum RejectionReason {
    /// From MemPoolRejection::SerializationFailure
    Serialization,
    /// From MemPoolRejection::DeserializationFailure
    Deserialization,
    /// From MemPoolRejection::FailedToValidate
    SignatureValidation,
    /// From MemPoolRejection::FeeTooLow
    FeeTooLow,
    /// From MemPoolRejection::BadNonces
    BadNonce,
    /// From MemPoolRejection::NotEnoughFunds
    NotEnoughFunds,
    /// From MemPoolRejection::NoSuchContract
    NoSuchContract,
    /// From MemPoolRejection::NoSuchPublicFunction
    NoSuchPublicFunction,
    /// From MemPoolRejection::BadFunctionArgument
    BadFunctionArgument,
    /// From MemPoolRejection::ContractAlreadyExists
    ContractAlreadyExists,
    /// From MemPoolRejection::PoisonMicroblocksDoNotConflict
    PoisonMicroblocksDoNotConflict,
    /// From MemPoolRejection::NoAnchorBlockWithPubkeyHash
    PoisonMicroblockHasUnknownPubKeyHash,
    /// From MemPoolRejection::InvalidMicroblocks
    PoisonMicroblockIsInvalid,
    /// From MemPoolRejection::BadAddressVersionByte
    BadAddressVersionByte,
    /// From MemPoolRejection::NoCoinbaseViaMempool
    NoCoinbaseViaMempool,
    /// From MemPoolRejection::NoTenureChangeViaMempool
    NoTenureChangeViaMempool,
    /// From MemPoolRejection::NoSuchChainTip
    ServerFailureNoSuchChainTip,
    /// From MemPoolRejection::ConflictingNonceInMempool
    ConflictingNonceInMempool,
    /// From MemPoolRejection::TooMuchChaining
    TooMuchChaining,
    /// From MemPoolRejection::BadTransactionVersion
    BadTransactionVersion,
    /// From MemPoolRejection::TransferRecipientIsSender
    TransferRecipientCannotEqualSender,
    /// From MemPoolRejection::TransferAmountMustBePositive
    TransferAmountMustBePositive,
    /// From MemPoolRejection::DBError or MemPoolRejection::Other
    ServerFailureDatabase,
    /// From MemPoolRejection::EstimatorError
    EstimatorError,
    /// From MemPoolRejection::TemporarilyBlacklisted
    TemporarilyBlacklisted,
}

/// A rejection response from the node.
///
/// The official documentation specifies what to expect when there is a
/// rejection, and that documentation can be found here:
/// https://github.com/stacks-network/stacks-core/blob/2.5.0.0.5/docs/rpc-endpoints.md
#[derive(Debug, serde::Deserialize)]
#[cfg_attr(feature = "testing", derive(serde::Serialize))]
pub struct TxRejection {
    /// The error message. It should always be the string "transaction
    /// rejection".
    pub error: String,
    /// The reason code for the rejection.
    pub reason: RejectionReason,
    /// More details about the reason for the rejection.
    pub reason_data: Option<serde_json::Value>,
    /// The transaction ID of the rejected transaction.
    pub txid: Txid,
}

impl std::fmt::Display for TxRejection {
    fn fmt(&self, f: &mut std::fmt::Formatter<'_>) -> std::fmt::Result {
        let reason_str: &'static str = self.reason.into();
        write!(f, "transaction rejected from stacks mempool: {reason_str}")
    }
}

impl std::error::Error for TxRejection {}

/// The response from a POST /v2/transactions request
///
/// The stacks node returns three types of responses, either:
/// 1. A 200 status hex encoded txid in the response body (on acceptance)
/// 2. A 400 status with a JSON object body (on rejection),
/// 3. A 400/500 status string message about some other error (such as
///    using an unsupported address mode).
///
/// All good with the first response type, but the second response type
/// could be due to the fee being too low or because of a bad nonce. These
/// are retryable "error", so we distinguish them from the third kinds of
/// errors, which are likely not retryable.
#[derive(Debug, serde::Deserialize)]
#[serde(untagged)]
pub enum SubmitTxResponse {
    /// The transaction ID for the submitted transaction.
    Acceptance(StacksTxId),
    /// The response when the transaction is rejected from the node.
    Rejection(TxRejection),
}

/// The account info for a stacks address.
pub struct AccountInfo {
    /// The total balance of the account in micro-STX. This amount includes
    /// the amount locked.
    pub balance: u128,
    /// The amount locked (stacked) in micro-STX.
    pub locked: u128,
    /// The height of the stacks block where the above locked micro-STX
    /// will be unlocked.
    pub unlock_height: StacksBlockHeight,
    /// The next nonce for the account.
    pub nonce: u64,
}

/// The response from a GET /v2/data_var/<contract-principal>/<contract-name>/<var-name> request.
#[derive(Debug, Deserialize)]
pub struct DataVarResponse {
    /// The value of the data variable.
    #[serde(deserialize_with = "clarity_value_deserializer")]
    pub data: Value,
}

/// The request body for a POST /v2/contracts/call-read/<contract-principal>/<contract-name>/<fn-name> request.
#[derive(Debug, serde::Serialize)]
pub struct CallReadRequest {
    /// The simulated address of the sender.
    pub sender: String,
    /// The arguments to the function in index-order.
    pub arguments: Vec<String>,
}

/// The response from a POST /v2/contracts/call-read/<contract-principal>/<contract-name>/<fn-name> request.
#[derive(Debug, Deserialize)]
pub struct CallReadResponse {
    /// The result of the function call.
    #[serde(deserialize_with = "clarity_value_deserializer")]
    pub result: Value,
}

/// Helper function for converting a hexadecimal string into an integer.
fn parse_hex_u128(hex: &str) -> Result<u128, Error> {
    let hex_str = hex.trim_start_matches("0x");
    u128::from_str_radix(hex_str, 16).map_err(Error::ParseHexInt)
}

impl TryFrom<AccountEntryResponse> for AccountInfo {
    type Error = Error;

    fn try_from(value: AccountEntryResponse) -> Result<Self, Self::Error> {
        Ok(AccountInfo {
            balance: parse_hex_u128(&value.balance)?,
            locked: parse_hex_u128(&value.locked)?,
            nonce: value.nonce,
            unlock_height: value.unlock_height.into(),
        })
    }
}

<<<<<<< HEAD
/// The response from a GET /v2/info request to stacks-core
///
/// This type contains only a subset of the full response from stacks-core,
/// you can find the full response here:
/// <https://github.com/stacks-network/stacks-core/blob/bd9ee6310516b31ef4ecce07e42e73ed0f774ada/stackslib/src/net/api/getinfo.rs#L53-L85>
///
/// Note that the stacks blockchain information here is the same
/// corresponding fields returned from the `/v3/tenures/info` response.
#[derive(Debug, Clone, PartialEq, serde::Serialize, serde::Deserialize)]
pub struct GetNodeInfoResponse {
    /// The height of the tip of the canonical bitcoin blockchain.
    pub burn_block_height: BitcoinBlockHeight,
    /// The version of the stacks node that is connected to this signer.
    pub server_version: String,
    /// The height of the tip of the canonical stacks blockchain.
    pub stacks_tip_height: StacksBlockHeight,
    /// The block header hash of the tip of the canonical stacks
    /// blockchain. This is hashed with the consensus hash to create the
    /// block id.
    stacks_tip: BlockHeaderHash,
    /// The consensus hash of the tip of the canonical stacks blockchain.
    pub stacks_tip_consensus_hash: ConsensusHash,
}

impl GetNodeInfoResponse {
    /// Create a StacksBlockHash from the tip information of the canonical
    /// stacks blockchain.
    pub fn stacks_chain_tip(&self) -> StacksBlockHash {
        StacksBlockId::new(&self.stacks_tip_consensus_hash, &self.stacks_tip).into()
=======
/// Minimal model type representing an epoch entry in a `/v2/pox` response,
/// including only fields which we currently use.
///
/// Specifically, we do *not* use the `StacksEpochId` enum type from stacks-core
/// as it would break if Stacks introduces new epochs prior to our dependencies
/// being updated.
#[derive(Debug, Clone, PartialEq, Eq, Deserialize)]
struct PoxEpoch {
    /// String representation of the epoch ID, e.g. `Epoch11`, `Epoch30`, `Epoch33`, etc.
    epoch_id: String,
    /// The Bitcoin block height at which this epoch activates.
    start_height: BitcoinBlockHeight,
}

/// Minimal response type for the `/v2/pox` endpoint, including only fields
/// which we currently use.
#[derive(Debug, Clone, PartialEq, Eq, Deserialize)]
struct PoxResponse {
    /// The current Bitcoin block height, as known by the Stacks node based on
    /// its current Stacks tenure. Note that if the Stacks node is behind, this
    /// may be lower than the actual current Bitcoin block height.
    current_burnchain_block_height: BitcoinBlockHeight,
    /// The list of all known epochs, including their start heights. Used
    /// primarily to determine the start height of Stacks epoch 3.0 (Nakamoto).
    epochs: Vec<PoxEpoch>,
}

/// Information regarding whether or not we are in pre- or post-Nakamoto era.
#[derive(Debug, Clone, PartialEq, Eq)]
pub enum StacksEpochStatus {
    /// We are in the pre-Nakamoto era.
    PreNakamoto {
        /// The current Bitcoin block height, as known by the Stacks node based on
        /// its current Stacks tenure. Note that if the Stacks node is behind, this
        /// may be lower than the actual current Bitcoin block height.
        reported_bitcoin_height: BitcoinBlockHeight,
        /// The bitcoin block height at which the Nakamoto era (epoch 3.0+) starts.
        nakamoto_start_height: BitcoinBlockHeight,
    },
    /// We are in the post-Nakamoto era.
    PostNakamoto {
        /// The bitcoin block height at which the Nakamoto era started.
        nakamoto_start_height: BitcoinBlockHeight,
    },
}

impl StacksEpochStatus {
    /// Returns the bitcoin block height at which the Nakamoto era starts (epoch 3.0).
    pub fn nakamoto_start_height(&self) -> BitcoinBlockHeight {
        match self {
            StacksEpochStatus::PreNakamoto { nakamoto_start_height, .. } => *nakamoto_start_height,
            StacksEpochStatus::PostNakamoto { nakamoto_start_height } => *nakamoto_start_height,
        }
    }
}

impl TryFrom<PoxResponse> for StacksEpochStatus {
    type Error = Error;
    fn try_from(value: PoxResponse) -> Result<Self, Self::Error> {
        let current = value.current_burnchain_block_height;
        let maybe_start = value
            .epochs
            .into_iter()
            .find(|e| e.epoch_id == EPOCH_3_0_ID)
            .map(|e| e.start_height);

        match maybe_start {
            Some(start) if current < start => Ok(StacksEpochStatus::PreNakamoto {
                reported_bitcoin_height: current,
                nakamoto_start_height: start,
            }),
            Some(start) => Ok(StacksEpochStatus::PostNakamoto { nakamoto_start_height: start }),
            None => Err(Error::MissingNakamotoStartHeight),
        }
>>>>>>> 96f692ae
    }
}

/// A client for interacting with Stacks nodes and the Stacks API
#[derive(Debug, Clone)]
pub struct StacksClient {
    /// The base url for the Stacks node's RPC API.
    pub endpoint: Url,
    /// The client used to make the request.
    pub client: reqwest::Client,
}

impl StacksClient {
    /// Create a new instance of the Stacks client using the given
    /// StacksSettings.
    pub fn new(url: Url) -> Result<Self, Error> {
        let client = reqwest::Client::builder()
            .timeout(REQUEST_TIMEOUT)
            .build()?;

        Ok(Self { endpoint: url, client })
    }

    /// Calls a read-only public function on a given smart contract.
    #[tracing::instrument(skip_all)]
    pub async fn call_read(
        &self,
        contract_principal: &StacksAddress,
        contract_name: SmartContract,
        fn_name: ClarityName,
        sender: &StacksAddress,
        arguments: &[Value],
    ) -> Result<Value, Error> {
        let path = format!(
            "/v2/contracts/call-read/{contract_principal}/{contract_name}/{fn_name}?tip=latest"
        );

        let url = self
            .endpoint
            .join(&path)
            .map_err(|err| Error::PathJoin(err, self.endpoint.clone(), Cow::Owned(path)))?;

        // Turns out that serializing clarity values to hex can panic. One
        // such case happens when the buff-data is too large, more than one
        // MBs worth. For our uses this should never happen.
        let arguments = arguments
            .iter()
            .map(|value| value.serialize_to_hex())
            .collect::<Result<Vec<String>, _>>()
            .map_err(Box::new)
            .map_err(Error::ClarityValueSerialization)?;

        let body = CallReadRequest {
            sender: sender.to_string(),
            arguments,
        };

        tracing::debug!(
            %contract_principal,
            %contract_name,
            %fn_name,
            "Fetching contract data variable"
        );

        let instant = Instant::now();
        let response = self
            .client
            .post(url)
            .timeout(REQUEST_TIMEOUT)
            .json(&body)
            .send()
            .await
            .map_err(Error::StacksNodeRequest)?;

        Metrics::record_call_read(instant.elapsed(), contract_name, fn_name, &response);

        response
            .error_for_status()
            .map_err(Error::StacksNodeResponse)?
            .json::<CallReadResponse>()
            .await
            .map_err(Error::UnexpectedStacksResponse)
            .map(|x| x.result)
    }

    /// Retrieve the latest value of a data variable from the specified contract.
    ///
    /// This is done by making a
    /// `GET /v2/data_var/<contract-principal>/<contract-name>/<var-name>`
    /// request. In the request we specify that the proof should not be included
    /// in the response.
    #[tracing::instrument(skip_all)]
    pub async fn get_data_var(
        &self,
        contract_principal: &StacksAddress,
        contract_name: SmartContract,
        var_name: ClarityName,
    ) -> Result<Value, Error> {
        let path = format!("/v2/data_var/{contract_principal}/{contract_name}/{var_name}?proof=0");

        let url = self
            .endpoint
            .join(&path)
            .map_err(|err| Error::PathJoin(err, self.endpoint.clone(), Cow::Owned(path)))?;

        tracing::debug!(
            %contract_principal,
            %contract_name,
            %var_name,
            "fetching contract data variable"
        );

        let instant = Instant::now();
        let response = self
            .client
            .get(url)
            .timeout(REQUEST_TIMEOUT)
            .send()
            .await
            .map_err(Error::StacksNodeRequest)?;

        Metrics::record_data_var(instant.elapsed(), contract_name, var_name, &response);

        response
            .error_for_status()
            .map_err(Error::StacksNodeResponse)?
            .json::<DataVarResponse>()
            .await
            .map_err(Error::UnexpectedStacksResponse)
            .map(|x| x.data)
    }

    /// Retrieve the value of a map entry from the specified contract.
    ///
    /// This is done by making a `POST
    /// /v2/map_entry/<contract-principal>/<contract-name>/<map-name>`
    /// request. In the request we specify that the proof should not be
    /// included in the response.
    ///
    /// See here for the source handler of this endpoint:
    /// https://github.com/stacks-network/stacks-core/blob/c1a1f50fddcbc11054fae537103423e21221665a/stackslib/src/net/api/getmapentry.rs#L82-L97
    #[tracing::instrument(skip_all)]
    pub async fn get_map_entry(
        &self,
        contract_principal: &StacksAddress,
        contract_name: SmartContract,
        map_name: ClarityName,
        map_entry: &Value,
    ) -> Result<Option<Value>, Error> {
        let path = format!("/v2/map_entry/{contract_principal}/{contract_name}/{map_name}?proof=0");

        let url = self
            .endpoint
            .join(&path)
            .map_err(|err| Error::PathJoin(err, self.endpoint.clone(), Cow::Owned(path)))?;

        tracing::debug!(
            %contract_principal,
            %contract_name,
            %map_name,
            "fetching contract map entry"
        );

        let body = map_entry
            .serialize_to_hex()
            .map_err(Box::new)
            .map_err(Error::ClarityValueSerialization)?;

        let instant = Instant::now();
        let response = self
            .client
            .post(url)
            .timeout(REQUEST_TIMEOUT)
            .json(&serde_json::Value::String(body))
            .send()
            .await
            .map_err(Error::StacksNodeRequest)?;

        Metrics::record_map_entry(instant.elapsed(), contract_name, map_name, &response);
        // It looks like the stacks node returns a 404 if the data is not
        // available, see
        // https://github.com/stacks-network/stacks-core/blob/c1a1f50fddcbc11054fae537103423e21221665a/stackslib/src/net/api/getmapentry.rs#L223-L225C22
        if response.status() == StatusCode::NOT_FOUND {
            return Ok(None);
        }

        response
            .error_for_status()
            .map_err(Error::StacksNodeResponse)?
            .json::<DataVarResponse>()
            .await
            .map_err(Error::UnexpectedStacksResponse)
            .map(|x| Some(x.data))
    }

    /// Get the latest account info for the given address.
    ///
    /// This is done by making a GET /v2/accounts/<principal> request. In
    /// the request we specify that the nonce and balance proofs should not
    /// be included in the response.
    #[tracing::instrument(skip_all)]
    pub async fn get_account(&self, address: &StacksAddress) -> Result<AccountInfo, Error> {
        let path = format!("/v2/accounts/{address}?proof=0");
        let url = self
            .endpoint
            .join(&path)
            .map_err(|err| Error::PathJoin(err, self.endpoint.clone(), Cow::Owned(path)))?;

        tracing::debug!(%address, "fetching the latest account information");

        let response = self
            .client
            .get(url)
            .timeout(REQUEST_TIMEOUT)
            .send()
            .await
            .map_err(Error::StacksNodeRequest)?;

        response
            .error_for_status()
            .map_err(Error::StacksNodeResponse)?
            .json::<AccountEntryResponse>()
            .await
            .map_err(Error::UnexpectedStacksResponse)
            .and_then(AccountInfo::try_from)
    }

    /// Get the source of a deployed smart contract.
    ///
    /// # Notes
    ///
    /// This is done by makes a `GET
    /// /v2/contracts/source/<deployer-address>/<contract-name>?proof=0`
    /// request to the stacks node. This is useful just to know whether a
    /// contract has been deployed already or not. If the smart contract
    /// has not been deployed yet, the stacks node returns a 404 Not Found.
    #[tracing::instrument(skip_all)]
    pub async fn get_contract_source(
        &self,
        address: &StacksAddress,
        contract_name: &str,
    ) -> Result<ContractSrcResponse, Error> {
        let path = format!("/v2/contracts/source/{address}/{contract_name}?proof=0");
        let url = self
            .endpoint
            .join(&path)
            .map_err(|err| Error::PathJoin(err, self.endpoint.clone(), Cow::Owned(path)))?;

        let response = self
            .client
            .get(url)
            .timeout(REQUEST_TIMEOUT)
            .send()
            .await
            .map_err(Error::StacksNodeRequest)?;

        response
            .error_for_status()
            .map_err(Error::StacksNodeResponse)?
            .json()
            .await
            .map_err(Error::UnexpectedStacksResponse)
    }

    /// Submit a transaction to a Stacks node.
    ///
    /// This is done by making a POST /v2/transactions request to a Stacks
    /// node. That endpoint supports two different content-types in the
    /// request body: JSON, and an octet-stream. This function always sends
    /// the raw transaction bytes as an octet-stream.
    #[tracing::instrument(skip_all)]
    pub async fn submit_tx(&self, tx: &StacksTransaction) -> Result<SubmitTxResponse, Error> {
        let path = "/v2/transactions";
        let url = self
            .endpoint
            .join(path)
            .map_err(|err| Error::PathJoin(err, self.endpoint.clone(), Cow::Borrowed(path)))?;

        tracing::debug!(txid = %tx.txid(), "submitting transaction to the stacks node");
        let body = tx.serialize_to_vec();

        let response: reqwest::Response = self
            .client
            .post(url)
            .timeout(REQUEST_TIMEOUT)
            .header(CONTENT_TYPE, "application/octet-stream")
            .header(CONTENT_LENGTH, body.len())
            .body(body)
            .send()
            .await
            .map_err(Error::StacksNodeRequest)?;

        response
            .json()
            .await
            .map_err(Error::UnexpectedStacksResponse)
    }

    /// Estimate the current mempool transaction fees.
    ///
    /// This is done by making a POST /v2/fees/transaction request to a
    /// Stacks node. The response provides 3 estimates by default, but
    /// sometimes the stacks node cannot estimate the fees. When the node
    /// cannot estimate the fees, it returns a 400 response with a simple
    /// string message. This function does not try to distinguish between
    /// the different error modes.
    ///
    /// The docs for this RPC can be found here:
    /// https://docs.stacks.co/stacks-101/api#v2-fees-transaction
    #[tracing::instrument(skip_all)]
    pub async fn get_fee_estimate<T>(
        &self,
        payload: &T,
        tx_size: Option<u64>,
    ) -> Result<RPCFeeEstimateResponse, Error>
    where
        T: AsTxPayload + Send,
    {
        let path = "/v2/fees/transaction";
        let url = self
            .endpoint
            .join(path)
            .map_err(|err| Error::PathJoin(err, self.endpoint.clone(), Cow::Borrowed(path)))?;

        let tx_payload = payload.tx_payload().serialize_to_vec();
        let request_body = FeeRateEstimateRequestBody {
            estimated_len: tx_size,
            transaction_payload: blockstack_lib::util::hash::to_hex(&tx_payload),
        };
        let body = serde_json::to_string(&request_body).map_err(Error::JsonSerialize)?;

        tracing::debug!("making request to the stacks node for a tx fee estimate");
        let response: reqwest::Response = self
            .client
            .post(url)
            .timeout(REQUEST_TIMEOUT)
            .header(CONTENT_TYPE, "application/json")
            .header(CONTENT_LENGTH, body.len())
            .body(body)
            .send()
            .await
            .map_err(Error::StacksNodeRequest)?;

        // Only parse the JSON if it's a success status, otherwise return
        // an error.
        response
            .error_for_status()
            .map_err(Error::StacksNodeResponse)?
            .json()
            .await
            .map_err(Error::UnexpectedStacksResponse)
    }

    /// Fetch the raw stacks nakamoto block from a Stacks node given the
    /// Stacks block ID.
    ///
    /// # Note
    ///
    /// If the given block ID does not exist or is an ID for a non-Nakamoto
    /// block then a Result::Err is returned.
    #[tracing::instrument(skip(self))]
    async fn get_block(&self, block_id: &StacksBlockId) -> Result<NakamotoBlock, Error> {
        let path = format!("/v3/blocks/{}", block_id.to_hex());
        let url = self
            .endpoint
            .join(&path)
            .map_err(|err| Error::PathJoin(err, self.endpoint.clone(), Cow::Owned(path)))?;

        tracing::debug!("making request to the stacks node for the raw nakamoto block");

        let response = self
            .client
            .get(url)
            .timeout(REQUEST_TIMEOUT)
            .send()
            .await
            .map_err(Error::StacksNodeRequest)?;

        let resp = response
            .error_for_status()
            .map_err(Error::StacksNodeResponse)?
            .bytes()
            .await
            .map_err(Error::UnexpectedStacksResponse)?;

        NakamotoBlock::consensus_deserialize(&mut &*resp)
            .map_err(|err| Error::DecodeNakamotoBlock(err, block_id.clone()))
    }

    /// Fetch all Nakamoto ancestor blocks within the same tenure as the
    /// given block ID from a Stacks node.
    ///
    /// The response includes the Nakamoto block for the given block id.
    ///
    /// # Note
    ///
    /// If the given block ID does not exist or is an ID for a non-Nakamoto
    /// block then a Result::Err is returned.
    #[tracing::instrument(skip(self))]
    async fn get_tenure(&self, block_id: &StacksBlockId) -> Result<TenureBlocks, Error> {
        tracing::debug!("making initial request for nakamoto blocks within the tenure");
        let mut tenure_blocks = self.get_tenure_raw(block_id).await?;
        let mut prev_last_block_id = block_id.clone();

        // Given the response size limit of GET /v3/tenures/<block-id>
        // requests, there could be more blocks that we need to fetch.
        while let Some(last_block_id) = tenure_blocks.last().map(NakamotoBlock::block_id) {
            // To determine whether all blocks within a tenure have been
            // retrieved, we check if we've seen the last block in the
            // previous GET /v3/tenures/<block-id> response. Note that the
            // response always starts with the block corresponding to
            // <block-id> and is followed by its ancestors from the same
            // tenure.
            if last_block_id == prev_last_block_id {
                break;
            }

            tracing::debug!(%last_block_id, "fetching more nakamoto blocks within the tenure");
            let blocks = self.get_tenure_raw(&last_block_id).await?;

            // The first block in the GET /v3/tenures/<block-id> response
            // is always the block related to the given <block-id>. But we
            // already have that block, so we can skip adding it again.

            match blocks.first().map(|b| b.block_id()) {
                Some(received_id) if received_id == last_block_id => {}
                Some(received_id) => {
                    return Err(Error::GetTenureRawMismatch(received_id, last_block_id));
                }
                None => return Err(Error::EmptyStacksTenure),
            }

            tenure_blocks.extend(blocks.into_iter().skip(1));

            prev_last_block_id = last_block_id;
        }

        // If Self::get_tenure_raw returns with Ok(_) then the Vec will
        // include at least 1 Nakamoto block. Since we bail if there is an
        // error, this vector has at least one element.
        let Some(block) = tenure_blocks.last() else {
            return Err(Error::EmptyStacksTenure);
        };

        let info = self
            .get_sortition_info(&block.header.consensus_hash)
            .await?;

        TenureBlocks::try_new(tenure_blocks, info)
    }

    /// Make a GET /v3/tenures/<block-id> request for Nakamoto ancestor
    /// blocks with the same tenure as the given block ID from a Stacks
    /// node.
    ///
    /// # Notes
    ///
    /// * The GET /v3/tenures/<block-id> response is capped at ~16 MB, so a
    ///   single request may not return all Nakamoto blocks.
    /// * The response includes the Nakamoto block for the given block id.
    /// * If the given block ID does not exist or is an ID for a
    ///   non-Nakamoto block then a Result::Err is returned.
    #[tracing::instrument(skip(self))]
    async fn get_tenure_raw(&self, block_id: &StacksBlockId) -> Result<Vec<NakamotoBlock>, Error> {
        let path = format!("/v3/tenures/{}", block_id.to_hex());
        let url = self
            .endpoint
            .join(&path)
            .map_err(|err| Error::PathJoin(err, self.endpoint.clone(), Cow::Owned(path)))?;

        tracing::debug!("making request to the stacks node for the raw nakamoto block");

        let response = self
            .client
            .get(url)
            .timeout(REQUEST_TIMEOUT)
            .send()
            .await
            .map_err(Error::StacksNodeRequest)?;

        // The response here does not detail the number of blocks in the
        // response. So we essentially take the same implementation given
        // in [`StacksHttpResponse::decode_nakamoto_tenure`], which just
        // keeps decoding until there are no more bytes.
        let resp = response
            .error_for_status()
            .map_err(Error::StacksNodeResponse)?
            .bytes()
            .await
            .map_err(Error::UnexpectedStacksResponse)?;

        let bytes: &mut &[u8] = &mut resp.as_ref();
        let mut blocks = Vec::new();

        while !bytes.is_empty() {
            let block = NakamotoBlock::consensus_deserialize(bytes)
                .map_err(|err| Error::DecodeNakamotoTenure(err, block_id.clone()))?;

            blocks.push(block);
        }

        Ok(blocks)
    }

    /// Get information about the current tenure.
    ///
    /// Uses the GET /v3/tenures/info stacks node endpoint for retrieving
    /// tenure information.
    #[tracing::instrument(skip(self))]
    pub async fn get_tenure_info(&self) -> Result<RPCGetTenureInfo, Error> {
        let path = "/v3/tenures/info";
        let url = self
            .endpoint
            .join(path)
            .map_err(|err| Error::PathJoin(err, self.endpoint.clone(), Cow::Borrowed(path)))?;

        tracing::debug!("making request to the stacks node for the current tenure info");
        let response = self
            .client
            .get(url.clone())
            .timeout(REQUEST_TIMEOUT)
            .send()
            .await
            .map_err(Error::StacksNodeRequest)?;

        response
            .error_for_status()
            .map_err(Error::StacksNodeResponse)?
            .json()
            .await
            .map_err(Error::UnexpectedStacksResponse)
    }

    /// Get information about the sortition related to a consensus hash.
    ///
    /// Uses the GET /v3/sortitions stacks node endpoint for retrieving
    /// sortition information.
    #[tracing::instrument(skip(self))]
    pub async fn get_sortition_info(
        &self,
        consensus_hash: &ConsensusHash,
    ) -> Result<SortitionInfo, Error> {
        let path = format!("/v3/sortitions/consensus/{consensus_hash}");
        let url = self
            .endpoint
            .join(&path)
            .map_err(|err| Error::PathJoin(err, self.endpoint.clone(), Cow::Owned(path)))?;

        tracing::debug!("making request to the stacks node for sortition info");
        let response = self
            .client
            .get(url.clone())
            .timeout(REQUEST_TIMEOUT)
            .send()
            .await
            .map_err(Error::StacksNodeRequest)?;

        response
            .error_for_status()
            .map_err(Error::StacksNodeResponse)?
            .json::<Vec<SortitionInfo>>()
            .await
            .map_err(Error::UnexpectedStacksResponse)
            .and_then(|result| {
                // For `consensus` lookups we expect to get a list with a single element
                // https://github.com/stacks-network/stacks-core/blob/40059a57cd27e740c5e9d91a833fb2c975b0bf0b/docs/rpc/openapi.yaml#L693
                result
                    .into_iter()
                    .next()
                    .ok_or(Error::InvalidStacksResponse("missing sortition info"))
            })
    }

    /// Get PoX information from the Stacks node.
    #[tracing::instrument(skip(self))]
    pub async fn get_pox_info(&self) -> Result<PoxResponse, Error> {
        let path = "/v2/pox";
        let url = self
            .endpoint
            .join(path)
            .map_err(|err| Error::PathJoin(err, self.endpoint.clone(), Cow::Borrowed(path)))?;

        tracing::debug!("making request to the stacks node for the current PoX info");
        let response = self
            .client
            .get(url.clone())
            .timeout(REQUEST_TIMEOUT)
            .send()
            .await
            .map_err(Error::StacksNodeRequest)?;

        response
            .error_for_status()
            .map_err(Error::StacksNodeResponse)?
            .json()
            .await
            .map_err(Error::UnexpectedStacksResponse)
    }

    /// Get information about the current node.
    #[tracing::instrument(skip(self))]
    pub async fn get_node_info(&self) -> Result<GetNodeInfoResponse, Error> {
        let path = "/v2/info";
        let url = self
            .endpoint
            .join(path)
            .map_err(|err| Error::PathJoin(err, self.endpoint.clone(), Cow::Borrowed(path)))?;

        tracing::debug!("making request to the stacks node for the current node info");
        let response = self
            .client
            .get(url.clone())
            .timeout(REQUEST_TIMEOUT)
            .send()
            .await
            .map_err(Error::StacksNodeRequest)?;

        response
            .error_for_status()
            .map_err(Error::StacksNodeResponse)?
            .json()
            .await
            .map_err(Error::UnexpectedStacksResponse)
    }
}

/// Fetch all Nakamoto block headers that are not already stored in the
/// datastore, starting at the given [`StacksBlockId`].
///
/// This function returns the headers sorted in ascending order. So entries
/// at lower indices correspond to Stacks block with lower block height.
pub async fn fetch_unknown_ancestors<S, D>(
    stacks: &S,
    db: &D,
    block_id: &StacksBlockId,
) -> Result<Vec<TenureBlockHeaders>, Error>
where
    S: StacksInteract,
    D: DbRead + Send + Sync,
{
    let starting_tenure = stacks.get_tenure(block_id).await?;
    let mut headers: Vec<TenureBlockHeaders> = vec![starting_tenure.into()];
    let nakamoto_start_height = stacks.get_epoch_status().await?.nakamoto_start_height();

    while let Some(tenure) = headers.last() {
        // We won't get anymore Nakamoto blocks before this point, so
        // time to stop.
        if tenure.anchor_block_height <= nakamoto_start_height {
            tracing::debug!(
                %nakamoto_start_height,
                last_chain_length = %tenure.anchor_block_height,
                "all Nakamoto blocks fetched; stopping"
            );
            break;
        }
        // Tenure blocks are always non-empty, and this invariant is upheld
        // by the type. So no need to worry about the early break.
        let Some(header) = tenure.headers().last() else {
            break;
        };
        // We've seen this parent already, so time to stop.
        if db.stacks_block_exists(&header.parent_block_id).await? {
            tracing::debug!("parent block known in the database");
            break;
        }
        // There are more blocks to fetch, so let's get them.
        let tenure_blocks = stacks.get_tenure(&header.parent_block_id).await?;
        headers.push(tenure_blocks.into());
    }

    headers.reverse();
    Ok(headers)
}

/// A deserializer for Clarity's [`Value`] type that deserializes a hex-encoded
/// string which was serialized using Clarity's consensus serialization format.
fn clarity_value_deserializer<'de, D>(deserializer: D) -> Result<Value, D::Error>
where
    D: Deserializer<'de>,
{
    Value::try_deserialize_hex_untyped(&String::deserialize(deserializer)?)
        .map_err(serde::de::Error::custom)
}

/// Extract a set of public keys from a Clarity value.
///
/// The value is expected to be a sequence of 33 byte buffers, each of
/// which represents a compressed public key.
fn extract_signer_set(value: Value) -> Result<BTreeSet<PublicKey>, Error> {
    match value {
        // Iterate through each record in the list and convert it to a
        // public key. If the record is not a buffer, then return an error.
        Value::Sequence(SequenceData::List(ListData { data, .. })) => {
            data.into_iter().map(extract_public_key).collect()
        }
        // We expected the top-level value to be a list of buffers,
        // but we got something else.
        _ => Err(Error::InvalidStacksResponse(
            "expected a sequence but got something else",
        )),
    }
}

/// Extract a public key from a Clarity value.
///
/// In the sbtc-registry smart contract, public keys are compressed and
/// stored as 33 byte buffers.
fn extract_public_key(value: Value) -> Result<PublicKey, Error> {
    match value {
        Value::Sequence(SequenceData::Buffer(BuffData { data })) => PublicKey::from_slice(&data),
        _ => Err(Error::InvalidStacksResponse(
            "expected a buffer but got something else",
        )),
    }
}

/// Extract a aggregate key from a Clarity value.
///
/// In the sbtc-registry smart contract, the aggregate key is stored in the
/// `current-aggregate-pubkey` data var and is initialized to the 0x00
/// byte, allowing use to distinguish between the initial value and an
/// actual public key in that case. Ok(None) is returned if the value is
/// the initial value.
fn extract_aggregate_key(value: Value) -> Result<Option<PublicKey>, Error> {
    match value {
        Value::Sequence(SequenceData::Buffer(BuffData { data })) => {
            // The initial value of the data var is all zeros
            if data.as_slice() == [0u8] {
                Ok(None)
            } else {
                PublicKey::from_slice(&data).map(Some)
            }
        }
        _ => Err(Error::InvalidStacksResponse(
            "expected a buffer but got something else",
        )),
    }
}

/// Extract a signature threshold from a Clarity value.
///
/// In the sbtc-registry smart contract, the signature threshold is stored
/// in the `current-signature-threshold` data var and is initialized to 0,
/// allowing use to distinguish between the initial value and an actual
/// signature threshold. Ok(None) is returned if the value is the initial
/// value.
fn extract_signatures_required(value: Value) -> Result<Option<u16>, Error> {
    match value {
        Value::UInt(0) => Ok(None),
        Value::UInt(threshold) => Ok(Some(
            threshold.try_into().map_err(|_| Error::TypeConversion)?,
        )),
        _ => Err(Error::InvalidStacksResponse(
            "expected a uint but got something else",
        )),
    }
}

impl StacksInteract for StacksClient {
    async fn get_current_signer_set_info(
        &self,
        contract_principal: &StacksAddress,
    ) -> Result<Option<SignerSetInfo>, Error> {
        let result = self
            .call_read(
                contract_principal,
                SmartContract::SbtcRegistry,
                ClarityName(GET_SIGNER_SET_DATA_FN_NAME),
                contract_principal,
                &[],
            )
            .await?;

        match result {
            Value::Tuple(TupleData { mut data_map, .. }) => {
                let maybe_aggregate_key = data_map
                    .remove("current-aggregate-pubkey")
                    .map(extract_aggregate_key);
                let maybe_signer_set = data_map
                    .remove("current-signer-set")
                    .map(extract_signer_set);
                let maybe_signatures_required = data_map
                    .remove("current-signature-threshold")
                    .map(extract_signatures_required);

                let Some(Some(aggregate_key)) = maybe_aggregate_key.transpose()? else {
                    return Ok(None);
                };
                let Some(signer_set) = maybe_signer_set.transpose()? else {
                    return Ok(None);
                };
                let Some(Some(signatures_required)) = maybe_signatures_required.transpose()? else {
                    return Ok(None);
                };

                Ok(Some(SignerSetInfo {
                    aggregate_key,
                    signatures_required,
                    signer_set,
                }))
            }
            _ => Err(Error::InvalidStacksResponse(
                "expected a tuple but got something else",
            )),
        }
    }

    async fn get_current_signers_aggregate_key(
        &self,
        contract_principal: &StacksAddress,
    ) -> Result<Option<PublicKey>, Error> {
        let value = self
            .get_data_var(
                contract_principal,
                SmartContract::SbtcRegistry,
                ClarityName(CURRENT_AGGREGATE_PUBKEY_DATA_VAR_NAME),
            )
            .await?;

        extract_aggregate_key(value)
    }

    async fn is_deposit_completed(
        &self,
        deployer: &StacksAddress,
        outpoint: &OutPoint,
    ) -> Result<bool, Error> {
        let contract_name = SmartContract::SbtcRegistry;
        let fn_name = ClarityName(GET_DEPOSIT_STATUS_FN_NAME);

        // The transaction IDs are written in little endian format when
        // making the contract call that sets the deposit status, so we
        // need to do that here to make sure that it works as expected.
        let txid_data = outpoint.txid.to_le_bytes().to_vec();
        let txid = BuffData { data: txid_data };
        let arguments = [
            Value::Sequence(SequenceData::Buffer(txid)),
            Value::UInt(outpoint.vout as u128),
        ];
        let result = self
            .call_read(deployer, contract_name, fn_name, deployer, &arguments)
            .await?;

        // The `get-deposit-status` read-only function retrieves values
        // from a map in the smart contract using the `map-get?` Clarity
        // function. This map stores boolean values, setting them to `true`
        // when a deposit is completed and not setting them otherwise.
        // Therefore, a missing value implicitly means `false`.
        match result {
            Value::Optional(OptionalData { data }) => Ok(data.is_some()),
            _ => Err(Error::InvalidStacksResponse("did not get optional data")),
        }
    }

    async fn is_withdrawal_completed(
        &self,
        deployer: &StacksAddress,
        request_id: u64,
    ) -> Result<bool, Error> {
        let contract_name = SmartContract::SbtcRegistry;
        let map_name = ClarityName(WITHDRAWAL_STATUS_MAP_NAME);

        let map_entry = Value::UInt(request_id as u128);
        let result = self
            .get_map_entry(deployer, contract_name, map_name, &map_entry)
            .await?;

        // This map `withdrawal-status` in the smart contract stores
        // boolean values, setting them to `true` when a withdrawal is
        // accepted and `false` when rejected. Either value means the
        // request has been completed, while a missing value implicitly
        // means that the request has not been completed.
        match result {
            Some(Value::Optional(OptionalData { data })) => Ok(data.is_some()),
            _ => Err(Error::InvalidStacksResponse("did not get optional data")),
        }
    }

    async fn get_account(&self, address: &StacksAddress) -> Result<AccountInfo, Error> {
        self.get_account(address).await
    }

    async fn submit_tx(&self, tx: &StacksTransaction) -> Result<SubmitTxResponse, Error> {
        self.submit_tx(tx).await
    }

    async fn get_block(&self, block_id: &StacksBlockId) -> Result<NakamotoBlock, Error> {
        self.get_block(block_id).await
    }

    async fn get_tenure(&self, block_id: &StacksBlockId) -> Result<TenureBlocks, Error> {
        self.get_tenure(block_id).await
    }

    async fn get_tenure_info(&self) -> Result<RPCGetTenureInfo, Error> {
        self.get_tenure_info().await
    }

    async fn get_sortition_info(
        &self,
        consensus_hash: &ConsensusHash,
    ) -> Result<SortitionInfo, Error> {
        self.get_sortition_info(consensus_hash).await
    }

    /// Estimate the high priority transaction fee for the input
    /// transaction call given the current state of the mempool.
    ///
    /// This function attempts to use the POST /v2/fees/transaction
    /// endpoint on a stacks node to estimate the current high priority
    /// transaction fee for a given transaction. If the node does not
    /// have enough information to provide an estimate, we then get the
    /// current high priority fee for an STX transfer and use that as an
    /// estimate for the transaction fee.
    async fn estimate_fees<T>(
        &self,
        wallet: &SignerWallet,
        payload: &T,
        priority: FeePriority,
    ) -> Result<u64, Error>
    where
        T: AsTxPayload + Send + Sync,
    {
        let transaction_size = super::wallet::get_full_tx_size(payload, wallet)?;

        // In Stacks core, the minimum fee is 1 mSTX per byte, so take the
        // transaction size and multiply it by the TX_FEE_TX_SIZE_MULTIPLIER
        // here to ensure that 1) we'll be accepted in the mempool, 2) that we
        // have a decent margin above the absolute minimum fee.
        let default_min_fee = (transaction_size * TX_FEE_TX_SIZE_MULTIPLIER).min(MAX_TX_FEE);

        // Estimate attempt #1 - actual payload
        //
        // First we attempt to estimate the fee using the actual transaction
        // payload.
        let tx_size = Some(transaction_size);
        let tx_fee_estimate_response = self.get_fee_estimate(payload, tx_size).await;

        // If we get a valid response, then we use the fee estimate we received,
        // just ensuring that it doesn't exceed our maximum fee.
        match tx_fee_estimate_response {
            Ok(resp) => {
                let estimate = resp.extract_fee(priority).map(|estimate| estimate.fee);

                // If we got a valid estimate, then we use it.
                if let Some(estimate) = estimate {
                    return Ok(estimate.min(MAX_TX_FEE));
                }

                tracing::warn!(
                    "received a fee estimate response, but it did not contain a fee for the specified priority, falling back to STX transfer fee estimation"
                );
            }
            Err(error) => {
                tracing::warn!(%error, "could not estimate contract call fees using the transaction, falling back to STX transfer fee estimation");
            }
        }

        // Estimate attempt #2 - STX transfer
        //
        // Estimating STX transfers is simple since the estimate
        // doesn't depend on the recipient, amount, or memo. So a
        // dummy transfer payload will do.
        let stx_transfer_estimate_response = self
            .get_fee_estimate(&*DUMMY_STX_TRANSFER_PAYLOAD, None)
            .await;

        // If we get a valid response, then we use the fee estimate we received,
        // falling back to our calculated default minimum fee if for some reason
        // either we received an error or the estimate was malformed/didn't
        // contain a fee for the specified priority.
        match stx_transfer_estimate_response {
            Ok(resp) => {
                let rate = resp.extract_fee(priority).map(|estimate| estimate.fee_rate);

                // If for some reason we couldn't get the rate for the specified
                // priority, then we fall back to the default minimum fee.
                let Some(rate) = rate else {
                    return Ok(default_min_fee);
                };

                let estimate = ((rate * transaction_size as f64) as u64)
                    .min(MAX_TX_FEE) // Ensure we don't exceed our maximum fee
                    .max(transaction_size * MINIMUM_TX_FEE_RATE_PER_BYTE); // Ensure we don't go below the absolute minimum fee

                Ok(estimate)
            }
            Err(error) => {
                tracing::warn!(%error, "could not estimate STX fees using the Stacks node, falling back to transaction-size-based estimation");
                // Fallback to our calculated minimum fee if we couldn't get an estimate
                // from a Stacks node.
                Ok(default_min_fee)
            }
        }
    }

    async fn get_epoch_status(&self) -> Result<StacksEpochStatus, Error> {
        self.get_pox_info().await?.try_into()
    }

    async fn get_node_info(&self) -> Result<GetNodeInfoResponse, Error> {
        self.get_node_info().await
    }

    /// Get the source of a deployed smart contract.
    ///
    /// # Notes
    ///
    /// This is useful just to know whether a contract has been deployed
    /// already or not. If the smart contract has not been deployed yet,
    /// the stacks node returns a 404 Not Found.
    async fn get_contract_source(
        &self,
        address: &StacksAddress,
        contract_name: &str,
    ) -> Result<ContractSrcResponse, Error> {
        self.get_contract_source(address, contract_name).await
    }

    async fn get_sbtc_total_supply(&self, deployer: &StacksAddress) -> Result<Amount, Error> {
        let result = self
            .call_read(
                deployer,
                SmartContract::SbtcToken,
                ClarityName(GET_TOTAL_SUPPLY_FN_NAME),
                deployer,
                &[],
            )
            .await?;

        match result {
            Value::Response(response) => match *response.data {
                Value::UInt(total_supply) => Ok(Amount::from_sat(
                    u64::try_from(total_supply)
                        .map_err(|_| Error::InvalidStacksResponse("total supply is too large"))?,
                )),
                _ => Err(Error::InvalidStacksResponse(
                    "expected a uint but got something else",
                )),
            },
            _ => Err(Error::InvalidStacksResponse(
                "expected a response but got something else",
            )),
        }
    }
}

impl StacksInteract for ApiFallbackClient<StacksClient> {
    async fn get_current_signer_set_info(
        &self,
        contract_principal: &StacksAddress,
    ) -> Result<Option<SignerSetInfo>, Error> {
        self.exec(|client, retry| async move {
            let result = client.get_current_signer_set_info(contract_principal).await;
            retry.abort_if(|| matches!(result, Err(Error::InvalidStacksResponse(_))));
            result
        })
        .await
    }

    async fn get_current_signers_aggregate_key(
        &self,
        contract_principal: &StacksAddress,
    ) -> Result<Option<PublicKey>, Error> {
        self.exec(|client, retry| async move {
            let result = client
                .get_current_signers_aggregate_key(contract_principal)
                .await;
            retry.abort_if(|| matches!(result, Err(Error::InvalidStacksResponse(_))));
            result
        })
        .await
    }

    async fn is_deposit_completed(
        &self,
        contract_principal: &StacksAddress,
        outpoint: &OutPoint,
    ) -> Result<bool, Error> {
        self.exec(|client, retry| async move {
            let result = client
                .is_deposit_completed(contract_principal, outpoint)
                .await;
            retry.abort_if(|| matches!(result, Err(Error::InvalidStacksResponse(_))));
            result
        })
        .await
    }

    async fn is_withdrawal_completed(
        &self,
        contract_principal: &StacksAddress,
        request_id: u64,
    ) -> Result<bool, Error> {
        self.exec(|client, retry| async move {
            let result = client
                .is_withdrawal_completed(contract_principal, request_id)
                .await;
            retry.abort_if(|| matches!(result, Err(Error::InvalidStacksResponse(_))));
            result
        })
        .await
    }

    async fn get_account(&self, address: &StacksAddress) -> Result<AccountInfo, Error> {
        self.exec(|client, _| client.get_account(address)).await
    }

    async fn submit_tx(&self, tx: &StacksTransaction) -> Result<SubmitTxResponse, Error> {
        self.exec(|client, _| client.submit_tx(tx)).await
    }

    async fn get_block(&self, block_id: &StacksBlockId) -> Result<NakamotoBlock, Error> {
        self.exec(|client, _| client.get_block(block_id)).await
    }

    async fn get_tenure(&self, block_id: &StacksBlockId) -> Result<TenureBlocks, Error> {
        self.exec(|client, _| client.get_tenure(block_id)).await
    }

    async fn get_tenure_info(&self) -> Result<RPCGetTenureInfo, Error> {
        self.exec(|client, _| client.get_tenure_info()).await
    }

    async fn get_sortition_info(
        &self,
        consensus_hash: &ConsensusHash,
    ) -> Result<SortitionInfo, Error> {
        self.exec(|client, _| client.get_sortition_info(consensus_hash))
            .await
    }

    async fn estimate_fees<T>(
        &self,
        wallet: &SignerWallet,
        payload: &T,
        priority: FeePriority,
    ) -> Result<u64, Error>
    where
        T: AsTxPayload + Send + Sync,
    {
        self.exec(|client, _| StacksClient::estimate_fees(client, wallet, payload, priority))
            .await
    }

    async fn get_epoch_status(&self) -> Result<StacksEpochStatus, Error> {
        self.exec(|client, _| client.get_epoch_status()).await
    }

    async fn get_node_info(&self) -> Result<GetNodeInfoResponse, Error> {
        self.exec(|client, _| client.get_node_info()).await
    }

    async fn get_contract_source(
        &self,
        address: &StacksAddress,
        contract_name: &str,
    ) -> Result<ContractSrcResponse, Error> {
        // TODO: We need to properly catch catch certain errors and let
        // them pass. In particular, this error is fine:
        // ```rust
        // Error::StacksNodeResponse(error)
        //      if error.status() == Some(reqwest::StatusCode::NOT_FOUND)
        // ```
        self.get_client()
            .get_contract_source(address, contract_name)
            .await
    }

    async fn get_sbtc_total_supply(&self, deployer: &StacksAddress) -> Result<Amount, Error> {
        self.exec(|client, _| client.get_sbtc_total_supply(deployer))
            .await
    }
}

impl TryFrom<&Settings> for ApiFallbackClient<StacksClient> {
    type Error = Error;

    fn try_from(settings: &Settings) -> Result<Self, Self::Error> {
        let clients = settings
            .stacks
            .endpoints
            .iter()
            .map(|url| StacksClient::new(url.clone()))
            .collect::<Result<Vec<_>, _>>()?;

        ApiFallbackClient::new(clients).map_err(Error::FallbackClient)
    }
}

#[cfg(test)]
mod tests {
    use crate::config::NetworkKind;
    use crate::keys::{PrivateKey, PublicKey};
    use crate::stacks::wallet::get_full_tx_size;
    use crate::storage::DbWrite as _;
    use crate::storage::memory::Store;

    use assert_matches::assert_matches;
    use clarity::types::Address as _;
    use clarity::vm::ClarityName;
    use clarity::vm::types::{
        BuffData, BufferLength, ListData, ListTypeData, SequenceData, SequenceSubtype,
        TypeSignature,
    };
    use rand::rngs::OsRng;
    use secp256k1::Keypair;
    use test_case::test_case;
    use test_log::test;

    use super::*;
    use std::io::Read as _;

    fn generate_wallet(num_keys: u16, signatures_required: u16) -> SignerWallet {
        let network_kind = NetworkKind::Regtest;

        let public_keys = std::iter::repeat_with(|| Keypair::new_global(&mut OsRng))
            .map(|kp| kp.public_key().into())
            .take(num_keys as usize)
            .collect::<Vec<_>>();

        SignerWallet::new(&public_keys, signatures_required, network_kind, 0).unwrap()
    }

    #[ignore = "This is an integration test that hasn't been setup for CI yet"]
    #[test(tokio::test)]
    async fn fetch_unknown_ancestors_works() {
        let db = crate::testing::storage::new_test_database().await;

        let settings = Settings::new_from_default_config().unwrap();
        // This is an integration test that will read from the config, which provides
        // a list of endpoints, so we use the fallback client.
        let client: ApiFallbackClient<StacksClient> = TryFrom::try_from(&settings).unwrap();

        let info = client.get_tenure_info().await.unwrap();
        let tenures = fetch_unknown_ancestors(&client, &db, &info.tip_block_id).await;

        let blocks = tenures.unwrap();
        let headers = blocks
            .into_iter()
            .flat_map(TenureBlockHeaders::into_iter)
            .collect::<Vec<_>>();
        db.write_stacks_block_headers(headers).await.unwrap();

        crate::testing::storage::drop_db(db).await;
    }

    /// Test that get_blocks works as expected.
    ///
    /// The author took the following steps to set up this test:
    /// 1. Get Nakamoto running locally. This was done using
    ///    https://github.com/hirosystems/stacks-regtest-env/blob/feat/signer/docker-compose.yml
    ///    where the STACKS_BLOCKCHAIN_COMMIT was changed to
    ///    "3d96d53b35409859ca2baa2f0b6ddaa1fbd80265" and the
    ///    MINE_INTERVAL_EPOCH3 was set to "60s".
    /// 2. After Nakamoto is running, use a dummy test like
    ///    `fetching_last_tenure_blocks_works` to get the blocks for an
    ///    actual tenure. Note the block IDs for the first and last
    ///    `NakamotoBlock`s in the result. Note that the tenure info only
    ///    gives you the start block ids, you'll need to get the actual
    ///    block to get the last block in a tenure.
    /// 3. Use the block IDs from step (2) to make two curl requests:
    ///     * The tenure starting with the end block:
    ///     ```bash
    ///     curl http://localhost:20443/v3/tenures/<tenure-end-block-id> \
    ///         --output tests/fixtures/tenure-blocks-0-<tenure-end-block-id>.bin \
    ///         -vvv
    ///     ```
    ///     * The tenure starting at the tenure start block:
    ///     ```bash
    ///     curl http://localhost:20443/v3/tenures/<tenure-start-block-id> \
    ///         --output tests/fixtures/tenure-blocks-1-<tenure-start-block-id>.bin \
    ///         -vvv
    ///     ```
    /// 4. Done
    #[test_case(|url| StacksClient::new(url).unwrap(); "stacks-client")]
    #[test_case(|url| ApiFallbackClient::new(vec![StacksClient::new(url).unwrap()]).unwrap(); "fallback-client")]
    #[tokio::test]
    async fn get_blocks_test<F, C>(client: F)
    where
        C: StacksInteract,
        F: Fn(Url) -> C,
    {
        // Here we test that out code will handle the response from a
        // stacks node in the expected way.
        const TENURE_START_BLOCK_ID: &str =
            "5addaf4477a60a9bab28608aa2ec9ea9eb7d68aa038274ecac7a41fdca58e650";
        const TENURE_END_BLOCK_ID: &str =
            "e5fdeb1a51ba6eb297797a1c473e715c27dc81a58ba82c698f6a32eeccee9a5b";

        // Okay we need to set up the server to returned what a stacks node
        // would return. We load up a file that contains a response from an
        // actual stacks node in regtest mode.
        let path = format!("tests/fixtures/tenure-blocks-0-{TENURE_END_BLOCK_ID}.bin");
        let mut file = std::fs::File::open(path).unwrap();
        let mut buf1 = Vec::new();
        file.read_to_end(&mut buf1).unwrap();

        let mut stacks_node_server = mockito::Server::new_async().await;
        let endpoint_path_tenure_end = format!("/v3/tenures/{TENURE_END_BLOCK_ID}");
        let first_mock = stacks_node_server
            .mock("GET", endpoint_path_tenure_end.as_str())
            .with_status(200)
            .with_header("content-type", "application/octet-stream")
            .with_header("transfer-encoding", "chunked")
            .with_chunked_body(move |w| w.write_all(&buf1))
            .expect(1)
            .create();

        let path = "tests/fixtures/stacksapi-v3-sortitions.json";
        let mut file = std::fs::File::open(path).unwrap();
        let mut buf = Vec::new();
        file.read_to_end(&mut buf).unwrap();

        let called_endpoint = "/v3/sortitions/consensus/f9fff2c4c5e5f55788bbd62f6b41aeba99d982fd";
        stacks_node_server
            .mock("GET", called_endpoint)
            .with_status(200)
            .with_header("content-type", "application/octet-stream")
            .with_header("transfer-encoding", "chunked")
            .with_chunked_body(move |w| w.write_all(&buf))
            .expect(1)
            .create();

        // The StacksClient::get_blocks call should make at least two
        // requests to the stacks node if there are two or more Nakamoto
        // blocks within the same tenure. Our test setup has 23 blocks
        // within the tenure, so we need to tell the mock server what to
        // return in the second request.
        //
        // Also, worth noting is that the total size of the blocks within a
        // GET /v3/tenures/<block-id> is ~16 MB (via the MAX_MESSAGE_LEN
        // constant in stacks-core). The size of the blocks for this test
        // is well under 1 MB, so we get all the data during the first
        // request, which just don't know that until the second request.
        let path = format!("tests/fixtures/tenure-blocks-1-{TENURE_START_BLOCK_ID}.bin");
        let mut file = std::fs::File::open(path).unwrap();
        let mut buf2 = Vec::new();
        file.read_to_end(&mut buf2).unwrap();

        let endpoint_path_tenure_start = format!("/v3/tenures/{TENURE_START_BLOCK_ID}");
        let second_mock = stacks_node_server
            .mock("GET", endpoint_path_tenure_start.as_str())
            .with_status(200)
            .with_header("content-type", "application/octet-stream")
            .with_header("transfer-encoding", "chunked")
            .with_chunked_body(move |w| w.write_all(&buf2))
            .expect(1)
            .create();

        let client = client(url::Url::parse(stacks_node_server.url().as_str()).unwrap());

        let block_id = StacksBlockId::from_hex(TENURE_END_BLOCK_ID).unwrap();
        // The moment of truth, do the requests succeed?
        let blocks = client.get_tenure(&block_id).await.unwrap().blocks;
        assert!(blocks.len() > 1);

        // We know that the blocks are ordered as a chain, and we know the
        // first and last block IDs, let's check that.
        let last_block_id = StacksBlockId::from_hex(TENURE_START_BLOCK_ID).unwrap();
        let n = blocks.len() - 1;
        assert_eq!(blocks[0].block_id(), block_id);
        assert_eq!(blocks[n].block_id(), last_block_id);

        // Let's check that the returned blocks are distinct.
        let mut ans: Vec<StacksBlockId> = blocks.iter().map(|block| block.block_id()).collect();
        ans.sort();
        ans.dedup();
        assert_eq!(blocks.len(), ans.len());

        first_mock.assert();
        second_mock.assert();
    }

    #[tokio::test]
    async fn get_sbtc_total_supply_works() {
        let raw_json_response = r#"{
            "okay": true,
            "result": "0x070100000000000000000000000000000539"
        }"#;

        let mut stacks_node_server = mockito::Server::new_async().await;
        let mock = stacks_node_server
            .mock("POST", "/v2/contracts/call-read/SN3R84XZYA63QS28932XQF3G1J8R9PC3W76P9CSQS/sbtc-token/get-total-supply?tip=latest")
            .with_status(200)
            .with_header("content-type", "application/json")
            .with_body(raw_json_response)
            .expect(1)
            .create();

        let client = StacksClient::new(stacks_node_server.url().parse().unwrap()).unwrap();
        let result = client
            .get_sbtc_total_supply(
                &StacksAddress::from_string("SN3R84XZYA63QS28932XQF3G1J8R9PC3W76P9CSQS").unwrap(),
            )
            .await
            .unwrap();

        assert_eq!(result, Amount::from_sat(1337));
        mock.assert();
    }

    #[test_case(|url| StacksClient::new(url).unwrap(); "stacks-client")]
    #[test_case(|url| ApiFallbackClient::new(vec![StacksClient::new(url).unwrap()]).unwrap(); "fallback-client")]
    #[tokio::test]
    async fn get_tenure_info_works<F, C>(client: F)
    where
        C: StacksInteract,
        F: Fn(Url) -> C,
    {
        let raw_json_response = r#"{
            "consensus_hash": "e42b3a9ffce62376e1f36cf76c33cc23d9305de1",
            "tenure_start_block_id": "e08c740242092eb0b5f74756ce203db048a5156e444df531a7c29e2d952cf628",
            "parent_consensus_hash": "d9693fbdf0a9bab9ee5ffd3c4f52fef6e1da1899",
            "parent_tenure_start_block_id": "8ff4eb1ed4a2f83faada29f6012b7f86f476eafed9921dff8d2c14cdfa30da94",
            "tip_block_id": "8f61dc41560560e8122609e82966740075929ed663543d9ad6733f8fc32876c5",
            "tip_height": 2037,
            "reward_cycle": 11
        }"#;

        let mut stacks_node_server = mockito::Server::new_async().await;
        let first_mock = stacks_node_server
            .mock("GET", "/v3/tenures/info")
            .with_status(200)
            .with_header("content-type", "application/json")
            .with_body(raw_json_response)
            .expect(1)
            .create();

        let client = client(url::Url::parse(stacks_node_server.url().as_str()).unwrap());
        let resp = client.get_tenure_info().await.unwrap();
        let expected: RPCGetTenureInfo = serde_json::from_str(raw_json_response).unwrap();

        assert_eq!(resp, expected);
        first_mock.assert();
    }

    /// Helper method for generating a list of public keys.
    fn generate_pubkeys(count: u16) -> Vec<PublicKey> {
        (0..count)
            .map(|_| PublicKey::from_private_key(&PrivateKey::new(&mut rand::thread_rng())))
            .collect()
    }

    /// Helper method for creating a list of public keys as a Clarity [`Value::Sequence`].
    fn create_clarity_pubkey_list(public_keys: &[PublicKey]) -> Vec<Value> {
        public_keys
            .iter()
            .map(|pk| {
                Value::Sequence(SequenceData::Buffer(BuffData {
                    data: pk.serialize().to_vec(),
                }))
            })
            .collect()
    }

    #[test_case(|url| StacksClient::new(url).unwrap(); "stacks-client")]
    #[test_case(|url| ApiFallbackClient::new(vec![StacksClient::new(url).unwrap()]).unwrap(); "fallback-client")]
    #[tokio::test]
    async fn get_current_signer_set_fails_when_value_not_a_sequence<F, C>(client: F)
    where
        C: StacksInteract,
        F: Fn(Url) -> C,
    {
        let clarity_value = Value::Int(1234);
        let json_response = serde_json::json!({
            "okay": true,
            "result": format!("0x{}", clarity_value.serialize_to_hex().unwrap()),
        });
        let raw_json_response = serde_json::to_string(&json_response).unwrap();
        // Setup our mock server
        let mut stacks_node_server = mockito::Server::new_async().await;
        let mock = stacks_node_server
            .mock("POST", "/v2/contracts/call-read/ST000000000000000000002AMW42H/sbtc-registry/get-current-signer-data?tip=latest")
            .with_status(200)
            .with_header("content-type", "application/json")
            .with_body(&raw_json_response)
            .expect(1)
            .create();

        // Setup our Stacks client
        let client = client(url::Url::parse(stacks_node_server.url().as_str()).unwrap());

        // Make the request to the mock server
        let resp = client
            .get_current_signer_set_info(&StacksAddress::burn_address(false))
            .await;

        let err = resp.unwrap_err();
        assert!(matches!(err, Error::InvalidStacksResponse(_)));
        mock.assert();
    }

    #[test_case(0, |url| StacksClient::new(url).unwrap(); "stacks-client-empty-list")]
    #[test_case(128, |url| StacksClient::new(url).unwrap(); "stacks-client-list-128")]
    #[test_case(0, |url| ApiFallbackClient::new(vec![StacksClient::new(url).unwrap()]).unwrap(); "fallback-client-empty-list")]
    #[test_case(128, |url| ApiFallbackClient::new(vec![StacksClient::new(url).unwrap()]).unwrap(); "fallback-client-list-128")]
    #[tokio::test]
    async fn get_current_signer_set_info_works<F, C>(list_size: u16, client: F)
    where
        C: StacksInteract,
        F: Fn(Url) -> C,
    {
        // Create our simulated response JSON. This uses the same method to generate
        // the serialized list of public keys as the actual Stacks node does.
        let public_keys = generate_pubkeys(list_size);
        let signer_set = Value::Sequence(SequenceData::List(ListData {
            data: create_clarity_pubkey_list(&public_keys),
            type_signature: ListTypeData::new_list(
                TypeSignature::list_of(
                    TypeSignature::SequenceType(SequenceSubtype::BufferType(
                        BufferLength::try_from(33_usize).unwrap(),
                    )),
                    33,
                )
                .expect("failed to create sequence type signature"),
                128,
            )
            .expect("failed to create list type signature"),
        }));
        let aggregate_key = generate_pubkeys(list_size.min(1)).pop();
        let aggregate_key_clarity = Value::Sequence(SequenceData::Buffer(BuffData {
            data: aggregate_key
                .map(|pk| pk.serialize().to_vec())
                // 0x00 is the initial value of the aggregate key in the
                // sbtc-registry contract.
                .unwrap_or(vec![0; 1]),
        }));
        // The format of the response JSON is `{"data": "0x<serialized-value>"}` (excluding the proof).

        let tuple_data = [
            (
                ClarityName::from("current-signature-threshold"),
                Value::UInt(list_size as u128),
            ),
            (ClarityName::from("current-signer-set"), signer_set),
            (
                ClarityName::from("current-aggregate-pubkey"),
                aggregate_key_clarity,
            ),
        ]
        .to_vec();

        let clarity_value = Value::Tuple(TupleData::from_data(tuple_data).unwrap());

        let json_response = serde_json::json!({
            "okay": true,
            "result": format!("0x{}", clarity_value.serialize_to_hex().unwrap()),
        });
        let raw_json_response = serde_json::to_string(&json_response).unwrap();

        // Setup our mock server
        let mut stacks_node_server = mockito::Server::new_async().await;
        let mock = stacks_node_server
            .mock("POST", "/v2/contracts/call-read/ST000000000000000000002AMW42H/sbtc-registry/get-current-signer-data?tip=latest")
            .with_status(200)
            .with_header("content-type", "application/json")
            .with_body(&raw_json_response)
            .expect(1)
            .create();

        // Setup our Stacks client
        let client = client(url::Url::parse(stacks_node_server.url().as_str()).unwrap());

        // Make the request to the mock server
        let resp = client
            .get_current_signer_set_info(&StacksAddress::burn_address(false))
            .await
            .unwrap();

        let expected = aggregate_key.map(|aggregate_key| SignerSetInfo {
            aggregate_key,
            signer_set: public_keys.into_iter().collect(),
            signatures_required: list_size,
        });

        // Assert that the response is what we expect
        assert_eq!(resp, expected);
        mock.assert();
    }

    #[test_case(|url| StacksClient::new(url).unwrap(), false; "stacks-client-some")]
    #[test_case(|url| StacksClient::new(url).unwrap(), true; "stacks-client-none")]
    #[test_case(|url| ApiFallbackClient::new(vec![StacksClient::new(url).unwrap()]).unwrap(), false; "fallback-client-some")]
    #[test_case(|url| ApiFallbackClient::new(vec![StacksClient::new(url).unwrap()]).unwrap(), true; "fallback-client-none")]
    #[tokio::test]
    async fn get_current_signers_aggregate_key_works<F, C>(client: F, return_none: bool)
    where
        C: StacksInteract,
        F: Fn(Url) -> C,
    {
        let aggregate_key = generate_pubkeys(1)[0];

        let data;
        let expected;
        if return_none {
            // 0x00 is the initial value of the signers' aggregate key in
            // the sbtc-registry contract, and
            // get_current_signers_aggregate_key should return None when we
            // receive it.
            data = vec![0];
            expected = None;
        } else {
            data = aggregate_key.serialize().to_vec();
            expected = Some(aggregate_key);
        }
        let aggregate_key_clarity = Value::Sequence(SequenceData::Buffer(BuffData { data }));

        // The format of the response JSON is `{"data": "0x<serialized-value>"}` (excluding the proof).
        let raw_json_response = format!(
            r#"{{"data":"0x{}"}}"#,
            Value::serialize_to_hex(&aggregate_key_clarity).expect("failed to serialize value")
        );

        // Setup our mock server
        let mut stacks_node_server = mockito::Server::new_async().await;
        let mock = stacks_node_server
            .mock("GET", "/v2/data_var/ST1PQHQKV0RJXZFY1DGX8MNSNYVE3VGZJSRTPGZGM/sbtc-registry/current-aggregate-pubkey?proof=0")
            .with_status(200)
            .with_header("content-type", "application/json")
            .with_body(&raw_json_response)
            .expect(1)
            .create();

        // Setup our Stacks client
        let client = client(url::Url::parse(stacks_node_server.url().as_str()).unwrap());

        // Make the request to the mock server
        let resp = client
            .get_current_signers_aggregate_key(
                &StacksAddress::from_string("ST1PQHQKV0RJXZFY1DGX8MNSNYVE3VGZJSRTPGZGM")
                    .expect("failed to parse stacks address"),
            )
            .await
            .unwrap();

        // Assert that the response is what we expect
        assert_eq!(resp, expected);
        mock.assert();
    }

    #[test_case(0; "empty-list")]
    #[test_case(128; "list-128")]
    #[tokio::test]
    async fn get_data_var_works(list_size: u16) {
        // Create our simulated response JSON. This uses the same method to generate
        // the serialized list of public keys as the actual Stacks node does.
        let signer_set = Value::Sequence(SequenceData::List(ListData {
            data: create_clarity_pubkey_list(&generate_pubkeys(list_size)),
            type_signature: ListTypeData::new_list(
                TypeSignature::list_of(
                    TypeSignature::SequenceType(SequenceSubtype::BufferType(
                        BufferLength::try_from(33_usize).unwrap(),
                    )),
                    33,
                )
                .expect("failed to create sequence type signature"),
                128,
            )
            .expect("failed to create list type signature"),
        }));
        // The format of the response JSON is `{"data": "0x<serialized-value>"}` (excluding the proof).
        let raw_json_response = format!(
            r#"{{"data":"0x{}"}}"#,
            Value::serialize_to_hex(&signer_set).expect("failed to serialize value")
        );

        // Setup our mock server
        let mut stacks_node_server = mockito::Server::new_async().await;
        let mock = stacks_node_server
            .mock("GET", "/v2/data_var/ST1PQHQKV0RJXZFY1DGX8MNSNYVE3VGZJSRTPGZGM/sbtc-registry/current-signer-set?proof=0")
            .with_status(200)
            .with_header("content-type", "application/json")
            .with_body(&raw_json_response)
            .expect(1)
            .create();

        // Setup our Stacks client. We use a regular client here because we're
        // testing the `get_data_var` method.
        let client =
            StacksClient::new(url::Url::parse(stacks_node_server.url().as_str()).unwrap()).unwrap();

        // Make the request to the mock server
        let resp = client
            .get_data_var(
                &StacksAddress::from_string("ST1PQHQKV0RJXZFY1DGX8MNSNYVE3VGZJSRTPGZGM")
                    .expect("failed to parse stacks address"),
                SmartContract::SbtcRegistry,
                ClarityName("current-signer-set"),
            )
            .await
            .unwrap();

        // Assert that the response is what we expect
        let expected: DataVarResponse = serde_json::from_str(&raw_json_response).unwrap();
        assert_eq!(&resp, &expected.data);
        mock.assert();
    }

    #[test_case(Some(true); "complete-deposit")]
    #[test_case(None; "incomplete-deposit")]
    #[tokio::test]
    async fn is_deposit_completed_works(expected_response: Option<bool>) {
        // Create our simulated response JSON.
        let data = expected_response.map(|x| Box::new(Value::Bool(x)));
        let clarity_value = Value::Optional(OptionalData { data });
        let json_response = serde_json::json!({
            "okay": true,
            "result": format!("0x{}", clarity_value.serialize_to_hex().unwrap()),
        });
        let raw_json_response = serde_json::to_string(&json_response).unwrap();

        // Setup our mock server
        // POST /v2/contracts/call-read/<contract-principal>/sbtc-registry/get-deposit-status
        let mut stacks_node_server = mockito::Server::new_async().await;
        let mock = stacks_node_server
            .mock("POST", "/v2/contracts/call-read/ST000000000000000000002AMW42H/sbtc-registry/get-deposit-status?tip=latest")
            .with_status(200)
            .with_header("content-type", "application/json")
            .with_body(&raw_json_response)
            .expect(1)
            .create();

        let client =
            StacksClient::new(url::Url::parse(stacks_node_server.url().as_str()).unwrap()).unwrap();

        // Make the request to the mock server
        let response = client
            .is_deposit_completed(
                &StacksAddress::burn_address(false),
                &bitcoin::OutPoint::null(),
            )
            .await
            .unwrap();

        assert_eq!(response, expected_response.unwrap_or(false));
        mock.assert();
    }

    #[test_case(Some(true); "accepted-withdrawal")]
    #[test_case(Some(false); "rejected-withdrawal")]
    #[test_case(None; "incomplete-withdrawal")]
    #[tokio::test]
    async fn is_withdrawal_completed_works(expected_response: Option<bool>) {
        // Create our simulated response JSON.
        let data = expected_response.map(|x| Box::new(Value::Bool(x)));
        let clarity_value = Value::Optional(OptionalData { data });
        let json_response = serde_json::json!({
            "data": format!("0x{}", clarity_value.serialize_to_hex().unwrap()),
        });
        let raw_json_response = serde_json::to_string(&json_response).unwrap();

        // Setup our mock server
        // POST /v2/map_entry/<contract-principal>/sbtc-registry/withdrawal-status
        let mut stacks_node_server = mockito::Server::new_async().await;
        let mock = stacks_node_server
            .mock("POST", "/v2/map_entry/ST000000000000000000002AMW42H/sbtc-registry/withdrawal-status?proof=0")
            .with_status(200)
            .with_header("content-type", "application/json")
            .with_body(&raw_json_response)
            .expect(1)
            .create();

        let client =
            StacksClient::new(url::Url::parse(stacks_node_server.url().as_str()).unwrap()).unwrap();

        // Make the request to the mock server
        let response = client
            .is_withdrawal_completed(&StacksAddress::burn_address(false), 1)
            .await
            .unwrap();

        assert_eq!(response, expected_response.is_some());
        mock.assert();
    }

    // Check that if we don't get valid responses from the Stacks node for both
    // the transaction and STX transfer fee estimation requests, we fallback to
    // estimating the fee based on the size of the transaction payload.
    #[test_case(15, 11)]
    #[tokio::test]
    async fn estimate_fees_fallback_works(num_keys: u16, signatures_required: u16) {
        let wallet = generate_wallet(num_keys, signatures_required);
        let mut stacks_node_server = mockito::Server::new_async().await;

        // Setup a mock which will fail both the transaction and STX transfer
        // estimation request attempts.
        let mock = stacks_node_server
            .mock("POST", "/v2/fees/transaction")
            .with_status(400)
            .expect(2)
            .create();

        // Setup our Stacks client. We use a regular client here because we're
        // testing the `get_fee_estimate` method.
        let client =
            StacksClient::new(url::Url::parse(stacks_node_server.url().as_str()).unwrap()).unwrap();

        let expected_fee = get_full_tx_size(&*DUMMY_STX_TRANSFER_PAYLOAD, &wallet).unwrap()
            * TX_FEE_TX_SIZE_MULTIPLIER;

        let resp = client
            .estimate_fees(&wallet, &*DUMMY_STX_TRANSFER_PAYLOAD, FeePriority::High)
            .await
            .unwrap();

        assert_eq!(resp, expected_fee);

        mock.assert();
    }

    /// Check that everything works as expected in the happy path case.
    #[tokio::test]
    async fn get_fee_estimate_works() {
        let wallet = generate_wallet(1, 1);
        // The following was taken from a locally running stacks node for
        // the cost of a contract deploy.
        let raw_json_response = r#"{
            "estimated_cost":{
                "write_length":3893,
                "write_count":3,
                "read_length":94,
                "read_count":3,
                "runtime":157792
            },
            "estimated_cost_scalar":44,
            "estimations":[
                {"fee_rate":156.45435901001113,"fee":7679},
                {"fee_rate":174.56585442157953,"fee":7680},
                {"fee_rate":579.6667045875889,"fee":25505}
            ],
            "cost_scalar_change_by_byte":0.00476837158203125
        }"#;

        let mut stacks_node_server = mockito::Server::new_async().await;
        let first_mock = stacks_node_server
            .mock("POST", "/v2/fees/transaction")
            .with_status(200)
            .with_header("content-type", "application/json")
            .with_body(raw_json_response)
            .expect(4)
            .create();

        // Setup our Stacks client. We use a regular client here because we're
        // testing the `get_fee_estimate` method.
        let client =
            StacksClient::new(url::Url::parse(stacks_node_server.url().as_str()).unwrap()).unwrap();
        let resp = client
            .get_fee_estimate(&*DUMMY_STX_TRANSFER_PAYLOAD, None)
            .await
            .unwrap();
        let expected: RPCFeeEstimateResponse = serde_json::from_str(raw_json_response).unwrap();

        assert_eq!(resp, expected);

        // Now lets check that the interface function returns the requested
        // priority fees.
        let fee = client
            .estimate_fees(&wallet, &*DUMMY_STX_TRANSFER_PAYLOAD, FeePriority::Low)
            .await
            .unwrap();
        assert_eq!(fee, 7679);

        let fee = client
            .estimate_fees(&wallet, &*DUMMY_STX_TRANSFER_PAYLOAD, FeePriority::Medium)
            .await
            .unwrap();
        assert_eq!(fee, 7680);

        let fee = client
            .estimate_fees(&wallet, &*DUMMY_STX_TRANSFER_PAYLOAD, FeePriority::High)
            .await
            .unwrap();
        assert_eq!(fee, 25505);

        first_mock.assert();
    }

    #[tokio::test]
    async fn get_pox_info_works() {
        let raw_json_response =
            include_str!("../../tests/fixtures/stacksapi-get-pox-info-test-data.json");

        let mut stacks_node_server = mockito::Server::new_async().await;
        let mock = stacks_node_server
            .mock("GET", "/v2/pox")
            .with_status(200)
            .with_header("content-type", "application/json")
            .with_body(raw_json_response)
            .expect(1)
            .create();

        // Setup our Stacks client. We use a regular client here because we're
        // testing the `get_pox_info` method.
        let client =
            StacksClient::new(url::Url::parse(stacks_node_server.url().as_str()).unwrap()).unwrap();
        let resp = client.get_pox_info().await.unwrap();
        let expected: PoxResponse = serde_json::from_str(raw_json_response).unwrap();

        assert_eq!(resp, expected);
        mock.assert();
    }

    #[tokio::test]
    async fn get_epoch_info_works_with_full_response_body() {
        let raw_json_response =
            include_str!("../../tests/fixtures/stacksapi-get-pox-info-test-data.json");

        let mut stacks_node_server = mockito::Server::new_async().await;
        let mock = stacks_node_server
            .mock("GET", "/v2/pox")
            .with_status(200)
            .with_header("content-type", "application/json")
            .with_body(raw_json_response)
            .expect(1)
            .create();

        let client =
            StacksClient::new(url::Url::parse(stacks_node_server.url().as_str()).unwrap()).unwrap();
        let resp = client.get_epoch_status().await.unwrap();

        assert_matches!(resp, StacksEpochStatus::PostNakamoto { nakamoto_start_height }
            if nakamoto_start_height == BitcoinBlockHeight::from(232u64)
        );

        mock.assert();
    }

    #[tokio::test]
    async fn get_epoch_info_errors_when_epoch30_missing() {
        let raw_json_response = r#"{
            "current_burnchain_block_height": 1000,
            "epochs": [
                { "epoch_id": "Epoch10", "start_height": 0 },
                { "epoch_id": "Epoch20", "start_height": 500 }
            ]
        }"#;

        let mut stacks_node_server = mockito::Server::new_async().await;
        let mock = stacks_node_server
            .mock("GET", "/v2/pox")
            .with_status(200)
            .with_header("content-type", "application/json")
            .with_body(raw_json_response)
            .expect(1)
            .create();

        let client = StacksClient::new(stacks_node_server.url().parse().unwrap()).unwrap();
        let err = client.get_epoch_status().await.unwrap_err();
        assert_matches!(err, Error::MissingNakamotoStartHeight);
        mock.assert();
    }

    #[tokio::test]
    async fn get_epoch_info_pre_nakamoto() {
        // current < Epoch30 start -> PreNakamoto
        let raw_json_response = r#"{
            "current_burnchain_block_height": 1999,
            "epochs": [
                { "epoch_id": "Epoch10", "start_height": 0 },
                { "epoch_id": "Epoch30", "start_height": 2000 }
            ]
        }"#;

        let mut stacks_node_server = mockito::Server::new_async().await;
        let mock = stacks_node_server
            .mock("GET", "/v2/pox")
            .with_status(200)
            .with_header("content-type", "application/json")
            .with_body(raw_json_response)
            .expect(1)
            .create();

        let client = StacksClient::new(stacks_node_server.url().parse().unwrap()).unwrap();
        let resp = client.get_epoch_status().await.unwrap();

        assert_matches!(resp, StacksEpochStatus::PreNakamoto { reported_bitcoin_height, nakamoto_start_height }
            if reported_bitcoin_height == BitcoinBlockHeight::from(1999u64)
            && nakamoto_start_height == BitcoinBlockHeight::from(2000u64)
        );

        mock.assert();
    }

    #[tokio::test]
    async fn get_epoch_info_post_nakamoto() {
        // current >= Epoch30 start -> PostNakamoto
        let raw_json_response = r#"{
            "current_burnchain_block_height": 2000,
            "epochs": [
                { "epoch_id": "Epoch10", "start_height": 0 },
                { "epoch_id": "Epoch30", "start_height": 2000 }
            ]
        }"#;

        let mut stacks_node_server = mockito::Server::new_async().await;
        let mock = stacks_node_server
            .mock("GET", "/v2/pox")
            .with_status(200)
            .with_header("content-type", "application/json")
            .with_body(raw_json_response)
            .expect(1)
            .create();

        let client = StacksClient::new(stacks_node_server.url().parse().unwrap()).unwrap();
        let resp = client.get_epoch_status().await.unwrap();

        assert_matches!(
            resp,
            StacksEpochStatus::PostNakamoto { nakamoto_start_height }
                if nakamoto_start_height == BitcoinBlockHeight::from(2000u64)
        );

        mock.assert();
    }

    #[tokio::test]
    async fn get_epoch_info_ignores_unknown_epochs_after_epoch30() {
        // Unknown epochs (strings) after Epoch30 should not break parsing.
        let raw_json_response = r#"{
            "current_burnchain_block_height": 2500,
            "epochs": [
                { "epoch_id": "Epoch10", "start_height": 0 },
                { "epoch_id": "Epoch11", "start_height": 232 },
                { "epoch_id": "Epoch12", "start_height": 1456 },
                { "epoch_id": "Epoch30", "start_height": 2000 },
                { "epoch_id": "Epoch9999", "start_height": 3000 },
                { "epoch_id": "SomeFutureEpoch", "start_height": 4000 }
            ]
        }"#;

        let mut stacks_node_server = mockito::Server::new_async().await;
        let mock = stacks_node_server
            .mock("GET", "/v2/pox")
            .with_status(200)
            .with_header("content-type", "application/json")
            .with_body(raw_json_response)
            .expect(1)
            .create();

        let client = StacksClient::new(stacks_node_server.url().parse().unwrap()).unwrap();
        let resp = client.get_epoch_status().await.unwrap();

        assert_matches!(
            resp,
            StacksEpochStatus::PostNakamoto { nakamoto_start_height }
                if nakamoto_start_height == BitcoinBlockHeight::from(2000u64)
        );

        mock.assert();
    }

    #[tokio::test]
    async fn get_node_info_works() {
        let raw_json_response =
            include_str!("../../tests/fixtures/stacksapi-get-node-info-test-data.json");

        let mut stacks_node_server = mockito::Server::new_async().await;
        let mock = stacks_node_server
            .mock("GET", "/v2/info")
            .with_status(200)
            .with_header("content-type", "application/json")
            .with_body(raw_json_response)
            .expect(1)
            .create();

        // Setup our Stacks client. We use a regular client here because we're
        // testing the `get_node_info` method.
        let client =
            StacksClient::new(url::Url::parse(stacks_node_server.url().as_str()).unwrap()).unwrap();
        let resp = client.get_node_info().await.unwrap();
        let expected: GetNodeInfoResponse = serde_json::from_str(raw_json_response).unwrap();

        assert_eq!(resp, expected);
        mock.assert();
    }

    #[tokio::test]
    #[ignore = "This is an integration test that hasn't been setup for CI yet"]
    async fn fetching_last_tenure_blocks_works() {
        let settings = Settings::new_from_default_config().unwrap();
        // We use the fallback client here because the CI test reads from the config
        // which provides a list of endpoints.
        let client: ApiFallbackClient<StacksClient> = TryFrom::try_from(&settings).unwrap();
        let storage = Store::new_shared();

        let info = client.get_tenure_info().await.unwrap();
        let blocks = fetch_unknown_ancestors(&client, &storage, &info.tenure_start_block_id)
            .await
            .unwrap();
        assert!(!blocks.is_empty());
    }

    #[test_case("0x1A3B5C7D9E", 112665066910; "uppercase-112665066910")]
    #[test_case("0x1a3b5c7d9e", 112665066910; "lowercase-112665066910")]
    #[test_case("1a3b5c7d9e", 112665066910; "no-prefix-lowercase-112665066910")]
    #[test_case("0xF0", 240; "uppercase-240")]
    #[test_case("f0", 240; "no-prefix-lowercase-240")]
    fn parsing_integers(hex: &str, expected: u128) {
        let actual = parse_hex_u128(hex).unwrap();
        assert_eq!(actual, expected);
    }

    #[test_case(""; "empty-string")]
    #[test_case("0x"; "almost-empty-string")]
    #[test_case("ZZZ"; "invalid hex")]
    fn parsing_integers_bad_input(hex: &str) {
        assert!(parse_hex_u128(hex).is_err());
    }

    #[tokio::test]
    #[ignore = "This is an integration test that hasn't been setup for CI yet"]
    async fn fetching_account_information_works() {
        let settings = Settings::new_from_default_config().unwrap();
        // We use the fallback client here because the CI test reads from the config
        // which provides a list of endpoints.
        let client: ApiFallbackClient<StacksClient> = TryFrom::try_from(&settings).unwrap();

        let address = StacksAddress::burn_address(false);
        let account = client.get_account(&address).await.unwrap();
        assert_eq!(account.nonce, 0);
    }
}<|MERGE_RESOLUTION|>--- conflicted
+++ resolved
@@ -22,11 +22,6 @@
 use blockstack_lib::codec::StacksMessageCodec as _;
 use blockstack_lib::net::api::getaccount::AccountEntryResponse;
 use blockstack_lib::net::api::getcontractsrc::ContractSrcResponse;
-<<<<<<< HEAD
-use blockstack_lib::net::api::getpoxinfo::RPCPoxInfoData;
-=======
-use blockstack_lib::net::api::getinfo::RPCPeerInfoData;
->>>>>>> 96f692ae
 use blockstack_lib::net::api::getsortition::SortitionInfo;
 use blockstack_lib::net::api::gettenureinfo::RPCGetTenureInfo;
 use blockstack_lib::net::api::postfeerate::FeeRateEstimateRequestBody;
@@ -34,11 +29,7 @@
 use blockstack_lib::net::api::postfeerate::RPCFeeEstimateResponse;
 use blockstack_lib::types::chainstate::StacksAddress;
 use blockstack_lib::types::chainstate::StacksBlockId;
-<<<<<<< HEAD
-use clarity::types::StacksEpochId;
 use clarity::types::chainstate::BlockHeaderHash;
-=======
->>>>>>> 96f692ae
 use clarity::vm::Value;
 use clarity::vm::types::OptionalData;
 use clarity::vm::types::TupleData;
@@ -642,7 +633,6 @@
     }
 }
 
-<<<<<<< HEAD
 /// The response from a GET /v2/info request to stacks-core
 ///
 /// This type contains only a subset of the full response from stacks-core,
@@ -672,7 +662,9 @@
     /// stacks blockchain.
     pub fn stacks_chain_tip(&self) -> StacksBlockHash {
         StacksBlockId::new(&self.stacks_tip_consensus_hash, &self.stacks_tip).into()
-=======
+    }
+}
+
 /// Minimal model type representing an epoch entry in a `/v2/pox` response,
 /// including only fields which we currently use.
 ///
@@ -747,7 +739,6 @@
             Some(start) => Ok(StacksEpochStatus::PostNakamoto { nakamoto_start_height: start }),
             None => Err(Error::MissingNakamotoStartHeight),
         }
->>>>>>> 96f692ae
     }
 }
 
