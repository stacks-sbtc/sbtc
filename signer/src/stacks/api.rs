--- conflicted
+++ resolved
@@ -482,7 +482,56 @@
             .timeout(REQUEST_TIMEOUT)
             .build()?;
 
-        Ok(Self { endpoint: url, client })
+            Ok(Self { endpoint: url, client })
+    }
+
+    /// Calls a read-only public function on a given smart contract.
+    #[tracing::instrument(skip_all)]
+    pub async fn call_read(
+        &self,
+        contract_principal: &StacksAddress,
+        contract_name: &ContractName,
+        fn_name: &ClarityName,
+        sender: &StacksAddress,
+    ) -> Result<Value, Error> {
+        let path = format!(
+            "/v2/contracts/call-read/{}/{}/{}?tip=latest",
+            contract_principal, contract_name, fn_name
+        );
+
+        let url = self
+            .endpoint
+            .join(&path)
+            .map_err(|err| Error::PathJoin(err, self.endpoint.clone(), Cow::Owned(path)))?;
+
+        let body = CallReadRequest {
+            sender: sender.to_string(),
+            arguments: vec![], // TODO: Add when needed
+        };
+
+        tracing::debug!(
+            %contract_principal,
+            %contract_name,
+            %fn_name,
+            "Fetching contract data variable"
+        );
+
+        let response = self
+            .client
+            .post(url)
+            .timeout(REQUEST_TIMEOUT)
+            .json(&body)
+            .send()
+            .await
+            .map_err(Error::StacksNodeRequest)?;
+
+        response
+            .error_for_status()
+            .map_err(Error::StacksNodeResponse)?
+            .json::<CallReadResponse>()
+            .await
+            .map_err(Error::UnexpectedStacksResponse)
+            .map(|x| x.result)
     }
 
     /// Calls a read-only public function on a given smart contract.
@@ -1564,10 +1613,6 @@
         second_mock.assert();
     }
 
-<<<<<<< HEAD
-    #[test_case(|url| StacksClient::new(url).unwrap(); "stacks-client")]
-    #[test_case(|url| ApiFallbackClient::new(vec![StacksClient::new(url).unwrap()]).unwrap(); "fallback-client")]
-=======
     #[tokio::test]
     async fn get_sbtc_total_supply_works() {
         let raw_json_response = r#"{
@@ -1596,9 +1641,38 @@
         mock.assert();
     }
 
-    #[test_case(|url| StacksClient::new(url, 20).unwrap(); "stacks-client")]
-    #[test_case(|url| ApiFallbackClient::new(vec![StacksClient::new(url, 20).unwrap()]).unwrap(); "fallback-client")]
->>>>>>> c195a2ca
+    #[test_case(|url| StacksClient::new(url).unwrap(); "stacks-client")]
+    #[test_case(|url| ApiFallbackClient::new(vec![StacksClient::new(url).unwrap()]).unwrap(); "fallback-client")]
+    #[tokio::test]
+    async fn get_sbtc_total_supply_works() {
+        let raw_json_response = r#"{
+            "okay": true,
+            "result": "0x070100000000000000000000000000000539"
+        }"#;
+
+        let mut stacks_node_server = mockito::Server::new_async().await;
+        let mock = stacks_node_server
+            .mock("POST", "/v2/contracts/call-read/SN3R84XZYA63QS28932XQF3G1J8R9PC3W76P9CSQS/sbtc-token/get-total-supply?tip=latest")
+            .with_status(200)
+            .with_header("content-type", "application/json")
+            .with_body(raw_json_response)
+            .expect(1)
+            .create();
+
+        let client = StacksClient::new(stacks_node_server.url().parse().unwrap(), 20).unwrap();
+        let result = client
+            .get_sbtc_total_supply(
+                &StacksAddress::from_string("SN3R84XZYA63QS28932XQF3G1J8R9PC3W76P9CSQS").unwrap(),
+            )
+            .await
+            .unwrap();
+
+        assert_eq!(result, Amount::from_sat(1337));
+        mock.assert();
+    }
+
+    #[test_case(|url| StacksClient::new(url).unwrap(); "stacks-client")]
+    #[test_case(|url| ApiFallbackClient::new(vec![StacksClient::new(url).unwrap()]).unwrap(); "fallback-client")]
     #[tokio::test]
     async fn get_tenure_info_works<F, C>(client: F)
     where
