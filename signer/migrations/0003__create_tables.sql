--- conflicted
+++ resolved
@@ -80,12 +80,8 @@
     tweaked_aggregate_key BYTEA NOT NULL,
     encrypted_private_shares BYTEA NOT NULL,
     public_shares BYTEA NOT NULL,
-<<<<<<< HEAD
-    created_at TIMESTAMPTZ NOT NULL
-=======
     script_pubkey BYTEA NOT NULL,
     created_at TIMESTAMPTZ DEFAULT CURRENT_TIMESTAMP NOT NULL
->>>>>>> 1989f507
 );
 
 CREATE TABLE sbtc_signer.coordinator_broadcasts (
@@ -117,13 +113,10 @@
     txid BYTEA PRIMARY KEY,
     aggregate_key BYTEA NOT NULL,
     signer_set BYTEA[] NOT NULL,
-<<<<<<< HEAD
-=======
     -- This is one of those fields that might not be required in the future
     -- when Schnorr signatures are introduced.
     signatures_required INTEGER NOT NULL,
     created_at TIMESTAMPTZ DEFAULT CURRENT_TIMESTAMP NOT NULL,
->>>>>>> 1989f507
     FOREIGN KEY (txid) REFERENCES sbtc_signer.transactions(txid) ON DELETE CASCADE
 );
 
