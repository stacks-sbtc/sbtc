--- conflicted
+++ resolved
@@ -152,12 +152,7 @@
     created_at          TIMESTAMPTZ DEFAULT CURRENT_TIMESTAMP NOT NULL
 );
 
-<<<<<<< HEAD
--- DEPRECATED: dropped in migration 0013__consolidate_withdrawal_tables.
--- Use `sbtc_signer.withdrawal_requests` instead.
-=======
 -- DEPRECATED: Use `sbtc_signer.withdrawal_requests` instead.
->>>>>>> 42ab6ca1
 CREATE TABLE sbtc_signer.withdrawal_create_events (
     id           BIGSERIAL PRIMARY KEY,
     txid         BYTEA   NOT NULL,
