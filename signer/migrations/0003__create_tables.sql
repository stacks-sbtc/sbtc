CREATE TYPE sbtc_signer.transaction_type AS ENUM (
    'sbtc_transaction',
    'deposit_request',
    'withdraw_request',
    'deposit_accept',
    'withdraw_accept',
    'withdraw_reject',
    'rotate_keys',
    'donation'
);

CREATE TABLE sbtc_signer.bitcoin_blocks (
    block_hash BYTEA PRIMARY KEY,
    block_height BIGINT NOT NULL,
    parent_hash BYTEA NOT NULL,
    created_at TIMESTAMPTZ DEFAULT CURRENT_TIMESTAMP NOT NULL
);
-- Index to serve queries filtering on `parent_hash`. This is commonly used when
-- "walking" the chain in recursive CTE's.
CREATE INDEX ix_bitcoin_blocks_parent_hash ON sbtc_signer.bitcoin_blocks(parent_hash);

CREATE TABLE sbtc_signer.stacks_blocks (
    block_hash BYTEA PRIMARY KEY,
    block_height BIGINT NOT NULL,
    parent_hash BYTEA NOT NULL,
    bitcoin_anchor BYTEA NOT NULL,
    created_at TIMESTAMPTZ DEFAULT CURRENT_TIMESTAMP NOT NULL
);
-- Index to serve queries filtering on `parent_hash`. This is commonly used when
-- "walking" the chain in recursive CTE's.

CREATE TABLE sbtc_signer.deposit_requests (
    txid BYTEA NOT NULL,
    output_index INTEGER NOT NULL,
    spend_script BYTEA NOT NULL,
    reclaim_script BYTEA NOT NULL,
    recipient TEXT NOT NULL,
    amount BIGINT NOT NULL,
    max_fee BIGINT NOT NULL,
    lock_time BIGINT NOT NULL,
    -- this is an x-only public key, we need column comments
    signers_public_key BYTEA NOT NULL,
    sender_script_pub_keys BYTEA[] NOT NULL,
    created_at TIMESTAMPTZ DEFAULT CURRENT_TIMESTAMP NOT NULL,
    PRIMARY KEY (txid, output_index)
);

CREATE TABLE sbtc_signer.deposit_signers (
    txid BYTEA NOT NULL,
    output_index INTEGER NOT NULL,
    signer_pub_key BYTEA NOT NULL,
    -- this specifies whether the signer is a part of the signer set
    -- associated with the deposit_request.signers_public_key
    can_sign BOOLEAN NOT NULL,
    can_accept BOOLEAN NOT NULL,
    created_at TIMESTAMPTZ DEFAULT CURRENT_TIMESTAMP NOT NULL,
    PRIMARY KEY (txid, output_index, signer_pub_key),
    FOREIGN KEY (txid, output_index) REFERENCES sbtc_signer.deposit_requests(txid, output_index) ON DELETE CASCADE
);
-- Index to serve queries filtering on `signer_pub_key`.
CREATE INDEX ix_deposit_signers_signer_pub_key ON sbtc_signer.deposit_signers(signer_pub_key);

CREATE TABLE sbtc_signer.withdrawal_requests (
    request_id BIGINT NOT NULL,
    txid BYTEA NOT NULL,
    block_hash BYTEA NOT NULL,
    recipient BYTEA NOT NULL,
    amount BIGINT NOT NULL,
    max_fee BIGINT NOT NULL,
    sender_address TEXT NOT NULL,
    created_at TIMESTAMPTZ DEFAULT CURRENT_TIMESTAMP NOT NULL,
    PRIMARY KEY (request_id, block_hash),
    FOREIGN KEY (block_hash) REFERENCES sbtc_signer.stacks_blocks(block_hash) ON DELETE CASCADE
);

CREATE TABLE sbtc_signer.withdrawal_signers (
    request_id BIGINT NOT NULL,
    txid BYTEA NOT NULL,
    block_hash BYTEA NOT NULL,
    signer_pub_key BYTEA NOT NULL,
    is_accepted BOOLEAN NOT NULL,
    created_at TIMESTAMPTZ DEFAULT CURRENT_TIMESTAMP NOT NULL,
    PRIMARY KEY (request_id, block_hash, signer_pub_key),
    FOREIGN KEY (request_id, block_hash) REFERENCES sbtc_signer.withdrawal_requests(request_id, block_hash) ON DELETE CASCADE
);

CREATE TABLE sbtc_signer.transactions (
    txid BYTEA PRIMARY KEY,
    tx BYTEA NOT NULL,
    tx_type sbtc_signer.transaction_type NOT NULL,
    created_at TIMESTAMPTZ DEFAULT CURRENT_TIMESTAMP NOT NULL
);
-- Index to serve queries filtering on `tx_type`.
CREATE INDEX ix_transactions_tx_type ON sbtc_signer.transactions(tx_type);
-- Index to serve queries ordering on `created_at`.
CREATE INDEX ix_transactions_created_at ON sbtc_signer.transactions(created_at);

CREATE TABLE sbtc_signer.dkg_shares (
    aggregate_key BYTEA PRIMARY KEY,
    tweaked_aggregate_key BYTEA NOT NULL,
    encrypted_private_shares BYTEA NOT NULL,
    public_shares BYTEA NOT NULL,
    script_pubkey BYTEA NOT NULL,
    signer_set_public_keys BYTEA[] NOT NULL,
    signature_share_threshold INTEGER NOT NULL,
    created_at TIMESTAMPTZ DEFAULT CURRENT_TIMESTAMP NOT NULL
);

CREATE TABLE sbtc_signer.bitcoin_transactions (
    txid BYTEA NOT NULL,
    block_hash BYTEA NOT NULL,
    PRIMARY KEY (txid, block_hash),
    FOREIGN KEY (txid) REFERENCES sbtc_signer.transactions(txid) ON DELETE CASCADE,
    FOREIGN KEY (block_hash) REFERENCES sbtc_signer.bitcoin_blocks(block_hash) ON DELETE CASCADE
);
-- Index to serve queries which filter transactions soley on `block_hash`. The
-- PK won't help here as it is a compound key where `block_hash` is a 2nd level.
CREATE INDEX ix_bitcoin_transactions_block_hash ON sbtc_signer.bitcoin_transactions(block_hash);

CREATE TABLE sbtc_signer.stacks_transactions (
    txid BYTEA NOT NULL,
    block_hash BYTEA NOT NULL,
    PRIMARY KEY (txid, block_hash),
    FOREIGN KEY (txid) REFERENCES sbtc_signer.transactions(txid) ON DELETE CASCADE,
    FOREIGN KEY (block_hash) REFERENCES sbtc_signer.stacks_blocks(block_hash) ON DELETE CASCADE
);

CREATE TABLE sbtc_signer.rotate_keys_transactions (
    txid            BYTEA PRIMARY KEY,
    address         TEXT    NOT NULL,
    aggregate_key   BYTEA   NOT NULL,
    signer_set      BYTEA[] NOT NULL,
    -- This is one of those fields that might not be required in the future
    -- when Schnorr signatures are introduced.
    signatures_required INTEGER NOT NULL,
    created_at TIMESTAMPTZ DEFAULT CURRENT_TIMESTAMP NOT NULL
);

CREATE TABLE sbtc_signer.completed_deposit_events (
    id                  BIGSERIAL PRIMARY KEY,
    txid                BYTEA   NOT NULL,
    block_hash          BYTEA   NOT NULL,
    amount              BIGINT  NOT NULL,
    bitcoin_txid        BYTEA   NOT NULL,
    output_index        BIGINT  NOT NULL,
    sweep_block_hash    BYTEA   NOT NULL,
    sweep_block_height  BIGINT  NOT NULL,
    sweep_txid          BYTEA   NOT NULL,
    created_at          TIMESTAMPTZ DEFAULT CURRENT_TIMESTAMP NOT NULL
);

CREATE TABLE sbtc_signer.withdrawal_create_events (
    id           BIGSERIAL PRIMARY KEY,
    txid         BYTEA   NOT NULL,
    block_hash   BYTEA   NOT NULL,
    request_id   BIGINT  NOT NULL,
    amount       BIGINT  NOT NULL,
    sender       VARCHAR NOT NULL,
    recipient    BYTEA   NOT NULL,
    max_fee      BIGINT  NOT NULL,
    block_height BIGINT  NOT NULL,
    created_at   TIMESTAMPTZ DEFAULT CURRENT_TIMESTAMP NOT NULL
);

CREATE TABLE sbtc_signer.withdrawal_accept_events (
    id                  BIGSERIAL PRIMARY KEY,
    txid                BYTEA   NOT NULL,
    block_hash          BYTEA   NOT NULL,
    request_id          BIGINT  NOT NULL,
    signer_bitmap       BYTEA   NOT NULL,
    bitcoin_txid        BYTEA   NOT NULL,
    output_index        BIGINT  NOT NULL,
    fee                 BIGINT  NOT NULL,
    sweep_block_hash    BYTEA   NOT NULL,
    sweep_block_height  BIGINT  NOT NULL,
    sweep_txid          BYTEA   NOT NULL,
    created_at          TIMESTAMPTZ DEFAULT CURRENT_TIMESTAMP NOT NULL
);

CREATE TABLE sbtc_signer.withdrawal_reject_events (
    id            BIGSERIAL PRIMARY KEY,
    txid          BYTEA  NOT NULL,
    block_hash    BYTEA  NOT NULL,
    request_id    BIGINT NOT NULL,
    signer_bitmap BYTEA  NOT NULL,
    created_at    TIMESTAMPTZ DEFAULT CURRENT_TIMESTAMP NOT NULL
);

-- Represents an individual transaction within a broadcasted sweep transaction
-- package. Individual deposit and withdrawal requests reference back to these
-- transactions to keep track of both the overall transaction package as well as
-- the individual Bitcoin transactions they are related to.
CREATE TABLE sbtc_signer.sweep_transactions (
    -- The Bitcoin transaction ID of the transaction.
    txid BYTEA PRIMARY KEY NOT NULL,
    -- The signer UTXO being spent in this transaction.
    signer_prevout_txid BYTEA NOT NULL,
    signer_prevout_output_index INTEGER NOT NULL,
    signer_prevout_amount BIGINT NOT NULL,
    signer_prevout_script_pubkey BYTEA NOT NULL,
    -- The total _output_ amount of the transaction.
    amount BIGINT NOT NULL,
    -- The fee paid for the transaction.
    fee BIGINT NOT NULL,
    -- The Bitcoin "virtual size" of the transaction.
    vsize INTEGER NOT NULL,
    -- The Bitcoin block hash at which this package was created.
    created_at_block_hash BYTEA NOT NULL,
    -- The Bitcoin market fee rate at the time this package was created.
    market_fee_rate DOUBLE PRECISION NOT NULL,
    -- Timestamp of when this package was created.
    created_at TIMESTAMPTZ DEFAULT CURRENT_TIMESTAMP NOT NULL
);

CREATE TYPE sbtc_signer.output_type AS ENUM (
    'signers_output',
    'signers_op_return',
    'withdrawal',
    'donation'
);

-- A table for all bitcoin transaction outputs relevant for the signers.
CREATE TABLE sbtc_signer.bitcoin_tx_outputs (
    -- the transaction ID that created the output
    txid BYTEA NOT NULL,
    -- The index of the output in the transaction.
    output_index INTEGER NOT NULL,
    -- The amount locked in the output,
    amount BIGINT NOT NULL,
    -- The scriptPubKey of the output
    script_pubkey BYTEA NOT NULL,
    -- The type of UTXO this is
    output_type sbtc_signer.output_type NOT NULL,
    -- a timestamp of when this record was created in the database.
    created_at TIMESTAMPTZ DEFAULT CURRENT_TIMESTAMP NOT NULL,
    PRIMARY KEY (txid, output_index)
);

CREATE TYPE sbtc_signer.prevout_type AS ENUM (
    'signers_input',
    'deposit'
);

-- A table for all bitcoin transaction inputs spent by the signers.
CREATE TABLE sbtc_signer.bitcoin_tx_inputs (
    -- the ID of the transaction spending the transaction output
    txid BYTEA NOT NULL,
    -- The ID of the transaction that created the TXO being spent.
    prevout_txid BYTEA NOT NULL,
    -- The index of the prevout in the transaction that created the TXO.
    prevout_output_index INTEGER NOT NULL,
    -- The amount of the prevout being spent.
    amount BIGINT NOT NULL,
    -- The scriptPubKey of the prevout
    script_pubkey BYTEA NOT NULL,
    -- The type of UTXO this is
    prevout_type sbtc_signer.prevout_type NOT NULL,
    -- a timestamp of when this record was created in the database.
    created_at TIMESTAMPTZ DEFAULT CURRENT_TIMESTAMP NOT NULL,
    PRIMARY KEY (txid, prevout_txid, prevout_output_index)
);

-- Represents a single withdrawal request which has been included in a sweep
-- transaction package. Withdrawal requests have a unique ID so we use that here
-- to reference the withdrawal request together with its Stacks block hash,
-- which can be retrieved from the `withdrawal_requests` table.
CREATE TABLE sbtc_signer.swept_withdrawals (
    sweep_transaction_txid BYTEA NOT NULL,
    -- The index of the sweep output in the sweep transaction.
    output_index INTEGER NOT NULL,
    -- The ID of the withdrawal request, referencing the `withdrawal_requests`
    -- table.
    withdrawal_request_id BIGINT NOT NULL,
    -- The Stacks block hash of the withdrawal request, referencing the
    -- `withdrawal_requests` table.
    withdrawal_request_block_hash BYTEA NOT NULL,

    PRIMARY KEY (sweep_transaction_txid, output_index),

    FOREIGN KEY (sweep_transaction_txid)
        REFERENCES sbtc_signer.sweep_transactions(txid),

    FOREIGN KEY (withdrawal_request_id, withdrawal_request_block_hash)
        REFERENCES sbtc_signer.withdrawal_requests(request_id, block_hash)
);
-- Our main index which will cover searches by 'withdrawal_request_id' and
-- 'withdrawal_request_block_hash' while also restricting the combination to be
-- unique per 'sweep_transaction_id'.
CREATE UNIQUE INDEX uix_swept_req_id_req_block_hash_pkgd_txid
    ON sbtc_signer.swept_withdrawals(withdrawal_request_id, withdrawal_request_block_hash, sweep_transaction_txid);

-- Represents a single deposit request which has been included in a
-- transaction package. Deposit requests do not have a unique ID in the same way
-- as withdrawal requests, so we reference the Bitcoin transaction ID and output
-- index instead, which can be retrieved from the `deposit_requests` table.
CREATE TABLE sbtc_signer.swept_deposits (
    -- References the `packaged_transaction` in which this deposit was included.
    sweep_transaction_txid BYTEA NOT NULL,
    -- The index of the sweep input in the sweep transaction.
    input_index INTEGER NOT NULL,
    -- The Bitcoin transaction ID of the deposit request, referencing the
    -- `deposit_requests` table.
    deposit_request_txid BYTEA NOT NULL,
    -- The output index of the deposit request, referencing the
    -- `deposit_requests` table.
    deposit_request_output_index INTEGER NOT NULL,

    PRIMARY KEY (sweep_transaction_txid, input_index),

    FOREIGN KEY (sweep_transaction_txid)
        REFERENCES sbtc_signer.sweep_transactions(txid),

    FOREIGN KEY (deposit_request_txid, deposit_request_output_index)
        REFERENCES sbtc_signer.deposit_requests(txid, output_index)
);
-- Our main index which will cover searches by 'deposit_request_txid' and
-- 'deposit_request_output_index', while also restricting the combination to be
-- unique per 'sweep_transaction_id'.
CREATE UNIQUE INDEX uix_swept_deposits_req_txid_req_output_index_pkgd_txid
<<<<<<< HEAD
    ON sbtc_signer.swept_deposits(deposit_request_txid, deposit_request_output_index, sweep_transaction_txid);


CREATE TABLE sbtc_signer.bitcoin_tx_sighashes (
    -- The transaction ID of the bitcoin transaction.
    txid BYTEA NOT NULL,
    -- The bitcoin chain tip when the sign request was submitted.
    chain_tip BYTEA NOT NULL,
    -- The txid that created the output that is being spent.
    prevout_txid BYTEA NOT NULL,
    -- The index of the vout from the transaction that created this output.
    prevout_output_index INTEGER NOT NULL,
    -- The sighash associated with the prevout.
    sighash BYTEA PRIMARY KEY,
    -- The type of prevout that we are dealing with.
    prevout_type sbtc_signer.prevout_type NOT NULL,
    -- The result of validation that was done on the input.
    validation_result TEXT NOT NULL,
    -- Whether the transaction is valid.
    is_valid_tx BOOLEAN NOT NULL,
    -- Whether the signer will participate in a signing round for the sighash.
    will_sign BOOLEAN NOT NULL,
    -- a timestamp of when this record was created in the database.
    created_at TIMESTAMPTZ DEFAULT CURRENT_TIMESTAMP NOT NULL
);

CREATE TABLE sbtc_signer.bitcoin_withdrawals_outputs (
    -- The ID of the bitcoin transaction that includes this withdrawal output.
    bitcoin_txid BYTEA NOT NULL,
    -- The bitcoin chain tip when the sign request was submitted. This is
    -- used to ensure that we do not sign for more than one transaction
    -- containing inputs
    bitcoin_chain_tip BYTEA NOT NULL,
    -- The index of the referenced output in the transaction's outputs.
    output_index INTEGER NOT NULL,
    -- The ID of the stacks transaction lead to the creation of the withdrawal request.
    request_id BIGINT NOT NULL,
    -- The stacks transaction ID that lead to the creation of the withdrawal request.
    stacks_txid BYTEA NOT NULL,
    -- Stacks block ID of the block that includes the associated transaction.
    stacks_block_hash BYTEA NOT NULL,
    -- The outcome of validation of the withdrawal request.
    validation_result TEXT NOT NULL,
    -- Whether the transaction is valid.
    is_valid_tx BOOLEAN NOT NULL,
    -- a timestamp of when this record was created in the database.
    created_at TIMESTAMPTZ DEFAULT CURRENT_TIMESTAMP NOT NULL,
    -- the primary key is a pair of request_id and stacks_block_hash because request_id
    -- may not be unique in case of bitcoin forks.
    PRIMARY KEY (request_id, stacks_block_hash)
);
=======
    ON sbtc_signer.swept_deposits(deposit_request_txid, deposit_request_output_index, sweep_transaction_txid);
>>>>>>> 9528d260
<|MERGE_RESOLUTION|>--- conflicted
+++ resolved
@@ -317,58 +317,4 @@
 -- 'deposit_request_output_index', while also restricting the combination to be
 -- unique per 'sweep_transaction_id'.
 CREATE UNIQUE INDEX uix_swept_deposits_req_txid_req_output_index_pkgd_txid
-<<<<<<< HEAD
-    ON sbtc_signer.swept_deposits(deposit_request_txid, deposit_request_output_index, sweep_transaction_txid);
-
-
-CREATE TABLE sbtc_signer.bitcoin_tx_sighashes (
-    -- The transaction ID of the bitcoin transaction.
-    txid BYTEA NOT NULL,
-    -- The bitcoin chain tip when the sign request was submitted.
-    chain_tip BYTEA NOT NULL,
-    -- The txid that created the output that is being spent.
-    prevout_txid BYTEA NOT NULL,
-    -- The index of the vout from the transaction that created this output.
-    prevout_output_index INTEGER NOT NULL,
-    -- The sighash associated with the prevout.
-    sighash BYTEA PRIMARY KEY,
-    -- The type of prevout that we are dealing with.
-    prevout_type sbtc_signer.prevout_type NOT NULL,
-    -- The result of validation that was done on the input.
-    validation_result TEXT NOT NULL,
-    -- Whether the transaction is valid.
-    is_valid_tx BOOLEAN NOT NULL,
-    -- Whether the signer will participate in a signing round for the sighash.
-    will_sign BOOLEAN NOT NULL,
-    -- a timestamp of when this record was created in the database.
-    created_at TIMESTAMPTZ DEFAULT CURRENT_TIMESTAMP NOT NULL
-);
-
-CREATE TABLE sbtc_signer.bitcoin_withdrawals_outputs (
-    -- The ID of the bitcoin transaction that includes this withdrawal output.
-    bitcoin_txid BYTEA NOT NULL,
-    -- The bitcoin chain tip when the sign request was submitted. This is
-    -- used to ensure that we do not sign for more than one transaction
-    -- containing inputs
-    bitcoin_chain_tip BYTEA NOT NULL,
-    -- The index of the referenced output in the transaction's outputs.
-    output_index INTEGER NOT NULL,
-    -- The ID of the stacks transaction lead to the creation of the withdrawal request.
-    request_id BIGINT NOT NULL,
-    -- The stacks transaction ID that lead to the creation of the withdrawal request.
-    stacks_txid BYTEA NOT NULL,
-    -- Stacks block ID of the block that includes the associated transaction.
-    stacks_block_hash BYTEA NOT NULL,
-    -- The outcome of validation of the withdrawal request.
-    validation_result TEXT NOT NULL,
-    -- Whether the transaction is valid.
-    is_valid_tx BOOLEAN NOT NULL,
-    -- a timestamp of when this record was created in the database.
-    created_at TIMESTAMPTZ DEFAULT CURRENT_TIMESTAMP NOT NULL,
-    -- the primary key is a pair of request_id and stacks_block_hash because request_id
-    -- may not be unique in case of bitcoin forks.
-    PRIMARY KEY (request_id, stacks_block_hash)
-);
-=======
-    ON sbtc_signer.swept_deposits(deposit_request_txid, deposit_request_output_index, sweep_transaction_txid);
->>>>>>> 9528d260
+    ON sbtc_signer.swept_deposits(deposit_request_txid, deposit_request_output_index, sweep_transaction_txid);